--- conflicted
+++ resolved
@@ -119,7 +119,6 @@
 	this->bufe = this->buf + remainder + len;
 }
 
-<<<<<<< HEAD
 void MemoryDumper::FinaliseBlock()
 {
 	assert(this->saved_buf == nullptr);
@@ -130,13 +129,6 @@
 	}
 	this->buf = this->bufe = nullptr;
 }
-=======
-/** Container for dumping the savegame (quickly) to memory. */
-struct MemoryDumper {
-	AutoFreeSmallVector<byte *> blocks; ///< Buffer with blocks of allocated memory.
-	byte *buf;                          ///< Buffer we're going to write to.
-	byte *bufe;                         ///< End of the buffer we write to.
->>>>>>> 01261dae
 
 void MemoryDumper::AllocateBuffer()
 {
@@ -155,7 +147,6 @@
 	this->bufe = this->buf + MEMORY_CHUNK_SIZE;
 }
 
-<<<<<<< HEAD
 /**
  * Flush this dumper into a writer.
  * @param writer The filter we want to use.
@@ -163,20 +154,6 @@
 void MemoryDumper::Flush(SaveFilter *writer)
 {
 	this->FinaliseBlock();
-=======
-	/**
-	 * Write a single byte into the dumper.
-	 * @param b The byte to write.
-	 */
-	inline void WriteByte(byte b)
-	{
-		/* Are we at the end of this chunk? */
-		if (this->buf == this->bufe) {
-			this->buf = CallocT<byte>(MEMORY_CHUNK_SIZE);
-			this->blocks.push_back(this->buf);
-			this->bufe = this->buf + MEMORY_CHUNK_SIZE;
-		}
->>>>>>> 01261dae
 
 	uint block_count = this->blocks.size();
 	for (uint i = 0; i < block_count; i++) {
@@ -201,7 +178,6 @@
 	assert(this->saved_buf != nullptr);
 	auto res = std::make_pair(this->autolen_buf, this->buf - this->autolen_buf);
 
-<<<<<<< HEAD
 	this->buf = this->saved_buf;
 	this->bufe = this->saved_bufe;
 	this->saved_buf = this->saved_bufe = nullptr;
@@ -217,17 +193,6 @@
 	assert(this->saved_buf == nullptr);
 	return this->completed_block_bytes + (this->bufe ? (MEMORY_CHUNK_SIZE - (this->bufe - this->buf)) : 0);
 }
-=======
-	/**
-	 * Get the size of the memory dump made so far.
-	 * @return The size.
-	 */
-	size_t GetSize() const
-	{
-		return this->blocks.size() * MEMORY_CHUNK_SIZE - (this->bufe - this->buf);
-	}
-};
->>>>>>> 01261dae
 
 /** The saveload struct, containing reader-writer functions, buffer, version, etc. */
 struct SaveLoadParams {
@@ -446,16 +411,9 @@
 	SlError(STR_GAME_SAVELOAD_ERROR_BROKEN_SAVEGAME, str, true);
 }
 
-<<<<<<< HEAD
-typedef void (*AsyncSaveFinishProc)();                ///< Callback for when the savegame loading is finished.
-static AsyncSaveFinishProc _async_save_finish = NULL; ///< Callback to call when the savegame loading is finished.
-static ThreadObject *_save_thread;                    ///< The thread we're using to compress and write a savegame
-=======
-
 typedef void (*AsyncSaveFinishProc)();                      ///< Callback for when the savegame loading is finished.
 static std::atomic<AsyncSaveFinishProc> _async_save_finish; ///< Callback to call when the savegame loading is finished.
 static std::thread _save_thread;                            ///< The thread we're using to compress and write a savegame
->>>>>>> 01261dae
 
 /**
  * Called by save thread to tell we finished saving.
