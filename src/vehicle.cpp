/* $Id$ */

/*
 * This file is part of OpenTTD.
 * OpenTTD is free software; you can redistribute it and/or modify it under the terms of the GNU General Public License as published by the Free Software Foundation, version 2.
 * OpenTTD is distributed in the hope that it will be useful, but WITHOUT ANY WARRANTY; without even the implied warranty of MERCHANTABILITY or FITNESS FOR A PARTICULAR PURPOSE.
 * See the GNU General Public License for more details. You should have received a copy of the GNU General Public License along with OpenTTD. If not, see <http://www.gnu.org/licenses/>.
 */

/** @file vehicle.cpp Base implementations of all vehicles. */

#include "stdafx.h"
#include "error.h"
#include "roadveh.h"
#include "ship.h"
#include "spritecache.h"
#include "timetable.h"
#include "viewport_func.h"
#include "news_func.h"
#include "command_func.h"
#include "company_func.h"
#include "train.h"
#include "aircraft.h"
#include "newgrf_debug.h"
#include "newgrf_sound.h"
#include "newgrf_station.h"
#include "group_gui.h"
#include "strings_func.h"
#include "zoom_func.h"
#include "date_func.h"
#include "vehicle_func.h"
#include "autoreplace_func.h"
#include "autoreplace_gui.h"
#include "station_base.h"
#include "ai/ai.hpp"
#include "depot_func.h"
#include "network/network.h"
#include "core/pool_func.hpp"
#include "economy_base.h"
#include "articulated_vehicles.h"
#include "roadstop_base.h"
#include "core/random_func.hpp"
#include "core/backup_type.hpp"
#include "infrastructure_func.h"
#include "order_backup.h"
#include "sound_func.h"
#include "effectvehicle_func.h"
#include "effectvehicle_base.h"
#include "vehiclelist.h"
#include "bridge_map.h"
#include "tunnel_map.h"
#include "depot_map.h"
#include "gamelog.h"
#include "tracerestrict.h"
#include "linkgraph/linkgraph.h"
#include "linkgraph/refresh.h"
#include "blitter/factory.hpp"
#include "tbtr_template_vehicle_func.h"
#include "string_func.h"
#include "scope_info.h"
#include "3rdparty/cpp-btree/btree_set.h"

#include "table/strings.h"

#include <algorithm>

#include "safeguards.h"

#define GEN_HASH(x, y) ((GB((y), 6 + ZOOM_LVL_SHIFT, 6) << 6) + GB((x), 7 + ZOOM_LVL_SHIFT, 6))

VehicleID _new_vehicle_id;
uint16 _returned_refit_capacity;      ///< Stores the capacity after a refit operation.
uint16 _returned_mail_refit_capacity; ///< Stores the mail capacity after a refit operation (Aircraft only).


/** The pool with all our precious vehicles. */
VehiclePool _vehicle_pool("Vehicle");
INSTANTIATE_POOL_METHODS(Vehicle)

static btree::btree_set<Vehicle *> _vehicles_to_pay_repair;

/**
 * Determine shared bounds of all sprites.
 * @param [out] bounds Shared bounds.
 */
Rect16 VehicleSpriteSeq::GetBounds() const
{
	Rect16 bounds;
	bounds.left = bounds.top = bounds.right = bounds.bottom = 0;
	for (uint i = 0; i < this->count; ++i) {
		const Sprite *spr = GetSprite(this->seq[i].sprite, ST_NORMAL);
		if (i == 0) {
			bounds.left = spr->x_offs;
			bounds.top  = spr->y_offs;
			bounds.right  = spr->width  + spr->x_offs - 1;
			bounds.bottom = spr->height + spr->y_offs - 1;
		} else {
			if (spr->x_offs < bounds.left) bounds.left = spr->x_offs;
			if (spr->y_offs < bounds.top)  bounds.top  = spr->y_offs;
			int right  = spr->width  + spr->x_offs - 1;
			int bottom = spr->height + spr->y_offs - 1;
			if (right  > bounds.right)  bounds.right  = right;
			if (bottom > bounds.bottom) bounds.bottom = bottom;
		}
	}
	return bounds;
}

/**
 * Draw the sprite sequence.
 * @param x X position
 * @param y Y position
 * @param default_pal Vehicle palette
 * @param force_pal Whether to ignore individual palettes, and draw everything with \a default_pal.
 */
void VehicleSpriteSeq::Draw(int x, int y, PaletteID default_pal, bool force_pal) const
{
	for (uint i = 0; i < this->count; ++i) {
		PaletteID pal = force_pal || !this->seq[i].pal ? default_pal : this->seq[i].pal;
		DrawSprite(this->seq[i].sprite, pal, x, y);
	}
}

/**
 * Function to tell if a vehicle needs to be autorenewed
 * @param *c The vehicle owner
 * @param use_renew_setting Should the company renew setting be considered?
 * @return true if the vehicle is old enough for replacement
 */
bool Vehicle::NeedsAutorenewing(const Company *c, bool use_renew_setting) const
{
	/* We can always generate the Company pointer when we have the vehicle.
	 * However this takes time and since the Company pointer is often present
	 * when this function is called then it's faster to pass the pointer as an
	 * argument rather than finding it again. */
	assert(c == Company::Get(this->owner));

	if (use_renew_setting && !c->settings.engine_renew) return false;
	if (this->age - this->max_age < (c->settings.engine_renew_months * 30)) return false;

	/* Only engines need renewing */
	if (this->type == VEH_TRAIN && !Train::From(this)->IsEngine()) return false;

	return true;
}

/**
 * Service a vehicle and all subsequent vehicles in the consist
 *
 * @param *v The vehicle or vehicle chain being serviced
 */
void VehicleServiceInDepot(Vehicle *v)
{
	assert(v != NULL);
	const Engine *e = Engine::Get(v->engine_type);
	if (v->type == VEH_TRAIN) {
		if (v->Next() != NULL) VehicleServiceInDepot(v->Next());
		if (!(Train::From(v)->IsEngine()) && !(Train::From(v)->IsRearDualheaded())) return;
		ClrBit(Train::From(v)->flags, VRF_NEED_REPAIR);
		ClrBit(Train::From(v)->flags, VRF_HAS_HIT_RV);
		Train::From(v)->critical_breakdown_count = 0;
		const RailVehicleInfo *rvi = &e->u.rail;
		v->vcache.cached_max_speed = rvi->max_speed;
		if (Train::From(v)->IsFrontEngine()) {
			Train::From(v)->ConsistChanged(CCF_REFIT);
			CLRBITS(Train::From(v)->flags, (1 << VRF_BREAKDOWN_BRAKING) | VRF_IS_BROKEN );
		}
	} else if (v->type == VEH_ROAD) {
		RoadVehicle::From(v)->critical_breakdown_count = 0;
	}
	v->vehstatus &= ~VS_AIRCRAFT_BROKEN;
	SetWindowDirty(WC_VEHICLE_DETAILS, v->index); // ensure that last service date and reliability are updated

	do {
		v->date_of_last_service = _date;
		if (_settings_game.vehicle.pay_for_repair && v->breakdowns_since_last_service) {
			_vehicles_to_pay_repair.insert(v);
		} else {
			v->breakdowns_since_last_service = 0;
		}
		v->reliability = v->GetEngine()->reliability;
		/* Prevent vehicles from breaking down directly after exiting the depot. */
		v->breakdown_chance = 0;
		v->breakdown_ctr = 0;
		v = v->Next();
	} while (v != NULL && v->HasEngineType());
}

/**
 * Check if the vehicle needs to go to a depot in near future (if a opportunity presents itself) for service or replacement.
 *
 * @see NeedsAutomaticServicing()
 * @return true if the vehicle should go to a depot if a opportunity presents itself.
 */
bool Vehicle::NeedsServicing() const
{
	/* Stopped or crashed vehicles will not move, as such making unmovable
	 * vehicles to go for service is lame. */
	if (this->vehstatus & (VS_STOPPED | VS_CRASHED)) return false;

	/* Are we ready for the next service cycle? */
	const Company *c = Company::Get(this->owner);
	if ((this->ServiceIntervalIsPercent() ?
			(this->reliability >= this->GetEngine()->reliability * (100 - this->service_interval) / 100) :
			(this->date_of_last_service + this->service_interval >= _date))
			&& !(this->type == VEH_TRAIN && HasBit(Train::From(this)->flags, VRF_NEED_REPAIR))
			&& !(this->type == VEH_ROAD && RoadVehicle::From(this)->critical_breakdown_count > 0)) {
		return false;
	}

	/* If we're servicing anyway, because we have not disabled servicing when
	 * there are no breakdowns or we are playing with breakdowns, bail out. */
	if (!_settings_game.order.no_servicing_if_no_breakdowns ||
			_settings_game.difficulty.vehicle_breakdowns != 0) {
		return true;
	}

	/* Is vehicle old and renewing is enabled */
	if (this->NeedsAutorenewing(c, true)) {
		return true;
	}

	/* Test whether there is some pending autoreplace.
	 * Note: We do this after the service-interval test.
	 * There are a lot more reasons for autoreplace to fail than we can test here reasonably. */
	bool pending_replace = false;
	Money needed_money = c->settings.engine_renew_money;
	if (needed_money > c->money) return false;

	for (const Vehicle *v = this; v != NULL; v = (v->type == VEH_TRAIN) ? Train::From(v)->GetNextUnit() : NULL) {
		bool replace_when_old = false;
		EngineID new_engine = EngineReplacementForCompany(c, v->engine_type, v->group_id, &replace_when_old);

		/* Check engine availability */
		if (new_engine == INVALID_ENGINE || !HasBit(Engine::Get(new_engine)->company_avail, v->owner)) continue;
		/* Is the vehicle old if we are not always replacing? */
		if (replace_when_old && !v->NeedsAutorenewing(c, false)) continue;

		/* Check refittability */
		uint32 available_cargo_types, union_mask;
		GetArticulatedRefitMasks(new_engine, true, &union_mask, &available_cargo_types);
		/* Is there anything to refit? */
		if (union_mask != 0) {
			CargoID cargo_type;
			/* We cannot refit to mixed cargoes in an automated way */
			if (IsArticulatedVehicleCarryingDifferentCargoes(v, &cargo_type)) continue;

			/* Did the old vehicle carry anything? */
			if (cargo_type != CT_INVALID) {
				/* We can't refit the vehicle to carry the cargo we want */
				if (!HasBit(available_cargo_types, cargo_type)) continue;
			}
		}

		/* Check money.
		 * We want 2*(the price of the new vehicle) without looking at the value of the vehicle we are going to sell. */
		pending_replace = true;
		needed_money += 2 * Engine::Get(new_engine)->GetCost();
		if (needed_money > c->money) return false;
	}

	return pending_replace;
}

/**
 * Checks if the current order should be interrupted for a service-in-depot order.
 * @see NeedsServicing()
 * @return true if the current order should be interrupted.
 */
bool Vehicle::NeedsAutomaticServicing() const
{
	if (this->HasDepotOrder()) return false;
	if (this->current_order.IsType(OT_LOADING)) return false;
	if (this->current_order.IsType(OT_GOTO_DEPOT) && this->current_order.GetDepotOrderType() != ODTFB_SERVICE) return false;
	return NeedsServicing();
}

uint Vehicle::Crash(bool flooded)
{
	assert((this->vehstatus & VS_CRASHED) == 0);
	assert(this->Previous() == NULL); // IsPrimaryVehicle fails for free-wagon-chains

	uint pass = 0;
	/* Stop the vehicle. */
	if (this->IsPrimaryVehicle()) this->vehstatus |= VS_STOPPED;
	/* crash all wagons, and count passengers */
	for (Vehicle *v = this; v != NULL; v = v->Next()) {
		/* We do not transfer reserver cargo back, so TotalCount() instead of StoredCount() */
		if (IsCargoInClass(v->cargo_type, CC_PASSENGERS)) pass += v->cargo.TotalCount();
		v->vehstatus |= VS_CRASHED;
		v->MarkAllViewportsDirty();
	}

	this->ClearSeparation();
	if (HasBit(this->vehicle_flags, VF_TIMETABLE_SEPARATION)) ClrBit(this->vehicle_flags, VF_TIMETABLE_STARTED);

	/* Dirty some windows */
	InvalidateWindowClassesData(GetWindowClassForVehicleType(this->type), 0);
	SetWindowWidgetDirty(WC_VEHICLE_VIEW, this->index, WID_VV_START_STOP);
	SetWindowDirty(WC_VEHICLE_DETAILS, this->index);
	SetWindowDirty(WC_VEHICLE_DEPOT, this->tile);

	delete this->cargo_payment;
	assert(this->cargo_payment == NULL); // cleared by ~CargoPayment

	return RandomRange(pass + 1); // Randomise deceased passengers.
}

/**
 * Get whether a the vehicle should be drawn (i.e. if it isn't hidden, or it is in a tunnel but being shown transparently)
 * @return whether to show vehicle
 */
bool Vehicle::IsDrawn() const
{
	return !(HasBit(this->subtype, GVSF_VIRTUAL)) && (!(this->vehstatus & VS_HIDDEN) ||
			(IsTransparencySet(TO_TUNNELS) &&
				((this->type == VEH_TRAIN && Train::From(this)->track == TRACK_BIT_WORMHOLE) ||
				(this->type == VEH_ROAD && RoadVehicle::From(this)->state == RVSB_WORMHOLE))));
}

/**
 * Displays a "NewGrf Bug" error message for a engine, and pauses the game if not networking.
 * @param engine The engine that caused the problem
 * @param part1  Part 1 of the error message, taking the grfname as parameter 1
 * @param part2  Part 2 of the error message, taking the engine as parameter 2
 * @param bug_type Flag to check and set in grfconfig
 * @param critical Shall the "OpenTTD might crash"-message be shown when the player tries to unpause?
 */
void ShowNewGrfVehicleError(EngineID engine, StringID part1, StringID part2, GRFBugs bug_type, bool critical)
{
	const Engine *e = Engine::Get(engine);
	GRFConfig *grfconfig = GetGRFConfig(e->GetGRFID());

	/* Missing GRF. Nothing useful can be done in this situation. */
	if (grfconfig == NULL) return;

	if (!HasBit(grfconfig->grf_bugs, bug_type)) {
		SetBit(grfconfig->grf_bugs, bug_type);
		SetDParamStr(0, grfconfig->GetName());
		SetDParam(1, engine);
		ShowErrorMessage(part1, part2, WL_CRITICAL);
		if (!_networking) DoCommand(0, critical ? PM_PAUSED_ERROR : PM_PAUSED_NORMAL, 1, DC_EXEC, CMD_PAUSE);
	}

	/* debug output */
	char buffer[512];

	SetDParamStr(0, grfconfig->GetName());
	GetString(buffer, part1, lastof(buffer));
	DEBUG(grf, 0, "%s", buffer + 3);

	SetDParam(1, engine);
	GetString(buffer, part2, lastof(buffer));
	DEBUG(grf, 0, "%s", buffer + 3);
}

/**
 * Logs a bug in GRF and shows a warning message if this
 * is for the first time this happened.
 * @param u first vehicle of chain
 */
void VehicleLengthChanged(const Vehicle *u)
{
	/* show a warning once for each engine in whole game and once for each GRF after each game load */
	const Engine *engine = u->GetEngine();
	uint32 grfid = engine->grf_prop.grffile->grfid;
	GRFConfig *grfconfig = GetGRFConfig(grfid);
	if (GamelogGRFBugReverse(grfid, engine->grf_prop.local_id) || !HasBit(grfconfig->grf_bugs, GBUG_VEH_LENGTH)) {
		ShowNewGrfVehicleError(u->engine_type, STR_NEWGRF_BROKEN, STR_NEWGRF_BROKEN_VEHICLE_LENGTH, GBUG_VEH_LENGTH, true);
	}
}

/**
 * Vehicle constructor.
 * @param type Type of the new vehicle.
 */
Vehicle::Vehicle(VehicleType type)
{
	this->type               = type;
	this->coord.left         = INVALID_COORD;
	this->group_id           = DEFAULT_GROUP;
	this->fill_percent_te_id = INVALID_TE_ID;
	this->first              = this;
	this->colourmap          = PAL_NONE;
	this->cargo_age_counter  = 1;
	this->last_station_visited = INVALID_STATION;
	this->last_loading_station = INVALID_STATION;
	this->cur_image_valid_dir  = INVALID_DIR;
}

/**
 * Get a value for a vehicle's random_bits.
 * @return A random value from 0 to 255.
 */
byte VehicleRandomBits()
{
	return GB(Random(), 0, 8);
}

/* Size of the hash, 6 = 64 x 64, 7 = 128 x 128. Larger sizes will (in theory) reduce hash
 * lookup times at the expense of memory usage. */
const int HASH_BITS = 7;
const int HASH_SIZE = 1 << HASH_BITS;
const int HASH_MASK = HASH_SIZE - 1;
const int TOTAL_HASH_SIZE = 1 << (HASH_BITS * 2);
const int TOTAL_HASH_MASK = TOTAL_HASH_SIZE - 1;

/* Resolution of the hash, 0 = 1*1 tile, 1 = 2*2 tiles, 2 = 4*4 tiles, etc.
 * Profiling results show that 0 is fastest. */
const int HASH_RES = 0;

static Vehicle *_vehicle_tile_hash[TOTAL_HASH_SIZE];

static Vehicle *VehicleFromTileHash(int xl, int yl, int xu, int yu, void *data, VehicleFromPosProc *proc, bool find_first)
{
	for (int y = yl; ; y = (y + (1 << HASH_BITS)) & (HASH_MASK << HASH_BITS)) {
		for (int x = xl; ; x = (x + 1) & HASH_MASK) {
			Vehicle *v = _vehicle_tile_hash[(x + y) & TOTAL_HASH_MASK];
			for (; v != NULL; v = v->hash_tile_next) {
				Vehicle *a = proc(v, data);
				if (find_first && a != NULL) return a;
			}
			if (x == xu) break;
		}
		if (y == yu) break;
	}

	return NULL;
}


/**
 * Helper function for FindVehicleOnPos/HasVehicleOnPos.
 * @note Do not call this function directly!
 * @param x    The X location on the map
 * @param y    The Y location on the map
 * @param data Arbitrary data passed to proc
 * @param proc The proc that determines whether a vehicle will be "found".
 * @param find_first Whether to return on the first found or iterate over
 *                   all vehicles
 * @return the best matching or first vehicle (depending on find_first).
 */
static Vehicle *VehicleFromPosXY(int x, int y, void *data, VehicleFromPosProc *proc, bool find_first)
{
	const int COLL_DIST = 6;

	/* Hash area to scan is from xl,yl to xu,yu */
	int xl = GB((x - COLL_DIST) / TILE_SIZE, HASH_RES, HASH_BITS);
	int xu = GB((x + COLL_DIST) / TILE_SIZE, HASH_RES, HASH_BITS);
	int yl = GB((y - COLL_DIST) / TILE_SIZE, HASH_RES, HASH_BITS) << HASH_BITS;
	int yu = GB((y + COLL_DIST) / TILE_SIZE, HASH_RES, HASH_BITS) << HASH_BITS;

	return VehicleFromTileHash(xl, yl, xu, yu, data, proc, find_first);
}

/**
 * Find a vehicle from a specific location. It will call proc for ALL vehicles
 * on the tile and YOU must make SURE that the "best one" is stored in the
 * data value and is ALWAYS the same regardless of the order of the vehicles
 * where proc was called on!
 * When you fail to do this properly you create an almost untraceable DESYNC!
 * @note The return value of proc will be ignored.
 * @note Use this when you have the intention that all vehicles
 *       should be iterated over.
 * @param x    The X location on the map
 * @param y    The Y location on the map
 * @param data Arbitrary data passed to proc
 * @param proc The proc that determines whether a vehicle will be "found".
 */
void FindVehicleOnPosXY(int x, int y, void *data, VehicleFromPosProc *proc)
{
	VehicleFromPosXY(x, y, data, proc, false);
}

/**
 * Checks whether a vehicle in on a specific location. It will call proc for
 * vehicles until it returns non-NULL.
 * @note Use FindVehicleOnPosXY when you have the intention that all vehicles
 *       should be iterated over.
 * @param x    The X location on the map
 * @param y    The Y location on the map
 * @param data Arbitrary data passed to proc
 * @param proc The proc that determines whether a vehicle will be "found".
 * @return True if proc returned non-NULL.
 */
bool HasVehicleOnPosXY(int x, int y, void *data, VehicleFromPosProc *proc)
{
	return VehicleFromPosXY(x, y, data, proc, true) != NULL;
}

/**
 * Helper function for FindVehicleOnPos/HasVehicleOnPos.
 * @note Do not call this function directly!
 * @param tile The location on the map
 * @param data Arbitrary data passed to \a proc.
 * @param proc The proc that determines whether a vehicle will be "found".
 * @param find_first Whether to return on the first found or iterate over
 *                   all vehicles
 * @return the best matching or first vehicle (depending on find_first).
 */
static Vehicle *VehicleFromPos(TileIndex tile, void *data, VehicleFromPosProc *proc, bool find_first)
{
	int x = GB(TileX(tile), HASH_RES, HASH_BITS);
	int y = GB(TileY(tile), HASH_RES, HASH_BITS) << HASH_BITS;

	Vehicle *v = _vehicle_tile_hash[(x + y) & TOTAL_HASH_MASK];
	for (; v != NULL; v = v->hash_tile_next) {
		if (v->tile != tile) continue;

		Vehicle *a = proc(v, data);
		if (find_first && a != NULL) return a;
	}

	return NULL;
}

/**
 * Find a vehicle from a specific location. It will call \a proc for ALL vehicles
 * on the tile and YOU must make SURE that the "best one" is stored in the
 * data value and is ALWAYS the same regardless of the order of the vehicles
 * where proc was called on!
 * When you fail to do this properly you create an almost untraceable DESYNC!
 * @note The return value of \a proc will be ignored.
 * @note Use this function when you have the intention that all vehicles
 *       should be iterated over.
 * @param tile The location on the map
 * @param data Arbitrary data passed to \a proc.
 * @param proc The proc that determines whether a vehicle will be "found".
 */
void FindVehicleOnPos(TileIndex tile, void *data, VehicleFromPosProc *proc)
{
	VehicleFromPos(tile, data, proc, false);
}

/**
 * Checks whether a vehicle is on a specific location. It will call \a proc for
 * vehicles until it returns non-NULL.
 * @note Use #FindVehicleOnPos when you have the intention that all vehicles
 *       should be iterated over.
 * @param tile The location on the map
 * @param data Arbitrary data passed to \a proc.
 * @param proc The \a proc that determines whether a vehicle will be "found".
 * @return True if proc returned non-NULL.
 */
bool HasVehicleOnPos(TileIndex tile, void *data, VehicleFromPosProc *proc)
{
	return VehicleFromPos(tile, data, proc, true) != NULL;
}

/**
 * Callback that returns 'real' vehicles lower or at height \c *(int*)data .
 * @param v Vehicle to examine.
 * @param data Pointer to height data.
 * @return \a v if conditions are met, else \c NULL.
 */
static Vehicle *EnsureNoVehicleProcZ(Vehicle *v, void *data)
{
	int z = *(int*)data;

	if (v->type == VEH_DISASTER || (v->type == VEH_AIRCRAFT && v->subtype == AIR_SHADOW)) return NULL;
	if (v->z_pos > z) return NULL;

	return v;
}

/**
 * Ensure there is no vehicle at the ground at the given position.
 * @param tile Position to examine.
 * @return Succeeded command (ground is free) or failed command (a vehicle is found).
 */
CommandCost EnsureNoVehicleOnGround(TileIndex tile)
{
	int z = GetTileMaxPixelZ(tile);

	/* Value v is not safe in MP games, however, it is used to generate a local
	 * error message only (which may be different for different machines).
	 * Such a message does not affect MP synchronisation.
	 */
	Vehicle *v = VehicleFromPos(tile, &z, &EnsureNoVehicleProcZ, true);
	if (v != NULL) return_cmd_error(STR_ERROR_TRAIN_IN_THE_WAY + v->type);
	return CommandCost();
}

/**
 * Callback that returns 'real' vehicles lower or at height \c *(int*)data, for road vehicles.
 * @param v Vehicle to examine.
 * @param data Pointer to height data.
 * @return \a v if conditions are met, else \c NULL.
 */
static Vehicle *EnsureNoRoadVehicleProcZ(Vehicle *v, void *data)
{
	int z = *(int*)data;

	if (v->type != VEH_ROAD) return NULL;
	if (v->z_pos > z) return NULL;

	return v;
}

/**
 * Ensure there is no road vehicle at the ground at the given position.
 * @param tile Position to examine.
 * @return Succeeded command (ground is free) or failed command (a vehicle is found).
 */
CommandCost EnsureNoRoadVehicleOnGround(TileIndex tile)
{
	int z = GetTileMaxPixelZ(tile);

	/* Value v is not safe in MP games, however, it is used to generate a local
	 * error message only (which may be different for different machines).
	 * Such a message does not affect MP synchronisation.
	 */
	Vehicle *v = VehicleFromPos(tile, &z, &EnsureNoRoadVehicleProcZ, true);
	if (v != NULL) return_cmd_error(STR_ERROR_ROAD_VEHICLE_IN_THE_WAY);
	return CommandCost();
}

/** Procedure called for every vehicle found in tunnel/bridge in the hash map */
static Vehicle *GetVehicleTunnelBridgeProc(Vehicle *v, void *data)
{
	if (v->type != VEH_TRAIN && v->type != VEH_ROAD && v->type != VEH_SHIP) return NULL;
	if (v == (const Vehicle *)data) return NULL;

	return v;
}

/**
 * Finds vehicle in tunnel / bridge
 * @param tile first end
 * @param endtile second end
 * @param ignore Ignore this vehicle when searching
 * @return Succeeded command (if tunnel/bridge is free) or failed command (if a vehicle is using the tunnel/bridge).
 */
CommandCost TunnelBridgeIsFree(TileIndex tile, TileIndex endtile, const Vehicle *ignore)
{
	/* Value v is not safe in MP games, however, it is used to generate a local
	 * error message only (which may be different for different machines).
	 * Such a message does not affect MP synchronisation.
	 */
	Vehicle *v = VehicleFromPos(tile, const_cast<Vehicle *>(ignore), &GetVehicleTunnelBridgeProc, true);
	if (v == NULL) v = VehicleFromPos(endtile, const_cast<Vehicle *>(ignore), &GetVehicleTunnelBridgeProc, true);

	if (v != NULL) return_cmd_error(STR_ERROR_TRAIN_IN_THE_WAY + v->type);
	return CommandCost();
}

static Vehicle *EnsureNoTrainOnTrackProc(Vehicle *v, void *data)
{
	TrackBits rail_bits = *(TrackBits *)data;

	if (v->type != VEH_TRAIN) return NULL;

	Train *t = Train::From(v);
	if ((t->track != rail_bits) && !TracksOverlap(t->track | rail_bits)) return NULL;

	return v;
}

/**
 * Tests if a vehicle interacts with the specified track bits.
 * All track bits interact except parallel #TRACK_BIT_HORZ or #TRACK_BIT_VERT.
 *
 * @param tile The tile.
 * @param track_bits The track bits.
 * @return \c true if no train that interacts, is found. \c false if a train is found.
 */
CommandCost EnsureNoTrainOnTrackBits(TileIndex tile, TrackBits track_bits)
{
	/* Value v is not safe in MP games, however, it is used to generate a local
	 * error message only (which may be different for different machines).
	 * Such a message does not affect MP synchronisation.
	 */
	Vehicle *v = VehicleFromPos(tile, &track_bits, &EnsureNoTrainOnTrackProc, true);
	if (v != NULL) return_cmd_error(STR_ERROR_TRAIN_IN_THE_WAY + v->type);
	return CommandCost();
}

static void UpdateVehicleTileHash(Vehicle *v, bool remove)
{
	Vehicle **old_hash = v->hash_tile_current;
	Vehicle **new_hash;

	if (remove) {
		new_hash = NULL;
	} else {
		int x = GB(TileX(v->tile), HASH_RES, HASH_BITS);
		int y = GB(TileY(v->tile), HASH_RES, HASH_BITS) << HASH_BITS;
		new_hash = &_vehicle_tile_hash[(x + y) & TOTAL_HASH_MASK];
	}

	if (old_hash == new_hash) return;

	/* Remove from the old position in the hash table */
	if (old_hash != NULL) {
		if (v->hash_tile_next != NULL) v->hash_tile_next->hash_tile_prev = v->hash_tile_prev;
		*v->hash_tile_prev = v->hash_tile_next;
	}

	/* Insert vehicle at beginning of the new position in the hash table */
	if (new_hash != NULL) {
		v->hash_tile_next = *new_hash;
		if (v->hash_tile_next != NULL) v->hash_tile_next->hash_tile_prev = &v->hash_tile_next;
		v->hash_tile_prev = new_hash;
		*new_hash = v;
	}

	/* Remember current hash position */
	v->hash_tile_current = new_hash;
}

static Vehicle *_vehicle_viewport_hash[0x1000];

static void UpdateVehicleViewportHash(Vehicle *v, int x, int y)
{
	Vehicle **old_hash, **new_hash;
	int old_x = v->coord.left;
	int old_y = v->coord.top;

	new_hash = (x == INVALID_COORD) ? NULL : &_vehicle_viewport_hash[GEN_HASH(x, y)];
	old_hash = (old_x == INVALID_COORD) ? NULL : &_vehicle_viewport_hash[GEN_HASH(old_x, old_y)];

	if (old_hash == new_hash) return;

	/* remove from hash table? */
	if (old_hash != NULL) {
		if (v->hash_viewport_next != NULL) v->hash_viewport_next->hash_viewport_prev = v->hash_viewport_prev;
		*v->hash_viewport_prev = v->hash_viewport_next;
	}

	/* insert into hash table? */
	if (new_hash != NULL) {
		v->hash_viewport_next = *new_hash;
		if (v->hash_viewport_next != NULL) v->hash_viewport_next->hash_viewport_prev = &v->hash_viewport_next;
		v->hash_viewport_prev = new_hash;
		*new_hash = v;
	}
}

void ResetVehicleHash()
{
	Vehicle *v;
	FOR_ALL_VEHICLES(v) { v->hash_tile_current = NULL; }
	memset(_vehicle_viewport_hash, 0, sizeof(_vehicle_viewport_hash));
	memset(_vehicle_tile_hash, 0, sizeof(_vehicle_tile_hash));
}

void ResetVehicleColourMap()
{
	Vehicle *v;
	FOR_ALL_VEHICLES(v) { v->colourmap = PAL_NONE; }
}

/**
 * List of vehicles that should check for autoreplace this tick.
 * Mapping of vehicle -> leave depot immediately after autoreplace.
 */
typedef SmallMap<Vehicle *, bool, 4> AutoreplaceMap;
static AutoreplaceMap _vehicles_to_autoreplace;

/**
 * List of vehicles that are issued for template replacement this tick.
 * Mapping is {vehicle : leave depot after replacement}
 */
typedef SmallMap<Train *, bool, 4> TemplateReplacementMap;
static TemplateReplacementMap _vehicles_to_templatereplace;

void InitializeVehicles()
{
	_vehicles_to_autoreplace.Reset();
	ResetVehicleHash();
}

uint CountVehiclesInChain(const Vehicle *v)
{
	uint count = 0;
	do count++; while ((v = v->Next()) != NULL);
	return count;
}

/**
 * Check if a vehicle is counted in num_engines in each company struct
 * @return true if the vehicle is counted in num_engines
 */
bool Vehicle::IsEngineCountable() const
{
	if (HasBit(this->subtype, GVSF_VIRTUAL)) return false;
	switch (this->type) {
		case VEH_AIRCRAFT: return Aircraft::From(this)->IsNormalAircraft(); // don't count plane shadows and helicopter rotors
		case VEH_TRAIN:
			return !this->IsArticulatedPart() && // tenders and other articulated parts
					!Train::From(this)->IsRearDualheaded(); // rear parts of multiheaded engines
		case VEH_ROAD: return RoadVehicle::From(this)->IsFrontEngine();
		case VEH_SHIP: return true;
		default: return false; // Only count company buildable vehicles
	}
}

/**
 * Check whether Vehicle::engine_type has any meaning.
 * @return true if the vehicle has a useable engine type.
 */
bool Vehicle::HasEngineType() const
{
	switch (this->type) {
		case VEH_AIRCRAFT: return Aircraft::From(this)->IsNormalAircraft();
		case VEH_TRAIN:
		case VEH_ROAD:
		case VEH_SHIP: return true;
		default: return false;
	}
}

/**
 * Retrieves the engine of the vehicle.
 * @return Engine of the vehicle.
 * @pre HasEngineType() == true
 */
const Engine *Vehicle::GetEngine() const
{
	return Engine::Get(this->engine_type);
}

/**
 * Retrieve the NewGRF the vehicle is tied to.
 * This is the GRF providing the Action 3 for the engine type.
 * @return NewGRF associated to the vehicle.
 */
const GRFFile *Vehicle::GetGRF() const
{
	return this->GetEngine()->GetGRF();
}

/**
 * Retrieve the GRF ID of the NewGRF the vehicle is tied to.
 * This is the GRF providing the Action 3 for the engine type.
 * @return GRF ID of the associated NewGRF.
 */
uint32 Vehicle::GetGRFID() const
{
	return this->GetEngine()->GetGRFID();
}

/**
 * Handle the pathfinding result, especially the lost status.
 * If the vehicle is now lost and wasn't previously fire an
 * event to the AIs and a news message to the user. If the
 * vehicle is not lost anymore remove the news message.
 * @param path_found Whether the vehicle has a path to its destination.
 */
void Vehicle::HandlePathfindingResult(bool path_found)
{
	if (path_found) {
		/* Route found, is the vehicle marked with "lost" flag? */
		if (!HasBit(this->vehicle_flags, VF_PATHFINDER_LOST)) return;

		/* Clear the flag as the PF's problem was solved. */
		ClrBit(this->vehicle_flags, VF_PATHFINDER_LOST);
		/* Delete the news item. */
		DeleteVehicleNews(this->index, STR_NEWS_VEHICLE_IS_LOST);
		return;
	}

	/* Were we already lost? */
	if (HasBit(this->vehicle_flags, VF_PATHFINDER_LOST)) return;

	/* It is first time the problem occurred, set the "lost" flag. */
	SetBit(this->vehicle_flags, VF_PATHFINDER_LOST);
	/* Notify user about the event. */
	AI::NewEvent(this->owner, new ScriptEventVehicleLost(this->index));
	if (_settings_client.gui.lost_vehicle_warn && this->owner == _local_company) {
		SetDParam(0, this->index);
		AddVehicleAdviceNewsItem(STR_NEWS_VEHICLE_IS_LOST, this->index);
	}
}

/** Destroy all stuff that (still) needs the virtual functions to work properly */
void Vehicle::PreDestructor()
{
	if (CleaningPool()) return;

	SCOPE_INFO_FMT([this], "Vehicle::PreDestructor: %s", scope_dumper().VehicleInfo(this));

	if (Station::IsValidID(this->last_station_visited)) {
		Station *st = Station::Get(this->last_station_visited);
		st->loading_vehicles.erase(std::remove(st->loading_vehicles.begin(), st->loading_vehicles.end(), this), st->loading_vehicles.end());

		HideFillingPercent(&this->fill_percent_te_id);
		this->CancelReservation(INVALID_STATION, st);
		delete this->cargo_payment;
		assert(this->cargo_payment == NULL); // cleared by ~CargoPayment
	}

	if (this->IsEngineCountable()) {
		GroupStatistics::CountEngine(this, -1);
		if (this->IsPrimaryVehicle()) GroupStatistics::CountVehicle(this, -1);
		GroupStatistics::UpdateAutoreplace(this->owner);

		if (this->owner == _local_company) InvalidateAutoreplaceWindow(this->engine_type, this->group_id);
		DeleteGroupHighlightOfVehicle(this);
		if (this->type == VEH_TRAIN) {
			extern void DeleteTraceRestrictSlotHighlightOfVehicle(const Vehicle *v);

			DeleteTraceRestrictSlotHighlightOfVehicle(this);
		}
	}

	if (this->type == VEH_AIRCRAFT && this->IsPrimaryVehicle()) {
		Aircraft *a = Aircraft::From(this);
		Station *st = GetTargetAirportIfValid(a);
		if (st != NULL) {
			const AirportFTA *layout = st->airport.GetFTA()->layout;
			CLRBITS(st->airport.flags, layout[a->previous_pos].block | layout[a->pos].block);
		}
	}


	if (this->type == VEH_ROAD && this->IsPrimaryVehicle()) {
		RoadVehicle *v = RoadVehicle::From(this);
		if (!(v->vehstatus & VS_CRASHED) && IsInsideMM(v->state, RVSB_IN_DT_ROAD_STOP, RVSB_IN_DT_ROAD_STOP_END)) {
			/* Leave the drive through roadstop, when you have not already left it. */
			RoadStop::GetByTile(v->tile, GetRoadStopType(v->tile))->Leave(v);
		}
	}

	if (this->type == VEH_TRAIN && HasBit(Train::From(this)->flags, VRF_HAVE_SLOT)) {
		TraceRestrictRemoveVehicleFromAllSlots(this->index);
		ClrBit(Train::From(this)->flags, VRF_HAVE_SLOT);
	}

	if (this->Previous() == NULL) {
		InvalidateWindowData(WC_VEHICLE_DEPOT, this->tile);
	}

	if (this->IsPrimaryVehicle()) {
		DeleteWindowById(WC_VEHICLE_VIEW, this->index);
		DeleteWindowById(WC_VEHICLE_ORDERS, this->index);
		DeleteWindowById(WC_VEHICLE_REFIT, this->index);
		DeleteWindowById(WC_VEHICLE_DETAILS, this->index);
		DeleteWindowById(WC_VEHICLE_TIMETABLE, this->index);
		DeleteWindowById(WC_SCHDISPATCH_SLOTS, this->index);
		DeleteWindowById(WC_VEHICLE_CARGO_TYPE_LOAD_ORDERS, this->index);
		DeleteWindowById(WC_VEHICLE_CARGO_TYPE_UNLOAD_ORDERS, this->index);
		SetWindowDirty(WC_COMPANY, this->owner);
		OrderBackup::ClearVehicle(this);
	}
	InvalidateWindowClassesData(GetWindowClassForVehicleType(this->type), 0);

	this->cargo.Truncate();
	DeleteVehicleOrders(this);
	DeleteDepotHighlightOfVehicle(this);

	extern void StopGlobalFollowVehicle(const Vehicle *v);
	StopGlobalFollowVehicle(this);

	ReleaseDisastersTargetingVehicle(this->index);
}

Vehicle::~Vehicle()
{
	if (CleaningPool()) {
		this->cargo.OnCleanPool();
		return;
	}

	if (this->breakdowns_since_last_service) _vehicles_to_pay_repair.erase(this);

	/* sometimes, eg. for disaster vehicles, when company bankrupts, when removing crashed/flooded vehicles,
	 * it may happen that vehicle chain is deleted when visible */
	if (this->IsDrawn()) this->MarkAllViewportsDirty();

	Vehicle *v = this->Next();
	this->SetNext(NULL);

	delete v;

	UpdateVehicleTileHash(this, true);
	UpdateVehicleViewportHash(this, INVALID_COORD, 0);
	DeleteVehicleNews(this->index, INVALID_STRING_ID);
	DeleteNewGRFInspectWindow(GetGrfSpecFeature(this->type), this->index);
}

/**
 * Adds a vehicle to the list of vehicles that visited a depot this tick
 * @param *v vehicle to add
 */
void VehicleEnteredDepotThisTick(Vehicle *v)
{
	/* Template Replacement Setup stuff */
	bool stayInDepot = v->current_order.GetDepotActionType();
	TemplateReplacement *tr = GetTemplateReplacementByGroupID(v->group_id);
	if (tr != NULL) {
		_vehicles_to_templatereplace[(Train*) v] = stayInDepot;
	} else {
		/* Moved the assignment for auto replacement here to prevent auto replacement
		 * from happening if template replacement is also scheduled */

		/* Vehicle should stop in the depot if it was in 'stopping' state */
		_vehicles_to_autoreplace[v] = !(v->vehstatus & VS_STOPPED);
	}

	/* We ALWAYS set the stopped state. Even when the vehicle does not plan on
	 * stopping in the depot, so we stop it to ensure that it will not reserve
	 * the path out of the depot before we might autoreplace it to a different
	 * engine. The new engine would not own the reserved path we store that we
	 * stopped the vehicle, so autoreplace can start it again */
	v->vehstatus |= VS_STOPPED;
}

/**
 * Increases the day counter for all vehicles and calls 1-day and 32-day handlers.
 * Each tick, it processes vehicles with "index % DAY_TICKS == _date_fract",
 * so each day, all vehicles are processes in DAY_TICKS steps.
 */
static void RunVehicleDayProc()
{
	if (_game_mode != GM_NORMAL) return;

	/* Run the day_proc for every DAY_TICKS vehicle starting at _date_fract. */
	Vehicle *v = NULL;
	SCOPE_INFO_FMT([&v], "RunVehicleDayProc: %s", scope_dumper().VehicleInfo(v));
	for (size_t i = _date_fract; i < Vehicle::GetPoolSize(); i += DAY_TICKS) {
		v = Vehicle::Get(i);
		if (v == NULL) continue;

		/* Call the 32-day callback if needed */
		if ((v->day_counter & 0x1F) == 0 && v->HasEngineType()) {
			uint16 callback = GetVehicleCallback(CBID_VEHICLE_32DAY_CALLBACK, 0, 0, v->engine_type, v);
			if (callback != CALLBACK_FAILED) {
				if (HasBit(callback, 0)) {
					TriggerVehicle(v, VEHICLE_TRIGGER_CALLBACK_32); // Trigger vehicle trigger 10
				}

				/* After a vehicle trigger, the graphics and properties of the vehicle could change.
				 * Note: MarkDirty also invalidates the palette, which is the meaning of bit 1. So, nothing special there. */
				if (callback != 0) v->First()->MarkDirty();

				if (callback & ~3) ErrorUnknownCallbackResult(v->GetGRFID(), CBID_VEHICLE_32DAY_CALLBACK, callback);
			}
		}

		/* This is called once per day for each vehicle, but not in the first tick of the day */
		v->OnNewDay();
	}
}

static void ShowAutoReplaceAdviceMessage(const CommandCost &res, const Vehicle *v)
{
	StringID error_message = res.GetErrorMessage();
	if (error_message == STR_ERROR_AUTOREPLACE_NOTHING_TO_DO || error_message == INVALID_STRING_ID) return;

	if (error_message == STR_ERROR_NOT_ENOUGH_CASH_REQUIRES_CURRENCY) error_message = STR_ERROR_AUTOREPLACE_MONEY_LIMIT;

	StringID message;
	if (error_message == STR_ERROR_TRAIN_TOO_LONG_AFTER_REPLACEMENT) {
		message = error_message;
	} else {
		message = STR_NEWS_VEHICLE_AUTORENEW_FAILED;
	}

	SetDParam(0, v->index);
	SetDParam(1, error_message);
	AddVehicleAdviceNewsItem(message, v->index);
}

void CallVehicleTicks()
{
	_vehicles_to_autoreplace.Clear();
	_vehicles_to_templatereplace.Clear();
	_vehicles_to_pay_repair.clear();

	if (_tick_skip_counter == 0) RunVehicleDayProc();

	Station *st;
	FOR_ALL_STATIONS(st) LoadUnloadStation(st);

	Vehicle *v = NULL;
	SCOPE_INFO_FMT([&v], "CallVehicleTicks: %s", scope_dumper().VehicleInfo(v));
	FOR_ALL_VEHICLES(v) {
		/* Vehicle could be deleted in this tick */
		if (!v->Tick()) {
			assert(Vehicle::Get(vehicle_index) == NULL);
			continue;
		}

		assert(Vehicle::Get(vehicle_index) == v);

		switch (v->type) {
			default: break;

			case VEH_TRAIN:
				if (HasBit(Train::From(v)->flags, VRF_TOO_HEAVY)) {
					if (v->owner == _local_company) {
						SetDParam(0, v->index);
						SetDParam(1, STR_ERROR_TRAIN_TOO_HEAVY);
						AddVehicleNewsItem(STR_ERROR_TRAIN_TOO_HEAVY, NT_ADVICE, v->index);
					}
					ClrBit(Train::From(v)->flags, VRF_TOO_HEAVY);
				}
				/* FALL THROUGH */
			case VEH_ROAD:
			case VEH_AIRCRAFT:
			case VEH_SHIP: {
				Vehicle *front = v->First();

				if (v->vcache.cached_cargo_age_period != 0) {
					v->cargo_age_counter = min(v->cargo_age_counter, v->vcache.cached_cargo_age_period);
					if (--v->cargo_age_counter == 0) {
						v->cargo.AgeCargo();
						v->cargo_age_counter = v->vcache.cached_cargo_age_period;
					}
				}

				/* Do not play any sound when crashed */
				if (front->vehstatus & VS_CRASHED) continue;

				/* Do not play any sound when in depot or tunnel */
				if (v->vehstatus & VS_HIDDEN) continue;

				/* Do not play any sound when stopped */
				if ((front->vehstatus & VS_STOPPED) && (front->type != VEH_TRAIN || front->cur_speed == 0)) continue;

				/* Check vehicle type specifics */
				switch (v->type) {
					case VEH_TRAIN:
						if (Train::From(v)->IsWagon()) continue;
						break;

					case VEH_ROAD:
						if (!RoadVehicle::From(v)->IsFrontEngine()) continue;
						break;

					case VEH_AIRCRAFT:
						if (!Aircraft::From(v)->IsNormalAircraft()) continue;
						break;

					default:
						break;
				}

				v->motion_counter += front->cur_speed;
				/* Play a running sound if the motion counter passes 256 (Do we not skip sounds?) */
				if (GB(v->motion_counter, 0, 8) < front->cur_speed) PlayVehicleSound(v, VSE_RUNNING);

				/* Play an alternating running sound every 16 ticks */
				if (GB(v->tick_counter, 0, 4) == 0) {
					/* Play running sound when speed > 0 and not braking */
					bool running = (front->cur_speed > 0) && !(front->vehstatus & (VS_STOPPED | VS_TRAIN_SLOWING));
					PlayVehicleSound(v, running ? VSE_RUNNING_16 : VSE_STOPPED_16);
				}

				break;
			}
		}
	}
	v = NULL;

	/* do Template Replacement */
	Backup<CompanyByte> tmpl_cur_company(_current_company, FILE_LINE);
	for (TemplateReplacementMap::iterator it = _vehicles_to_templatereplace.Begin(); it != _vehicles_to_templatereplace.End(); it++) {
		Train *t = it->first;

		_vehicles_to_autoreplace.Erase(t);

		/* Store the position of the effect as the vehicle pointer will become invalid later */
		int x = t->x_pos;
		int y = t->y_pos;
		int z = t->z_pos;

		tmpl_cur_company.Change(t->owner);

		bool stayInDepot = it->second;

		it->first->vehstatus |= VS_STOPPED;
		CommandCost res = DoCommand(t->tile, t->index, stayInDepot ? 1 : 0, DC_EXEC, CMD_TEMPLATE_REPLACE_VEHICLE);

		if (!IsLocalCompany()) continue;

		if (res.Succeeded()) {
			if (res.GetCost() != 0) {
				ShowCostOrIncomeAnimation(x, y, z, res.GetCost());
			}
			continue;
		}

		ShowAutoReplaceAdviceMessage(res, t);
	}
	tmpl_cur_company.Restore();

	/* do Auto Replacement */
	Backup<CompanyByte> cur_company(_current_company, FILE_LINE);
	for (AutoreplaceMap::iterator it = _vehicles_to_autoreplace.Begin(); it != _vehicles_to_autoreplace.End(); it++) {
		v = it->first;
		/* Autoreplace needs the current company set as the vehicle owner */
		cur_company.Change(v->owner);

		if (v->type == VEH_TRAIN) {
			assert(!_vehicles_to_templatereplace.Contains(Train::From(v)));
		}

		/* Start vehicle if we stopped them in VehicleEnteredDepotThisTick()
		 * We need to stop them between VehicleEnteredDepotThisTick() and here or we risk that
		 * they are already leaving the depot again before being replaced. */
		if (it->second) v->vehstatus &= ~VS_STOPPED;

		/* Store the position of the effect as the vehicle pointer will become invalid later */
		int x = v->x_pos;
		int y = v->y_pos;
		int z = v->z_pos;

		const Company *c = Company::Get(_current_company);
		SubtractMoneyFromCompany(CommandCost(EXPENSES_NEW_VEHICLES, (Money)c->settings.engine_renew_money));
		CommandCost res = DoCommand(0, v->index, 0, DC_EXEC, CMD_AUTOREPLACE_VEHICLE);
		SubtractMoneyFromCompany(CommandCost(EXPENSES_NEW_VEHICLES, -(Money)c->settings.engine_renew_money));

		if (!IsLocalCompany()) continue;

		if (res.Succeeded()) {
			ShowCostOrIncomeAnimation(x, y, z, res.GetCost());
			continue;
		}

		ShowAutoReplaceAdviceMessage(res, v);
	}
	cur_company.Restore();
<<<<<<< HEAD

	/* do Template Replacement */
	Backup<CompanyByte> tmpl_cur_company(_current_company, FILE_LINE);
	for (TemplateReplacementMap::iterator it = _vehicles_to_templatereplace.Begin(); it != _vehicles_to_templatereplace.End(); it++) {
		Train *t = it->first;

		SCOPE_INFO_FMT([t], "CallVehicleTicks: template replace: %s", scope_dumper().VehicleInfo(t));

		/* Store the position of the effect as the vehicle pointer will become invalid later */
		int x = t->x_pos;
		int y = t->y_pos;
		int z = t->z_pos;

		tmpl_cur_company.Change(t->owner);

		bool stayInDepot = it->second;

		it->first->vehstatus |= VS_STOPPED;
		CommandCost res = DoCommand(t->tile, t->index, stayInDepot ? 1 : 0, DC_EXEC, CMD_TEMPLATE_REPLACE_VEHICLE);

		if (!IsLocalCompany()) continue;

		if (res.Succeeded()) {
			if (res.GetCost() != 0) {
				ShowCostOrIncomeAnimation(x, y, z, res.GetCost());
			}
			continue;
		}

		ShowAutoReplaceAdviceMessage(res, t);
	}
	tmpl_cur_company.Restore();

	Backup<CompanyByte> repair_cur_company(_current_company, FILE_LINE);
	for (Vehicle *v : _vehicles_to_pay_repair) {
		SCOPE_INFO_FMT([v], "CallVehicleTicks: repair: %s", scope_dumper().VehicleInfo(v));

		ExpensesType type = INVALID_EXPENSES;
		_current_company = v->owner;
		switch (v->type) {
			case VEH_AIRCRAFT:
				type = EXPENSES_AIRCRAFT_RUN;
				break;

			case VEH_TRAIN:
				type = EXPENSES_TRAIN_RUN;
				break;

			case VEH_SHIP:
				type = EXPENSES_SHIP_RUN;
				break;

			case VEH_ROAD:
				type = EXPENSES_ROADVEH_RUN;
				break;

			default:
				NOT_REACHED();
		}
		assert(type != INVALID_EXPENSES);

		Money vehicle_new_value = v->GetEngine()->GetCost();

		// The static cast is to fix compilation on (old) MSVC as the overload for OverflowSafeInt operator / is ambiguous.
		Money repair_cost = (v->breakdowns_since_last_service * vehicle_new_value / static_cast<uint>(_settings_game.vehicle.repair_cost)) + 1;
		if (v->age > v->max_age) repair_cost <<= 1;
		CommandCost cost(type, repair_cost);
		v->First()->profit_this_year -= cost.GetCost() << 8;
		SubtractMoneyFromCompany(cost);
		ShowCostOrIncomeAnimation(v->x_pos, v->y_pos, v->z_pos, cost.GetCost());
		v->breakdowns_since_last_service = 0;
	}
	repair_cur_company.Restore();
	_vehicles_to_pay_repair.clear();
=======
>>>>>>> 64d9f888
}

/**
 * Add vehicle sprite for drawing to the screen.
 * @param v Vehicle to draw.
 */
static void DoDrawVehicle(const Vehicle *v)
{
	PaletteID pal = PAL_NONE;

	if (v->vehstatus & VS_DEFPAL) pal = (v->vehstatus & VS_CRASHED) ? PALETTE_CRASH : GetVehiclePalette(v);

	/* Check whether the vehicle shall be transparent due to the game state */
	bool shadowed = (v->vehstatus & (VS_SHADOW | VS_HIDDEN)) != 0;

	if (v->type == VEH_EFFECT) {
		/* Check whether the vehicle shall be transparent/invisible due to GUI settings.
		 * However, transparent smoke and bubbles look weird, so always hide them. */
		TransparencyOption to = EffectVehicle::From(v)->GetTransparencyOption();
		if (to != TO_INVALID && (IsTransparencySet(to) || IsInvisibilitySet(to))) return;
	}

	StartSpriteCombine();
	for (uint i = 0; i < v->sprite_seq.count; ++i) {
		PaletteID pal2 = v->sprite_seq.seq[i].pal;
		if (!pal2 || (v->vehstatus & VS_CRASHED)) pal2 = pal;
		AddSortableSpriteToDraw(v->sprite_seq.seq[i].sprite, pal2, v->x_pos + v->x_offs, v->y_pos + v->y_offs,
			v->x_extent, v->y_extent, v->z_extent, v->z_pos, shadowed, v->x_bb_offs, v->y_bb_offs);
	}
	EndSpriteCombine();
}

struct ViewportHashBound {
	int xl, xu, yl, yu;
};

static ViewportHashBound GetViewportHashBound(int l, int r, int t, int b) {
	int xl = (l - (70 * ZOOM_LVL_BASE)) >> (7 + ZOOM_LVL_SHIFT);
	int xu = (r                       ) >> (7 + ZOOM_LVL_SHIFT);
	/* compare after shifting instead of before, so that lower bits don't affect comparison result */
	if (xu - xl < (1 << 6)) {
		xl &= 0x3F;
		xu &= 0x3F;
	} else {
		/* scan whole hash row */
		xl = 0;
		xu = 0x3F;
	}

	int yl = (t - (70 * ZOOM_LVL_BASE)) >> (6 + ZOOM_LVL_SHIFT);
	int yu = (b                       ) >> (6 + ZOOM_LVL_SHIFT);
	/* compare after shifting instead of before, so that lower bits don't affect comparison result */
	if (yu - yl < (1 << 6)) {
		yl = (yl & 0x3F) << 6;
		yu = (yu & 0x3F) << 6;
	} else {
		/* scan whole column */
		yl = 0;
		yu = 0x3F << 6;
	}
	return { xl, xu, yl, yu };
};

/**
 * Add the vehicle sprites that should be drawn at a part of the screen.
 * @param dpi Rectangle being drawn.
 */
void ViewportAddVehicles(DrawPixelInfo *dpi)
{
	/* The bounding rectangle */
	const int l = dpi->left;
	const int r = dpi->left + dpi->width;
	const int t = dpi->top;
	const int b = dpi->top + dpi->height;

	/* The hash area to scan */
	const ViewportHashBound vhb = GetViewportHashBound(l, r, t, b);

	for (int y = vhb.yl;; y = (y + (1 << 6)) & (0x3F << 6)) {
		for (int x = vhb.xl;; x = (x + 1) & 0x3F) {
			const Vehicle *v = _vehicle_viewport_hash[x + y]; // already masked & 0xFFF

			while (v != NULL) {
				if (v->IsDrawn() &&
						l <= v->coord.right &&
						t <= v->coord.bottom &&
						r >= v->coord.left &&
						b >= v->coord.top) {
					DoDrawVehicle(v);
				}
				v = v->hash_viewport_next;
			}

			if (x == vhb.xu) break;
		}

		if (y == vhb.yu) break;
	}
}

void ViewportMapDrawVehicles(DrawPixelInfo *dpi)
{
	/* The bounding rectangle */
	const int l = dpi->left;
	const int r = dpi->left + dpi->width;
	const int t = dpi->top;
	const int b = dpi->top + dpi->height;

	/* The hash area to scan */
	const ViewportHashBound vhb = GetViewportHashBound(l, r, t, b);

	const int w = UnScaleByZoom(dpi->width, dpi->zoom);
	const int h = UnScaleByZoom(dpi->height, dpi->zoom);
	Blitter *blitter = BlitterFactory::GetCurrentBlitter();
	for (int y = vhb.yl;; y = (y + (1 << 6)) & (0x3F << 6)) {
		for (int x = vhb.xl;; x = (x + 1) & 0x3F) {
			const Vehicle *v = _vehicle_viewport_hash[x + y]; // already masked & 0xFFF

			while (v != NULL) {
				if (!(v->vehstatus & (VS_HIDDEN | VS_UNCLICKABLE)) && (v->type != VEH_EFFECT)) {
					Point pt = RemapCoords(v->x_pos, v->y_pos, v->z_pos);
					const int pixel_x = UnScaleByZoomLower(pt.x - dpi->left, dpi->zoom);
					if (IsInsideMM(pixel_x, 0, w)) {
						const int pixel_y = UnScaleByZoomLower(pt.y - dpi->top, dpi->zoom);
						if (IsInsideMM(pixel_y, 0, h))
							blitter->SetPixel(dpi->dst_ptr, pixel_x, pixel_y, PC_WHITE);
					}
				}
				v = v->hash_viewport_next;
			}

			if (x == vhb.xu) break;
		}

		if (y == vhb.yu) break;
	}
}

/**
 * Find the vehicle close to the clicked coordinates.
 * @param vp Viewport clicked in.
 * @param x  X coordinate in the viewport.
 * @param y  Y coordinate in the viewport.
 * @return Closest vehicle, or \c NULL if none found.
 */
Vehicle *CheckClickOnVehicle(const ViewPort *vp, int x, int y)
{
	Vehicle *found = NULL, *v;
	uint dist, best_dist = UINT_MAX;

	if ((uint)(x -= vp->left) >= (uint)vp->width || (uint)(y -= vp->top) >= (uint)vp->height) return NULL;

	x = ScaleByZoom(x, vp->zoom) + vp->virtual_left;
	y = ScaleByZoom(y, vp->zoom) + vp->virtual_top;

	FOR_ALL_VEHICLES(v) {
		if (((v->vehstatus & VS_UNCLICKABLE) == 0) && v->IsDrawn() &&
				x >= v->coord.left && x <= v->coord.right &&
				y >= v->coord.top && y <= v->coord.bottom) {

			dist = max(
				abs(((v->coord.left + v->coord.right) >> 1) - x),
				abs(((v->coord.top + v->coord.bottom) >> 1) - y)
			);

			if (dist < best_dist) {
				found = v;
				best_dist = dist;
			}
		}
	}

	return found;
}

/**
 * Decrease the value of a vehicle.
 * @param v %Vehicle to devaluate.
 */
void DecreaseVehicleValue(Vehicle *v)
{
	v->value -= v->value >> 8;
	SetWindowDirty(WC_VEHICLE_DETAILS, v->index);
}

/** The chances for the different types of vehicles to suffer from different types of breakdowns
 * The chance for a given breakdown type n is _breakdown_chances[vehtype][n] - _breakdown_chances[vehtype][n-1] */
static const byte _breakdown_chances[4][4] = {
	{ //Trains:
		25,  ///< 10% chance for BREAKDOWN_CRITICAL.
		51,  ///< 10% chance for BREAKDOWN_EM_STOP.
		127, ///< 30% chance for BREAKDOWN_LOW_SPEED.
		255, ///< 50% chance for BREAKDOWN_LOW_POWER.
	},
	{ //Road Vehicles:
		51,  ///< 20% chance for BREAKDOWN_CRITICAL.
		76,  ///< 10% chance for BREAKDOWN_EM_STOP.
		153, ///< 30% chance for BREAKDOWN_LOW_SPEED.
		255, ///< 40% chance for BREAKDOWN_LOW_POWER.
	},
	{ //Ships:
		51,  ///< 20% chance for BREAKDOWN_CRITICAL.
		76,  ///< 10% chance for BREAKDOWN_EM_STOP.
		178, ///< 40% chance for BREAKDOWN_LOW_SPEED.
		255, ///< 30% chance for BREAKDOWN_LOW_POWER.
	},
	{ //Aircraft:
		178, ///< 70% chance for BREAKDOWN_AIRCRAFT_SPEED.
		229, ///< 20% chance for BREAKDOWN_AIRCRAFT_DEPOT.
		255, ///< 10% chance for BREAKDOWN_AIRCRAFT_EM_LANDING.
		255, ///< Aircraft have only 3 breakdown types, so anything above 0% here will cause a crash.
	},
};

/**
 * Determine the type of breakdown a vehicle will have.
 * Results are saved in breakdown_type and breakdown_severity.
 * @param v the vehicle in question.
 * @param r the random number to use. (Note that bits 0..6 are already used)
 */
void DetermineBreakdownType(Vehicle *v, uint32 r) {
	/* if 'improved breakdowns' is off, just do the classic breakdown */
	if (!_settings_game.vehicle.improved_breakdowns) {
		v->breakdown_type = BREAKDOWN_CRITICAL;
		v->breakdown_severity = 40; //only used by aircraft (321 km/h)
		return;
	}
	byte rand = GB(r, 8, 8);
	const byte *breakdown_type_chance = _breakdown_chances[v->type];

	if (v->type == VEH_AIRCRAFT) {
		if (rand <= breakdown_type_chance[BREAKDOWN_AIRCRAFT_SPEED]) {
			v->breakdown_type = BREAKDOWN_AIRCRAFT_SPEED;
			/* all speed values here are 1/8th of the real max speed in km/h */
			byte max_speed = max(1, min(v->vcache.cached_max_speed >> 3, 255));
			byte min_speed = max(1, min(15 + (max_speed >> 2), v->vcache.cached_max_speed >> 4));
			v->breakdown_severity = min_speed + (((v->reliability + GB(r, 16, 16)) * (max_speed - min_speed)) >> 17);
		} else if (rand <= breakdown_type_chance[BREAKDOWN_AIRCRAFT_DEPOT]) {
			v->breakdown_type = BREAKDOWN_AIRCRAFT_DEPOT;
		} else if (rand <= breakdown_type_chance[BREAKDOWN_AIRCRAFT_EM_LANDING]) {
			/* emergency landings only happen when reliability < 87% */
			if (v->reliability < 0xDDDD) {
				v->breakdown_type = BREAKDOWN_AIRCRAFT_EM_LANDING;
			} else {
				/* try again */
				DetermineBreakdownType(v, Random());
			}
		} else {
			NOT_REACHED();
		}
		return;
	}

	if (rand <= breakdown_type_chance[BREAKDOWN_CRITICAL]) {
		v->breakdown_type = BREAKDOWN_CRITICAL;
	} else if (rand <= breakdown_type_chance[BREAKDOWN_EM_STOP]) {
		/* Non-front engines cannot have emergency stops */
		if (v->type == VEH_TRAIN && !(Train::From(v)->IsFrontEngine())) {
			return DetermineBreakdownType(v, Random());
		}
		v->breakdown_type = BREAKDOWN_EM_STOP;
		v->breakdown_delay >>= 2; //emergency stops don't last long (1/4 of normal)
	} else if (rand <= breakdown_type_chance[BREAKDOWN_LOW_SPEED]) {
		v->breakdown_type = BREAKDOWN_LOW_SPEED;
		/* average of random and reliability */
		uint16 rand2 = (GB(r, 16, 16) + v->reliability) >> 1;
		uint16 max_speed =
			(v->type == VEH_TRAIN) ?
			GetVehicleProperty(v, PROP_TRAIN_SPEED, RailVehInfo(v->engine_type)->max_speed) :
			(v->type == VEH_ROAD ) ?
			GetVehicleProperty(v, PROP_ROADVEH_SPEED, RoadVehInfo(v->engine_type)->max_speed) :
			(v->type == VEH_SHIP) ?
			GetVehicleProperty(v, PROP_SHIP_SPEED, ShipVehInfo(v->engine_type)->max_speed ) :
			GetVehicleProperty(v, PROP_AIRCRAFT_SPEED, AircraftVehInfo(v->engine_type)->max_speed);
		byte min_speed = min(41, max_speed >> 2);
		/* we use the min() function here because we want to use the real value of max_speed for the min_speed calculation */
		max_speed = min(max_speed, 255);
		v->breakdown_severity = Clamp((max_speed * rand2) >> 16, min_speed, max_speed);
	} else if (rand <= breakdown_type_chance[BREAKDOWN_LOW_POWER]) {
		v->breakdown_type = BREAKDOWN_LOW_POWER;
		/** within this type there are two possibilities: (50/50)
		 * power reduction (10-90%), or no power at all */
		if (GB(r, 7, 1)) {
			v->breakdown_severity = Clamp((GB(r, 16, 16) + v->reliability) >> 9, 26, 231);
		} else {
			v->breakdown_severity = 0;
		}
	} else {
		NOT_REACHED();
	}
}

void CheckVehicleBreakdown(Vehicle *v)
{
	int rel, rel_old;

	/* decrease reliability */
	v->reliability = rel = max((rel_old = v->reliability) - v->reliability_spd_dec, 0);
	if ((rel_old >> 8) != (rel >> 8)) SetWindowDirty(WC_VEHICLE_DETAILS, v->First()->index);

	if (v->breakdown_ctr != 0 || (v->First()->vehstatus & VS_STOPPED) ||
			_settings_game.difficulty.vehicle_breakdowns < 1 ||
			v->First()->cur_speed < 5 || _game_mode == GM_MENU ||
			(v->type == VEH_AIRCRAFT && ((Aircraft*)v)->state != FLYING) ||
			(v->type == VEH_TRAIN && !(Train::From(v)->IsFrontEngine()) && !_settings_game.vehicle.improved_breakdowns)) {
		return;
	}

	uint32 r = Random();

	/* increase chance of failure */
	int chance = v->breakdown_chance + 1;
	if (Chance16I(1, 25, r)) chance += 25;
	chance = min(255, chance);
	v->breakdown_chance = chance;

	if (_settings_game.vehicle.improved_breakdowns) {
		if (v->type == VEH_TRAIN && Train::From(v)->IsMultiheaded()) {
			/* Dual engines have their breakdown chances reduced to 70% of the normal value */
			chance = chance * 7 / 10;
		}
		chance *= v->First()->breakdown_chance_factor;
		chance >>= 7;
	}
	/**
	 * Chance is (1 - reliability) * breakdown_setting * breakdown_chance / 10.
	 * At 90% reliabilty, normal setting (2) and average breakdown_chance (128),
	 * a vehicle will break down (on average) every 100 days.
	 * This *should* mean that vehicles break down about as often as (or a little less than) they used to.
	 * However, because breakdowns are no longer by definition a complete stop,
	 * their impact will be significantly less.
	 */
	uint32 r1 = Random();
	if ((uint32) (0xffff - v->reliability) * _settings_game.difficulty.vehicle_breakdowns * chance > GB(r1, 0, 24) * 10) {
		uint32 r2 = Random();
		v->breakdown_ctr = GB(r1, 24, 6) + 0xF;
		v->breakdown_delay = GB(r2, 0, 7) + 0x80;
		v->breakdown_chance = 0;
		DetermineBreakdownType(v, r2);
	}
}

/**
 * Handle all of the aspects of a vehicle breakdown
 * This includes adding smoke and sounds, and ending the breakdown when appropriate.
 * @return true iff the vehicle is stopped because of a breakdown
 * @note This function always returns false for aircraft, since these never stop for breakdowns
 */
bool Vehicle::HandleBreakdown()
{
	/* Possible states for Vehicle::breakdown_ctr
	 * 0  - vehicle is running normally
	 * 1  - vehicle is currently broken down
	 * 2  - vehicle is going to break down now
	 * >2 - vehicle is counting down to the actual breakdown event */
	switch (this->breakdown_ctr) {
		case 0:
			return false;

		case 2:
			this->breakdown_ctr = 1;

			if (this->breakdowns_since_last_service != 255) {
				this->breakdowns_since_last_service++;
			}

			if (this->type == VEH_AIRCRAFT) {
				this->MarkDirty();
				assert(this->breakdown_type <= BREAKDOWN_AIRCRAFT_EM_LANDING);
				/* Aircraft just need this flag, the rest is handled elsewhere */
				this->vehstatus |= VS_AIRCRAFT_BROKEN;
				if(this->breakdown_type == BREAKDOWN_AIRCRAFT_SPEED ||
						(this->current_order.IsType(OT_GOTO_DEPOT) &&
						(this->current_order.GetDepotOrderType() & ODTFB_BREAKDOWN) &&
						GetTargetAirportIfValid(Aircraft::From(this)) != NULL)) return false;
				FindBreakdownDestination(Aircraft::From(this));
			} else if (this->type == VEH_TRAIN) {
				if (this->breakdown_type == BREAKDOWN_LOW_POWER ||
						this->First()->cur_speed <= ((this->breakdown_type == BREAKDOWN_LOW_SPEED) ? this->breakdown_severity : 0)) {
					switch (this->breakdown_type) {
						case BREAKDOWN_RV_CRASH:
							if (_settings_game.vehicle.improved_breakdowns) SetBit(Train::From(this)->flags, VRF_HAS_HIT_RV);
						/* FALL THROUGH */
						case BREAKDOWN_CRITICAL:
							if (!PlayVehicleSound(this, VSE_BREAKDOWN)) {
								bool train_or_ship = this->type == VEH_TRAIN || this->type == VEH_SHIP;
								SndPlayVehicleFx((_settings_game.game_creation.landscape != LT_TOYLAND) ?
										(train_or_ship ? SND_10_TRAIN_BREAKDOWN : SND_0F_VEHICLE_BREAKDOWN) :
										(train_or_ship ? SND_3A_COMEDY_BREAKDOWN_2 : SND_35_COMEDY_BREAKDOWN), this);
							}
							if (!(this->vehstatus & VS_HIDDEN) && !HasBit(EngInfo(this->engine_type)->misc_flags, EF_NO_BREAKDOWN_SMOKE) && this->breakdown_delay > 0) {
								EffectVehicle *u = CreateEffectVehicleRel(this, 4, 4, 5, EV_BREAKDOWN_SMOKE);
								if (u != NULL) u->animation_state = this->breakdown_delay * 2;
							}
							/* Max Speed reduction*/
							if (_settings_game.vehicle.improved_breakdowns) {
								if (!HasBit(Train::From(this)->flags, VRF_NEED_REPAIR)) {
									SetBit(Train::From(this)->flags, VRF_NEED_REPAIR);
									Train::From(this)->critical_breakdown_count = 1;
								} else if (Train::From(this)->critical_breakdown_count != 255) {
									Train::From(this)->critical_breakdown_count++;
								}
								Train::From(this->First())->ConsistChanged(CCF_TRACK);
							}
						/* FALL THROUGH */
						case BREAKDOWN_EM_STOP:
							CheckBreakdownFlags(Train::From(this->First()));
							SetBit(Train::From(this->First())->flags, VRF_BREAKDOWN_STOPPED);
							break;
						case BREAKDOWN_LOW_SPEED:
							CheckBreakdownFlags(Train::From(this->First()));
							SetBit(Train::From(this->First())->flags, VRF_BREAKDOWN_SPEED);
							break;
						case BREAKDOWN_LOW_POWER:
							SetBit(Train::From(this->First())->flags, VRF_BREAKDOWN_POWER);
							break;
						default: NOT_REACHED();
					}
					this->First()->MarkDirty();
					SetWindowDirty(WC_VEHICLE_VIEW, this->index);
					SetWindowDirty(WC_VEHICLE_DETAILS, this->index);
				} else {
					this->breakdown_ctr = 2; // wait until slowdown
					this->breakdowns_since_last_service--;
					SetBit(Train::From(this)->flags, VRF_BREAKDOWN_BRAKING);
					return false;
				}
				if ((!(this->vehstatus & VS_HIDDEN)) && (this->breakdown_type == BREAKDOWN_LOW_SPEED || this->breakdown_type == BREAKDOWN_LOW_POWER)
						&& !HasBit(EngInfo(this->engine_type)->misc_flags, EF_NO_BREAKDOWN_SMOKE)) {
					EffectVehicle *u = CreateEffectVehicleRel(this, 0, 0, 2, EV_BREAKDOWN_SMOKE); //some grey clouds to indicate a broken engine
					if (u != NULL) u->animation_state = 25;
				}
			} else {
				switch (this->breakdown_type) {
					case BREAKDOWN_CRITICAL:
						if (!PlayVehicleSound(this, VSE_BREAKDOWN)) {
							SndPlayVehicleFx((_settings_game.game_creation.landscape != LT_TOYLAND) ? SND_0F_VEHICLE_BREAKDOWN : SND_35_COMEDY_BREAKDOWN, this);
						}
						if (!(this->vehstatus & VS_HIDDEN) && !HasBit(EngInfo(this->engine_type)->misc_flags, EF_NO_BREAKDOWN_SMOKE) && this->breakdown_delay > 0) {
							EffectVehicle *u = CreateEffectVehicleRel(this, 4, 4, 5, EV_BREAKDOWN_SMOKE);
							if (u != NULL) u->animation_state = this->breakdown_delay * 2;
						}
						if (_settings_game.vehicle.improved_breakdowns) {
							if (this->type == VEH_ROAD) {
								if (RoadVehicle::From(this)->critical_breakdown_count != 255) {
									RoadVehicle::From(this)->critical_breakdown_count++;
								}
							}
						}
					/* FALL THROUGH */
					case BREAKDOWN_EM_STOP:
						this->cur_speed = 0;
						break;
					case BREAKDOWN_LOW_SPEED:
					case BREAKDOWN_LOW_POWER:
						/* do nothing */
						break;
					default: NOT_REACHED();
				}
				if ((!(this->vehstatus & VS_HIDDEN)) &&
						(this->breakdown_type == BREAKDOWN_LOW_SPEED || this->breakdown_type == BREAKDOWN_LOW_POWER)) {
					/* Some gray clouds to indicate a broken RV */
					EffectVehicle *u = CreateEffectVehicleRel(this, 0, 0, 2, EV_BREAKDOWN_SMOKE);
					if (u != NULL) u->animation_state = 25;
				}
				this->First()->MarkDirty();
				SetWindowDirty(WC_VEHICLE_VIEW, this->index);
				SetWindowDirty(WC_VEHICLE_DETAILS, this->index);
				return (this->breakdown_type == BREAKDOWN_CRITICAL || this->breakdown_type == BREAKDOWN_EM_STOP);
			}

			FALLTHROUGH;
		case 1:
			/* Aircraft breakdowns end only when arriving at the airport */
			if (this->type == VEH_AIRCRAFT) return false;

			/* For trains this function is called twice per tick, so decrease v->breakdown_delay at half the rate */
			if ((this->tick_counter & (this->type == VEH_TRAIN ? 3 : 1)) == 0) {
				if (--this->breakdown_delay == 0) {
					this->breakdown_ctr = 0;
					if (this->type == VEH_TRAIN) {
						CheckBreakdownFlags(Train::From(this->First()));
						this->First()->MarkDirty();
						SetWindowDirty(WC_VEHICLE_VIEW, this->First()->index);
					} else {
						this->MarkDirty();
						SetWindowDirty(WC_VEHICLE_VIEW, this->index);
					}
				}
			}
			return (this->breakdown_type == BREAKDOWN_CRITICAL || this->breakdown_type == BREAKDOWN_EM_STOP || this->breakdown_type == BREAKDOWN_RV_CRASH);

		default:
			if (!this->current_order.IsType(OT_LOADING)) this->breakdown_ctr--;
			return false;
	}
}

/**
 * Update age of a vehicle.
 * @param v Vehicle to update.
 */
void AgeVehicle(Vehicle *v)
{
	/* Stop if a virtual vehicle */
	if (HasBit(v->subtype, GVSF_VIRTUAL)) return;

	if (v->age < MAX_DAY) {
		v->age++;
		if (v->IsPrimaryVehicle() && v->age == VEHICLE_PROFIT_MIN_AGE + 1) GroupStatistics::VehicleReachedProfitAge(v);
	}

	if (!v->IsPrimaryVehicle() && (v->type != VEH_TRAIN || !Train::From(v)->IsEngine())) return;

	int age = v->age - v->max_age;
	if (age == DAYS_IN_LEAP_YEAR * 0 || age == DAYS_IN_LEAP_YEAR * 1 ||
			age == DAYS_IN_LEAP_YEAR * 2 || age == DAYS_IN_LEAP_YEAR * 3 || age == DAYS_IN_LEAP_YEAR * 4) {
		v->reliability_spd_dec <<= 1;
	}

	SetWindowDirty(WC_VEHICLE_DETAILS, v->index);

	/* Don't warn about non-primary or not ours vehicles or vehicles that are crashed */
	if (v->Previous() != NULL || v->owner != _local_company || (v->vehstatus & VS_CRASHED) != 0) return;

	/* Don't warn if a renew is active */
	if (Company::Get(v->owner)->settings.engine_renew && v->GetEngine()->company_avail != 0) return;

	StringID str;
	if (age == -DAYS_IN_LEAP_YEAR) {
		str = STR_NEWS_VEHICLE_IS_GETTING_OLD;
	} else if (age == 0) {
		str = STR_NEWS_VEHICLE_IS_GETTING_VERY_OLD;
	} else if (age > 0 && (age % DAYS_IN_LEAP_YEAR) == 0) {
		str = STR_NEWS_VEHICLE_IS_GETTING_VERY_OLD_AND;
	} else {
		return;
	}

	SetDParam(0, v->index);
	AddVehicleAdviceNewsItem(str, v->index);
}

/**
 * Calculates how full a vehicle is.
 * @param front The front vehicle of the consist to check.
 * @param colour The string to show depending on if we are unloading or loading
 * @return A percentage of how full the Vehicle is.
 *         Percentages are rounded towards 50%, so that 0% and 100% are only returned
 *         if the vehicle is completely empty or full.
 *         This is useful for both display and conditional orders.
 */
uint8 CalcPercentVehicleFilled(const Vehicle *front, StringID *colour)
{
	int count = 0;
	int max = 0;
	int cars = 0;
	int unloading = 0;
	bool loading = false;

	bool is_loading = front->current_order.IsType(OT_LOADING);

	/* The station may be NULL when the (colour) string does not need to be set. */
	const Station *st = Station::GetIfValid(front->last_station_visited);
	assert(colour == NULL || (st != NULL && is_loading));

	bool order_no_load = is_loading && (front->current_order.GetLoadType() & OLFB_NO_LOAD);
	bool order_full_load = is_loading && (front->current_order.GetLoadType() & OLFB_FULL_LOAD);

	/* Count up max and used */
	for (const Vehicle *v = front; v != NULL; v = v->Next()) {
		count += v->cargo.StoredCount();
		max += v->cargo_cap;
		if (v->cargo_cap != 0 && colour != NULL) {
			unloading += HasBit(v->vehicle_flags, VF_CARGO_UNLOADING) ? 1 : 0;
			loading |= !order_no_load &&
					(order_full_load || st->goods[v->cargo_type].HasRating()) &&
					!HasBit(v->vehicle_flags, VF_LOADING_FINISHED) && !HasBit(v->vehicle_flags, VF_STOP_LOADING);
			cars++;
		}
	}

	if (colour != NULL) {
		if (unloading == 0 && loading) {
			*colour = STR_PERCENT_UP;
		} else if (unloading == 0 && !loading) {
			*colour = STR_PERCENT_NONE;
		} else if (cars == unloading || !loading) {
			*colour = STR_PERCENT_DOWN;
		} else {
			*colour = STR_PERCENT_UP_DOWN;
		}
	}

	/* Train without capacity */
	if (max == 0) return 100;

	/* Return the percentage */
	if (count * 2 < max) {
		/* Less than 50%; round up, so that 0% means really empty. */
		return CeilDiv(count * 100, max);
	} else {
		/* More than 50%; round down, so that 100% means really full. */
		return (count * 100) / max;
	}
}

/**
 * Vehicle entirely entered the depot, update its status, orders, vehicle windows, service it, etc.
 * @param v Vehicle that entered a depot.
 */
void VehicleEnterDepot(Vehicle *v)
{
	/* Always work with the front of the vehicle */
	assert(v == v->First());

	switch (v->type) {
		case VEH_TRAIN: {
			Train *t = Train::From(v);
			SetWindowClassesDirty(WC_TRAINS_LIST);
			/* Clear path reservation */
			SetDepotReservation(t->tile, false);
			if (_settings_client.gui.show_track_reservation) MarkTileDirtyByTile(t->tile, ZOOM_LVL_DRAW_MAP);

			UpdateSignalsOnSegment(t->tile, INVALID_DIAGDIR, t->owner);
			t->wait_counter = 0;
			t->force_proceed = TFP_NONE;
			ClrBit(t->flags, VRF_TOGGLE_REVERSE);
			t->ConsistChanged(CCF_ARRANGE);
			t->reverse_distance = 0;
			break;
		}

		case VEH_ROAD:
			SetWindowClassesDirty(WC_ROADVEH_LIST);
			break;

		case VEH_SHIP: {
			SetWindowClassesDirty(WC_SHIPS_LIST);
			Ship *ship = Ship::From(v);
			ship->state = TRACK_BIT_DEPOT;
			ship->UpdateCache();
			ship->UpdateViewport(true, true);
			SetWindowDirty(WC_VEHICLE_DEPOT, v->tile);
			break;
		}

		case VEH_AIRCRAFT:
			SetWindowClassesDirty(WC_AIRCRAFT_LIST);
			HandleAircraftEnterHangar(Aircraft::From(v));
			break;
		default: NOT_REACHED();
	}
	SetWindowDirty(WC_VEHICLE_VIEW, v->index);

	if (v->type != VEH_TRAIN) {
		/* Trains update the vehicle list when the first unit enters the depot and calls VehicleEnterDepot() when the last unit enters.
		 * We only increase the number of vehicles when the first one enters, so we will not need to search for more vehicles in the depot */
		InvalidateWindowData(WC_VEHICLE_DEPOT, v->tile);
	}
	SetWindowDirty(WC_VEHICLE_DEPOT, v->tile);

	v->vehstatus |= VS_HIDDEN;
	v->cur_speed = 0;

	VehicleServiceInDepot(v);

	/* After a vehicle trigger, the graphics and properties of the vehicle could change. */
	TriggerVehicle(v, VEHICLE_TRIGGER_DEPOT);
	v->MarkDirty();

	if (v->current_order.IsType(OT_GOTO_DEPOT)) {
		SetWindowDirty(WC_VEHICLE_VIEW, v->index);

		const Order *real_order = v->GetOrder(v->cur_real_order_index);

		/* Test whether we are heading for this depot. If not, do nothing.
		 * Note: The target depot for nearest-/manual-depot-orders is only updated on junctions, but we want to accept every depot. */
		if ((v->current_order.GetDepotOrderType() & ODTFB_PART_OF_ORDERS) &&
				real_order != NULL && !(real_order->GetDepotActionType() & ODATFB_NEAREST_DEPOT) &&
				(v->type == VEH_AIRCRAFT ? v->current_order.GetDestination() != GetStationIndex(v->tile) : v->dest_tile != v->tile)) {
			/* We are heading for another depot, keep driving. */
			return;
		}

		if (v->current_order.IsRefit()) {
			Backup<CompanyByte> cur_company(_current_company, v->owner, FILE_LINE);
			CommandCost cost = DoCommand(v->tile, v->index, v->current_order.GetRefitCargo() | 0xFF << 8, DC_EXEC, GetCmdRefitVeh(v));
			cur_company.Restore();

			if (cost.Failed()) {
				_vehicles_to_autoreplace[v] = false;
				if (v->owner == _local_company) {
					/* Notify the user that we stopped the vehicle */
					SetDParam(0, v->index);
					AddVehicleAdviceNewsItem(STR_NEWS_ORDER_REFIT_FAILED, v->index);
				}
			} else if (cost.GetCost() != 0) {
				v->profit_this_year -= cost.GetCost() << 8;
				if (v->owner == _local_company) {
					ShowCostOrIncomeAnimation(v->x_pos, v->y_pos, v->z_pos, cost.GetCost());
				}
			}
		}

		/* Handle the ODTFB_PART_OF_ORDERS case. If there is a timetabled wait time, hold the train, otherwise skip to the next order.
		Note that if there is a only a travel_time, but no wait_time defined for the order, and the train arrives to the depot sooner as scheduled,
		he doesn't wait in it, as it would in stations. Thus, the original behaviour is maintained if there's no defined wait_time.*/
		if (v->current_order.GetDepotOrderType() & ODTFB_PART_OF_ORDERS) {
			v->DeleteUnreachedImplicitOrders();
			UpdateVehicleTimetable(v, true);
			if (v->current_order.IsWaitTimetabled() && !(v->current_order.GetDepotActionType() & ODATFB_HALT)) {
				v->current_order.MakeWaiting();
				v->current_order.SetNonStopType(ONSF_NO_STOP_AT_ANY_STATION);
				return;
			} else {
				v->IncrementImplicitOrderIndex();
			}
		}

		if (v->current_order.GetDepotActionType() & ODATFB_HALT) {
			/* Vehicles are always stopped on entering depots. Do not restart this one. */
			_vehicles_to_autoreplace[v] = false;
			/* Invalidate last_loading_station. As the link from the station
			 * before the stop to the station after the stop can't be predicted
			 * we shouldn't construct it when the vehicle visits the next stop. */
			v->last_loading_station = INVALID_STATION;
			ClrBit(v->vehicle_flags, VF_LAST_LOAD_ST_SEP);
			if (v->owner == _local_company) {
				SetDParam(0, v->index);
				AddVehicleAdviceNewsItem(STR_NEWS_TRAIN_IS_WAITING + v->type, v->index);
			}
			AI::NewEvent(v->owner, new ScriptEventVehicleWaitingInDepot(v->index));
		}
		v->current_order.MakeDummy();
	}
}


/**
 * Update the position of the vehicle. This will update the hash that tells
 *  which vehicles are on a tile.
 */
void Vehicle::UpdatePosition()
{
	UpdateVehicleTileHash(this, false);
}

/**
 * Update the vehicle on the viewport, updating the right hash and setting the
 *  new coordinates.
 * @param dirty Mark the (new and old) coordinates of the vehicle as dirty.
 */
void Vehicle::UpdateViewport(bool dirty)
{
	Rect new_coord = ConvertRect<Rect16, Rect>(this->sprite_seq_bounds);

	Point pt = RemapCoords(this->x_pos + this->x_offs, this->y_pos + this->y_offs, this->z_pos);
	new_coord.left   += pt.x;
	new_coord.top    += pt.y;
	new_coord.right  += pt.x + 2 * ZOOM_LVL_BASE;
	new_coord.bottom += pt.y + 2 * ZOOM_LVL_BASE;

	UpdateVehicleViewportHash(this, new_coord.left, new_coord.top);

	Rect old_coord = this->coord;
	this->coord = new_coord;

	if (dirty) {
		if (old_coord.left == INVALID_COORD) {
			this->MarkAllViewportsDirty();
		} else {
			::MarkAllViewportsDirty(
					min(old_coord.left,   this->coord.left),
					min(old_coord.top,    this->coord.top),
					max(old_coord.right,  this->coord.right),
					max(old_coord.bottom, this->coord.bottom),
					this->type != VEH_EFFECT ? ZOOM_LVL_END : ZOOM_LVL_DRAW_MAP
			);
		}
	}
}

/**
 * Update the position of the vehicle, and update the viewport.
 */
void Vehicle::UpdatePositionAndViewport()
{
	this->UpdatePosition();
	this->UpdateViewport(true);
}

/**
 * Marks viewports dirty where the vehicle's image is.
 */
void Vehicle::MarkAllViewportsDirty() const
{
	::MarkAllViewportsDirty(this->coord.left, this->coord.top, this->coord.right, this->coord.bottom);
}

/**
 * Get position information of a vehicle when moving one pixel in the direction it is facing
 * @param v Vehicle to move
 * @return Position information after the move
 */
GetNewVehiclePosResult GetNewVehiclePos(const Vehicle *v)
{
	static const int8 _delta_coord[16] = {
		-1,-1,-1, 0, 1, 1, 1, 0, /* x */
		-1, 0, 1, 1, 1, 0,-1,-1, /* y */
	};

	int x = v->x_pos + _delta_coord[v->direction];
	int y = v->y_pos + _delta_coord[v->direction + 8];

	GetNewVehiclePosResult gp;
	gp.x = x;
	gp.y = y;
	gp.old_tile = v->tile;
	gp.new_tile = TileVirtXY(x, y);
	return gp;
}

static const Direction _new_direction_table[] = {
	DIR_N,  DIR_NW, DIR_W,
	DIR_NE, DIR_SE, DIR_SW,
	DIR_E,  DIR_SE, DIR_S
};

Direction GetDirectionTowards(const Vehicle *v, int x, int y)
{
	int i = 0;

	if (y >= v->y_pos) {
		if (y != v->y_pos) i += 3;
		i += 3;
	}

	if (x >= v->x_pos) {
		if (x != v->x_pos) i++;
		i++;
	}

	Direction dir = v->direction;

	DirDiff dirdiff = DirDifference(_new_direction_table[i], dir);
	if (dirdiff == DIRDIFF_SAME) return dir;
	return ChangeDir(dir, dirdiff > DIRDIFF_REVERSE ? DIRDIFF_45LEFT : DIRDIFF_45RIGHT);
}

/**
 * Call the tile callback function for a vehicle entering a tile
 * @param v    Vehicle entering the tile
 * @param tile Tile entered
 * @param x    X position
 * @param y    Y position
 * @return Some meta-data over the to be entered tile.
 * @see VehicleEnterTileStatus to see what the bits in the return value mean.
 */
VehicleEnterTileStatus VehicleEnterTile(Vehicle *v, TileIndex tile, int x, int y)
{
	return _tile_type_procs[GetTileType(tile)]->vehicle_enter_tile_proc(v, tile, x, y);
}

/**
 * Initializes the structure. Vehicle unit numbers are supposed not to change after
 * struct initialization, except after each call to this->NextID() the returned value
 * is assigned to a vehicle.
 * @param type type of vehicle
 * @param owner owner of vehicles
 */
FreeUnitIDGenerator::FreeUnitIDGenerator(VehicleType type, CompanyID owner) : cache(NULL), maxid(0), curid(0)
{
	/* Find maximum */
	const Vehicle *v;
	FOR_ALL_VEHICLES(v) {
		if (v->type == type && v->owner == owner) {
			this->maxid = max<UnitID>(this->maxid, v->unitnumber);
		}
	}

	if (this->maxid == 0) return;

	/* Reserving 'maxid + 2' because we need:
	 * - space for the last item (with v->unitnumber == maxid)
	 * - one free slot working as loop terminator in FreeUnitIDGenerator::NextID() */
	this->cache = CallocT<bool>(this->maxid + 2);

	/* Fill the cache */
	FOR_ALL_VEHICLES(v) {
		if (v->type == type && v->owner == owner) {
			this->cache[v->unitnumber] = true;
		}
	}
}

/** Returns next free UnitID. Supposes the last returned value was assigned to a vehicle. */
UnitID FreeUnitIDGenerator::NextID()
{
	if (this->maxid <= this->curid) return ++this->curid;

	while (this->cache[++this->curid]) { } // it will stop, we reserved more space than needed

	return this->curid;
}

/**
 * Get an unused unit number for a vehicle (if allowed).
 * @param type Type of vehicle
 * @return A unused unit number for the given type of vehicle if it is allowed to build one, else \c UINT16_MAX.
 */
UnitID GetFreeUnitNumber(VehicleType type)
{
	/* Check whether it is allowed to build another vehicle. */
	uint max_veh;
	switch (type) {
		case VEH_TRAIN:    max_veh = _settings_game.vehicle.max_trains;   break;
		case VEH_ROAD:     max_veh = _settings_game.vehicle.max_roadveh;  break;
		case VEH_SHIP:     max_veh = _settings_game.vehicle.max_ships;    break;
		case VEH_AIRCRAFT: max_veh = _settings_game.vehicle.max_aircraft; break;
		default: NOT_REACHED();
	}

	const Company *c = Company::Get(_current_company);
	if (c->group_all[type].num_vehicle >= max_veh) return UINT16_MAX; // Currently already at the limit, no room to make a new one.

	FreeUnitIDGenerator gen(type, _current_company);

	return gen.NextID();
}


/**
 * Check whether we can build infrastructure for the given
 * vehicle type. This to disable building stations etc. when
 * you are not allowed/able to have the vehicle type yet.
 * @param type the vehicle type to check this for
 * @return true if there is any reason why you may build
 *         the infrastructure for the given vehicle type
 */
bool CanBuildVehicleInfrastructure(VehicleType type)
{
	assert(IsCompanyBuildableVehicleType(type));

	if (!Company::IsValidID(_local_company)) return false;
	if (!_settings_client.gui.disable_unsuitable_building) return true;

	UnitID max;
	switch (type) {
		case VEH_TRAIN:    max = _settings_game.vehicle.max_trains; break;
		case VEH_ROAD:     max = _settings_game.vehicle.max_roadveh; break;
		case VEH_SHIP:     max = _settings_game.vehicle.max_ships; break;
		case VEH_AIRCRAFT: max = _settings_game.vehicle.max_aircraft; break;
		default: NOT_REACHED();
	}

	/* We can build vehicle infrastructure when we may build the vehicle type */
	if (max > 0) {
		/* Can we actually build the vehicle type? */
		const Engine *e;
		FOR_ALL_ENGINES_OF_TYPE(e, type) {
			if (HasBit(e->company_avail, _local_company)) return true;
		}
		return false;
	}

	/* We should be able to build infrastructure when we have the actual vehicle type */
	const Vehicle *v;
	FOR_ALL_VEHICLES(v) {
		if (v->owner == _local_company && v->type == type) return true;
	}

	return false;
}


/**
 * Determines the #LiveryScheme for a vehicle.
 * @param engine_type Engine of the vehicle.
 * @param parent_engine_type Engine of the front vehicle, #INVALID_ENGINE if vehicle is at front itself.
 * @param v the vehicle, \c NULL if in purchase list etc.
 * @return livery scheme to use.
 */
LiveryScheme GetEngineLiveryScheme(EngineID engine_type, EngineID parent_engine_type, const Vehicle *v)
{
	CargoID cargo_type = v == NULL ? (CargoID)CT_INVALID : v->cargo_type;
	const Engine *e = Engine::Get(engine_type);
	switch (e->type) {
		default: NOT_REACHED();
		case VEH_TRAIN:
			if (v != NULL && parent_engine_type != INVALID_ENGINE && (UsesWagonOverride(v) || (v->IsArticulatedPart() && e->u.rail.railveh_type != RAILVEH_WAGON))) {
				/* Wagonoverrides use the colour scheme of the front engine.
				 * Articulated parts use the colour scheme of the first part. (Not supported for articulated wagons) */
				engine_type = parent_engine_type;
				e = Engine::Get(engine_type);
				/* Note: Luckily cargo_type is not needed for engines */
			}

			if (cargo_type == CT_INVALID) cargo_type = e->GetDefaultCargoType();
			if (cargo_type == CT_INVALID) cargo_type = CT_GOODS; // The vehicle does not carry anything, let's pick some freight cargo
			if (e->u.rail.railveh_type == RAILVEH_WAGON) {
				if (!CargoSpec::Get(cargo_type)->is_freight) {
					if (parent_engine_type == INVALID_ENGINE) {
						return LS_PASSENGER_WAGON_STEAM;
					} else {
						switch (RailVehInfo(parent_engine_type)->engclass) {
							default: NOT_REACHED();
							case EC_STEAM:    return LS_PASSENGER_WAGON_STEAM;
							case EC_DIESEL:   return LS_PASSENGER_WAGON_DIESEL;
							case EC_ELECTRIC: return LS_PASSENGER_WAGON_ELECTRIC;
							case EC_MONORAIL: return LS_PASSENGER_WAGON_MONORAIL;
							case EC_MAGLEV:   return LS_PASSENGER_WAGON_MAGLEV;
						}
					}
				} else {
					return LS_FREIGHT_WAGON;
				}
			} else {
				bool is_mu = HasBit(e->info.misc_flags, EF_RAIL_IS_MU);

				switch (e->u.rail.engclass) {
					default: NOT_REACHED();
					case EC_STEAM:    return LS_STEAM;
					case EC_DIESEL:   return is_mu ? LS_DMU : LS_DIESEL;
					case EC_ELECTRIC: return is_mu ? LS_EMU : LS_ELECTRIC;
					case EC_MONORAIL: return LS_MONORAIL;
					case EC_MAGLEV:   return LS_MAGLEV;
				}
			}

		case VEH_ROAD:
			/* Always use the livery of the front */
			if (v != NULL && parent_engine_type != INVALID_ENGINE) {
				engine_type = parent_engine_type;
				e = Engine::Get(engine_type);
				cargo_type = v->First()->cargo_type;
			}
			if (cargo_type == CT_INVALID) cargo_type = e->GetDefaultCargoType();
			if (cargo_type == CT_INVALID) cargo_type = CT_GOODS; // The vehicle does not carry anything, let's pick some freight cargo

			/* Important: Use Tram Flag of front part. Luckily engine_type refers to the front part here. */
			if (HasBit(e->info.misc_flags, EF_ROAD_TRAM)) {
				/* Tram */
				return IsCargoInClass(cargo_type, CC_PASSENGERS) ? LS_PASSENGER_TRAM : LS_FREIGHT_TRAM;
			} else {
				/* Bus or truck */
				return IsCargoInClass(cargo_type, CC_PASSENGERS) ? LS_BUS : LS_TRUCK;
			}

		case VEH_SHIP:
			if (cargo_type == CT_INVALID) cargo_type = e->GetDefaultCargoType();
			if (cargo_type == CT_INVALID) cargo_type = CT_GOODS; // The vehicle does not carry anything, let's pick some freight cargo
			return IsCargoInClass(cargo_type, CC_PASSENGERS) ? LS_PASSENGER_SHIP : LS_FREIGHT_SHIP;

		case VEH_AIRCRAFT:
			switch (e->u.air.subtype) {
				case AIR_HELI: return LS_HELICOPTER;
				case AIR_CTOL: return LS_SMALL_PLANE;
				case AIR_CTOL | AIR_FAST: return LS_LARGE_PLANE;
				default: NOT_REACHED();
			}
	}
}

/**
 * Determines the livery for a vehicle.
 * @param engine_type EngineID of the vehicle
 * @param company Owner of the vehicle
 * @param parent_engine_type EngineID of the front vehicle. INVALID_VEHICLE if vehicle is at front itself.
 * @param v the vehicle. NULL if in purchase list etc.
 * @param livery_setting The livery settings to use for acquiring the livery information.
 * @return livery to use
 */
const Livery *GetEngineLivery(EngineID engine_type, CompanyID company, EngineID parent_engine_type, const Vehicle *v, byte livery_setting)
{
	const Company *c = Company::Get(company);
	LiveryScheme scheme = LS_DEFAULT;

	/* The default livery is always available for use, but its in_use flag determines
	 * whether any _other_ liveries are in use. */
	if (c->livery[LS_DEFAULT].in_use && (livery_setting == LIT_ALL || (livery_setting == LIT_COMPANY && company == _local_company))) {
		/* Determine the livery scheme to use */
		scheme = GetEngineLiveryScheme(engine_type, parent_engine_type, v);

		/* Switch back to the default scheme if the resolved scheme is not in use */
		if (!c->livery[scheme].in_use) scheme = LS_DEFAULT;
	}

	return &c->livery[scheme];
}


static PaletteID GetEngineColourMap(EngineID engine_type, CompanyID company, EngineID parent_engine_type, const Vehicle *v)
{
	PaletteID map = (v != NULL) ? v->colourmap : PAL_NONE;

	/* Return cached value if any */
	if (map != PAL_NONE) return map;

	const Engine *e = Engine::Get(engine_type);

	/* Check if we should use the colour map callback */
	if (HasBit(e->info.callback_mask, CBM_VEHICLE_COLOUR_REMAP)) {
		uint16 callback = GetVehicleCallback(CBID_VEHICLE_COLOUR_MAPPING, 0, 0, engine_type, v);
		/* Failure means "use the default two-colour" */
		if (callback != CALLBACK_FAILED) {
			assert_compile(PAL_NONE == 0); // Returning 0x4000 (resp. 0xC000) coincidences with default value (PAL_NONE)
			map = GB(callback, 0, 14);
			/* If bit 14 is set, then the company colours are applied to the
			 * map else it's returned as-is. */
			if (!HasBit(callback, 14)) {
				/* Update cache */
				if (v != NULL) const_cast<Vehicle *>(v)->colourmap = map;
				return map;
			}
		}
	}

	bool twocc = HasBit(e->info.misc_flags, EF_USES_2CC);

	if (map == PAL_NONE) map = twocc ? (PaletteID)SPR_2CCMAP_BASE : (PaletteID)PALETTE_RECOLOUR_START;

	/* Spectator has news shown too, but has invalid company ID - as well as dedicated server */
	if (!Company::IsValidID(company)) return map;

	const Livery *livery = GetEngineLivery(engine_type, company, parent_engine_type, v, _settings_client.gui.liveries);

	map += livery->colour1;
	if (twocc) map += livery->colour2 * 16;

	/* Update cache */
	if (v != NULL) const_cast<Vehicle *>(v)->colourmap = map;
	return map;
}

/**
 * Get the colour map for an engine. This used for unbuilt engines in the user interface.
 * @param engine_type ID of engine
 * @param company ID of company
 * @return A ready-to-use palette modifier
 */
PaletteID GetEnginePalette(EngineID engine_type, CompanyID company)
{
	return GetEngineColourMap(engine_type, company, INVALID_ENGINE, NULL);
}

/**
 * Get the colour map for a vehicle.
 * @param v Vehicle to get colour map for
 * @return A ready-to-use palette modifier
 */
PaletteID GetVehiclePalette(const Vehicle *v)
{
	if (v->IsGroundVehicle()) {
		return GetEngineColourMap(v->engine_type, v->owner, v->GetGroundVehicleCache()->first_engine, v);
	}

	return GetEngineColourMap(v->engine_type, v->owner, INVALID_ENGINE, v);
}

/**
 * Delete all implicit orders which were not reached.
 */
void Vehicle::DeleteUnreachedImplicitOrders()
{
	if (this->IsGroundVehicle()) {
		uint16 &gv_flags = this->GetGroundVehicleFlags();
		if (HasBit(gv_flags, GVF_SUPPRESS_IMPLICIT_ORDERS)) {
			/* Do not delete orders, only skip them */
			ClrBit(gv_flags, GVF_SUPPRESS_IMPLICIT_ORDERS);
			this->cur_implicit_order_index = this->cur_real_order_index;
			InvalidateVehicleOrder(this, 0);
			return;
		}
	}

	const Order *order = this->GetOrder(this->cur_implicit_order_index);
	while (order != NULL) {
		if (this->cur_implicit_order_index == this->cur_real_order_index) break;

		if (order->IsType(OT_IMPLICIT)) {
			DeleteOrder(this, this->cur_implicit_order_index);
			/* DeleteOrder does various magic with order_indices, so resync 'order' with 'cur_implicit_order_index' */
			order = this->GetOrder(this->cur_implicit_order_index);
		} else {
			/* Skip non-implicit orders, e.g. service-orders */
			order = order->next;
			this->cur_implicit_order_index++;
		}

		/* Wrap around */
		if (order == NULL) {
			order = this->GetOrder(0);
			this->cur_implicit_order_index = 0;
		}
	}
}

/**
 * Increase capacity for all link stats associated with vehicles in the given consist.
 * @param st Station to get the link stats from.
 * @param front First vehicle in the consist.
 * @param next_station_id Station the consist will be travelling to next.
 */
static void VehicleIncreaseStats(const Vehicle *front)
{
	for (const Vehicle *v = front; v != NULL; v = v->Next()) {
		StationID last_loading_station = HasBit(front->vehicle_flags, VF_LAST_LOAD_ST_SEP) ? v->last_loading_station : front->last_loading_station;
		if (v->refit_cap > 0 &&
				last_loading_station != INVALID_STATION &&
				last_loading_station != front->last_station_visited &&
				((front->current_order.GetCargoLoadType(v->cargo_type) & OLFB_NO_LOAD) == 0 ||
				(front->current_order.GetCargoUnloadType(v->cargo_type) & OUFB_NO_UNLOAD) == 0)) {
			/* The cargo count can indeed be higher than the refit_cap if
			 * wagons have been auto-replaced and subsequently auto-
			 * refitted to a higher capacity. The cargo gets redistributed
			 * among the wagons in that case.
			 * As usage is not such an important figure anyway we just
			 * ignore the additional cargo then.*/
			IncreaseStats(Station::Get(last_loading_station), v->cargo_type, front->last_station_visited, v->refit_cap,
				min(v->refit_cap, v->cargo.StoredCount()), EUM_INCREASE);
		}
	}
}

/**
 * Prepare everything to begin the loading when arriving at a station.
 * @pre IsTileType(this->tile, MP_STATION) || this->type == VEH_SHIP.
 */
void Vehicle::BeginLoading()
{
	assert(IsTileType(this->tile, MP_STATION) || this->type == VEH_SHIP);

	if (this->current_order.IsType(OT_GOTO_STATION) &&
			this->current_order.GetDestination() == this->last_station_visited) {
		this->DeleteUnreachedImplicitOrders();

		/* Now both order indices point to the destination station, and we can start loading */
		this->current_order.MakeLoading(true);
		UpdateVehicleTimetable(this, true);

		/* Furthermore add the Non Stop flag to mark that this station
		 * is the actual destination of the vehicle, which is (for example)
		 * necessary to be known for HandleTrainLoading to determine
		 * whether the train is lost or not; not marking a train lost
		 * that arrives at random stations is bad. */
		this->current_order.SetNonStopType(ONSF_NO_STOP_AT_ANY_STATION);

	} else {
		/* We weren't scheduled to stop here. Insert an implicit order
		 * to show that we are stopping here.
		 * While only groundvehicles have implicit orders, e.g. aircraft might still enter
		 * the 'wrong' terminal when skipping orders etc. */
		Order *in_list = this->GetOrder(this->cur_implicit_order_index);
		if (this->IsGroundVehicle() &&
				(in_list == NULL || !in_list->IsType(OT_IMPLICIT) ||
				in_list->GetDestination() != this->last_station_visited)) {
			bool suppress_implicit_orders = HasBit(this->GetGroundVehicleFlags(), GVF_SUPPRESS_IMPLICIT_ORDERS);
			/* Do not create consecutive duplicates of implicit orders */
			Order *prev_order = this->cur_implicit_order_index > 0 ? this->GetOrder(this->cur_implicit_order_index - 1) : (this->GetNumOrders() > 1 ? this->GetLastOrder() : NULL);
			if (prev_order == NULL ||
					(!prev_order->IsType(OT_IMPLICIT) && !prev_order->IsType(OT_GOTO_STATION)) ||
					prev_order->GetDestination() != this->last_station_visited) {

				/* Prefer deleting implicit orders instead of inserting new ones,
				 * so test whether the right order follows later. In case of only
				 * implicit orders treat the last order in the list like an
				 * explicit one, except if the overall number of orders surpasses
				 * IMPLICIT_ORDER_ONLY_CAP. */
				int target_index = this->cur_implicit_order_index;
				bool found = false;
				while (target_index != this->cur_real_order_index || this->GetNumManualOrders() == 0) {
					const Order *order = this->GetOrder(target_index);
					if (order == NULL) break; // No orders.
					if (order->IsType(OT_IMPLICIT) && order->GetDestination() == this->last_station_visited) {
						found = true;
						break;
					}
					target_index++;
					if (target_index >= this->orders.list->GetNumOrders()) {
						if (this->GetNumManualOrders() == 0 &&
								this->GetNumOrders() < IMPLICIT_ORDER_ONLY_CAP) {
							break;
						}
						target_index = 0;
					}
					if (target_index == this->cur_implicit_order_index) break; // Avoid infinite loop.
				}

				if (found) {
					if (suppress_implicit_orders) {
						/* Skip to the found order */
						this->cur_implicit_order_index = target_index;
						InvalidateVehicleOrder(this, 0);
					} else {
						/* Delete all implicit orders up to the station we just reached */
						const Order *order = this->GetOrder(this->cur_implicit_order_index);
						while (!order->IsType(OT_IMPLICIT) || order->GetDestination() != this->last_station_visited) {
							if (order->IsType(OT_IMPLICIT)) {
								DeleteOrder(this, this->cur_implicit_order_index);
								/* DeleteOrder does various magic with order_indices, so resync 'order' with 'cur_implicit_order_index' */
								order = this->GetOrder(this->cur_implicit_order_index);
							} else {
								/* Skip non-implicit orders, e.g. service-orders */
								order = order->next;
								this->cur_implicit_order_index++;
							}

							/* Wrap around */
							if (order == NULL) {
								order = this->GetOrder(0);
								this->cur_implicit_order_index = 0;
							}
							assert(order != NULL);
						}
					}
				} else if (!suppress_implicit_orders &&
						((this->orders.list == NULL ? OrderList::CanAllocateItem() : this->orders.list->GetNumOrders() < MAX_VEH_ORDER_ID)) &&
						Order::CanAllocateItem()) {
					/* Insert new implicit order */
					Order *implicit_order = new Order();
					implicit_order->MakeImplicit(this->last_station_visited);
					InsertOrder(this, implicit_order, this->cur_implicit_order_index);
					if (this->cur_implicit_order_index > 0) --this->cur_implicit_order_index;

					/* InsertOrder disabled creation of implicit orders for all vehicles with the same implicit order.
					 * Reenable it for this vehicle */
					uint16 &gv_flags = this->GetGroundVehicleFlags();
					ClrBit(gv_flags, GVF_SUPPRESS_IMPLICIT_ORDERS);
				}
			}
		}
		this->current_order.MakeLoading(false);
	}

	VehicleIncreaseStats(this);

	PrepareUnload(this);

	SetWindowDirty(GetWindowClassForVehicleType(this->type), this->owner);
	SetWindowWidgetDirty(WC_VEHICLE_VIEW, this->index, WID_VV_START_STOP);
	SetWindowDirty(WC_VEHICLE_DETAILS, this->index);
	SetWindowDirty(WC_STATION_VIEW, this->last_station_visited);

	Station::Get(this->last_station_visited)->MarkTilesDirty(true);
	this->cur_speed = 0;
	this->MarkDirty();
}

/**
 * Return all reserved cargo packets to the station and reset all packets
 * staged for transfer.
 * @param st the station where the reserved packets should go.
 */
void Vehicle::CancelReservation(StationID next, Station *st)
{
	for (Vehicle *v = this; v != NULL; v = v->next) {
		VehicleCargoList &cargo = v->cargo;
		if (cargo.ActionCount(VehicleCargoList::MTA_LOAD) > 0) {
			DEBUG(misc, 1, "cancelling cargo reservation");
			cargo.Return(UINT_MAX, &st->goods[v->cargo_type].cargo, next);
			cargo.SetTransferLoadPlace(st->xy);
		}
		cargo.KeepAll();
	}
}

uint32 Vehicle::GetLastLoadingStationValidCargoMask() const
{
	if (!HasBit(this->vehicle_flags, VF_LAST_LOAD_ST_SEP)) {
		return (this->last_loading_station != INVALID_STATION) ? ~0 : 0;
	} else {
		uint32 cargo_mask = 0;
		for (const Vehicle *u = this; u != NULL; u = u->Next()) {
			if (u->cargo_type < NUM_CARGO && u->last_loading_station != INVALID_STATION) {
				SetBit(cargo_mask, u->cargo_type);
			}
		}
		return cargo_mask;
	}
}

/**
 * Perform all actions when leaving a station.
 * @pre this->current_order.IsType(OT_LOADING)
 */
void Vehicle::LeaveStation()
{
	assert(this->current_order.IsType(OT_LOADING));

	delete this->cargo_payment;
	assert(this->cargo_payment == NULL); // cleared by ~CargoPayment

	/* Only update the timetable if the vehicle was supposed to stop here. */
	if (this->current_order.GetNonStopType() != ONSF_STOP_EVERYWHERE) UpdateVehicleTimetable(this, false);

	uint32 cargoes_can_load_unload = this->current_order.FilterLoadUnloadTypeCargoMask([&](const Order *o, CargoID cargo) {
		return ((o->GetCargoLoadType(cargo) & OLFB_NO_LOAD) == 0) || ((o->GetCargoUnloadType(cargo) & OUFB_NO_UNLOAD) == 0);
	});
	uint32 has_cargo_mask = this->GetLastLoadingStationValidCargoMask();
	uint32 cargoes_can_leave_with_cargo = FilterCargoMask([&](CargoID cargo) {
		return this->current_order.CanLeaveWithCargo(HasBit(has_cargo_mask, cargo), cargo);
	}, cargoes_can_load_unload);

	if (cargoes_can_load_unload != 0) {
		if (cargoes_can_leave_with_cargo != 0) {
			/* Refresh next hop stats to make sure we've done that at least once
			 * during the stop and that refit_cap == cargo_cap for each vehicle in
			 * the consist. */
			this->ResetRefitCaps();
			LinkRefresher::Run(this, true, false, cargoes_can_leave_with_cargo);
		}

		if (cargoes_can_leave_with_cargo == (uint32) ~0) {
			/* can leave with all cargoes */

			/* if the vehicle could load here or could stop with cargo loaded set the last loading station */
			this->last_loading_station = this->last_station_visited;
			ClrBit(this->vehicle_flags, VF_LAST_LOAD_ST_SEP);
		} else if (cargoes_can_leave_with_cargo == 0) {
			/* can leave with no cargoes */

			/* if the vehicle couldn't load and had to unload or transfer everything
			 * set the last loading station to invalid as it will leave empty. */
			this->last_loading_station = INVALID_STATION;
			ClrBit(this->vehicle_flags, VF_LAST_LOAD_ST_SEP);
		} else {
			/* mix of cargoes loadable or could not leave with all cargoes */

			/* NB: this is saved here as we overwrite it on the first iteration of the loop below */
			StationID head_last_loading_station = this->last_loading_station;
			for (Vehicle *u = this; u != NULL; u = u->Next()) {
				StationID last_loading_station = HasBit(this->vehicle_flags, VF_LAST_LOAD_ST_SEP) ? u->last_loading_station : head_last_loading_station;
				if (u->cargo_type < NUM_CARGO && HasBit(cargoes_can_load_unload, u->cargo_type)) {
					if (HasBit(cargoes_can_leave_with_cargo, u->cargo_type)) {
						u->last_loading_station = this->last_station_visited;
					} else {
						u->last_loading_station = INVALID_STATION;
					}
				} else {
					u->last_loading_station = last_loading_station;
				}
			}
			SetBit(this->vehicle_flags, VF_LAST_LOAD_ST_SEP);
		}
	}

	this->current_order.MakeLeaveStation();
	Station *st = Station::Get(this->last_station_visited);
	this->CancelReservation(INVALID_STATION, st);
	st->loading_vehicles.erase(std::remove(st->loading_vehicles.begin(), st->loading_vehicles.end(), this), st->loading_vehicles.end());

	HideFillingPercent(&this->fill_percent_te_id);
	trip_occupancy = CalcPercentVehicleFilled(this, NULL);

	if (this->type == VEH_TRAIN && !(this->vehstatus & VS_CRASHED)) {
		/* Trigger station animation (trains only) */
		if (IsTileType(this->tile, MP_STATION)) {
			TriggerStationRandomisation(st, this->tile, SRT_TRAIN_DEPARTS);
			TriggerStationAnimation(st, this->tile, SAT_TRAIN_DEPARTS);
		}

		SetBit(Train::From(this)->flags, VRF_LEAVING_STATION);
	}

	if (this->cur_real_order_index < this->GetNumOrders()) {
		Order *real_current_order = this->GetOrder(this->cur_real_order_index);
		uint current_occupancy = CalcPercentVehicleFilled(this, NULL);
		uint old_occupancy = real_current_order->GetOccupancy();
		uint new_occupancy;
		if (old_occupancy == 0) {
			new_occupancy = current_occupancy;
		} else {
			Company *owner = Company::GetIfValid(this->owner);
			uint8 occupancy_smoothness = owner ? owner->settings.order_occupancy_smoothness : 0;
			// Exponential weighted moving average using occupancy_smoothness
			new_occupancy = (old_occupancy - 1) * occupancy_smoothness;
			new_occupancy += current_occupancy * (100 - occupancy_smoothness);
			new_occupancy += 50; // round to nearest integer percent, rather than just floor
			new_occupancy /= 100;
		}
		if (new_occupancy + 1 != old_occupancy) {
			this->order_occupancy_average = 0;
			real_current_order->SetOccupancy(static_cast<uint8>(new_occupancy + 1));
			for (const Vehicle *v = this->FirstShared(); v != NULL; v = v->NextShared()) {
				SetWindowDirty(WC_VEHICLE_ORDERS, v->index);
			}
		}
	}

	this->MarkDirty();
}

void Vehicle::RecalculateOrderOccupancyAverage()
{
	uint num_valid = 0;
	uint total = 0;
	uint order_count = this->GetNumOrders();
	for (uint i = 0; i < order_count; i++) {
		uint occupancy = this->GetOrder(i)->GetOccupancy();
		if (occupancy > 0) {
			num_valid++;
			total += (occupancy - 1);
		}
	}
	if (num_valid > 0) {
		this->order_occupancy_average = 16 + ((total + (num_valid / 2)) / num_valid);
	} else {
		this->order_occupancy_average = 1;
	}
}

/**
 * Reset all refit_cap in the consist to cargo_cap.
 */
void Vehicle::ResetRefitCaps()
{
	for (Vehicle *v = this; v != NULL; v = v->Next()) v->refit_cap = v->cargo_cap;
}

/**
 * Handle the loading of the vehicle; when not it skips through dummy
 * orders and does nothing in all other cases.
 * @param mode is the non-first call for this vehicle in this tick?
 */
void Vehicle::HandleLoading(bool mode)
{
	switch (this->current_order.GetType()) {
		case OT_LOADING: {
			uint wait_time = max(this->current_order.GetTimetabledWait() - this->lateness_counter, 0);

			/* Save time just loading took since that is what goes into the timetable */
			if (!HasBit(this->vehicle_flags, VF_LOADING_FINISHED)) {
				this->current_loading_time = this->current_order_time;
			}

			/* Pay the loading fee for using someone else's station, if appropriate */
			if (!mode && this->type != VEH_TRAIN) PayStationSharingFee(this, Station::Get(this->last_station_visited));

			/* Not the first call for this tick, or still loading */
			if (mode || !HasBit(this->vehicle_flags, VF_LOADING_FINISHED) || this->current_order_time < wait_time) return;

			this->PlayLeaveStationSound();

			this->LeaveStation();

			/* Only advance to next order if we just loaded at the current one */
			const Order *order = this->GetOrder(this->cur_implicit_order_index);
			if (order == NULL ||
					(!order->IsType(OT_IMPLICIT) && !order->IsType(OT_GOTO_STATION)) ||
					order->GetDestination() != this->last_station_visited) {
				return;
			}
			break;
		}

		case OT_DUMMY: break;

		default: return;
	}

	this->IncrementImplicitOrderIndex();
}

/**
 * Handle the waiting time everywhere else as in stations (basically in depot but, eventually, also elsewhere ?)
 * Function is called when order's wait_time is defined.
 * @param stop_waiting should we stop waiting (or definitely avoid) even if there is still time left to wait ?
 */
void Vehicle::HandleWaiting(bool stop_waiting)
{
	switch (this->current_order.GetType()) {
		case OT_WAITING: {
			uint wait_time = max(this->current_order.GetTimetabledWait() - this->lateness_counter, 0);
			/* Vehicles holds on until waiting Timetabled time expires. */
			if (!stop_waiting && this->current_order_time < wait_time) {
				return;
			}

			/* When wait_time is expired, we move on. */
			UpdateVehicleTimetable(this, false);
			this->IncrementImplicitOrderIndex();
			this->current_order.MakeDummy();

			break;
		}

		default:
			return;
	}
}

/**
 * Send this vehicle to the depot using the given command(s).
 * @param flags   the command flags (like execute and such).
 * @param command the command to execute.
 * @return the cost of the depot action.
 */
CommandCost Vehicle::SendToDepot(DoCommandFlag flags, DepotCommand command, TileIndex specific_depot)
{
	CommandCost ret = CheckOwnership(this->owner);
	if (ret.Failed()) return ret;

	if (this->vehstatus & VS_CRASHED) return CMD_ERROR;
	if (this->IsStoppedInDepot()) return CMD_ERROR;

	if (this->current_order.IsType(OT_GOTO_DEPOT) && !(command & DEPOT_SPECIFIC)) {
		bool halt_in_depot = (this->current_order.GetDepotActionType() & ODATFB_HALT) != 0;
		if (!!(command & DEPOT_SERVICE) == halt_in_depot) {
			/* We called with a different DEPOT_SERVICE setting.
			 * Now we change the setting to apply the new one and let the vehicle head for the same depot.
			 * Note: the if is (true for requesting service == true for ordered to stop in depot)          */
			if (flags & DC_EXEC) {
				if (!(this->current_order.GetDepotOrderType() & ODTFB_BREAKDOWN)) this->current_order.SetDepotOrderType(ODTF_MANUAL);
				this->current_order.SetDepotActionType(halt_in_depot ? ODATF_SERVICE_ONLY : ODATFB_HALT);
				this->ClearSeparation();
				if (HasBit(this->vehicle_flags, VF_TIMETABLE_SEPARATION)) ClrBit(this->vehicle_flags, VF_TIMETABLE_STARTED);
				SetWindowWidgetDirty(WC_VEHICLE_VIEW, this->index, WID_VV_START_STOP);
			}
			return CommandCost();
		}

		if (command & DEPOT_DONT_CANCEL) return CMD_ERROR; // Requested no cancelation of depot orders
		if (flags & DC_EXEC) {
			/* If the orders to 'goto depot' are in the orders list (forced servicing),
			 * then skip to the next order; effectively cancelling this forced service */
			if (this->current_order.GetDepotOrderType() & ODTFB_PART_OF_ORDERS) this->IncrementRealOrderIndex();

			if (this->IsGroundVehicle()) {
				uint16 &gv_flags = this->GetGroundVehicleFlags();
				SetBit(gv_flags, GVF_SUPPRESS_IMPLICIT_ORDERS);
			}

			/* We don't cancel a breakdown-related goto depot order, we only change whether to halt or not */
			if (this->current_order.GetDepotOrderType() & ODTFB_BREAKDOWN) {
				this->current_order.SetDepotActionType(this->current_order.GetDepotActionType() == ODATFB_HALT ? ODATF_SERVICE_ONLY : ODATFB_HALT);
			} else {
				this->ClearSeparation();
				if (HasBit(this->vehicle_flags, VF_TIMETABLE_SEPARATION)) ClrBit(this->vehicle_flags, VF_TIMETABLE_STARTED);

				this->current_order.MakeDummy();
				SetWindowWidgetDirty(WC_VEHICLE_VIEW, this->index, WID_VV_START_STOP);
			}

			/* prevent any attempt to update timetable for current order, as actual travel time will be incorrect due to depot command */
			this->cur_timetable_order_index = INVALID_VEH_ORDER_ID;
		}
		return CommandCost();
	}

	TileIndex location;
	DestinationID destination;
	bool reverse;
	static const StringID no_depot[] = {STR_ERROR_UNABLE_TO_FIND_ROUTE_TO, STR_ERROR_UNABLE_TO_FIND_LOCAL_DEPOT, STR_ERROR_UNABLE_TO_FIND_LOCAL_DEPOT, STR_ERROR_CAN_T_SEND_AIRCRAFT_TO_HANGAR};
	if (command & DEPOT_SPECIFIC) {
		if (!(IsDepotTile(specific_depot) && GetDepotVehicleType(specific_depot) == this->type &&
				IsInfraTileUsageAllowed(this->type, this->owner, specific_depot))) {
			return_cmd_error(no_depot[this->type]);
		}
		location = specific_depot;
		destination = (this->type == VEH_AIRCRAFT) ? GetStationIndex(specific_depot) : GetDepotIndex(specific_depot);
		reverse = false;
	} else {
		if (!this->FindClosestDepot(&location, &destination, &reverse)) return_cmd_error(no_depot[this->type]);
	}

	if (flags & DC_EXEC) {
		if (this->current_order.IsType(OT_LOADING)) this->LeaveStation();

		if (this->IsGroundVehicle() && this->GetNumManualOrders() > 0) {
			uint16 &gv_flags = this->GetGroundVehicleFlags();
			SetBit(gv_flags, GVF_SUPPRESS_IMPLICIT_ORDERS);
		}

		this->dest_tile = location;
		this->current_order.MakeGoToDepot(destination, ODTF_MANUAL);
		if (!(command & DEPOT_SERVICE)) this->current_order.SetDepotActionType(ODATFB_HALT);
		SetWindowWidgetDirty(WC_VEHICLE_VIEW, this->index, WID_VV_START_STOP);

		/* If there is no depot in front, reverse automatically (trains only) */
		if (this->type == VEH_TRAIN && reverse) DoCommand(this->tile, this->index, 0, DC_EXEC, CMD_REVERSE_TRAIN_DIRECTION);

		if (this->type == VEH_AIRCRAFT) {
			Aircraft *a = Aircraft::From(this);
			if (a->state == FLYING && a->targetairport != destination) {
				/* The aircraft is now heading for a different hangar than the next in the orders */
				extern void AircraftNextAirportPos_and_Order(Aircraft *a);
				AircraftNextAirportPos_and_Order(a);
			}
		}
	}

	return CommandCost();

}

/**
 * Update the cached visual effect.
 * @param allow_power_change true if the wagon-is-powered-state may change.
 */
void Vehicle::UpdateVisualEffect(bool allow_power_change)
{
	bool powered_before = HasBit(this->vcache.cached_vis_effect, VE_DISABLE_WAGON_POWER);
	const Engine *e = this->GetEngine();

	/* Evaluate properties */
	byte visual_effect;
	switch (e->type) {
		case VEH_TRAIN: visual_effect = e->u.rail.visual_effect; break;
		case VEH_ROAD:  visual_effect = e->u.road.visual_effect; break;
		case VEH_SHIP:  visual_effect = e->u.ship.visual_effect; break;
		default:        visual_effect = 1 << VE_DISABLE_EFFECT;  break;
	}

	/* Check powered wagon / visual effect callback */
	if (HasBit(e->info.callback_mask, CBM_VEHICLE_VISUAL_EFFECT)) {
		uint16 callback = GetVehicleCallback(CBID_VEHICLE_VISUAL_EFFECT, 0, 0, this->engine_type, this);

		if (callback != CALLBACK_FAILED) {
			if (callback >= 0x100 && e->GetGRF()->grf_version >= 8) ErrorUnknownCallbackResult(e->GetGRFID(), CBID_VEHICLE_VISUAL_EFFECT, callback);

			callback = GB(callback, 0, 8);
			/* Avoid accidentally setting 'visual_effect' to the default value
			 * Since bit 6 (disable effects) is set anyways, we can safely erase some bits. */
			if (callback == VE_DEFAULT) {
				assert(HasBit(callback, VE_DISABLE_EFFECT));
				SB(callback, VE_TYPE_START, VE_TYPE_COUNT, 0);
			}
			visual_effect = callback;
		}
	}

	/* Apply default values */
	if (visual_effect == VE_DEFAULT ||
			(!HasBit(visual_effect, VE_DISABLE_EFFECT) && GB(visual_effect, VE_TYPE_START, VE_TYPE_COUNT) == VE_TYPE_DEFAULT)) {
		/* Only train engines have default effects.
		 * Note: This is independent of whether the engine is a front engine or articulated part or whatever. */
		if (e->type != VEH_TRAIN || e->u.rail.railveh_type == RAILVEH_WAGON || !IsInsideMM(e->u.rail.engclass, EC_STEAM, EC_MONORAIL)) {
			if (visual_effect == VE_DEFAULT) {
				visual_effect = 1 << VE_DISABLE_EFFECT;
			} else {
				SetBit(visual_effect, VE_DISABLE_EFFECT);
			}
		} else {
			if (visual_effect == VE_DEFAULT) {
				/* Also set the offset */
				visual_effect = (VE_OFFSET_CENTRE - (e->u.rail.engclass == EC_STEAM ? 4 : 0)) << VE_OFFSET_START;
			}
			SB(visual_effect, VE_TYPE_START, VE_TYPE_COUNT, e->u.rail.engclass - EC_STEAM + VE_TYPE_STEAM);
		}
	}

	this->vcache.cached_vis_effect = visual_effect;

	if (!allow_power_change && powered_before != HasBit(this->vcache.cached_vis_effect, VE_DISABLE_WAGON_POWER)) {
		ToggleBit(this->vcache.cached_vis_effect, VE_DISABLE_WAGON_POWER);
		ShowNewGrfVehicleError(this->engine_type, STR_NEWGRF_BROKEN, STR_NEWGRF_BROKEN_POWERED_WAGON, GBUG_VEH_POWERED_WAGON, false);
	}
}

static const int8 _vehicle_smoke_pos[8] = {
	1, 1, 1, 0, -1, -1, -1, 0
};

/**
 * Call CBID_VEHICLE_SPAWN_VISUAL_EFFECT and spawn requested effects.
 * @param v Vehicle to create effects for.
 */
static void SpawnAdvancedVisualEffect(const Vehicle *v)
{
	uint16 callback = GetVehicleCallback(CBID_VEHICLE_SPAWN_VISUAL_EFFECT, 0, Random(), v->engine_type, v);
	if (callback == CALLBACK_FAILED) return;

	uint count = GB(callback, 0, 2);
	bool auto_center = HasBit(callback, 13);
	bool auto_rotate = !HasBit(callback, 14);

	int8 l_center = 0;
	if (auto_center) {
		/* For road vehicles: Compute offset from vehicle position to vehicle center */
		if (v->type == VEH_ROAD) l_center = -(int)(VEHICLE_LENGTH - RoadVehicle::From(v)->gcache.cached_veh_length) / 2;
	} else {
		/* For trains: Compute offset from vehicle position to sprite position */
		if (v->type == VEH_TRAIN) l_center = (VEHICLE_LENGTH - Train::From(v)->gcache.cached_veh_length) / 2;
	}

	Direction l_dir = v->direction;
	if (v->type == VEH_TRAIN && HasBit(Train::From(v)->flags, VRF_REVERSE_DIRECTION)) l_dir = ReverseDir(l_dir);
	Direction t_dir = ChangeDir(l_dir, DIRDIFF_90RIGHT);

	int8 x_center = _vehicle_smoke_pos[l_dir] * l_center;
	int8 y_center = _vehicle_smoke_pos[t_dir] * l_center;

	for (uint i = 0; i < count; i++) {
		uint32 reg = GetRegister(0x100 + i);
		uint type = GB(reg,  0, 8);
		int8 x    = GB(reg,  8, 8);
		int8 y    = GB(reg, 16, 8);
		int8 z    = GB(reg, 24, 8);

		if (auto_rotate) {
			int8 l = x;
			int8 t = y;
			x = _vehicle_smoke_pos[l_dir] * l + _vehicle_smoke_pos[t_dir] * t;
			y = _vehicle_smoke_pos[t_dir] * l - _vehicle_smoke_pos[l_dir] * t;
		}

		if (type >= 0xF0) {
			switch (type) {
				case 0xF1: CreateEffectVehicleRel(v, x_center + x, y_center + y, z, EV_STEAM_SMOKE); break;
				case 0xF2: CreateEffectVehicleRel(v, x_center + x, y_center + y, z, EV_DIESEL_SMOKE); break;
				case 0xF3: CreateEffectVehicleRel(v, x_center + x, y_center + y, z, EV_ELECTRIC_SPARK); break;
				case 0xFA: CreateEffectVehicleRel(v, x_center + x, y_center + y, z, EV_BREAKDOWN_SMOKE_AIRCRAFT); break;
				default: break;
			}
		}
	}
}

uint16 ReversingDistanceTargetSpeed(const Train *v);

/**
 * Draw visual effects (smoke and/or sparks) for a vehicle chain.
 * @pre this->IsPrimaryVehicle()
 */
void Vehicle::ShowVisualEffect() const
{
	assert(this->IsPrimaryVehicle());
	bool sound = false;

	/* Do not show any smoke when:
	 * - vehicle smoke is disabled by the player
	 * - the vehicle is slowing down or stopped (by the player)
	 * - the vehicle is moving very slowly
	 */
	if (_settings_game.vehicle.smoke_amount == 0 ||
			this->vehstatus & (VS_TRAIN_SLOWING | VS_STOPPED) ||
			this->cur_speed < 2) {
		return;
	}

	/* Use the speed as limited by underground and orders. */
	uint max_speed = this->GetCurrentMaxSpeed();

	if (this->type == VEH_TRAIN) {
		const Train *t = Train::From(this);
		/* For trains, do not show any smoke when:
		 * - the train is reversing
		 * - is entering a station with an order to stop there and its speed is equal to maximum station entering speed
		 * - is approaching a reversing point and its speed is equal to maximum approach speed
		 */
		if (HasBit(t->flags, VRF_REVERSING) ||
				(IsRailStationTile(t->tile) && t->IsFrontEngine() && t->current_order.ShouldStopAtStation(t, GetStationIndex(t->tile)) &&
				t->cur_speed >= max_speed) ||
				(t->reverse_distance >= 1 && t->cur_speed >= ReversingDistanceTargetSpeed(t))) {
			return;
		}
	}

	const Vehicle *v = this;

	do {
		bool advanced = HasBit(v->vcache.cached_vis_effect, VE_ADVANCED_EFFECT);
		int effect_offset = GB(v->vcache.cached_vis_effect, VE_OFFSET_START, VE_OFFSET_COUNT) - VE_OFFSET_CENTRE;
		VisualEffectSpawnModel effect_model = VESM_NONE;
		if (advanced) {
			effect_offset = VE_OFFSET_CENTRE;
			effect_model = (VisualEffectSpawnModel)GB(v->vcache.cached_vis_effect, 0, VE_ADVANCED_EFFECT);
			if (effect_model >= VESM_END) effect_model = VESM_NONE; // unknown spawning model
		} else {
			effect_model = (VisualEffectSpawnModel)GB(v->vcache.cached_vis_effect, VE_TYPE_START, VE_TYPE_COUNT);
			assert(effect_model != (VisualEffectSpawnModel)VE_TYPE_DEFAULT); // should have been resolved by UpdateVisualEffect
			assert_compile((uint)VESM_STEAM    == (uint)VE_TYPE_STEAM);
			assert_compile((uint)VESM_DIESEL   == (uint)VE_TYPE_DIESEL);
			assert_compile((uint)VESM_ELECTRIC == (uint)VE_TYPE_ELECTRIC);
		}

		/* Show no smoke when:
		 * - Smoke has been disabled for this vehicle
		 * - The vehicle is not visible
		 * - The vehicle is under a bridge
		 * - The vehicle is on a depot tile
		 * - The vehicle is on a tunnel tile
		 * - The vehicle is a train engine that is currently unpowered */
		if (effect_model == VESM_NONE ||
				v->vehstatus & VS_HIDDEN ||
				IsBridgeAbove(v->tile) ||
				IsDepotTile(v->tile) ||
				IsTunnelTile(v->tile) ||
				(v->type == VEH_TRAIN &&
				!HasPowerOnRail(Train::From(v)->railtype, GetTileRailType(v->tile)))) {
			continue;
		}

		EffectVehicleType evt = EV_END;
		switch (effect_model) {
			case VESM_STEAM:
				/* Steam smoke - amount is gradually falling until vehicle reaches its maximum speed, after that it's normal.
				 * Details: while vehicle's current speed is gradually increasing, steam plumes' density decreases by one third each
				 * third of its maximum speed spectrum. Steam emission finally normalises at very close to vehicle's maximum speed.
				 * REGULATION:
				 * - instead of 1, 4 / 2^smoke_amount (max. 2) is used to provide sufficient regulation to steam puffs' amount. */
				if (GB(v->tick_counter, 0, ((4 >> _settings_game.vehicle.smoke_amount) + ((this->cur_speed * 3) / max_speed))) == 0) {
					evt = EV_STEAM_SMOKE;
				}
				break;

			case VESM_DIESEL: {
				/* Diesel smoke - thicker when vehicle is starting, gradually subsiding till it reaches its maximum speed
				 * when smoke emission stops.
				 * Details: Vehicle's (max.) speed spectrum is divided into 32 parts. When max. speed is reached, chance for smoke
				 * emission erodes by 32 (1/4). For trains, power and weight come in handy too to either increase smoke emission in
				 * 6 steps (1000HP each) if the power is low or decrease smoke emission in 6 steps (512 tonnes each) if the train
				 * isn't overweight. Power and weight contributions are expressed in a way that neither extreme power, nor
				 * extreme weight can ruin the balance (e.g. FreightWagonMultiplier) in the formula. When the vehicle reaches
				 * maximum speed no diesel_smoke is emitted.
				 * REGULATION:
				 * - up to which speed a diesel vehicle is emitting smoke (with reduced/small setting only until 1/2 of max_speed),
				 * - in Chance16 - the last value is 512 / 2^smoke_amount (max. smoke when 128 = smoke_amount of 2). */
				int power_weight_effect = 0;
				if (v->type == VEH_TRAIN) {
					power_weight_effect = (32 >> (Train::From(this)->gcache.cached_power >> 10)) - (32 >> (Train::From(this)->gcache.cached_weight >> 9));
				}
				if (this->cur_speed < (max_speed >> (2 >> _settings_game.vehicle.smoke_amount)) &&
						Chance16((64 - ((this->cur_speed << 5) / max_speed) + power_weight_effect), (512 >> _settings_game.vehicle.smoke_amount))) {
					evt = EV_DIESEL_SMOKE;
				}
				break;
			}

			case VESM_ELECTRIC:
				/* Electric train's spark - more often occurs when train is departing (more load)
				 * Details: Electric locomotives are usually at least twice as powerful as their diesel counterparts, so spark
				 * emissions are kept simple. Only when starting, creating huge force are sparks more likely to happen, but when
				 * reaching its max. speed, quarter by quarter of it, chance decreases until the usual 2,22% at train's top speed.
				 * REGULATION:
				 * - in Chance16 the last value is 360 / 2^smoke_amount (max. sparks when 90 = smoke_amount of 2). */
				if (GB(v->tick_counter, 0, 2) == 0 &&
						Chance16((6 - ((this->cur_speed << 2) / max_speed)), (360 >> _settings_game.vehicle.smoke_amount))) {
					evt = EV_ELECTRIC_SPARK;
				}
				break;

			default:
				NOT_REACHED();
		}

		if (evt != EV_END && advanced) {
			sound = true;
			SpawnAdvancedVisualEffect(v);
		} else if (evt != EV_END) {
			sound = true;

			/* The effect offset is relative to a point 4 units behind the vehicle's
			 * front (which is the center of an 8/8 vehicle). Shorter vehicles need a
			 * correction factor. */
			if (v->type == VEH_TRAIN) effect_offset += (VEHICLE_LENGTH - Train::From(v)->gcache.cached_veh_length) / 2;

			int x = _vehicle_smoke_pos[v->direction] * effect_offset;
			int y = _vehicle_smoke_pos[(v->direction + 2) % 8] * effect_offset;

			if (v->type == VEH_TRAIN && HasBit(Train::From(v)->flags, VRF_REVERSE_DIRECTION)) {
				x = -x;
				y = -y;
			}

			CreateEffectVehicleRel(v, x, y, 10, evt);
		}
	} while ((v = v->Next()) != NULL);

	if (sound) PlayVehicleSound(this, VSE_VISUAL_EFFECT);
}

/**
 * Set the next vehicle of this vehicle.
 * @param next the next vehicle. NULL removes the next vehicle.
 */
void Vehicle::SetNext(Vehicle *next)
{
	assert(this != next);

	if (this->next != NULL) {
		/* We had an old next vehicle. Update the first and previous pointers */
		for (Vehicle *v = this->next; v != NULL; v = v->Next()) {
			v->first = this->next;
		}
		this->next->previous = NULL;
	}

	this->next = next;

	if (this->next != NULL) {
		/* A new next vehicle. Update the first and previous pointers */
		if (this->next->previous != NULL) this->next->previous->next = NULL;
		this->next->previous = this;
		for (Vehicle *v = this->next; v != NULL; v = v->Next()) {
			v->first = this->first;
		}
	}
}

void Vehicle::ClearSeparation()
{
	if (this->ahead_separation == NULL && this->behind_separation == NULL) return;

	assert(this->ahead_separation != NULL);
	assert(this->behind_separation != NULL);

	this->ahead_separation->behind_separation = this->behind_separation;
	this->behind_separation->ahead_separation = this->ahead_separation;

	this->ahead_separation = NULL;
	this->behind_separation = NULL;

	SetWindowDirty(WC_VEHICLE_TIMETABLE, this->index);
}

void Vehicle::InitSeparation()
{
	assert(this->ahead_separation == NULL && this->behind_separation == NULL);
	Vehicle *best_match = this;
	int lowest_separation;
	for (Vehicle *v_other = this->FirstShared(); v_other != NULL; v_other = v_other->NextShared()) {
		if ((HasBit(v_other->vehicle_flags, VF_TIMETABLE_STARTED)) && v_other != this) {
			if (best_match == this) {
				best_match = v_other;
				lowest_separation = 0; // TODO call SeparationBetween() here
			} else {
				int temp_sep = 0; // TODO call SeparationBetween() here
				if (temp_sep < lowest_separation && temp_sep != -1) {
					best_match = v_other;
					lowest_separation = temp_sep;
				}
			}
		}
	}
	this->AddToSeparationBehind(best_match);
}

void Vehicle::AddToSeparationBehind(Vehicle *v_other)
{
	if (v_other->ahead_separation == NULL) v_other->ahead_separation = v_other;
	if (v_other->behind_separation == NULL) v_other->behind_separation = v_other;

	this->ahead_separation = v_other;
	v_other->behind_separation->ahead_separation = this;
	this->behind_separation = v_other->behind_separation;
	v_other->behind_separation = this;
}

/**
 * Adds this vehicle to a shared vehicle chain.
 * @param shared_chain a vehicle of the chain with shared vehicles.
 * @pre !this->IsOrderListShared()
 */
void Vehicle::AddToShared(Vehicle *shared_chain)
{
	assert(this->previous_shared == NULL && this->next_shared == NULL);

	if (shared_chain->orders.list == NULL) {
		assert(shared_chain->previous_shared == NULL);
		assert(shared_chain->next_shared == NULL);
		this->orders.list = shared_chain->orders.list = new OrderList(NULL, shared_chain);
	}

	this->next_shared     = shared_chain->next_shared;
	this->previous_shared = shared_chain;

	shared_chain->next_shared = this;

	if (this->next_shared != NULL) this->next_shared->previous_shared = this;

	shared_chain->orders.list->AddVehicle(this);
}

/**
 * Removes the vehicle from the shared order list.
 */
void Vehicle::RemoveFromShared()
{
	/* Remember if we were first and the old window number before RemoveVehicle()
	 * as this changes first if needed. */
	bool were_first = (this->FirstShared() == this);
	VehicleListIdentifier vli(VL_SHARED_ORDERS, this->type, this->owner, this->FirstShared()->index);

	this->orders.list->RemoveVehicle(this);

	if (!were_first) {
		/* We are not the first shared one, so only relink our previous one. */
		this->previous_shared->next_shared = this->NextShared();
	}

	if (this->next_shared != NULL) this->next_shared->previous_shared = this->previous_shared;


	if (this->orders.list->GetNumVehicles() == 1) InvalidateVehicleOrder(this->FirstShared(), VIWD_MODIFY_ORDERS);

	if (this->orders.list->GetNumVehicles() == 1 && !_settings_client.gui.enable_single_veh_shared_order_gui) {
		/* When there is only one vehicle, remove the shared order list window. */
		DeleteWindowById(GetWindowClassForVehicleType(this->type), vli.Pack());
	} else if (were_first) {
		/* If we were the first one, update to the new first one.
		 * Note: FirstShared() is already the new first */
		InvalidateWindowData(GetWindowClassForVehicleType(this->type), vli.Pack(), this->FirstShared()->index | (1U << 31));
	}

	this->next_shared     = NULL;
	this->previous_shared = NULL;

	this->ClearSeparation();
	if (HasBit(this->vehicle_flags, VF_TIMETABLE_SEPARATION)) ClrBit(this->vehicle_flags, VF_TIMETABLE_STARTED);
}

void VehiclesYearlyLoop()
{
	Vehicle *v;
	FOR_ALL_VEHICLES(v) {
		if (v->IsPrimaryVehicle()) {
			/* show warning if vehicle is not generating enough income last 2 years (corresponds to a red icon in the vehicle list) */
			Money profit = v->GetDisplayProfitThisYear();
			if (v->age >= 730 && profit < 0) {
				if (_settings_client.gui.vehicle_income_warn && v->owner == _local_company) {
					SetDParam(0, v->index);
					SetDParam(1, profit);
					AddVehicleAdviceNewsItem(STR_NEWS_VEHICLE_IS_UNPROFITABLE, v->index);
				}
				AI::NewEvent(v->owner, new ScriptEventVehicleUnprofitable(v->index));
			}

			v->profit_last_year = v->profit_this_year;
			v->profit_lifetime += v->profit_this_year;
			v->profit_this_year = 0;
			SetWindowDirty(WC_VEHICLE_DETAILS, v->index);
		}
	}
	GroupStatistics::UpdateProfits();
	SetWindowClassesDirty(WC_TRAINS_LIST);
	SetWindowClassesDirty(WC_SHIPS_LIST);
	SetWindowClassesDirty(WC_ROADVEH_LIST);
	SetWindowClassesDirty(WC_AIRCRAFT_LIST);
}


/**
 * Can this station be used by the given engine type?
 * @param engine_type the type of vehicles to test
 * @param st the station to test for
 * @return true if and only if the vehicle of the type can use this station.
 * @note For road vehicles the Vehicle is needed to determine whether it can
 *       use the station. This function will return true for road vehicles
 *       when at least one of the facilities is available.
 */
bool CanVehicleUseStation(EngineID engine_type, const Station *st)
{
	const Engine *e = Engine::GetIfValid(engine_type);
	assert(e != NULL);

	switch (e->type) {
		case VEH_TRAIN:
			return (st->facilities & FACIL_TRAIN) != 0;

		case VEH_ROAD:
			/* For road vehicles we need the vehicle to know whether it can actually
			 * use the station, but if it doesn't have facilities for RVs it is
			 * certainly not possible that the station can be used. */
			return (st->facilities & (FACIL_BUS_STOP | FACIL_TRUCK_STOP)) != 0;

		case VEH_SHIP:
			return (st->facilities & FACIL_DOCK) != 0;

		case VEH_AIRCRAFT:
			return (st->facilities & FACIL_AIRPORT) != 0 &&
					(st->airport.GetFTA()->flags & (e->u.air.subtype & AIR_CTOL ? AirportFTAClass::AIRPLANES : AirportFTAClass::HELICOPTERS)) != 0;

		default:
			return false;
	}
}

/**
 * Can this station be used by the given vehicle?
 * @param v the vehicle to test
 * @param st the station to test for
 * @return true if and only if the vehicle can use this station.
 */
bool CanVehicleUseStation(const Vehicle *v, const Station *st)
{
	if (v->type == VEH_ROAD) return st->GetPrimaryRoadStop(RoadVehicle::From(v)) != NULL;

	return CanVehicleUseStation(v->engine_type, st);
}

/**
 * Access the ground vehicle cache of the vehicle.
 * @pre The vehicle is a #GroundVehicle.
 * @return #GroundVehicleCache of the vehicle.
 */
GroundVehicleCache *Vehicle::GetGroundVehicleCache()
{
	assert(this->IsGroundVehicle());
	if (this->type == VEH_TRAIN) {
		return &Train::From(this)->gcache;
	} else {
		return &RoadVehicle::From(this)->gcache;
	}
}

/**
 * Access the ground vehicle cache of the vehicle.
 * @pre The vehicle is a #GroundVehicle.
 * @return #GroundVehicleCache of the vehicle.
 */
const GroundVehicleCache *Vehicle::GetGroundVehicleCache() const
{
	assert(this->IsGroundVehicle());
	if (this->type == VEH_TRAIN) {
		return &Train::From(this)->gcache;
	} else {
		return &RoadVehicle::From(this)->gcache;
	}
}

/**
 * Access the ground vehicle flags of the vehicle.
 * @pre The vehicle is a #GroundVehicle.
 * @return #GroundVehicleFlags of the vehicle.
 */
uint16 &Vehicle::GetGroundVehicleFlags()
{
	assert(this->IsGroundVehicle());
	if (this->type == VEH_TRAIN) {
		return Train::From(this)->gv_flags;
	} else {
		return RoadVehicle::From(this)->gv_flags;
	}
}

/**
 * Access the ground vehicle flags of the vehicle.
 * @pre The vehicle is a #GroundVehicle.
 * @return #GroundVehicleFlags of the vehicle.
 */
const uint16 &Vehicle::GetGroundVehicleFlags() const
{
	assert(this->IsGroundVehicle());
	if (this->type == VEH_TRAIN) {
		return Train::From(this)->gv_flags;
	} else {
		return RoadVehicle::From(this)->gv_flags;
	}
}

/**
 * Calculates the set of vehicles that will be affected by a given selection.
 * @param set [inout] Set of affected vehicles.
 * @param v First vehicle of the selection.
 * @param num_vehicles Number of vehicles in the selection (not counting articulated parts).
 * @pre \a set must be empty.
 * @post \a set will contain the vehicles that will be refitted.
 */
void GetVehicleSet(VehicleSet &set, Vehicle *v, uint8 num_vehicles)
{
	if (v->type == VEH_TRAIN) {
		Train *u = Train::From(v);
		/* Only include whole vehicles, so start with the first articulated part */
		u = u->GetFirstEnginePart();

		/* Include num_vehicles vehicles, not counting articulated parts */
		for (; u != NULL && num_vehicles > 0; num_vehicles--) {
			do {
				/* Include current vehicle in the selection. */
				set.Include(u->index);

				/* If the vehicle is multiheaded, add the other part too. */
				if (u->IsMultiheaded()) set.Include(u->other_multiheaded_part->index);

				u = u->Next();
			} while (u != NULL && u->IsArticulatedPart());
		}
	}
}<|MERGE_RESOLUTION|>--- conflicted
+++ resolved
@@ -1159,6 +1159,8 @@
 	for (TemplateReplacementMap::iterator it = _vehicles_to_templatereplace.Begin(); it != _vehicles_to_templatereplace.End(); it++) {
 		Train *t = it->first;
 
+		SCOPE_INFO_FMT([t], "CallVehicleTicks: template replace: %s", scope_dumper().VehicleInfo(t));
+
 		_vehicles_to_autoreplace.Erase(t);
 
 		/* Store the position of the effect as the vehicle pointer will become invalid later */
@@ -1222,39 +1224,6 @@
 		ShowAutoReplaceAdviceMessage(res, v);
 	}
 	cur_company.Restore();
-<<<<<<< HEAD
-
-	/* do Template Replacement */
-	Backup<CompanyByte> tmpl_cur_company(_current_company, FILE_LINE);
-	for (TemplateReplacementMap::iterator it = _vehicles_to_templatereplace.Begin(); it != _vehicles_to_templatereplace.End(); it++) {
-		Train *t = it->first;
-
-		SCOPE_INFO_FMT([t], "CallVehicleTicks: template replace: %s", scope_dumper().VehicleInfo(t));
-
-		/* Store the position of the effect as the vehicle pointer will become invalid later */
-		int x = t->x_pos;
-		int y = t->y_pos;
-		int z = t->z_pos;
-
-		tmpl_cur_company.Change(t->owner);
-
-		bool stayInDepot = it->second;
-
-		it->first->vehstatus |= VS_STOPPED;
-		CommandCost res = DoCommand(t->tile, t->index, stayInDepot ? 1 : 0, DC_EXEC, CMD_TEMPLATE_REPLACE_VEHICLE);
-
-		if (!IsLocalCompany()) continue;
-
-		if (res.Succeeded()) {
-			if (res.GetCost() != 0) {
-				ShowCostOrIncomeAnimation(x, y, z, res.GetCost());
-			}
-			continue;
-		}
-
-		ShowAutoReplaceAdviceMessage(res, t);
-	}
-	tmpl_cur_company.Restore();
 
 	Backup<CompanyByte> repair_cur_company(_current_company, FILE_LINE);
 	for (Vehicle *v : _vehicles_to_pay_repair) {
@@ -1297,8 +1266,6 @@
 	}
 	repair_cur_company.Restore();
 	_vehicles_to_pay_repair.clear();
-=======
->>>>>>> 64d9f888
 }
 
 /**
