/* $Id$ */

/*
 * This file is part of OpenTTD.
 * OpenTTD is free software; you can redistribute it and/or modify it under the terms of the GNU General Public License as published by the Free Software Foundation, version 2.
 * OpenTTD is distributed in the hope that it will be useful, but WITHOUT ANY WARRANTY; without even the implied warranty of MERCHANTABILITY or FITNESS FOR A PARTICULAR PURPOSE.
 * See the GNU General Public License for more details. You should have received a copy of the GNU General Public License along with OpenTTD. If not, see <http://www.gnu.org/licenses/>.
 */

/** @file endian_type.hpp Definition of various endian-dependant macros. */

#ifndef ENDIAN_TYPE_HPP
#define ENDIAN_TYPE_HPP

#if defined(ARM) || defined(__arm__) || defined(__alpha__)
	/** The architecture requires aligned access. */
	#define OTTD_ALIGNMENT 1
#else
	/** The architecture does not require aligned access. */
	#define OTTD_ALIGNMENT 0
#endif

/** Little endian builds use this for TTD_ENDIAN. */
#define TTD_LITTLE_ENDIAN 0
/** Big endian builds use this for TTD_ENDIAN. */
#define TTD_BIG_ENDIAN 1

/* Windows has always LITTLE_ENDIAN */
<<<<<<< HEAD
#if defined(WIN32) || defined(__OS2__) || defined(WIN64)
=======
#if defined(_WIN32) || defined(__OS2__) || defined(__HAIKU__)
>>>>>>> 01261dae
#	define TTD_ENDIAN TTD_LITTLE_ENDIAN
#elif defined(OSX)
#	include <sys/types.h>
#	if __DARWIN_BYTE_ORDER == __DARWIN_LITTLE_ENDIAN
#		define TTD_ENDIAN TTD_LITTLE_ENDIAN
#	else
#		define TTD_ENDIAN TTD_BIG_ENDIAN
#	endif
#elif !defined(TESTING)
#	include <sys/param.h>
#	if __BYTE_ORDER == __LITTLE_ENDIAN
#		define TTD_ENDIAN TTD_LITTLE_ENDIAN
#	else
#		define TTD_ENDIAN TTD_BIG_ENDIAN
#	endif
<<<<<<< HEAD
#endif /* WIN32 || __OS2__ || WIN64 */
=======
#endif /* _WIN32 || __OS2__ */
>>>>>>> 01261dae

#endif /* ENDIAN_TYPE_HPP */<|MERGE_RESOLUTION|>--- conflicted
+++ resolved
@@ -26,11 +26,7 @@
 #define TTD_BIG_ENDIAN 1
 
 /* Windows has always LITTLE_ENDIAN */
-<<<<<<< HEAD
-#if defined(WIN32) || defined(__OS2__) || defined(WIN64)
-=======
 #if defined(_WIN32) || defined(__OS2__) || defined(__HAIKU__)
->>>>>>> 01261dae
 #	define TTD_ENDIAN TTD_LITTLE_ENDIAN
 #elif defined(OSX)
 #	include <sys/types.h>
@@ -46,10 +42,6 @@
 #	else
 #		define TTD_ENDIAN TTD_BIG_ENDIAN
 #	endif
-<<<<<<< HEAD
-#endif /* WIN32 || __OS2__ || WIN64 */
-=======
 #endif /* _WIN32 || __OS2__ */
->>>>>>> 01261dae
 
 #endif /* ENDIAN_TYPE_HPP */