/*
 * This file is part of OpenTTD.
 * OpenTTD is free software; you can redistribute it and/or modify it under the terms of the GNU General Public License as published by the Free Software Foundation, version 2.
 * OpenTTD is distributed in the hope that it will be useful, but WITHOUT ANY WARRANTY; without even the implied warranty of MERCHANTABILITY or FITNESS FOR A PARTICULAR PURPOSE.
 * See the GNU General Public License for more details. You should have received a copy of the GNU General Public License along with OpenTTD. If not, see <http://www.gnu.org/licenses/>.
 */

/** @file train.h Base for the train class. */

#ifndef TRAIN_H
#define TRAIN_H

#include "core/enum_type.hpp"

#include "newgrf_engine.h"
#include "cargotype.h"
#include "rail.h"
#include "engine_base.h"
#include "rail_map.h"
#include "ground_vehicle.hpp"

struct Train;

/** Rail vehicle flags. */
enum VehicleRailFlags {
	VRF_REVERSING                     = 0,
	VRF_WAITING_RESTRICTION           = 1, ///< Train is waiting due to a routing restriction, only valid when VRF_TRAIN_STUCK is also set.
	VRF_HAVE_SLOT                     = 2, ///< Train has 1 or more slots
	VRF_POWEREDWAGON                  = 3, ///< Wagon is powered.
	VRF_REVERSE_DIRECTION             = 4, ///< Reverse the visible direction of the vehicle.
	VRF_HAS_HIT_RV                    = 5, ///< Train has hit road vehicle
	VRF_EL_ENGINE_ALLOWED_NORMAL_RAIL = 6, ///< Electric train engine is allowed to run on normal rail. */
	VRF_TOGGLE_REVERSE                = 7, ///< Used for vehicle var 0xFE bit 8 (toggled each time the train is reversed, accurate for first vehicle only).
	VRF_TRAIN_STUCK                   = 8, ///< Train can't get a path reservation.
	VRF_LEAVING_STATION               = 9, ///< Train is just leaving a station.
	VRF_BREAKDOWN_BRAKING             = 10,///< used to mark a train that is braking because it is broken down
	VRF_BREAKDOWN_POWER               = 11,///< used to mark a train in which the power of one (or more) of the engines is reduced because of a breakdown
	VRF_BREAKDOWN_SPEED               = 12,///< used to mark a train that has a reduced maximum speed because of a breakdown
	VRF_BREAKDOWN_STOPPED             = 13,///< used to mark a train that is stopped because of a breakdown
	VRF_NEED_REPAIR                   = 14,///< used to mark a train that has a reduced maximum speed because of a critical breakdown
	VRF_TOO_HEAVY                     = 15,
	VRF_BEYOND_PLATFORM_END           = 16,
	VRF_NOT_YET_IN_PLATFORM           = 17,
	VRF_ADVANCE_IN_PLATFORM           = 18,
	VRF_CONSIST_BREAKDOWN             = 19,///< one or more vehicles in this consist have a breakdown of some sort (breakdown_ctr != 0)
	VRF_CONSIST_SPEED_REDUCTION       = 20,///< one or more vehicles in this consist may be in a depot or on a bridge (may be false positive but not false negative)
	VRF_PENDING_SPEED_RESTRICTION     = 21,///< This vehicle has one or more pending speed restriction changes

	VRF_IS_BROKEN = (1 << VRF_BREAKDOWN_POWER) | (1 << VRF_BREAKDOWN_SPEED) | (1 << VRF_BREAKDOWN_STOPPED), ///< Bitmask of all flags that indicate a broken train (braking is not included)
};

/** Modes for ignoring signals. */
enum TrainForceProceeding : byte {
	TFP_NONE   = 0,    ///< Normal operation.
	TFP_STUCK  = 1,    ///< Proceed till next signal, but ignore being stuck till then. This includes force leaving depots.
	TFP_SIGNAL = 2,    ///< Ignore next signal, after the signal ignore being stuck.
};

/** Flags for Train::ConsistChanged */
enum ConsistChangeFlags {
	CCF_LENGTH     = 0x01,     ///< Allow vehicles to change length.
	CCF_CAPACITY   = 0x02,     ///< Allow vehicles to change capacity.

	CCF_TRACK      = 0,                          ///< Valid changes while vehicle is driving, and possibly changing tracks.
	CCF_LOADUNLOAD = 0,                          ///< Valid changes while vehicle is loading/unloading.
	CCF_AUTOREFIT  = CCF_CAPACITY,               ///< Valid changes for autorefitting in stations.
	CCF_REFIT      = CCF_LENGTH | CCF_CAPACITY,  ///< Valid changes for refitting in a depot.
	CCF_ARRANGE    = CCF_LENGTH | CCF_CAPACITY,  ///< Valid changes for arranging the consist in a depot.
	CCF_SAVELOAD   = CCF_LENGTH,                 ///< Valid changes when loading a savegame. (Everything that is not stored in the save.)
};
DECLARE_ENUM_AS_BIT_SET(ConsistChangeFlags)

byte FreightWagonMult(CargoID cargo);

void CheckTrainsLengths();

void FreeTrainTrackReservation(const Train *v, TileIndex origin = INVALID_TILE, Trackdir orig_td = INVALID_TRACKDIR);
bool TryPathReserve(Train *v, bool mark_as_stuck = false, bool first_tile_okay = false);

void DeleteVisibleTrain(Train *v);

void CheckBreakdownFlags(Train *v);
void GetTrainSpriteSize(EngineID engine, uint &width, uint &height, int &xoffs, int &yoffs, EngineImageType image_type);

/** Variables that are cached to improve performance and such */
struct TrainCache {
	/* Cached wagon override spritegroup */
	const struct SpriteGroup *cached_override;

	/* cached values, recalculated on load and each time a vehicle is added to/removed from the consist. */
	bool cached_tilt;           ///< train can tilt; feature provides a bonus in curves
	uint8 cached_num_engines;   ///< total number of engines, including rear ends of multiheaded engines

	byte user_def_data;         ///< Cached property 0x25. Can be set by Callback 0x36.

	/* cached max. speed / acceleration data */
	int cached_max_curve_speed; ///< max consist speed limited by curves
};

/**
 * 'Train' is either a loco or a wagon.
 */
struct Train FINAL : public GroundVehicle<Train, VEH_TRAIN> {
	TrainCache tcache;

	/* Link between the two ends of a multiheaded engine */
	Train *other_multiheaded_part;

	uint32 flags;

	uint16 crash_anim_pos; ///< Crash animation counter.

	TrackBits track;
	TrainForceProceeding force_proceed;
	RailType railtype;
	byte critical_breakdown_count; ///< Counter for the number of critical breakdowns since last service
	RailTypes compatible_railtypes;

	/** Ticks waiting in front of a signal, ticks being stuck or a counter for forced proceeding through signals. */
	uint16 wait_counter;

	uint16 reverse_distance;
	uint16 tunnel_bridge_signal_num;
	uint16 speed_restriction;

	/** We don't want GCC to zero our struct! It already is zeroed and has an index! */
	Train() : GroundVehicleBase() {}
	/** We want to 'destruct' the right class. */
	virtual ~Train() { this->PreDestructor(); }

	friend struct GroundVehicle<Train, VEH_TRAIN>; // GroundVehicle needs to use the acceleration functions defined at Train.

	void MarkDirty();
	void UpdateDeltaXY();
	ExpensesType GetExpenseType(bool income) const { return income ? EXPENSES_TRAIN_INC : EXPENSES_TRAIN_RUN; }
	void PlayLeaveStationSound() const;
	bool IsPrimaryVehicle() const { return this->IsFrontEngine(); }
	void GetImage(Direction direction, EngineImageType image_type, VehicleSpriteSeq *result) const;
	int GetDisplaySpeed() const { return this->gcache.last_speed; }
	int GetDisplayMaxSpeed() const { return this->vcache.cached_max_speed; }
	Money GetRunningCost() const;
	int GetDisplayImageWidth(Point *offset = nullptr) const;
	bool IsInDepot() const { return this->track == TRACK_BIT_DEPOT; }
	bool Tick();
	void OnNewDay();
	uint Crash(bool flooded = false);
	Money CalculateCurrentOverallValue() const;
	Trackdir GetVehicleTrackdir() const;
	TileIndex GetOrderStationLocation(StationID station);
	bool FindClosestDepot(TileIndex *location, DestinationID *destination, bool *reverse);

	void ReserveTrackUnderConsist() const;

	int GetCurveSpeedLimit() const;

	void ConsistChanged(ConsistChangeFlags allowed_changes);

	int UpdateSpeed();

	void UpdateAcceleration();

	int GetCurrentMaxSpeed() const;

	/**
	 * Get the next real (non-articulated part and non rear part of dualheaded engine) vehicle in the consist.
	 * @return Next vehicle in the consist.
	 */
	inline Train *GetNextUnit() const
	{
		Train *v = this->GetNextVehicle();
		if (v != nullptr && v->IsRearDualheaded()) v = v->GetNextVehicle();

		return v;
	}

	/**
	 * Get the previous real (non-articulated part and non rear part of dualheaded engine) vehicle in the consist.
	 * @return Previous vehicle in the consist.
	 */
	inline Train *GetPrevUnit()
	{
		Train *v = this->GetPrevVehicle();
		if (v != nullptr && v->IsRearDualheaded()) v = v->GetPrevVehicle();

		return v;
	}

	/* Get the last vehicle of a chain
	 * @return pointer the last vehicle in a chain
	 */
	inline Train *GetLastUnit() {
		Train *tmp = this;
		while (tmp->GetNextUnit()) {
			tmp = tmp->GetNextUnit();
		}
		return tmp;
	}

	/**
	 * Calculate the offset from this vehicle's center to the following center taking the vehicle lengths into account.
	 * @return Offset from center to center.
	 */
	int CalcNextVehicleOffset() const
	{
		/* For vehicles with odd lengths the part before the center will be one unit
		 * longer than the part after the center. This means we have to round up the
		 * length of the next vehicle but may not round the length of the current
		 * vehicle. */
		return this->gcache.cached_veh_length / 2 + (this->Next() != nullptr ? this->Next()->gcache.cached_veh_length + 1 : 0) / 2;
	}

	const Train *GetStationLoadingVehicle() const
	{
		const Train *v = this->First();
		while (v && HasBit(v->flags, VRF_BEYOND_PLATFORM_END)) v = v->Next();
		return v;
	}

	Train *GetStationLoadingVehicle()
	{
		return const_cast<Train *>(const_cast<const Train *>(this)->GetStationLoadingVehicle());
	}

protected: // These functions should not be called outside acceleration code.
	/**
	 * Gets the speed a broken down train (low speed breakdown) is limited to.
	 * @note This value is not cached, because changing cached_max_speed would have unwanted consequences (e.g. in the GUI).
	 * @param v The front engine of the vehicle.
	 * @return The speed the train is limited to.
	 */
	inline uint16 GetBreakdownSpeed() const
	{
		assert(this->IsFrontEngine());
		uint16 speed = UINT16_MAX;

		for (const Train *w = this; w != nullptr; w = w->Next()) {
			if (w->breakdown_ctr == 1 && w->breakdown_type == BREAKDOWN_LOW_SPEED) {
				speed = min(speed, w->breakdown_severity);
			}
		}
		return speed;
	}

	/**
	 * Allows to know the power value that this vehicle will use.
	 * @return Power value from the engine in HP, or zero if the vehicle is not powered.
	 */
	inline uint16 GetPower() const
	{
		/* Power is not added for articulated parts */
		if (!this->IsArticulatedPart() && (this->IsVirtual() || HasPowerOnRail(this->railtype, GetRailTypeByTrackBit(this->tile, this->track)))) {
			uint16 power = GetVehicleProperty(this, PROP_TRAIN_POWER, RailVehInfo(this->engine_type)->power);
			/* Halve power for multiheaded parts */
			if (this->IsMultiheaded()) power /= 2;
			return power;
		}

		return 0;
	}

	/**
	 * Returns a value if this articulated part is powered.
	 * @return Power value from the articulated part in HP, or zero if it is not powered.
	 */
	inline uint16 GetPoweredPartPower(const Train *head) const
	{
		/* For powered wagons the engine defines the type of engine (i.e. railtype) */
		if (HasBit(this->flags, VRF_POWEREDWAGON) && (head->IsVirtual() || HasPowerOnRail(head->railtype, GetRailTypeByTrackBit(this->tile, this->track)))) {
			return RailVehInfo(this->gcache.first_engine)->pow_wag_power;
		}

		return 0;
	}

	/**
	 * Allows to know the weight value that this vehicle will use.
	 * @return Weight value from the engine in tonnes.
	 */
	inline uint16 GetWeight() const
	{
		uint16 weight = (CargoSpec::Get(this->cargo_type)->weight * this->cargo.StoredCount() * FreightWagonMult(this->cargo_type)) / 16;

		/* Vehicle weight is not added for articulated parts. */
		if (!this->IsArticulatedPart()) {
			weight += GetVehicleProperty(this, PROP_TRAIN_WEIGHT, RailVehInfo(this->engine_type)->weight);
		}

		/* Powered wagons have extra weight added. */
		if (HasBit(this->flags, VRF_POWEREDWAGON)) {
			weight += RailVehInfo(this->gcache.first_engine)->pow_wag_weight;
		}

		return weight;
	}

	/**
	 * Allows to know the tractive effort value that this vehicle will use.
	 * @return Tractive effort value from the engine.
	 */
	inline byte GetTractiveEffort() const
	{
		return GetVehicleProperty(this, PROP_TRAIN_TRACTIVE_EFFORT, RailVehInfo(this->engine_type)->tractive_effort);
	}

	/**
	 * Gets the area used for calculating air drag.
	 * @return Area of the engine in m^2.
	 */
	inline byte GetAirDragArea() const
	{
		/* Air drag is higher in tunnels due to the limited cross-section. */
		return (this->track & TRACK_BIT_WORMHOLE && this->vehstatus & VS_HIDDEN) ? 28 : 14;
	}

	/**
	 * Gets the air drag coefficient of this vehicle.
	 * @return Air drag value from the engine.
	 */
	inline byte GetAirDrag() const
	{
		return RailVehInfo(this->engine_type)->air_drag;
	}

	/**
	 * Checks the current acceleration status of this vehicle.
	 * @return Acceleration status.
	 */
	inline AccelStatus GetAccelerationStatus() const
	{
		return ((this->vehstatus & VS_STOPPED) || HasBit(this->flags, VRF_REVERSING) || HasBit(this->flags, VRF_TRAIN_STUCK) || HasBit(this->flags, VRF_BREAKDOWN_BRAKING)) ? AS_BRAKE : AS_ACCEL;
	}

	/**
	 * Calculates the current speed of this vehicle.
	 * @return Current speed in km/h-ish.
	 */
	inline uint16 GetCurrentSpeed() const
	{
		return this->cur_speed;
	}

	/**
	 * Returns the rolling friction coefficient of this vehicle.
	 * @return Rolling friction coefficient in [1e-4].
	 */
	inline uint32 GetRollingFriction() const
	{
		/* Rolling friction for steel on steel is between 0.1% and 0.2%.
		 * The friction coefficient increases with speed in a way that
		 * it doubles at 512 km/h, triples at 1024 km/h and so on. */
		return 15 * (512 + this->GetCurrentSpeed()) / 512;
	}

	/**
	 * Allows to know the acceleration type of a vehicle.
	 * @return Acceleration type of the vehicle.
	 */
	inline int GetAccelerationType() const
	{
		return GetRailTypeInfo(this->railtype)->acceleration_type;
	}

	/**
	 * Returns the slope steepness used by this vehicle.
	 * @return Slope steepness used by the vehicle.
	 */
	inline uint32 GetSlopeSteepness() const
	{
		return _settings_game.vehicle.train_slope_steepness;
	}

	/**
	 * Gets the maximum speed allowed by the track for this vehicle.
	 * @return Maximum speed allowed.
	 */
	inline uint16 GetMaxTrackSpeed() const
	{
		return GetRailTypeInfo(GetRailTypeByTrackBit(this->tile, this->track))->max_speed;
	}

	/**
	 * Checks if the vehicle is at a tile that can be sloped.
	 * @return True if the tile can be sloped.
	 */
	inline bool TileMayHaveSlopedTrack() const
	{
		/* Any track that isn't TRACK_BIT_X or TRACK_BIT_Y cannot be sloped. */
		return this->track == TRACK_BIT_X || this->track == TRACK_BIT_Y;
	}

	/**
	 * Trains can always use the faster algorithm because they
	 * have always the same direction as the track under them.
	 * @return false
	 */
	inline bool HasToUseGetSlopePixelZ()
	{
		return false;
	}
};

<<<<<<< HEAD

CommandCost CmdMoveRailVehicle(TileIndex, DoCommandFlag , uint32, uint32, const char *);
CommandCost CmdMoveVirtualRailVehicle(TileIndex, DoCommandFlag, uint32, uint32, const char*);

Train* CmdBuildVirtualRailWagon(const Engine*);
Train* CmdBuildVirtualRailVehicle(EngineID, StringID &error);

int GetTileMarginInFrontOfTrain(const Train *v, int x_pos, int y_pos);

inline int GetTileMarginInFrontOfTrain(const Train *v)
{
	return GetTileMarginInFrontOfTrain(v, v->x_pos, v->y_pos);
}

int GetTrainStopLocation(StationID station_id, TileIndex tile, Train *v, int *station_ahead, int *station_length, int x_pos, int y_pos);

inline int GetTrainStopLocation(StationID station_id, TileIndex tile, Train *v, int *station_ahead, int *station_length)
{
	return GetTrainStopLocation(station_id, tile, v, station_ahead, station_length, v->x_pos, v->y_pos);
}

#define FOR_ALL_TRAINS(var) FOR_ALL_VEHICLES_OF_TYPE(Train, var)

=======
>>>>>>> 5b52f259
#endif /* TRAIN_H */<|MERGE_RESOLUTION|>--- conflicted
+++ resolved
@@ -399,7 +399,6 @@
 	}
 };
 
-<<<<<<< HEAD
 
 CommandCost CmdMoveRailVehicle(TileIndex, DoCommandFlag , uint32, uint32, const char *);
 CommandCost CmdMoveVirtualRailVehicle(TileIndex, DoCommandFlag, uint32, uint32, const char*);
@@ -421,8 +420,4 @@
 	return GetTrainStopLocation(station_id, tile, v, station_ahead, station_length, v->x_pos, v->y_pos);
 }
 
-#define FOR_ALL_TRAINS(var) FOR_ALL_VEHICLES_OF_TYPE(Train, var)
-
-=======
->>>>>>> 5b52f259
 #endif /* TRAIN_H */