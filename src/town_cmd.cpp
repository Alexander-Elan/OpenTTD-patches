/* $Id$ */

/*
 * This file is part of OpenTTD.
 * OpenTTD is free software; you can redistribute it and/or modify it under the terms of the GNU General Public License as published by the Free Software Foundation, version 2.
 * OpenTTD is distributed in the hope that it will be useful, but WITHOUT ANY WARRANTY; without even the implied warranty of MERCHANTABILITY or FITNESS FOR A PARTICULAR PURPOSE.
 * See the GNU General Public License for more details. You should have received a copy of the GNU General Public License along with OpenTTD. If not, see <http://www.gnu.org/licenses/>.
 */

/** @file town_cmd.cpp Handling of town tiles. */

#include "stdafx.h"

#include <bitset>

#include "road_internal.h" /* Cleaning up road bits */
#include "road_cmd.h"
#include "landscape.h"
#include "viewport_func.h"
#include "cmd_helper.h"
#include "command_func.h"
#include "industry.h"
#include "station_base.h"
#include "company_base.h"
#include "news_func.h"
#include "error.h"
#include "object.h"
#include "genworld.h"
#include "newgrf_debug.h"
#include "newgrf_house.h"
#include "autoslope.h"
#include "tunnelbridge_map.h"
#include "strings_func.h"
#include "window_func.h"
#include "string_func.h"
#include "newgrf_cargo.h"
#include "cheat_type.h"
#include "animated_tile_func.h"
#include "date_func.h"
#include "subsidy_func.h"
#include "core/pool_func.hpp"
#include "town.h"
#include "townname_func.h"
#include "core/random_func.hpp"
#include "core/backup_type.hpp"
#include "depot_base.h"
#include "object_map.h"
#include "object_base.h"
#include "ai/ai.hpp"
#include "game/game.hpp"
#include "zoom_func.h"
#include "zoning.h"
#include "scope.h"

#include "table/strings.h"
#include "table/town_land.h"

#include "safeguards.h"

TownID _new_town_id;
CargoTypes _town_cargoes_accepted; ///< Bitmap of all cargoes accepted by houses.

/* Initialize the town-pool */
TownPool _town_pool("Town");
INSTANTIATE_POOL_METHODS(Town)

Town::~Town()
{
	free(this->name);
	free(this->text);

	if (CleaningPool()) return;

	/* Delete town authority window
	 * and remove from list of sorted towns */
	DeleteWindowById(WC_TOWN_VIEW, this->index);

	/* Check no industry is related to us. */
	const Industry *i;
	FOR_ALL_INDUSTRIES(i) assert(i->town != this);

	/* ... and no object is related to us. */
	const Object *o;
	FOR_ALL_OBJECTS(o) assert(o->town != this);

	/* Check no tile is related to us. */
	for (TileIndex tile = 0; tile < MapSize(); ++tile) {
		switch (GetTileType(tile)) {
			case MP_HOUSE:
				assert_tile(GetTownIndex(tile) != this->index, tile);
				break;

			case MP_ROAD:
				assert_tile(!HasTownOwnedRoad(tile) || GetTownIndex(tile) != this->index, tile);
				break;

			case MP_TUNNELBRIDGE:
				assert_tile(!IsTileOwner(tile, OWNER_TOWN) || ClosestTownFromTile(tile, UINT_MAX) != this, tile);
				break;

			default:
				break;
		}
	}

	/* Clear the persistent storage list. */
	this->psa_list.clear();

	DeleteSubsidyWith(ST_TOWN, this->index);
	DeleteNewGRFInspectWindow(GSF_FAKE_TOWNS, this->index);
	CargoPacket::InvalidateAllFrom(ST_TOWN, this->index);
	MarkWholeScreenDirty();
}


/**
 * Invalidating of the "nearest town cache" has to be done
 * after removing item from the pool.
 * @param index index of deleted item
 */
void Town::PostDestructor(size_t index)
{
	InvalidateWindowData(WC_TOWN_DIRECTORY, 0, 0);
	UpdateNearestTownForRoadTiles(false);

	/* Give objects a new home! */
	Object *o;
	FOR_ALL_OBJECTS(o) {
		if (o->town == NULL) o->town = CalcClosestTownFromTile(o->location.tile, UINT_MAX);
	}
}

/**
 * Assigns town layout. If Random, generates one based on TileHash.
 */
void Town::InitializeLayout(TownLayout layout)
{
	if (layout != TL_RANDOM) {
		this->layout = layout;
		return;
	}

	this->layout = TileHash(TileX(this->xy), TileY(this->xy)) % (NUM_TLS - 1);
}

/**
 * Return a random valid town.
 * @return random town, NULL if there are no towns
 */
/* static */ Town *Town::GetRandom()
{
	if (Town::GetNumItems() == 0) return NULL;
	int num = RandomRange((uint16)Town::GetNumItems());
	size_t index = MAX_UVALUE(size_t);

	while (num >= 0) {
		num--;
		index++;

		/* Make sure we have a valid town */
		while (!Town::IsValidID(index)) {
			index++;
			assert(index < Town::GetPoolSize());
		}
	}

	return Town::Get(index);
}

/**
 * Updates the town label of the town after changes in rating. The colour scheme is:
 * Red: Appalling and Very poor ratings.
 * Orange: Poor and mediocre ratings.
 * Yellow: Good rating.
 * White: Very good rating (standard).
 * Green: Excellent and outstanding ratings.
 */
void Town::UpdateLabel()
{
	if (!(_game_mode == GM_EDITOR) && (_local_company < MAX_COMPANIES)) {
		int r = this->ratings[_local_company];
		(this->town_label = 0, r <= RATING_VERYPOOR)  || // Appalling and Very Poor
		(this->town_label++,   r <= RATING_MEDIOCRE)  || // Poor and Mediocre
		(this->town_label++,   r <= RATING_GOOD)      || // Good
		(this->town_label++,   r <= RATING_VERYGOOD)  || // Very Good
		(this->town_label++,   true);                    // Excellent and Outstanding
	}
}

/**
 * Get the cost for removing this house
 * @return the cost (inflation corrected etc)
 */
Money HouseSpec::GetRemovalCost() const
{
	return (_price[PR_CLEAR_HOUSE] * this->removal_cost) >> 8;
}

/* Local */
static int _grow_town_result;

/* Describe the possible states */
enum TownGrowthResult {
	GROWTH_SUCCEED         = -1,
	GROWTH_SEARCH_STOPPED  =  0
//	GROWTH_SEARCH_RUNNING >=  1
};

static bool BuildTownHouse(Town *t, TileIndex tile);
static Town *CreateRandomTown(uint attempts, uint32 townnameparts, TownSize size, bool city, TownLayout layout);

static void TownDrawHouseLift(const TileInfo *ti)
{
	AddChildSpriteScreen(SPR_LIFT, PAL_NONE, 14, 60 - GetLiftPosition(ti->tile));
}

static void DrawHouseLiftInGUI(int x, int y)
{
	DrawSprite(SPR_LIFT, PAL_NONE, x - 18, y + 7);
}

typedef void TownDrawTileProc(const TileInfo *ti);
static TownDrawTileProc * const _town_draw_tile_procs[1] = {
	TownDrawHouseLift
};

/**
 * Return a random direction
 *
 * @return a random direction
 */
static inline DiagDirection RandomDiagDir()
{
	return (DiagDirection)(3 & Random());
}

/**
 * House Tile drawing handler.
 * Part of the tile loop process
 * @param ti TileInfo of the tile to draw
 */
static void DrawTile_Town(TileInfo *ti)
{
	HouseID house_id = GetHouseType(ti->tile);

	if (house_id >= NEW_HOUSE_OFFSET) {
		/* Houses don't necessarily need new graphics. If they don't have a
		 * spritegroup associated with them, then the sprite for the substitute
		 * house id is drawn instead. */
		if (HouseSpec::Get(house_id)->grf_prop.spritegroup[0] != NULL) {
			DrawNewHouseTile(ti, house_id);
			return;
		} else {
			house_id = HouseSpec::Get(house_id)->grf_prop.subst_id;
		}
	}

	/* Retrieve pointer to the draw town tile struct */
	const DrawBuildingsTileStruct *dcts = &_town_draw_tile_data[house_id << 4 | TileHash2Bit(ti->x, ti->y) << 2 | GetHouseBuildingStage(ti->tile)];

	if (ti->tileh != SLOPE_FLAT) DrawFoundation(ti, FOUNDATION_LEVELED);

	DrawGroundSprite(dcts->ground.sprite, dcts->ground.pal);

	/* If houses are invisible, do not draw the upper part */
	if (IsInvisibilitySet(TO_HOUSES)) return;

	/* Add a house on top of the ground? */
	SpriteID image = dcts->building.sprite;
	if (image != 0) {
		AddSortableSpriteToDraw(image, dcts->building.pal,
			ti->x + dcts->subtile_x,
			ti->y + dcts->subtile_y,
			dcts->width,
			dcts->height,
			dcts->dz,
			ti->z,
			IsTransparencySet(TO_HOUSES)
		);

		if (IsTransparencySet(TO_HOUSES)) return;
	}

	{
		int proc = dcts->draw_proc - 1;

		if (proc >= 0) _town_draw_tile_procs[proc](ti);
	}
}

static void DrawOldHouseTileInGUI(int x, int y, HouseID house_id, bool ground)
{
	/* Retrieve pointer to the draw town tile struct */
	const DrawBuildingsTileStruct *dcts = &_town_draw_tile_data[house_id << 4 | TOWN_HOUSE_COMPLETED];
	if (ground) {
		/* Draw the ground sprite */
		DrawSprite(dcts->ground.sprite, dcts->ground.pal, x, y);
	} else {
		/* Add a house on top of the ground? */
		if (dcts->building.sprite != 0) {
			DrawSprite(dcts->building.sprite, dcts->building.pal, x + dcts->subtile_x, y + dcts->subtile_y);
		}
		/* Draw the lift */
		if (dcts->draw_proc == 1) DrawHouseLiftInGUI(x, y);
	}
}

/**
 * Draw image of a house. Image will be centered between the \c left and the \c right and verticaly aligned to the \c bottom.
 *
 * @param house_id house type
 * @param left left bound of the drawing area
 * @param top top bound of the drawing area
 * @param right right bound of the drawing area
 * @param bottom bottom bound of the drawing area
 */
void DrawHouseImage(HouseID house_id, int left, int top, int right, int bottom)
{
	DrawPixelInfo tmp_dpi;
	if (!FillDrawPixelInfo(&tmp_dpi, left, top, right - left + 1, bottom - top + 1)) return;
	DrawPixelInfo *old_dpi = _cur_dpi;
	_cur_dpi = &tmp_dpi;

	const HouseSpec *hs = HouseSpec::Get(house_id);

	/* sprites are relative to the topmost pixel of the ground tile */
	uint x = (right - left + 1) / 2;
	uint y = bottom - top + 1 - TILE_PIXELS;
	if (hs->building_flags & TILE_SIZE_1x2) x -= TILE_PIXELS / 2;
	if (hs->building_flags & TILE_SIZE_2x1) x += TILE_PIXELS / 2;
	if (hs->building_flags & BUILDING_HAS_2_TILES) y -= TILE_PIXELS / 2;
	if (hs->building_flags & BUILDING_HAS_4_TILES) y -= TILE_PIXELS / 2;

	bool new_house = false;
	if (house_id >= NEW_HOUSE_OFFSET) {
		/* Houses don't necessarily need new graphics. If they don't have a
		 * spritegroup associated with them, then the sprite for the substitute
		 * house id is drawn instead. */
		if (hs->grf_prop.spritegroup[0] != NULL) {
			new_house = true;
		} else {
			house_id = hs->grf_prop.subst_id;
		}
	}

	uint num_row = (hs->building_flags & BUILDING_2_TILES_X) ? 2 : 1;
	uint num_col = (hs->building_flags & BUILDING_2_TILES_Y) ? 2 : 1;

	for (bool ground = true; ; ground = !ground) {
		HouseID hid = house_id;
		for (uint row = 0; row < num_row; row++) {
			for (uint col = 0; col < num_col; col++) {
				Point offset = RemapCoords(row * TILE_SIZE, col * TILE_SIZE, 0); // offset for current tile
				offset.x = UnScaleByZoom(offset.x, ZOOM_LVL_GUI);
				offset.y = UnScaleByZoom(offset.y, ZOOM_LVL_GUI);
				if (new_house) {
					DrawNewHouseTileInGUI(x + offset.x, y + offset.y, hid, ground);
				} else {
					DrawOldHouseTileInGUI(x + offset.x, y + offset.y, hid, ground);
				}
				hid++;
			}
		}
		if (!ground) break;
	}

	_cur_dpi = old_dpi;
}

static int GetSlopePixelZ_Town(TileIndex tile, uint x, uint y)
{
	return GetTileMaxPixelZ(tile);
}

/** Tile callback routine */
static Foundation GetFoundation_Town(TileIndex tile, Slope tileh)
{
	HouseID hid = GetHouseType(tile);

	/* For NewGRF house tiles we might not be drawing a foundation. We need to
	 * account for this, as other structures should
	 * draw the wall of the foundation in this case.
	 */
	if (hid >= NEW_HOUSE_OFFSET) {
		const HouseSpec *hs = HouseSpec::Get(hid);
		if (hs->grf_prop.spritegroup[0] != NULL && HasBit(hs->callback_mask, CBM_HOUSE_DRAW_FOUNDATIONS)) {
			uint32 callback_res = GetHouseCallback(CBID_HOUSE_DRAW_FOUNDATIONS, 0, 0, hid, Town::GetByTile(tile), tile);
			if (callback_res != CALLBACK_FAILED && !ConvertBooleanCallback(hs->grf_prop.grffile, CBID_HOUSE_DRAW_FOUNDATIONS, callback_res)) return FOUNDATION_NONE;
		}
	}
	return FlatteningFoundation(tileh);
}

/**
 * Animate a tile for a town
 * Only certain houses can be animated
 * The newhouses animation supersedes regular ones
 * @param tile TileIndex of the house to animate
 */
void AnimateTile_Town(TileIndex tile)
{
	if (GetHouseType(tile) >= NEW_HOUSE_OFFSET) {
		AnimateNewHouseTile(tile);
		return;
	}

	if (_scaled_tick_counter & 3) return;

	/* If the house is not one with a lift anymore, then stop this animating.
	 * Not exactly sure when this happens, but probably when a house changes.
	 * Before this was just a return...so it'd leak animated tiles..
	 * That bug seems to have been here since day 1?? */
	if (!(HouseSpec::Get(GetHouseType(tile))->building_flags & BUILDING_IS_ANIMATED)) {
		DeleteAnimatedTile(tile);
		return;
	}

	if (!LiftHasDestination(tile)) {
		uint i;

		/* Building has 6 floors, number 0 .. 6, where 1 is illegal.
		 * This is due to the fact that the first floor is, in the graphics,
		 *  the height of 2 'normal' floors.
		 * Furthermore, there are 6 lift positions from floor N (incl) to floor N + 1 (excl) */
		do {
			i = RandomRange(7);
		} while (i == 1 || i * 6 == GetLiftPosition(tile));

		SetLiftDestination(tile, i);
	}

	int pos = GetLiftPosition(tile);
	int dest = GetLiftDestination(tile) * 6;
	pos += (pos < dest) ? 1 : -1;
	SetLiftPosition(tile, pos);

	if (pos == dest) {
		HaltLift(tile);
		DeleteAnimatedTile(tile);
	}

	MarkTileDirtyByTile(tile, ZOOM_LVL_DRAW_MAP);
}

/**
 * Determines if a town is close to a tile
 * @param tile TileIndex of the tile to query
 * @param dist maximum distance to be accepted
 * @returns true if the tile correspond to the distance criteria
 */
static bool IsCloseToTown(TileIndex tile, uint dist)
{
	/* On a large map with many towns, it may be faster to check the surroundings of the tile.
	 * An iteration in TILE_AREA_LOOP() is generally 2 times faster than one in FOR_ALL_TOWNS(). */
	if (Town::GetNumItems() > (size_t) (dist * dist * 2)) {
		const int tx = TileX(tile);
		const int ty = TileY(tile);
		TileArea tile_area = TileArea(
			TileXY(max(0,         tx - (int) dist), max(0,         ty - (int) dist)),
			TileXY(min(MapMaxX(), tx + (int) dist), min(MapMaxY(), ty + (int) dist))
		);
		TILE_AREA_LOOP(atile, tile_area) {
			if (GetTileType(atile) == MP_HOUSE) {
				Town *t = Town::GetByTile(atile);
				if (DistanceManhattan(tile, t->xy) < dist) return true;
			}
		}
		return false;
	}

	const Town *t;

	FOR_ALL_TOWNS(t) {
		if (DistanceManhattan(tile, t->xy) < dist) return true;
	}
	return false;
}

/**
 * Resize the sign(label) of the town after changes in
 * population (creation or growth or else)
 */
void Town::UpdateVirtCoord()
{
	this->UpdateLabel();
	Point pt = RemapCoords2(TileX(this->xy) * TILE_SIZE, TileY(this->xy) * TILE_SIZE);
	SetDParam(0, this->index);
	SetDParam(1, this->cache.population);
	this->cache.sign.UpdatePosition(pt.x, pt.y - 24 * ZOOM_LVL_BASE, this->Label(), STR_VIEWPORT_TOWN);

	SetWindowDirty(WC_TOWN_VIEW, this->index);
}

/** Update the virtual coords needed to draw the town sign for all towns. */
void UpdateAllTownVirtCoords()
{
	Town *t;

	FOR_ALL_TOWNS(t) {
		t->UpdateVirtCoord();
	}
}

/**
 * Change the towns population
 * @param t Town which population has changed
 * @param mod population change (can be positive or negative)
 */
static void ChangePopulation(Town *t, int mod)
{
	t->cache.population += mod;
	InvalidateWindowData(WC_TOWN_VIEW, t->index); // Cargo requirements may appear/vanish for small populations
	t->UpdateVirtCoord();

	InvalidateWindowData(WC_TOWN_DIRECTORY, 0, 1);
}

/**
 * Determines the world population
 * Basically, count population of all towns, one by one
 * @return uint32 the calculated population of the world
 */
uint32 GetWorldPopulation()
{
	uint32 pop = 0;
	const Town *t;

	FOR_ALL_TOWNS(t) pop += t->cache.population;
	return pop;
}

/**
 * Helper function for house completion stages progression
 * @param tile TileIndex of the house (or parts of it) to "grow"
 */
static void MakeSingleHouseBigger(TileIndex tile)
{
	assert_tile(IsTileType(tile, MP_HOUSE), tile);

	/* progress in construction stages */
	IncHouseConstructionTick(tile);
	if (GetHouseConstructionTick(tile) != 0) return;

	AnimateNewHouseConstruction(tile);

	if (IsHouseCompleted(tile)) {
		/* Now that construction is complete, we can add the population of the
		 * building to the town. */
		ChangePopulation(Town::GetByTile(tile), HouseSpec::Get(GetHouseType(tile))->population);
		ResetHouseAge(tile);
	}
	MarkTileDirtyByTile(tile, ZOOM_LVL_DRAW_MAP);
}

/**
 * Make the house advance in its construction stages until completion
 * @param tile TileIndex of house
 */
static void MakeTownHouseBigger(TileIndex tile)
{
	uint flags = HouseSpec::Get(GetHouseType(tile))->building_flags;
	if (flags & BUILDING_HAS_1_TILE)  MakeSingleHouseBigger(TILE_ADDXY(tile, 0, 0));
	if (flags & BUILDING_2_TILES_Y)   MakeSingleHouseBigger(TILE_ADDXY(tile, 0, 1));
	if (flags & BUILDING_2_TILES_X)   MakeSingleHouseBigger(TILE_ADDXY(tile, 1, 0));
	if (flags & BUILDING_HAS_4_TILES) MakeSingleHouseBigger(TILE_ADDXY(tile, 1, 1));
}

/**
 * Generate cargo for a town (house).
 *
 * The amount of cargo should be and will be greater than zero.
 *
 * @param t current town
 * @param ct type of cargo to generate, usually CT_PASSENGERS or CT_MAIL
 * @param amount how many units of cargo
 * @param stations available stations for this house
 * @param economy_adjust true if amount should be reduced during recession
 */
static void TownGenerateCargo (Town *t, CargoID ct, uint amount, StationFinder &stations, bool economy_adjust)
{
	// custom cargo generation factor
	int factor = _settings_game.economy.town_cargo_scale_factor;

	// when the economy flunctuates, everyone wants to stay at home
	if (economy_adjust && EconomyIsInRecession()) {
		amount = (amount + 1) >> 1;
	}

	factor += 200; // ensure factor is positive
	assert(factor >= 0);
	int cf = (factor / 10) - 20;
	int fine = factor % 10;
	if (fine != 0) {
		// 2^0.1 << 16 to 2^0.9 << 16
		const uint32 adj[9] = {70239, 75281, 80684, 86475, 92681, 99334, 106463, 114104, 122294};
		uint64 scaled_amount = ((uint64) amount) * ((uint64) adj[fine - 1]);
		amount = scaled_amount >> 16;
	}

	// apply custom factor?
	if (cf < 0) {
		// approx (amount / 2^cf)
		// adjust with a constant offset of {(2 ^ cf) - 1} (i.e. add cf * 1-bits) before dividing to ensure that it doesn't become zero
		// this skews the curve a little so that isn't entirely exponential, but will still decrease
		amount = (amount + ((1 << -cf) - 1)) >> -cf;
	}

	else if (cf > 0) {
		// approx (amount * 2^cf)
		// XXX: overflow?
		amount = amount << cf;
	}

	// with the adjustments above, this should never happen
	assert(amount > 0);

	// calculate for town stats

	switch (ct) {
		case CT_PASSENGERS:
		case CT_MAIL:
			t->supplied[ct].new_max += amount;
			t->supplied[ct].new_act += MoveGoodsToStation(ct, amount, ST_TOWN, t->index, stations.GetStations());
			break;

		default: {
			const CargoSpec *cs = CargoSpec::Get(ct);
			t->supplied[cs->Index()].new_max += amount;
			t->supplied[cs->Index()].new_act += MoveGoodsToStation(ct, amount, ST_TOWN, t->index, stations.GetStations());
			break;
		}
	}
}

/**
 * Tile callback function.
 *
 * Periodic tic handler for houses and town
 * @param tile been asked to do its stuff
 */
static void TileLoop_Town(TileIndex tile)
{
	HouseID house_id = GetHouseType(tile);

	/* NewHouseTileLoop returns false if Callback 21 succeeded, i.e. the house
	 * doesn't exist any more, so don't continue here. */
	if (house_id >= NEW_HOUSE_OFFSET && !NewHouseTileLoop(tile)) return;

	if (!IsHouseCompleted(tile)) {
		/* Construction is not completed. See if we can go further in construction*/
		MakeTownHouseBigger(tile);
		return;
	}

	const HouseSpec *hs = HouseSpec::Get(house_id);

	/* If the lift has a destination, it is already an animated tile. */
	if ((hs->building_flags & BUILDING_IS_ANIMATED) &&
			house_id < NEW_HOUSE_OFFSET &&
			!LiftHasDestination(tile) &&
			Chance16(1, 2)) {
		AddAnimatedTile(tile);
	}

	Town *t = Town::GetByTile(tile);
	uint32 r = Random();

	StationFinder stations(TileArea(tile, 1, 1));

	if (HasBit(hs->callback_mask, CBM_HOUSE_PRODUCE_CARGO)) {
		for (uint i = 0; i < 256; i++) {
			uint16 callback = GetHouseCallback(CBID_HOUSE_PRODUCE_CARGO, i, r, house_id, t, tile);

			if (callback == CALLBACK_FAILED || callback == CALLBACK_HOUSEPRODCARGO_END) break;

			CargoID cargo = GetCargoTranslation(GB(callback, 8, 7), hs->grf_prop.grffile);
			if (cargo == CT_INVALID) continue;

			uint amt = GB(callback, 0, 8);
			if (amt == 0) continue;

			// XXX: no economy flunctuation for GRF cargos?
			TownGenerateCargo(t, cargo, amt, stations, false);
		}
	} else {
		if (GB(r, 0, 8) < hs->population) {
			uint amt = GB(r, 0, 8) / 8 + 1;

			TownGenerateCargo(t, CT_PASSENGERS, amt, stations, true);
		}

		if (GB(r, 8, 8) < hs->mail_generation) {
			uint amt = GB(r, 8, 8) / 8 + 1;

			TownGenerateCargo(t, CT_MAIL, amt, stations, true);
		}
	}

	Backup<CompanyByte> cur_company(_current_company, OWNER_TOWN, FILE_LINE);

	if ((hs->building_flags & BUILDING_HAS_1_TILE) &&
			HasBit(t->flags, TOWN_IS_GROWING) &&
			CanDeleteHouse(tile) &&
			GetHouseAge(tile) >= hs->minimum_life &&
			--t->time_until_rebuild == 0) {
		t->time_until_rebuild = GB(r, 16, 8) + 192;

		ClearTownHouse(t, tile);

		/* Rebuild with another house? */
		if (GB(r, 24, 8) >= 12) BuildTownHouse(t, tile);
	}

	cur_company.Restore();
}

static CommandCost ClearTile_Town(TileIndex tile, DoCommandFlag flags)
{
	if (flags & DC_AUTO) return_cmd_error(STR_ERROR_BUILDING_MUST_BE_DEMOLISHED);
	if (!CanDeleteHouse(tile)) return CMD_ERROR;

	const HouseSpec *hs = HouseSpec::Get(GetHouseType(tile));

	CommandCost cost(EXPENSES_CONSTRUCTION);
	cost.AddCost(hs->GetRemovalCost());

	int rating = hs->remove_rating_decrease;
	Town *t = Town::GetByTile(tile);

	if (Company::IsValidID(_current_company)) {
		if (rating > t->ratings[_current_company] && !(flags & DC_NO_TEST_TOWN_RATING) && !_cheats.magic_bulldozer.value) {
			SetDParam(0, t->index);
			return_cmd_error(STR_ERROR_LOCAL_AUTHORITY_REFUSES_TO_ALLOW_THIS);
		}
	}

	ChangeTownRating(t, -rating, RATING_HOUSE_MINIMUM, flags);
	if (flags & DC_EXEC) {
		ClearTownHouse(t, tile);
	}

	return cost;
}

void AddProducedHouseCargo(HouseID house_id, TileIndex tile, CargoArray &produced)
{
	const HouseSpec *hs = HouseSpec::Get(house_id);

	if (HasBit(hs->callback_mask, CBM_HOUSE_PRODUCE_CARGO)) {
		Town *t = (tile == INVALID_TILE) ? NULL : Town::GetByTile(tile);
		for (uint i = 0; i < 256; i++) {
			uint16 callback = GetHouseCallback(CBID_HOUSE_PRODUCE_CARGO, i, 0, house_id, t, tile);

			if (callback == CALLBACK_FAILED || callback == CALLBACK_HOUSEPRODCARGO_END) break;

			CargoID cargo = GetCargoTranslation(GB(callback, 8, 7), hs->grf_prop.grffile);

			if (cargo == CT_INVALID) continue;
			produced[cargo]++;
		}
	} else {
		if (hs->population > 0) {
			produced[CT_PASSENGERS]++;
		}
		if (hs->mail_generation > 0) {
			produced[CT_MAIL]++;
		}
	}
}

static void AddProducedCargo_Town(TileIndex tile, CargoArray &produced)
{
	AddProducedHouseCargo(GetHouseType(tile), tile, produced);
}

static inline void AddAcceptedCargoSetMask(CargoID cargo, uint amount, CargoArray &acceptance, CargoTypes *always_accepted)
{
	if (cargo == CT_INVALID || amount == 0) return;
	acceptance[cargo] += amount;
	SetBit(*always_accepted, cargo);
}

void AddAcceptedHouseCargo(HouseID house_id, TileIndex tile, CargoArray &acceptance, CargoTypes *always_accepted)
{
<<<<<<< HEAD
	const HouseSpec *hs = HouseSpec::Get(house_id);
	Town *t = (tile == INVALID_TILE) ? NULL : Town::GetByTile(tile);
	CargoID accepts[3];
=======
	const HouseSpec *hs = HouseSpec::Get(GetHouseType(tile));
	CargoID accepts[lengthof(hs->accepts_cargo)];
>>>>>>> 310fa1af

	/* Set the initial accepted cargo types */
	for (uint8 i = 0; i < lengthof(accepts); i++) {
		accepts[i] = hs->accepts_cargo[i];
	}

	/* Check for custom accepted cargo types */
	if (HasBit(hs->callback_mask, CBM_HOUSE_ACCEPT_CARGO)) {
		uint16 callback = GetHouseCallback(CBID_HOUSE_ACCEPT_CARGO, 0, 0, house_id, t, tile);
		if (callback != CALLBACK_FAILED) {
			/* Replace accepted cargo types with translated values from callback */
			accepts[0] = GetCargoTranslation(GB(callback,  0, 5), hs->grf_prop.grffile);
			accepts[1] = GetCargoTranslation(GB(callback,  5, 5), hs->grf_prop.grffile);
			accepts[2] = GetCargoTranslation(GB(callback, 10, 5), hs->grf_prop.grffile);
		}
	}

	/* Check for custom cargo acceptance */
	if (HasBit(hs->callback_mask, CBM_HOUSE_CARGO_ACCEPTANCE)) {
		uint16 callback = GetHouseCallback(CBID_HOUSE_CARGO_ACCEPTANCE, 0, 0, house_id, t, tile);
		if (callback != CALLBACK_FAILED) {
			AddAcceptedCargoSetMask(accepts[0], GB(callback, 0, 4), acceptance, always_accepted);
			AddAcceptedCargoSetMask(accepts[1], GB(callback, 4, 4), acceptance, always_accepted);
			if (_settings_game.game_creation.landscape != LT_TEMPERATE && HasBit(callback, 12)) {
				/* The 'S' bit indicates food instead of goods */
				AddAcceptedCargoSetMask(CT_FOOD, GB(callback, 8, 4), acceptance, always_accepted);
			} else {
				AddAcceptedCargoSetMask(accepts[2], GB(callback, 8, 4), acceptance, always_accepted);
			}
			return;
		}
	}

	/* No custom acceptance, so fill in with the default values */
	for (uint8 i = 0; i < lengthof(accepts); i++) {
		AddAcceptedCargoSetMask(accepts[i], hs->cargo_acceptance[i], acceptance, always_accepted);
	}
}

static void AddAcceptedCargo_Town(TileIndex tile, CargoArray &acceptance, CargoTypes *always_accepted)
{
	AddAcceptedHouseCargo(GetHouseType(tile), tile, acceptance, always_accepted);
}

static void GetTileDesc_Town(TileIndex tile, TileDesc *td)
{
	const HouseID house = GetHouseType(tile);

	td->str = GetHouseName(house, tile);

	if (!IsHouseCompleted(tile)) {
		SetDParamX(td->dparam, 0, td->str);
		td->str = STR_LAI_TOWN_INDUSTRY_DESCRIPTION_UNDER_CONSTRUCTION;
	}

	const HouseSpec *hs = HouseSpec::Get(house);
	if (hs->grf_prop.grffile != NULL) {
		const GRFConfig *gc = GetGRFConfig(hs->grf_prop.grffile->grfid);
		td->grf = gc->GetName();
	}

	td->owner[0] = OWNER_TOWN;
}

static TrackStatus GetTileTrackStatus_Town(TileIndex tile, TransportType mode, uint sub_mode, DiagDirection side)
{
	/* not used */
	return 0;
}

static void ChangeTileOwner_Town(TileIndex tile, Owner old_owner, Owner new_owner)
{
	/* not used */
}

/** Update the total cargo acceptance of the whole town.
 * @param t The town to update.
 */
void UpdateTownCargoTotal(Town *t)
{
	t->cargo_accepted_total = 0;

	const TileArea &area = t->cargo_accepted.GetArea();
	TILE_AREA_LOOP(tile, area) {
		if (TileX(tile) % AcceptanceMatrix::GRID == 0 && TileY(tile) % AcceptanceMatrix::GRID == 0) {
			t->cargo_accepted_total |= t->cargo_accepted[tile];
		}
	}
}

/**
 * Update accepted town cargoes around a specific tile.
 * @param t The town to update.
 * @param start Update the values around this tile.
 * @param update_total Set to true if the total cargo acceptance should be updated.
 */
static void UpdateTownCargoes(Town *t, TileIndex start, bool update_total = true)
{
	CargoArray accepted, produced;
	CargoTypes dummy = 0;

	/* Gather acceptance for all houses in an area around the start tile.
	 * The area is composed of the square the tile is in, extended one square in all
	 * directions as the coverage area of a single station is bigger than just one square. */
	TileArea area = AcceptanceMatrix::GetAreaForTile(start, 1);
	TILE_AREA_LOOP(tile, area) {
		if (!IsTileType(tile, MP_HOUSE) || GetTownIndex(tile) != t->index) continue;

		AddAcceptedCargo_Town(tile, accepted, &dummy);
		AddProducedCargo_Town(tile, produced);
	}

	/* Create bitmap of produced and accepted cargoes. */
	CargoTypes acc = 0;
	for (uint cid = 0; cid < NUM_CARGO; cid++) {
		if (accepted[cid] >= 8) SetBit(acc, cid);
		if (produced[cid] > 0) SetBit(t->cargo_produced, cid);
	}
	t->cargo_accepted[start] = acc;

	if (update_total) UpdateTownCargoTotal(t);
}

/** Update cargo acceptance for the complete town.
 * @param t The town to update.
 */
void UpdateTownCargoes(Town *t)
{
	t->cargo_produced = 0;

	const TileArea &area = t->cargo_accepted.GetArea();
	if (area.tile == INVALID_TILE) return;

	/* Update acceptance for each grid square. */
	TILE_AREA_LOOP(tile, area) {
		if (TileX(tile) % AcceptanceMatrix::GRID == 0 && TileY(tile) % AcceptanceMatrix::GRID == 0) {
			UpdateTownCargoes(t, tile, false);
		}
	}

	/* Update the total acceptance. */
	UpdateTownCargoTotal(t);
}

/** Updates the bitmap of all cargoes accepted by houses. */
void UpdateTownCargoBitmap()
{
	Town *town;
	_town_cargoes_accepted = 0;

	FOR_ALL_TOWNS(town) {
		_town_cargoes_accepted |= town->cargo_accepted_total;
	}
}

static bool GrowTown(Town *t);

static void TownTickHandler(Town *t)
{
	if (HasBit(t->flags, TOWN_IS_GROWING)) {
		int i = (int)t->grow_counter - 1;
		if (i < 0) {
			if (GrowTown(t)) {
				i = t->growth_rate;
			} else {
				/* If growth failed wait a bit before retrying */
				i = min(t->growth_rate, TOWN_GROWTH_TICKS - 1);
			}
		}
		t->grow_counter = i;
	}
}

void OnTick_Town()
{
	if (_game_mode == GM_EDITOR) return;

	Town *t;
	FOR_ALL_TOWNS(t) {
		TownTickHandler(t);
	}
}

/**
 * Return the RoadBits of a tile
 *
 * @note There are many other functions doing things like that.
 * @note Needs to be checked for needlessness.
 * @param tile The tile we want to analyse
 * @return The roadbits of the given tile
 */
static RoadBits GetTownRoadBits(TileIndex tile)
{
	if (IsRoadDepotTile(tile) || IsStandardRoadStopTile(tile)) return ROAD_NONE;

	return GetAnyRoadBits(tile, ROADTYPE_ROAD, true);
}

/**
 * Check for parallel road inside a given distance.
 *   Assuming a road from (tile - TileOffsByDiagDir(dir)) to tile,
 *   is there a parallel road left or right of it within distance dist_multi?
 *
 * @param tile current tile
 * @param dir target direction
 * @param dist_multi distance multiplayer
 * @return true if there is a parallel road
 */
static bool IsNeighborRoadTile(TileIndex tile, const DiagDirection dir, uint dist_multi)
{
	if (!IsValidTile(tile)) return false;

	/* Lookup table for the used diff values */
	const TileIndexDiff tid_lt[3] = {
		TileOffsByDiagDir(ChangeDiagDir(dir, DIAGDIRDIFF_90RIGHT)),
		TileOffsByDiagDir(ChangeDiagDir(dir, DIAGDIRDIFF_90LEFT)),
		TileOffsByDiagDir(ReverseDiagDir(dir)),
	};

	dist_multi = (dist_multi + 1) * 4;
	for (uint pos = 4; pos < dist_multi; pos++) {
		/* Go (pos / 4) tiles to the left or the right */
		TileIndexDiff cur = tid_lt[(pos & 1) ? 0 : 1] * (pos / 4);

		/* Use the current tile as origin, or go one tile backwards */
		if (pos & 2) cur += tid_lt[2];

		/* Test for roadbit parallel to dir and facing towards the middle axis */
		if (IsValidTile(tile + cur) &&
				GetTownRoadBits(TILE_ADD(tile, cur)) & DiagDirToRoadBits((pos & 2) ? dir : ReverseDiagDir(dir))) return true;
	}
	return false;
}

/**
 * Check if a Road is allowed on a given tile
 *
 * @param t The current town
 * @param tile The target tile
 * @param dir The direction in which we want to extend the town
 * @return true if it is allowed else false
 */
static bool IsRoadAllowedHere(Town *t, TileIndex tile, DiagDirection dir)
{
	if (DistanceFromEdge(tile) == 0) return false;

	/* Prevent towns from building roads under bridges along the bridge. Looks silly. */
	if (IsBridgeAbove(tile) && GetBridgeAxis(tile) == DiagDirToAxis(dir)) return false;

	/* Check if there already is a road at this point? */
	if (GetTownRoadBits(tile) == ROAD_NONE) {
		/* No, try if we are able to build a road piece there.
		 * If that fails clear the land, and if that fails exit.
		 * This is to make sure that we can build a road here later. */
		if (DoCommand(tile, ((dir == DIAGDIR_NW || dir == DIAGDIR_SE) ? ROAD_Y : ROAD_X), 0, DC_AUTO, CMD_BUILD_ROAD).Failed() &&
				DoCommand(tile, 0, 0, DC_AUTO, CMD_LANDSCAPE_CLEAR).Failed()) {
			return false;
		}
	}

	Slope cur_slope = _settings_game.construction.build_on_slopes ? GetFoundationSlope(tile) : GetTileSlope(tile);
	bool ret = !IsNeighborRoadTile(tile, dir, t->layout == TL_ORIGINAL ? 1 : 2);
	if (cur_slope == SLOPE_FLAT) return ret;

	/* If the tile is not a slope in the right direction, then
	 * maybe terraform some. */
	Slope desired_slope = (dir == DIAGDIR_NW || dir == DIAGDIR_SE) ? SLOPE_NW : SLOPE_NE;
	if (desired_slope != cur_slope && ComplementSlope(desired_slope) != cur_slope) {
		if (Chance16(1, 8)) {
			CommandCost res = CMD_ERROR;
			if (!_generating_world && Chance16(1, 10)) {
				/* Note: Do not replace "^ SLOPE_ELEVATED" with ComplementSlope(). The slope might be steep. */
				res = DoCommand(tile, Chance16(1, 16) ? cur_slope : cur_slope ^ SLOPE_ELEVATED, 0,
						DC_EXEC | DC_AUTO | DC_NO_WATER, CMD_TERRAFORM_LAND);
			}
			if (res.Failed() && Chance16(1, 3)) {
				/* We can consider building on the slope, though. */
				return ret;
			}
		}
		return false;
	}
	return ret;
}

static bool TerraformTownTile(TileIndex tile, int edges, int dir)
{
	assert(tile < MapSize());

	CommandCost r = DoCommand(tile, edges, dir, DC_AUTO | DC_NO_WATER, CMD_TERRAFORM_LAND);
	if (r.Failed() || r.GetCost() >= (_price[PR_TERRAFORM] + 2) * 8) return false;
	DoCommand(tile, edges, dir, DC_AUTO | DC_NO_WATER | DC_EXEC, CMD_TERRAFORM_LAND);
	return true;
}

static void LevelTownLand(TileIndex tile)
{
	assert(tile < MapSize());

	/* Don't terraform if land is plain or if there's a house there. */
	if (IsTileType(tile, MP_HOUSE)) return;
	Slope tileh = GetTileSlope(tile);
	if (tileh == SLOPE_FLAT) return;

	/* First try up, then down */
	if (!TerraformTownTile(tile, ~tileh & SLOPE_ELEVATED, 1)) {
		TerraformTownTile(tile, tileh & SLOPE_ELEVATED, 0);
	}
}

/**
 * Generate the RoadBits of a grid tile
 *
 * @param t current town
 * @param tile tile in reference to the town
 * @param dir The direction to which we are growing ATM
 * @return the RoadBit of the current tile regarding
 *  the selected town layout
 */
static RoadBits GetTownRoadGridElement(Town *t, TileIndex tile, DiagDirection dir)
{
	/* align the grid to the downtown */
	TileIndexDiffC grid_pos = TileIndexToTileIndexDiffC(t->xy, tile); // Vector from downtown to the tile
	RoadBits rcmd = ROAD_NONE;

	switch (t->layout) {
		default: NOT_REACHED();

		case TL_2X2_GRID:
			if ((grid_pos.x % 3) == 0) rcmd |= ROAD_Y;
			if ((grid_pos.y % 3) == 0) rcmd |= ROAD_X;
			break;

		case TL_3X3_GRID:
			if ((grid_pos.x % 4) == 0) rcmd |= ROAD_Y;
			if ((grid_pos.y % 4) == 0) rcmd |= ROAD_X;
			break;
	}

	/* Optimise only X-junctions */
	if (rcmd != ROAD_ALL) return rcmd;

	RoadBits rb_template;

	switch (GetTileSlope(tile)) {
		default:       rb_template = ROAD_ALL; break;
		case SLOPE_W:  rb_template = ROAD_NW | ROAD_SW; break;
		case SLOPE_SW: rb_template = ROAD_Y  | ROAD_SW; break;
		case SLOPE_S:  rb_template = ROAD_SW | ROAD_SE; break;
		case SLOPE_SE: rb_template = ROAD_X  | ROAD_SE; break;
		case SLOPE_E:  rb_template = ROAD_SE | ROAD_NE; break;
		case SLOPE_NE: rb_template = ROAD_Y  | ROAD_NE; break;
		case SLOPE_N:  rb_template = ROAD_NE | ROAD_NW; break;
		case SLOPE_NW: rb_template = ROAD_X  | ROAD_NW; break;
		case SLOPE_STEEP_W:
		case SLOPE_STEEP_S:
		case SLOPE_STEEP_E:
		case SLOPE_STEEP_N:
			rb_template = ROAD_NONE;
			break;
	}

	/* Stop if the template is compatible to the growth dir */
	if (DiagDirToRoadBits(ReverseDiagDir(dir)) & rb_template) return rb_template;
	/* If not generate a straight road in the direction of the growth */
	return DiagDirToRoadBits(dir) | DiagDirToRoadBits(ReverseDiagDir(dir));
}

/**
 * Grows the town with an extra house.
 *  Check if there are enough neighbor house tiles
 *  next to the current tile. If there are enough
 *  add another house.
 *
 * @param t The current town
 * @param tile The target tile for the extra house
 * @return true if an extra house has been added
 */
static bool GrowTownWithExtraHouse(Town *t, TileIndex tile)
{
	/* We can't look further than that. */
	if (DistanceFromEdge(tile) == 0) return false;

	uint counter = 0; // counts the house neighbor tiles

	/* Check the tiles E,N,W and S of the current tile for houses */
	for (DiagDirection dir = DIAGDIR_BEGIN; dir < DIAGDIR_END; dir++) {
		/* Count both void and house tiles for checking whether there
		 * are enough houses in the area. This to make it likely that
		 * houses get build up to the edge of the map. */
		switch (GetTileType(TileAddByDiagDir(tile, dir))) {
			case MP_HOUSE:
			case MP_VOID:
				counter++;
				break;

			default:
				break;
		}

		/* If there are enough neighbors stop here */
		if (counter >= 3) {
			if (BuildTownHouse(t, tile)) {
				_grow_town_result = GROWTH_SUCCEED;
				return true;
			}
			return false;
		}
	}
	return false;
}

/**
 * Grows the town with a road piece.
 *
 * @param t The current town
 * @param tile The current tile
 * @param rcmd The RoadBits we want to build on the tile
 * @return true if the RoadBits have been added else false
 */
static bool GrowTownWithRoad(const Town *t, TileIndex tile, RoadBits rcmd)
{
	if (DoCommand(tile, rcmd, t->index, DC_EXEC | DC_AUTO | DC_NO_WATER, CMD_BUILD_ROAD).Succeeded()) {
		_grow_town_result = GROWTH_SUCCEED;
		return true;
	}
	return false;
}

/**
 * Grows the town with a bridge.
 *  At first we check if a bridge is reasonable.
 *  If so we check if we are able to build it.
 *
 * @param t The current town
 * @param tile The current tile
 * @param bridge_dir The valid direction in which to grow a bridge
 * @return true if a bridge has been build else false
 */
static bool GrowTownWithBridge(const Town *t, const TileIndex tile, const DiagDirection bridge_dir)
{
	assert(bridge_dir < DIAGDIR_END);

	const Slope slope = GetTileSlope(tile);

	/* Make sure the direction is compatible with the slope.
	 * Well we check if the slope has an up bit set in the
	 * reverse direction. */
	if (slope != SLOPE_FLAT && slope & InclinedSlope(bridge_dir)) return false;

	/* Assure that the bridge is connectable to the start side */
	if (!(GetTownRoadBits(TileAddByDiagDir(tile, ReverseDiagDir(bridge_dir))) & DiagDirToRoadBits(bridge_dir))) return false;

	/* We are in the right direction */
	uint8 bridge_length = 0;      // This value stores the length of the possible bridge
	TileIndex bridge_tile = tile; // Used to store the other waterside

	const int delta = TileOffsByDiagDir(bridge_dir);

	if (slope == SLOPE_FLAT) {
		/* Bridges starting on flat tiles are only allowed when crossing rivers or rails. */
		do {
			if (bridge_length++ >= 4) {
				/* Allow to cross rivers, not big lakes, nor large amounts of rails. */
				return false;
			}
			bridge_tile += delta;
		} while (IsValidTile(bridge_tile) && ((IsWaterTile(bridge_tile) && !IsSea(bridge_tile)) || (_settings_game.economy.town_bridge_over_rail && IsPlainRailTile(bridge_tile))));
	} else {
		do {
			if (bridge_length++ >= 11) {
				/* Max 11 tile long bridges */
				return false;
			}
			bridge_tile += delta;
		} while (IsValidTile(bridge_tile) && (IsWaterTile(bridge_tile) || (_settings_game.economy.town_bridge_over_rail && IsPlainRailTile(bridge_tile))));
	}

	/* no water tiles in between? */
	if (bridge_length == 1) return false;

	std::bitset <MAX_BRIDGES> tried;
	uint n = MAX_BRIDGES;
	byte bridge_type = RandomRange (n);

	for (;;) {
		/* Can we actually build the bridge? */
		if (DoCommand(tile, bridge_tile, bridge_type | ROADTYPES_ROAD << 8 | TRANSPORT_ROAD << 15, CommandFlagsToDCFlags(GetCommandFlags(CMD_BUILD_BRIDGE)), CMD_BUILD_BRIDGE).Succeeded()) {
			DoCommand(tile, bridge_tile, bridge_type | ROADTYPES_ROAD << 8 | TRANSPORT_ROAD << 15, DC_EXEC | CommandFlagsToDCFlags(GetCommandFlags(CMD_BUILD_BRIDGE)), CMD_BUILD_BRIDGE);
			_grow_town_result = GROWTH_SUCCEED;
			return true;
		}

		/* Try a different bridge. */
		tried[bridge_type] = true;
		n--;
		assert (n + tried.count() == MAX_BRIDGES);
		if (n == 0) break;

		bridge_type = 0;
		uint i = RandomRange (n);
		while (tried[bridge_type] || (i-- > 0)) {
			bridge_type++;
			assert (bridge_type < MAX_BRIDGES);
		}
	}

	/* Quit if no bridge can be built. */
	return false;
}

/**
 * Grows the given town.
 * There are at the moment 3 possible way's for
 * the town expansion:
 *  @li Generate a random tile and check if there is a road allowed
 *  @li TL_ORIGINAL
 *  @li TL_BETTER_ROADS
 *  @li Check if the town geometry allows a road and which one
 *  @li TL_2X2_GRID
 *  @li TL_3X3_GRID
 *  @li Forbid roads, only build houses
 *
 * @param tile_ptr The current tile
 * @param cur_rb The current tiles RoadBits
 * @param target_dir The target road dir
 * @param t1 The current town
 */
static void GrowTownInTile(TileIndex *tile_ptr, RoadBits cur_rb, DiagDirection target_dir, Town *t1)
{
	RoadBits rcmd = ROAD_NONE;  // RoadBits for the road construction command
	TileIndex tile = *tile_ptr; // The main tile on which we base our growth

	assert(tile < MapSize());

	if (cur_rb == ROAD_NONE) {
		/* Tile has no road. First reset the status counter
		 * to say that this is the last iteration. */
		_grow_town_result = GROWTH_SEARCH_STOPPED;

		if (!_settings_game.economy.allow_town_roads && !_generating_world) return;
		if (!_settings_game.economy.allow_town_level_crossings && IsTileType(tile, MP_RAILWAY)) return;

		/* Remove hills etc */
		if (!_settings_game.construction.build_on_slopes || Chance16(1, 6)) LevelTownLand(tile);

		/* Is a road allowed here? */
		switch (t1->layout) {
			default: NOT_REACHED();

			case TL_3X3_GRID:
			case TL_2X2_GRID:
				rcmd = GetTownRoadGridElement(t1, tile, target_dir);
				if (rcmd == ROAD_NONE) return;
				break;

			case TL_BETTER_ROADS:
			case TL_ORIGINAL:
				if (!IsRoadAllowedHere(t1, tile, target_dir)) return;

				DiagDirection source_dir = ReverseDiagDir(target_dir);

				if (Chance16(1, 4)) {
					/* Randomize a new target dir */
					do target_dir = RandomDiagDir(); while (target_dir == source_dir);
				}

				if (!IsRoadAllowedHere(t1, TileAddByDiagDir(tile, target_dir), target_dir)) {
					/* A road is not allowed to continue the randomized road,
					 *  return if the road we're trying to build is curved. */
					if (target_dir != ReverseDiagDir(source_dir)) return;

					/* Return if neither side of the new road is a house */
					if (!IsTileType(TileAddByDiagDir(tile, ChangeDiagDir(target_dir, DIAGDIRDIFF_90RIGHT)), MP_HOUSE) &&
							!IsTileType(TileAddByDiagDir(tile, ChangeDiagDir(target_dir, DIAGDIRDIFF_90LEFT)), MP_HOUSE)) {
						return;
					}

					/* That means that the road is only allowed if there is a house
					 *  at any side of the new road. */
				}

				rcmd = DiagDirToRoadBits(target_dir) | DiagDirToRoadBits(source_dir);
				break;
		}

	} else if (target_dir < DIAGDIR_END && !(cur_rb & DiagDirToRoadBits(ReverseDiagDir(target_dir)))) {
		/* Continue building on a partial road.
		 * Should be always OK, so we only generate
		 * the fitting RoadBits */
		_grow_town_result = GROWTH_SEARCH_STOPPED;

		if (!_settings_game.economy.allow_town_roads && !_generating_world) return;

		switch (t1->layout) {
			default: NOT_REACHED();

			case TL_3X3_GRID:
			case TL_2X2_GRID:
				rcmd = GetTownRoadGridElement(t1, tile, target_dir);
				break;

			case TL_BETTER_ROADS:
			case TL_ORIGINAL:
				rcmd = DiagDirToRoadBits(ReverseDiagDir(target_dir));
				break;
		}
	} else {
		bool allow_house = true; // Value which decides if we want to construct a house

		/* Reached a tunnel/bridge? Then continue at the other side of it, unless
		 * it is the starting tile. Half the time, we stay on this side then.*/
		if (IsTileType(tile, MP_TUNNELBRIDGE)) {
			if (GetTunnelBridgeTransportType(tile) == TRANSPORT_ROAD && (target_dir != DIAGDIR_END || Chance16(1, 2))) {
				*tile_ptr = GetOtherTunnelBridgeEnd(tile);
			}
			return;
		}

		/* Possibly extend the road in a direction.
		 * Randomize a direction and if it has a road, bail out. */
		target_dir = RandomDiagDir();
		RoadBits target_rb = DiagDirToRoadBits(target_dir);
		TileIndex house_tile; // position of a possible house

		if (cur_rb & target_rb) {
			/* If it's a road turn possibly build a house in a corner.
			 * Use intersection with straight road as an indicator
			 * that we randomed corner house position.
			 * A turn (and we check for that later) always has only
			 * one common bit with a straight road so it has the same
			 * chance to be chosen as the house on the side of a road.
			 */
			if ((cur_rb & ROAD_X) != target_rb) return;

			/* Check whether it is a turn and if so determine
			 * position of the corner tile */
			switch (cur_rb) {
				case ROAD_N:
					house_tile = TileAddByDir(tile, DIR_S);
					break;
				case ROAD_S:
					house_tile = TileAddByDir(tile, DIR_N);
					break;
				case ROAD_E:
					house_tile = TileAddByDir(tile, DIR_W);
					break;
				case ROAD_W:
					house_tile = TileAddByDir(tile, DIR_E);
					break;
				default:
					return;  // not a turn
			}
			target_dir = DIAGDIR_END;
		} else {
			house_tile = TileAddByDiagDir(tile, target_dir);
		}

		/* Don't walk into water. */
		if (HasTileWaterGround(house_tile)) return;

		if (!IsValidTile(house_tile)) return;

		if (target_dir != DIAGDIR_END && (_settings_game.economy.allow_town_roads || _generating_world)) {
			switch (t1->layout) {
				default: NOT_REACHED();

				case TL_3X3_GRID: // Use 2x2 grid afterwards!
					GrowTownWithExtraHouse(t1, TileAddByDiagDir(house_tile, target_dir));
					FALLTHROUGH;

				case TL_2X2_GRID:
					rcmd = GetTownRoadGridElement(t1, tile, target_dir);
					allow_house = (rcmd & target_rb) == ROAD_NONE;
					break;

				case TL_BETTER_ROADS: // Use original afterwards!
					GrowTownWithExtraHouse(t1, TileAddByDiagDir(house_tile, target_dir));
					FALLTHROUGH;

				case TL_ORIGINAL:
					/* Allow a house at the edge. 60% chance or
					 * always ok if no road allowed. */
					rcmd = target_rb;
					allow_house = (!IsRoadAllowedHere(t1, house_tile, target_dir) || Chance16(6, 10));
					break;
			}
		}

		if (allow_house) {
			/* Build a house, but not if there already is a house there. */
			if (!IsTileType(house_tile, MP_HOUSE)) {
				/* Level the land if possible */
				if (Chance16(1, 6)) LevelTownLand(house_tile);

				/* And build a house.
				 * Set result to -1 if we managed to build it. */
				if (BuildTownHouse(t1, house_tile)) {
					_grow_town_result = GROWTH_SUCCEED;
				}
			}
			return;
		}

		_grow_town_result = GROWTH_SEARCH_STOPPED;
	}

	/* Return if a water tile */
	if (HasTileWaterGround(tile)) return;

	/* Make the roads look nicer */
	rcmd = CleanUpRoadBits(tile, rcmd);
	if (rcmd == ROAD_NONE) return;

	/* Only use the target direction for bridges to ensure they're connected.
	 * The target_dir is as computed previously according to town layout, so
	 * it will match it perfectly. */
	if (GrowTownWithBridge(t1, tile, target_dir)) return;

	GrowTownWithRoad(t1, tile, rcmd);
}

/**
 * Checks whether a road can be followed or is a dead end, that can not be extended to the next tile.
 * This only checks trivial but often cases.
 * @param tile Start tile for road.
 * @param dir Direction for road to follow or build.
 * @return true If road is or can be connected in the specified direction.
 */
static bool CanFollowRoad(TileIndex tile, DiagDirection dir)
{
	TileIndex target_tile = tile + TileOffsByDiagDir(dir);
	if (!IsValidTile(target_tile)) return false;
	if (HasTileWaterGround(target_tile)) return false;

	RoadBits target_rb = GetTownRoadBits(target_tile);
	if (_settings_game.economy.allow_town_roads || _generating_world) {
		/* Check whether a road connection exists or can be build. */
		switch (GetTileType(target_tile)) {
			case MP_ROAD:
				return target_rb != ROAD_NONE;

			case MP_STATION:
				return IsDriveThroughStopTile(target_tile);

			case MP_TUNNELBRIDGE:
				return GetTunnelBridgeTransportType(target_tile) == TRANSPORT_ROAD;

			case MP_HOUSE:
			case MP_INDUSTRY:
			case MP_OBJECT:
				return false;

			default:
				/* Checked for void and water earlier */
				return true;
		}
	} else {
		/* Check whether a road connection already exists,
		 * and it leads somewhere else. */
		RoadBits back_rb = DiagDirToRoadBits(ReverseDiagDir(dir));
		return (target_rb & back_rb) != 0 && (target_rb & ~back_rb) != 0;
	}
}

/**
 * Returns "growth" if a house was built, or no if the build failed.
 * @param t town to inquiry
 * @param tile to inquiry
 * @return true if town expansion was possible
 */
static bool GrowTownAtRoad(Town *t, TileIndex tile)
{
	/* Special case.
	 * @see GrowTownInTile Check the else if
	 */
	DiagDirection target_dir = DIAGDIR_END; // The direction in which we want to extend the town

	assert(tile < MapSize());

	/* Number of times to search.
	 * Better roads, 2X2 and 3X3 grid grow quite fast so we give
	 * them a little handicap. */
	switch (t->layout) {
		case TL_BETTER_ROADS:
			_grow_town_result = 10 + t->cache.num_houses * 2 / 9;
			break;

		case TL_3X3_GRID:
		case TL_2X2_GRID:
			_grow_town_result = 10 + t->cache.num_houses * 1 / 9;
			break;

		default:
			_grow_town_result = 10 + t->cache.num_houses * 4 / 9;
			break;
	}

	do {
		RoadBits cur_rb = GetTownRoadBits(tile); // The RoadBits of the current tile

		/* Try to grow the town from this point */
		GrowTownInTile(&tile, cur_rb, target_dir, t);
		if (_grow_town_result == GROWTH_SUCCEED) return true;

		/* Exclude the source position from the bitmask
		 * and return if no more road blocks available */
		if (IsValidDiagDirection(target_dir)) cur_rb &= ~DiagDirToRoadBits(ReverseDiagDir(target_dir));
		if (cur_rb == ROAD_NONE) return false;

		if (IsTileType(tile, MP_TUNNELBRIDGE)) {
			/* Only build in the direction away from the tunnel or bridge. */
			target_dir = ReverseDiagDir(GetTunnelBridgeDirection(tile));
		} else {
			/* Select a random bit from the blockmask, walk a step
			 * and continue the search from there. */
			do {
				if (cur_rb == ROAD_NONE) return false;
				RoadBits target_bits;
				do {
					target_dir = RandomDiagDir();
					target_bits = DiagDirToRoadBits(target_dir);
				} while (!(cur_rb & target_bits));
				cur_rb &= ~target_bits;
			} while (!CanFollowRoad(tile, target_dir));
		}
		tile = TileAddByDiagDir(tile, target_dir);

		if (IsTileType(tile, MP_ROAD) && !IsRoadDepot(tile) && HasTileRoadType(tile, ROADTYPE_ROAD)) {
			/* Don't allow building over roads of other cities */
			if (IsRoadOwner(tile, ROADTYPE_ROAD, OWNER_TOWN) && Town::GetByTile(tile) != t) {
				return false;
			} else if (IsRoadOwner(tile, ROADTYPE_ROAD, OWNER_NONE) && _game_mode == GM_EDITOR) {
				/* If we are in the SE, and this road-piece has no town owner yet, it just found an
				 * owner :) (happy happy happy road now) */
				SetRoadOwner(tile, ROADTYPE_ROAD, OWNER_TOWN);
				SetTownIndex(tile, t->index);
			}
		}

		/* Max number of times is checked. */
	} while (--_grow_town_result >= 0);

	return false;
}

/**
 * Generate a random road block.
 * The probability of a straight road
 * is somewhat higher than a curved.
 *
 * @return A RoadBits value with 2 bits set
 */
static RoadBits GenRandomRoadBits()
{
	uint32 r = Random();
	uint a = GB(r, 0, 2);
	uint b = GB(r, 8, 2);
	if (a == b) b ^= 2;
	return (RoadBits)((ROAD_NW << a) + (ROAD_NW << b));
}

/**
 * Grow the town
 * @param t town to grow
 * @return true iff something (house, road, bridge, ...) was built
 */
static bool GrowTown(Town *t)
{
	static const TileIndexDiffC _town_coord_mod[] = {
		{-1,  0},
		{ 1,  1},
		{ 1, -1},
		{-1, -1},
		{-1,  0},
		{ 0,  2},
		{ 2,  0},
		{ 0, -2},
		{-1, -1},
		{-2,  2},
		{ 2,  2},
		{ 2, -2},
		{ 0,  0}
	};

	/* Current "company" is a town */
	Backup<CompanyByte> cur_company(_current_company, OWNER_TOWN, FILE_LINE);

	TileIndex tile = t->xy; // The tile we are working with ATM

	/* Find a road that we can base the construction on. */
	const TileIndexDiffC *ptr;
	for (ptr = _town_coord_mod; ptr != endof(_town_coord_mod); ++ptr) {
		if (GetTownRoadBits(tile) != ROAD_NONE) {
			bool success = GrowTownAtRoad(t, tile);
			cur_company.Restore();
			return success;
		}
		tile = TILE_ADD(tile, ToTileIndexDiff(*ptr));
	}

	/* No road available, try to build a random road block by
	 * clearing some land and then building a road there. */
	if (_settings_game.economy.allow_town_roads || _generating_world) {
		tile = t->xy;
		for (ptr = _town_coord_mod; ptr != endof(_town_coord_mod); ++ptr) {
			/* Only work with plain land that not already has a house */
			if (!IsTileType(tile, MP_HOUSE) && IsTileFlat(tile)) {
				if (DoCommand(tile, 0, 0, DC_AUTO | DC_NO_WATER, CMD_LANDSCAPE_CLEAR).Succeeded()) {
					DoCommand(tile, GenRandomRoadBits(), t->index, DC_EXEC | DC_AUTO, CMD_BUILD_ROAD);
					cur_company.Restore();
					return true;
				}
			}
			tile = TILE_ADD(tile, ToTileIndexDiff(*ptr));
		}
	}

	cur_company.Restore();
	return false;
}

void UpdateTownRadius(Town *t)
{
	static const uint32 _town_squared_town_zone_radius_data[23][5] = {
		{  4,  0,  0,  0,  0}, // 0
		{ 16,  0,  0,  0,  0},
		{ 25,  0,  0,  0,  0},
		{ 36,  0,  0,  0,  0},
		{ 49,  0,  4,  0,  0},
		{ 64,  0,  4,  0,  0}, // 20
		{ 64,  0,  9,  0,  1},
		{ 64,  0,  9,  0,  4},
		{ 64,  0, 16,  0,  4},
		{ 81,  0, 16,  0,  4},
		{ 81,  0, 16,  0,  4}, // 40
		{ 81,  0, 25,  0,  9},
		{ 81, 36, 25,  0,  9},
		{ 81, 36, 25, 16,  9},
		{ 81, 49,  0, 25,  9},
		{ 81, 64,  0, 25,  9}, // 60
		{ 81, 64,  0, 36,  9},
		{ 81, 64,  0, 36, 16},
		{100, 81,  0, 49, 16},
		{100, 81,  0, 49, 25},
		{121, 81,  0, 49, 25}, // 80
		{121, 81,  0, 49, 25},
		{121, 81,  0, 49, 36}, // 88
	};

	if (t->cache.num_houses < 92) {
		memcpy(t->cache.squared_town_zone_radius, _town_squared_town_zone_radius_data[t->cache.num_houses / 4], sizeof(t->cache.squared_town_zone_radius));
	} else {
		int mass = t->cache.num_houses / 8;
		/* Actually we are proportional to sqrt() but that's right because we are covering an area.
		 * The offsets are to make sure the radii do not decrease in size when going from the table
		 * to the calculated value.*/
		t->cache.squared_town_zone_radius[0] = mass * 15 - 40;
		t->cache.squared_town_zone_radius[1] = mass * 9 - 15;
		t->cache.squared_town_zone_radius[2] = 0;
		t->cache.squared_town_zone_radius[3] = mass * 5 - 5;
		t->cache.squared_town_zone_radius[4] = mass * 3 + 5;
	}
}

void UpdateTownMaxPass(Town *t)
{
	t->supplied[CT_PASSENGERS].old_max = t->cache.population >> 3;
	t->supplied[CT_MAIL].old_max = t->cache.population >> 4;
}

static void UpdateTownGrowthRate(Town *t);
static void UpdateTownGrowth(Town *t);

/**
 * Does the actual town creation.
 *
 * @param t The town
 * @param tile Where to put it
 * @param townnameparts The town name
 * @param size Parameter for size determination
 * @param city whether to build a city or town
 * @param layout the (road) layout of the town
 * @param manual was the town placed manually?
 */
static void DoCreateTown(Town *t, TileIndex tile, uint32 townnameparts, TownSize size, bool city, TownLayout layout, bool manual)
{
	t->xy = tile;
	t->cache.num_houses = 0;
	t->time_until_rebuild = 10;
	UpdateTownRadius(t);
	t->flags = 0;
	t->cache.population = 0;
	/* Spread growth across ticks so even if there are many
	 * similar towns they're unlikely to grow all in one tick */
	t->grow_counter = t->index % TOWN_GROWTH_TICKS;
	t->growth_rate = TownTicksToGameTicks(250);

	/* Set the default cargo requirement for town growth */
	switch (_settings_game.game_creation.landscape) {
		case LT_ARCTIC:
			if (FindFirstCargoWithTownEffect(TE_FOOD) != NULL) t->goal[TE_FOOD] = TOWN_GROWTH_WINTER;
			break;

		case LT_TROPIC:
			if (FindFirstCargoWithTownEffect(TE_FOOD) != NULL) t->goal[TE_FOOD] = TOWN_GROWTH_DESERT;
			if (FindFirstCargoWithTownEffect(TE_WATER) != NULL) t->goal[TE_WATER] = TOWN_GROWTH_DESERT;
			break;
	}

	t->fund_buildings_months = 0;

	for (uint i = 0; i != MAX_COMPANIES; i++) t->ratings[i] = RATING_INITIAL;

	t->have_ratings = 0;
	t->exclusivity = INVALID_COMPANY;
	t->exclusive_counter = 0;
	t->statues = 0;

	extern int _nb_orig_names;
	if (_settings_game.game_creation.town_name < _nb_orig_names) {
		/* Original town name */
		t->townnamegrfid = 0;
		t->townnametype = SPECSTR_TOWNNAME_START + _settings_game.game_creation.town_name;
	} else {
		/* Newgrf town name */
		t->townnamegrfid = GetGRFTownNameId(_settings_game.game_creation.town_name  - _nb_orig_names);
		t->townnametype  = GetGRFTownNameType(_settings_game.game_creation.town_name - _nb_orig_names);
	}
	t->townnameparts = townnameparts;

	t->UpdateVirtCoord();
	InvalidateWindowData(WC_TOWN_DIRECTORY, 0, 0);

	t->InitializeLayout(layout);

	t->larger_town = city;

	int x = (int)size * 16 + 3;
	if (size == TSZ_RANDOM) x = (Random() & 0xF) + 8;
	/* Don't create huge cities when founding town in-game */
	if (city && (!manual || _game_mode == GM_EDITOR)) x *= _settings_game.economy.initial_city_size;

	t->cache.num_houses += x;
	UpdateTownRadius(t);

	int i = x * 4;
	do {
		GrowTown(t);
	} while (--i);

	t->cache.num_houses -= x;
	UpdateTownRadius(t);
	UpdateTownGrowthRate(t);
	UpdateTownMaxPass(t);
	UpdateAirportsNoise();
}

/**
 * Checks if it's possible to place a town at given tile
 * @param tile tile to check
 * @return error value or zero cost
 */
static CommandCost TownCanBePlacedHere(TileIndex tile)
{
	/* Check if too close to the edge of map */
	if (DistanceFromEdge(tile) < 12) {
		return_cmd_error(STR_ERROR_TOO_CLOSE_TO_EDGE_OF_MAP_SUB);
	}

	/* Check distance to all other towns. */
	if (IsCloseToTown(tile, _settings_game.economy.town_min_distance)) {
		return_cmd_error(STR_ERROR_TOO_CLOSE_TO_ANOTHER_TOWN);
	}

	/* Can only build on clear flat areas, possibly with trees. */
	if ((!IsTileType(tile, MP_CLEAR) && !IsTileType(tile, MP_TREES)) || !IsTileFlat(tile)) {
		return_cmd_error(STR_ERROR_SITE_UNSUITABLE);
	}

	return CommandCost(EXPENSES_OTHER);
}

/**
 * Verifies this custom name is unique. Only custom names are checked.
 * @param name name to check
 * @return is this name unique?
 */
static bool IsUniqueTownName(const char *name)
{
	const Town *t;

	FOR_ALL_TOWNS(t) {
		if (t->name != NULL && strcmp(t->name, name) == 0) return false;
	}

	return true;
}

/**
 * Create a new town.
 * @param tile coordinates where town is built
 * @param flags type of operation
 * @param p1  0..1 size of the town (@see TownSize)
 *               2 true iff it should be a city
 *            3..5 town road layout (@see TownLayout)
 *               6 use random location (randomize \c tile )
 * @param p2 town name parts
 * @param text Custom name for the town. If empty, the town name parts will be used.
 * @return the cost of this operation or an error
 */
CommandCost CmdFoundTown(TileIndex tile, DoCommandFlag flags, uint32 p1, uint32 p2, const char *text)
{
	TownSize size = Extract<TownSize, 0, 2>(p1);
	bool city = HasBit(p1, 2);
	TownLayout layout = Extract<TownLayout, 3, 3>(p1);
	TownNameParams par(_settings_game.game_creation.town_name);
	bool random = HasBit(p1, 6);
	uint32 townnameparts = p2;

	if (size >= TSZ_END) return CMD_ERROR;
	if (layout >= NUM_TLS) return CMD_ERROR;

	/* Some things are allowed only in the scenario editor and for game scripts. */
	if (_game_mode != GM_EDITOR && _current_company != OWNER_DEITY) {
		if (_settings_game.economy.found_town == TF_FORBIDDEN) return CMD_ERROR;
		if (size == TSZ_LARGE) return CMD_ERROR;
		if (random) return CMD_ERROR;
		if (_settings_game.economy.found_town != TF_CUSTOM_LAYOUT && layout != _settings_game.economy.town_layout) {
			return CMD_ERROR;
		}
	} else if (_current_company == OWNER_DEITY && random) {
		/* Random parameter is not allowed for Game Scripts. */
		return CMD_ERROR;
	}

	if (StrEmpty(text)) {
		/* If supplied name is empty, townnameparts has to generate unique automatic name */
		if (!VerifyTownName(townnameparts, &par)) return_cmd_error(STR_ERROR_NAME_MUST_BE_UNIQUE);
	} else {
		/* If name is not empty, it has to be unique custom name */
		if (Utf8StringLength(text) >= MAX_LENGTH_TOWN_NAME_CHARS) return CMD_ERROR;
		if (!IsUniqueTownName(text)) return_cmd_error(STR_ERROR_NAME_MUST_BE_UNIQUE);
	}

	/* Allocate town struct */
	if (!Town::CanAllocateItem()) return_cmd_error(STR_ERROR_TOO_MANY_TOWNS);

	if (!random) {
		CommandCost ret = TownCanBePlacedHere(tile);
		if (ret.Failed()) return ret;
	}

	static const byte price_mult[][TSZ_RANDOM + 1] = {{ 15, 25, 40, 25 }, { 20, 35, 55, 35 }};
	/* multidimensional arrays have to have defined length of non-first dimension */
	assert_compile(lengthof(price_mult[0]) == 4);

	CommandCost cost(EXPENSES_OTHER, _price[PR_BUILD_TOWN]);
	byte mult = price_mult[city][size];

	cost.MultiplyCost(mult);

	/* Create the town */
	if (flags & DC_EXEC) {
		if (cost.GetCost() > GetAvailableMoneyForCommand()) {
			_additional_cash_required = cost.GetCost();
			return CommandCost(EXPENSES_OTHER);
		}

		Backup<bool> old_generating_world(_generating_world, true, FILE_LINE);
		UpdateNearestTownForRoadTiles(true);
		Town *t;
		if (random) {
			t = CreateRandomTown(20, townnameparts, size, city, layout);
			if (t == NULL) {
				cost = CommandCost(STR_ERROR_NO_SPACE_FOR_TOWN);
			} else {
				_new_town_id = t->index;
			}
		} else {
			t = new Town(tile);
			DoCreateTown(t, tile, townnameparts, size, city, layout, true);
		}
		UpdateNearestTownForRoadTiles(false);
		old_generating_world.Restore();

		if (t != NULL && !StrEmpty(text)) {
			t->name = stredup(text);
			t->UpdateVirtCoord();
		}

		if (_game_mode != GM_EDITOR) {
			/* 't' can't be NULL since 'random' is false outside scenedit */
			assert(!random);

			if (_current_company == OWNER_DEITY) {
				SetDParam(0, t->index);
				AddTileNewsItem(STR_NEWS_NEW_TOWN_UNSPONSORED, NT_INDUSTRY_OPEN, tile);
			} else {
				char company_name[MAX_LENGTH_COMPANY_NAME_CHARS * MAX_CHAR_LENGTH];
				SetDParam(0, _current_company);
				GetString(company_name, STR_COMPANY_NAME, lastof(company_name));

				char *cn = stredup(company_name);
				SetDParamStr(0, cn);
				SetDParam(1, t->index);

				AddTileNewsItem(STR_NEWS_NEW_TOWN, NT_INDUSTRY_OPEN, tile, cn);
			}
			AI::BroadcastNewEvent(new ScriptEventTownFounded(t->index));
			Game::NewEvent(new ScriptEventTownFounded(t->index));
		}
	}
	return cost;
}

/**
 * Towns must all be placed on the same grid or when they eventually
 * interpenetrate their road networks will not mesh nicely; this
 * function adjusts a tile so that it aligns properly.
 *
 * @param tile the tile to start at
 * @param layout which town layout algo is in effect
 * @return the adjusted tile
 */
static TileIndex AlignTileToGrid(TileIndex tile, TownLayout layout)
{
	switch (layout) {
		case TL_2X2_GRID: return TileXY(TileX(tile) - TileX(tile) % 3, TileY(tile) - TileY(tile) % 3);
		case TL_3X3_GRID: return TileXY(TileX(tile) & ~3, TileY(tile) & ~3);
		default:          return tile;
	}
}

/**
 * Towns must all be placed on the same grid or when they eventually
 * interpenetrate their road networks will not mesh nicely; this
 * function tells you if a tile is properly aligned.
 *
 * @param tile the tile to start at
 * @param layout which town layout algo is in effect
 * @return true if the tile is in the correct location
 */
static bool IsTileAlignedToGrid(TileIndex tile, TownLayout layout)
{
	switch (layout) {
		case TL_2X2_GRID: return TileX(tile) % 3 == 0 && TileY(tile) % 3 == 0;
		case TL_3X3_GRID: return TileX(tile) % 4 == 0 && TileY(tile) % 4 == 0;
		default:          return true;
	}
}

/**
 * Used as the user_data for FindFurthestFromWater
 */
struct SpotData {
	TileIndex tile; ///< holds the tile that was found
	uint max_dist;  ///< holds the distance that tile is from the water
	TownLayout layout; ///< tells us what kind of town we're building
};

/**
 * CircularTileSearch callback; finds the tile furthest from any
 * water. slightly bit tricky, since it has to do a search of its own
 * in order to find the distance to the water from each square in the
 * radius.
 *
 * Also, this never returns true, because it needs to take into
 * account all locations being searched before it knows which is the
 * furthest.
 *
 * @param tile Start looking from this tile
 * @param user_data Storage area for data that must last across calls;
 * must be a pointer to struct SpotData
 *
 * @return always false
 */
static bool FindFurthestFromWater(TileIndex tile, void *user_data)
{
	SpotData *sp = (SpotData*)user_data;
	uint dist = GetClosestWaterDistance(tile, true);

	if (IsTileType(tile, MP_CLEAR) &&
			IsTileFlat(tile) &&
			IsTileAlignedToGrid(tile, sp->layout) &&
			dist > sp->max_dist) {
		sp->tile = tile;
		sp->max_dist = dist;
	}

	return false;
}

/**
 * CircularTileSearch callback; finds the nearest land tile
 *
 * @param tile Start looking from this tile
 * @param user_data not used
 */
static bool FindNearestEmptyLand(TileIndex tile, void *user_data)
{
	return IsTileType(tile, MP_CLEAR);
}

/**
 * Given a spot on the map (presumed to be a water tile), find a good
 * coastal spot to build a city. We don't want to build too close to
 * the edge if we can help it (since that retards city growth) hence
 * the search within a search within a search. O(n*m^2), where n is
 * how far to search for land, and m is how far inland to look for a
 * flat spot.
 *
 * @param tile Start looking from this spot.
 * @param layout the road layout to search for
 * @return tile that was found
 */
static TileIndex FindNearestGoodCoastalTownSpot(TileIndex tile, TownLayout layout)
{
	SpotData sp = { INVALID_TILE, 0, layout };

	TileIndex coast = tile;
	if (CircularTileSearch(&coast, 40, FindNearestEmptyLand, NULL)) {
		CircularTileSearch(&coast, 10, FindFurthestFromWater, &sp);
		return sp.tile;
	}

	/* if we get here just give up */
	return INVALID_TILE;
}

static Town *CreateRandomTown(uint attempts, uint32 townnameparts, TownSize size, bool city, TownLayout layout)
{
	assert(_game_mode == GM_EDITOR || _generating_world); // These are the preconditions for CMD_DELETE_TOWN

	if (!Town::CanAllocateItem()) return NULL;

	do {
		/* Generate a tile index not too close from the edge */
		TileIndex tile = AlignTileToGrid(RandomTile(), layout);

		/* if we tried to place the town on water, slide it over onto
		 * the nearest likely-looking spot */
		if (IsTileType(tile, MP_WATER)) {
			tile = FindNearestGoodCoastalTownSpot(tile, layout);
			if (tile == INVALID_TILE) continue;
		}

		/* Make sure town can be placed here */
		if (TownCanBePlacedHere(tile).Failed()) continue;

		/* Allocate a town struct */
		Town *t = new Town(tile);

		DoCreateTown(t, tile, townnameparts, size, city, layout, false);

		/* if the population is still 0 at the point, then the
		 * placement is so bad it couldn't grow at all */
		if (t->cache.population > 0) return t;

		Backup<CompanyByte> cur_company(_current_company, OWNER_TOWN, FILE_LINE);
		CommandCost rc = DoCommand(t->xy, t->index, 0, DC_EXEC, CMD_DELETE_TOWN);
		cur_company.Restore();
		assert(rc.Succeeded());

		/* We already know that we can allocate a single town when
		 * entering this function. However, we create and delete
		 * a town which "resets" the allocation checks. As such we
		 * need to check again when assertions are enabled. */
		assert(Town::CanAllocateItem());
	} while (--attempts != 0);

	return NULL;
}

static const byte _num_initial_towns[4] = {5, 11, 23, 46};  // very low, low, normal, high

/**
 * This function will generate a certain amount of towns, with a certain layout
 * It can be called from the scenario editor (i.e.: generate Random Towns)
 * as well as from world creation.
 * @param layout which towns will be set to, when created
 * @return true if towns have been successfully created
 */
bool GenerateTowns(TownLayout layout)
{
	uint current_number = 0;
	uint difficulty = (_game_mode != GM_EDITOR) ? _settings_game.difficulty.number_towns : 0;
	uint total = (difficulty == (uint)CUSTOM_TOWN_NUMBER_DIFFICULTY) ? _settings_game.game_creation.custom_town_number : ScaleByMapSize(_num_initial_towns[difficulty] + (Random() & 7));
	total = min(TownPool::MAX_SIZE, total);
	uint32 townnameparts;
	TownNames town_names;

	SetGeneratingWorldProgress(GWP_TOWN, total);

	/* First attempt will be made at creating the suggested number of towns.
	 * Note that this is really a suggested value, not a required one.
	 * We would not like the system to lock up just because the user wanted 100 cities on a 64*64 map, would we? */
	do {
		bool city = (_settings_game.economy.larger_towns != 0 && Chance16(1, _settings_game.economy.larger_towns));
		IncreaseGeneratingWorldProgress(GWP_TOWN);
		/* Get a unique name for the town. */
		if (!GenerateTownName(&townnameparts, &town_names)) continue;
		/* try 20 times to create a random-sized town for the first loop. */
		if (CreateRandomTown(20, townnameparts, TSZ_RANDOM, city, layout) != NULL) current_number++; // If creation was successful, raise a flag.
	} while (--total);

	town_names.clear();

	if (current_number != 0) return true;

	/* If current_number is still zero at this point, it means that not a single town has been created.
	 * So give it a last try, but now more aggressive */
	if (GenerateTownName(&townnameparts) &&
			CreateRandomTown(10000, townnameparts, TSZ_RANDOM, _settings_game.economy.larger_towns != 0, layout) != NULL) {
		return true;
	}

	/* If there are no towns at all and we are generating new game, bail out */
	if (Town::GetNumItems() == 0 && _game_mode != GM_EDITOR) {
		ShowErrorMessage(STR_ERROR_COULD_NOT_CREATE_TOWN, INVALID_STRING_ID, WL_CRITICAL);
	}

	return false;  // we are still without a town? we failed, simply
}


/**
 * Returns the bit corresponding to the town zone of the specified tile
 * or #HZB_END if the tile is ouside of the town.
 *
 * @param t Town on which town zone is to be found
 * @param tile TileIndex where town zone needs to be found
 * @return the bit position of the given zone, as defined in HouseZones
 *
 * @see GetTownRadiusGroup
 */
HouseZonesBits TryGetTownRadiusGroup(const Town *t, TileIndex tile)
{
	uint dist = DistanceSquare(tile, t->xy);

	if (t->fund_buildings_months && dist <= 25) return HZB_TOWN_CENTRE;

	HouseZonesBits smallest = HZB_END;
	for (HouseZonesBits i = HZB_BEGIN; i < HZB_END; i++) {
		if (dist < t->cache.squared_town_zone_radius[i]) smallest = i;
	}

	return smallest;
}

/**
 * Returns the bit corresponding to the town zone of the specified tile.
 * Returns #HZB_TOWN_EDGE if the tile is either in an edge zone or ouside of the town.
 *
 * @param t Town on which town zone is to be found
 * @param tile TileIndex where town zone needs to be found
 * @return the bit position of the given zone, as defined in HouseZones
 *
 * @see TryGetTownRadiusGroup
 */
HouseZonesBits GetTownRadiusGroup(const Town *t, TileIndex tile)
{
	HouseZonesBits ret = TryGetTownRadiusGroup(t, tile);
	return ret != HZB_END ? ret : HZB_TOWN_EDGE;
}

/**
 * Clears tile and builds a house or house part.
 * @param tile tile index
 * @param t The town to clear the house for
 * @param counter of construction step
 * @param stage of construction (used for drawing)
 * @param type of house. Index into house specs array
 * @param random_bits required for newgrf houses
 * @pre house can be built here
 */
static inline void ClearMakeHouseTile(TileIndex tile, Town *t, byte counter, byte stage, HouseID type, byte random_bits)
{
	CommandCost cc = DoCommand(tile, 0, 0, DC_EXEC | DC_AUTO | DC_NO_WATER, CMD_LANDSCAPE_CLEAR);

	assert(cc.Succeeded());

	IncreaseBuildingCount(t, type);
	MakeHouseTile(tile, t->index, counter, stage, type, random_bits);
	if (HouseSpec::Get(type)->building_flags & BUILDING_IS_ANIMATED) AddAnimatedTile(tile);

	MarkTileDirtyByTile(tile);
}


/**
 * Write house information into the map. For houses > 1 tile, all tiles are marked.
 * @param t tile index
 * @param town The town related to this house
 * @param counter of construction step
 * @param stage of construction (used for drawing)
 * @param type of house. Index into house specs array
 * @param random_bits required for newgrf houses
 * @pre house can be built here
 */
static void MakeTownHouse(TileIndex t, Town *town, byte counter, byte stage, HouseID type, byte random_bits)
{
	BuildingFlags size = HouseSpec::Get(type)->building_flags;

	ClearMakeHouseTile(t, town, counter, stage, type, random_bits);
	if (size & BUILDING_2_TILES_Y)   ClearMakeHouseTile(t + TileDiffXY(0, 1), town, counter, stage, ++type, random_bits);
	if (size & BUILDING_2_TILES_X)   ClearMakeHouseTile(t + TileDiffXY(1, 0), town, counter, stage, ++type, random_bits);
	if (size & BUILDING_HAS_4_TILES) ClearMakeHouseTile(t + TileDiffXY(1, 1), town, counter, stage, ++type, random_bits);
}


/**
 * Checks if a house can be built here. Important is slope, bridge above
 * and ability to clear the land.
 * @param tile tile to check
 * @param town town that is checking
 * @param noslope are slopes (foundations) allowed?
 * @return success if house can be built here, error message otherwise
 */
static inline CommandCost CanBuildHouseHere(TileIndex tile, TownID town, bool noslope)
{
	/* cannot build on these slopes... */
	if (noslope) {
		if (!IsTileFlat(tile)) return_cmd_error(STR_ERROR_FLAT_LAND_REQUIRED);
	} else {
		if (IsSteepSlope(GetTileSlope(tile))) return_cmd_error(STR_ERROR_LAND_SLOPED_IN_WRONG_DIRECTION);
	}

	/* building under a bridge? */
	if (IsBridgeAbove(tile)) return_cmd_error(STR_ERROR_MUST_DEMOLISH_BRIDGE_FIRST);

	/* can we clear the land? */
	CommandCost ret = DoCommand(tile, 0, 0, DC_AUTO | DC_NO_WATER, CMD_LANDSCAPE_CLEAR);
	if (ret.Failed()) return ret;

	/* do not try to build over house owned by another town */
	if (IsTileType(tile, MP_HOUSE) && GetTownIndex(tile) != town) return CMD_ERROR;

	return CommandCost();
}


/**
 * Checks if a house can be built here. Important is slope, bridge above
 * and ability to clear the land.
 *
 * @param ta tile area to check
 * @param town town that is checking
 * @param maxz z level of the house, check if all tiles have this max z level
 * @param noslope are slopes (foundations) allowed?
 * @return success if house can be built here, error message otherwise
 *
 * @see TownLayoutAllowsHouseHere
 */
static inline CommandCost CanBuildHouseHere(const TileArea &ta, TownID town, int maxz, bool noslope)
{
	TILE_AREA_LOOP(tile, ta) {
		CommandCost ret = CanBuildHouseHere(tile, town, noslope);
		/* if building on slopes is allowed, there will be flattening foundation (to tile max z) */
		if (ret.Succeeded() && GetTileMaxZ(tile) != maxz) ret = CommandCost(STR_ERROR_LAND_SLOPED_IN_WRONG_DIRECTION);
		if (ret.Failed()) return ret;
	}

	return CommandCost();
}


/**
 * Test whether houses of given type are avaliable in current game.
 *
 * The function will check whether the house is available at all e.g. is not overriden.
 * Also availability for current climate and given house zone will be tested.
 *
 * @param house house type
 * @param above_snowline true to test availability above the snow line, false for below (arctic climate only)
 * @param zone return error if houses are forbidden in this house zone
 * @return success if house is avaliable, error message otherwise
 */
static inline CommandCost IsHouseTypeAllowed(HouseID house, bool above_snowline, HouseZonesBits zone)
 {
	const HouseSpec *hs = HouseSpec::Get(house);
	/* Disallow disabled and replaced houses. */
	if (!hs->enabled || hs->grf_prop.override != INVALID_HOUSE_ID) return CMD_ERROR;

	/* Check if we can build this house in current climate. */
	if (_settings_game.game_creation.landscape != LT_ARCTIC) {
		if (!(hs->building_availability & (HZ_TEMP << _settings_game.game_creation.landscape))) return CMD_ERROR;
	} else if (above_snowline) {
		if (!(hs->building_availability & HZ_SUBARTC_ABOVE)) return_cmd_error(STR_ERROR_BUILDING_NOT_ALLOWED_ABOVE_SNOW_LINE);
	} else {
		if (!(hs->building_availability & HZ_SUBARTC_BELOW)) return_cmd_error(STR_ERROR_BUILDING_NOT_ALLOWED_BELOW_SNOW_LINE);
	}

	/* Check if the house zone is allowed for this type of houses. */
	if (!HasBit(hs->building_availability & HZ_ZONALL, zone)) {
		return_cmd_error(STR_ERROR_BUILDING_NOT_ALLOWED_IN_THIS_TOWN_ZONE);
	}

	return CommandCost();
}


/**
 * Check whether a town can hold more house types.
 * @param t the town we wan't to check
 * @param house type of the house we wan't to add
 * @return success if houses of this type are allowed, error message otherwise
 */
static inline CommandCost IsAnotherHouseTypeAllowedInTown(Town *t, HouseID house)
{
	const HouseSpec *hs = HouseSpec::Get(house);

	/* Don't let these counters overflow. Global counters are 32bit, there will never be that many houses. */
	if (hs->class_id != HOUSE_NO_CLASS) {
		/* id_count is always <= class_count, so it doesn't need to be checked */
		if (t->cache.building_counts.class_count[hs->class_id] == UINT16_MAX) return_cmd_error(STR_ERROR_TOO_MANY_HOUSE_SETS);
	} else {
		/* If the house has no class, check id_count instead */
		if (t->cache.building_counts.id_count[house] == UINT16_MAX) return_cmd_error(STR_ERROR_TOO_MANY_HOUSE_TYPES);
	}

	return CommandCost();
}

/**
 * Checks if current town layout allows building here
 * @param t town
 * @param ta tile area to check
 * @return true iff town layout allows building here
 * @note see layouts
 */
static inline bool TownLayoutAllowsHouseHere(Town *t, const TileArea &ta)
{
	/* Allow towns everywhere when we don't build roads */
	if (!_settings_game.economy.allow_town_roads && !_generating_world) return true;

	TileIndexDiffC grid_pos = TileIndexToTileIndexDiffC(t->xy, ta.tile);

	const uint overflow = 3 * 4 * UINT16_MAX; // perform "floor division"
	switch (t->layout) {
		case TL_2X2_GRID: return (uint)(grid_pos.x + overflow) % 3 >= ta.w && (uint)(grid_pos.y + overflow) % 3 >= ta.h;
		case TL_3X3_GRID: return (uint)(grid_pos.x + overflow) % 4 >= ta.w && (uint)(grid_pos.y + overflow) % 4 >= ta.h;
		default: return true;
	}
}


/**
 * Find a suitable place (free of any obstacles) for a new town house. Search around a given location
 * taking into account the layout of the town.
 *
 * @param tile tile that must be included by the building
 * @param t the town we are building in
 * @param house house type
 * @return where the building can be placed, INVALID_TILE if no lacation was found
 *
 * @pre CanBuildHouseHere(tile, t->index, false)
 *
 * @see CanBuildHouseHere
 */
static TileIndex FindPlaceForTownHouseAroundTile(TileIndex tile, Town *t, HouseID house)
{
	const HouseSpec *hs = HouseSpec::Get(house);
	bool noslope = (hs->building_flags & TILE_NOT_SLOPED) != 0;

	TileArea ta(tile, 1, 1);
	DiagDirection dir;
	uint count;
	if (hs->building_flags & TILE_SIZE_2x2) {
		ta.w = ta.h = 2;
		dir = DIAGDIR_NW; // 'd' goes through DIAGDIR_NW, DIAGDIR_NE, DIAGDIR_SE
		count = 4;
	} else if (hs->building_flags & TILE_SIZE_2x1) {
		ta.w = 2;
		dir = DIAGDIR_NE;
		count = 2;
	} else if (hs->building_flags & TILE_SIZE_1x2) {
		ta.h = 2;
		dir = DIAGDIR_NW;
		count = 2;
	} else { // TILE_SIZE_1x1
		/* CanBuildHouseHere(tile, t->index, false) already checked */
		if (noslope && !IsTileFlat(tile)) return INVALID_TILE;
		return tile;
	}

	int maxz = GetTileMaxZ(tile);
	/* Drift around the tile and find a place for the house. For 1x2 and 2x1 houses just two
	 * positions will be checked (at the exact tile and the other). In case of 2x2 houses
	 * 4 positions have to be checked (clockwise). */
	while (count-- > 0) {
		if (!TownLayoutAllowsHouseHere(t, ta)) continue;
		if (CanBuildHouseHere(ta, t->index, maxz, noslope).Succeeded()) return ta.tile;
		ta.tile += TileOffsByDiagDir(dir);
		dir = ChangeDiagDir(dir, DIAGDIRDIFF_90RIGHT);
	}

	return INVALID_TILE;
}


/**
 * Check if a given house can be built in a given town.
 * @param house house type
 * @param t the town
 * @return success if house can be built, error message otherwise
 */
static CommandCost CheckCanBuildHouse(HouseID house, const Town *t)
{
	const HouseSpec *hs = HouseSpec::Get(house);

	if (_loaded_newgrf_features.has_newhouses && !_generating_world &&
			_game_mode != GM_EDITOR && (hs->extra_flags & BUILDING_IS_HISTORICAL) != 0) {
		return CMD_ERROR;
	}

	if (_cur_year > hs->max_year) return_cmd_error(STR_ERROR_BUILDING_IS_TOO_OLD);
	if (_cur_year < hs->min_year) return_cmd_error(STR_ERROR_BUILDING_IS_TOO_MODERN);

	/* Special houses that there can be only one of. */
	if (hs->building_flags & BUILDING_IS_CHURCH) {
		if (HasBit(t->flags, TOWN_HAS_CHURCH)) return_cmd_error(STR_ERROR_ONLY_ONE_BUILDING_ALLOWED_PER_TOWN);
	} else if (hs->building_flags & BUILDING_IS_STADIUM) {
		if (HasBit(t->flags, TOWN_HAS_STADIUM)) return_cmd_error(STR_ERROR_ONLY_ONE_BUILDING_ALLOWED_PER_TOWN);
	}

	return CommandCost();
}


/**
 * Really build a house.
 * @param t town to build house in
 * @param tile house location
 * @param house house type
 * @param random_bits random bits for the house
 */
static void DoBuildHouse(Town *t, TileIndex tile, HouseID house, byte random_bits)
{
	t->cache.num_houses++;

	const HouseSpec *hs = HouseSpec::Get(house);

	/* Special houses that there can be only one of. */
	if (hs->building_flags & BUILDING_IS_CHURCH) {
		SetBit(t->flags, TOWN_HAS_CHURCH);
	} else if (hs->building_flags & BUILDING_IS_STADIUM) {
		SetBit(t->flags, TOWN_HAS_STADIUM);
	}

	byte construction_counter = 0;
	byte construction_stage = 0;

	if (_generating_world || _game_mode == GM_EDITOR) {
		uint32 r = Random();

		construction_stage = TOWN_HOUSE_COMPLETED;
		if (Chance16(1, 7)) construction_stage = GB(r, 0, 2);

		if (construction_stage == TOWN_HOUSE_COMPLETED) {
			ChangePopulation(t, hs->population);
		} else {
			construction_counter = GB(r, 2, 2);
		}
	}

	MakeTownHouse(tile, t, construction_counter, construction_stage, house, random_bits);
	UpdateTownRadius(t);
	UpdateTownGrowthRate(t);
	UpdateTownCargoes(t, tile);
}

/**
 * Place a custom house
 * @param tile tile where the house will be located
 * @param flags flags for the command
 * @param p1 \n
 *    bits  0..15 - the HouseID of the house \n
 *    bits 16..31 - the TownID of the town \n
 * @param p2 \n
 *    bits  0..7  - random bits \n
 * @param text unused
 * @return the cost of this operation or an error
 */
CommandCost CmdBuildHouse(TileIndex tile, DoCommandFlag flags, uint32 p1, uint32 p2, const char *text)
{
	if (_game_mode != GM_EDITOR && // in scenario editor anyone can build a house
			_current_company != OWNER_TOWN && // towns naturally can build houses
			_current_company != OWNER_DEITY) { // GameScript can place a house too
		return CMD_ERROR;
	}

	HouseID house = GB(p1, 0, 16);
	Town *t = Town::Get(GB(p1, 16, 16));
	if (t == NULL) return CMD_ERROR;
	byte random_bits = GB(p2, 0, 8);

	int max_z = GetTileMaxZ(tile);
	bool above_snowline = (_settings_game.game_creation.landscape == LT_ARCTIC) && (max_z > HighestSnowLine());

	CommandCost          ret = IsHouseTypeAllowed(house, above_snowline, TryGetTownRadiusGroup(t, tile));
	if (ret.Succeeded()) ret = IsAnotherHouseTypeAllowedInTown(t, house);
	if (ret.Succeeded()) ret = CheckCanBuildHouse(house, t);
	if (ret.Succeeded()) {
		/* While placing a house manually, try only at exact position and ignore the layout */
		const HouseSpec *hs = HouseSpec::Get(house);
		uint w = hs->building_flags & BUILDING_2_TILES_X ? 2 : 1;
		uint h = hs->building_flags & BUILDING_2_TILES_Y ? 2 : 1;
		bool noslope = (hs->building_flags & TILE_NOT_SLOPED) != 0;
		ret = CanBuildHouseHere(TileArea(tile, w, h), t->index, max_z, noslope);
	}
	if (ret.Failed()) return ret;

	/* Check if GRF allows this house */
	if (!HouseAllowsConstruction(house, tile, t, random_bits)) return_cmd_error(STR_ERROR_BUILDING_NOT_ALLOWED);

	if (flags & DC_EXEC) DoBuildHouse(t, tile, house, random_bits);
	return CommandCost();
}

/**
 * Tries to build a house at this tile
 * @param t town the house will belong to
 * @param tile where the house will be built
 * @return false iff no house can be built at this tile
 */
static bool BuildTownHouse(Town *t, TileIndex tile)
{
	/* forbidden building here by town layout */
	if (!TownLayoutAllowsHouseHere(t, TileArea(tile, 1, 1))) return false;

	/* no house allowed at all, bail out */
	if (CanBuildHouseHere(tile, t->index, false).Failed()) return false;

	bool above_snowline = _settings_game.game_creation.landscape == LT_ARCTIC && GetTileMaxZ(tile) > HighestSnowLine();
	HouseZonesBits zone = GetTownRadiusGroup(t, tile);

	/* bits 0-4 are used
	 * bits 11-15 are used
	 * bits 5-10 are not used. */
	HouseID houses[NUM_HOUSES];
	uint num = 0;
	uint probs[NUM_HOUSES];
	uint probability_max = 0;

	/* Generate a list of all possible houses that can be built. */
	for (uint i = 0; i < NUM_HOUSES; i++) {
		if (IsHouseTypeAllowed((HouseID)i, above_snowline, zone).Failed()) continue;
		if (IsAnotherHouseTypeAllowedInTown(t, (HouseID)i).Failed()) continue;

		/* Without NewHouses, all houses have probability '1' */
		uint cur_prob = (_loaded_newgrf_features.has_newhouses ? HouseSpec::Get(i)->probability : 1);
		probability_max += cur_prob;
		probs[num] = cur_prob;
		houses[num++] = (HouseID)i;
	}

	TileIndex baseTile = tile;

	while (probability_max > 0) {
		/* Building a multitile building can change the location of tile.
		 * The building would still be built partially on that tile, but
		 * its northern tile would be elsewhere. However, if the callback
		 * fails we would be basing further work from the changed tile.
		 * So a next 1x1 tile building could be built on the wrong tile. */
		tile = baseTile;

		uint r = RandomRange(probability_max);
		uint i;
		for (i = 0; i < num; i++) {
			if (probs[i] > r) break;
			r -= probs[i];
		}

		HouseID house = houses[i];
		probability_max -= probs[i];

		/* remove tested house from the set */
		num--;
		houses[i] = houses[num];
		probs[i] = probs[num];

		CommandCost ret = CheckCanBuildHouse(house, t);
		if (ret.Failed()) continue;

		tile = FindPlaceForTownHouseAroundTile(tile, t, house);
		if (tile == INVALID_TILE) continue;

		byte random_bits = Random();

		/* Check if GRF allows this house */
		if (!HouseAllowsConstruction(house, tile, t, random_bits)) continue;

		DoBuildHouse(t, tile, house, random_bits);
		return true;
	}

	return false;
}

/**
 * Update data structures when a house is removed
 * @param tile  Tile of the house
 * @param t     Town owning the house
 * @param house House type
 */
static void DoClearTownHouseHelper(TileIndex tile, Town *t, HouseID house)
{
	assert_tile(IsTileType(tile, MP_HOUSE), tile);
	DecreaseBuildingCount(t, house);
	DoClearSquare(tile);
	DeleteAnimatedTile(tile);

	DeleteNewGRFInspectWindow(GSF_HOUSES, tile);
}

/**
 * Determines if a given HouseID is part of a multitile house.
 * The given ID is set to the ID of the north tile and the TileDiff to the north tile is returned.
 *
 * @param house Is changed to the HouseID of the north tile of the same house
 * @return TileDiff from the tile of the given HouseID to the north tile
 */
TileIndexDiff GetHouseNorthPart(HouseID &house)
{
	if (house >= 3) { // house id 0,1,2 MUST be single tile houses, or this code breaks.
		if (HouseSpec::Get(house - 1)->building_flags & TILE_SIZE_2x1) {
			house--;
			return TileDiffXY(-1, 0);
		} else if (HouseSpec::Get(house - 1)->building_flags & BUILDING_2_TILES_Y) {
			house--;
			return TileDiffXY(0, -1);
		} else if (HouseSpec::Get(house - 2)->building_flags & BUILDING_HAS_4_TILES) {
			house -= 2;
			return TileDiffXY(-1, 0);
		} else if (HouseSpec::Get(house - 3)->building_flags & BUILDING_HAS_4_TILES) {
			house -= 3;
			return TileDiffXY(-1, -1);
		}
	}
	return 0;
}

void ClearTownHouse(Town *t, TileIndex tile)
{
	assert_tile(IsTileType(tile, MP_HOUSE), tile);

	HouseID house = GetHouseType(tile);

	/* need to align the tile to point to the upper left corner of the house */
	tile += GetHouseNorthPart(house); // modifies house to the ID of the north tile

	const HouseSpec *hs = HouseSpec::Get(house);

	/* Remove population from the town if the house is finished. */
	if (IsHouseCompleted(tile)) {
		ChangePopulation(t, -hs->population);
	}

	t->cache.num_houses--;

	/* Clear flags for houses that only may exist once/town. */
	if (hs->building_flags & BUILDING_IS_CHURCH) {
		ClrBit(t->flags, TOWN_HAS_CHURCH);
	} else if (hs->building_flags & BUILDING_IS_STADIUM) {
		ClrBit(t->flags, TOWN_HAS_STADIUM);
	}

	/* Do the actual clearing of tiles */
	uint eflags = hs->building_flags;
	DoClearTownHouseHelper(tile, t, house);
	if (eflags & BUILDING_2_TILES_Y)   DoClearTownHouseHelper(tile + TileDiffXY(0, 1), t, ++house);
	if (eflags & BUILDING_2_TILES_X)   DoClearTownHouseHelper(tile + TileDiffXY(1, 0), t, ++house);
	if (eflags & BUILDING_HAS_4_TILES) DoClearTownHouseHelper(tile + TileDiffXY(1, 1), t, ++house);

	UpdateTownRadius(t);

	/* Update cargo acceptance. */
	UpdateTownCargoes(t, tile);
}

/**
 * Rename a town (server-only).
 * @param tile unused
 * @param flags type of operation
 * @param p1 town ID to rename
 * @param p2 unused
 * @param text the new name or an empty string when resetting to the default
 * @return the cost of this operation or an error
 */
CommandCost CmdRenameTown(TileIndex tile, DoCommandFlag flags, uint32 p1, uint32 p2, const char *text)
{
	Town *t = Town::GetIfValid(p1);
	if (t == NULL) return CMD_ERROR;

	bool reset = StrEmpty(text);

	if (!reset) {
		if (Utf8StringLength(text) >= MAX_LENGTH_TOWN_NAME_CHARS) return CMD_ERROR;
		if (!IsUniqueTownName(text)) return_cmd_error(STR_ERROR_NAME_MUST_BE_UNIQUE);
	}

	if (flags & DC_EXEC) {
		free(t->name);
		t->name = reset ? NULL : stredup(text);

		t->UpdateVirtCoord();
		InvalidateWindowData(WC_TOWN_DIRECTORY, 0, 1);
		UpdateAllStationVirtCoords();
	}
	return CommandCost();
}

/**
 * Determines the first cargo with a certain town effect
 * @param effect Town effect of interest
 * @return first active cargo slot with that effect
 */
const CargoSpec *FindFirstCargoWithTownEffect(TownEffect effect)
{
	const CargoSpec *cs;
	FOR_ALL_CARGOSPECS(cs) {
		if (cs->town_effect == effect) return cs;
	}
	return NULL;
}

/**
 * Change the cargo goal of a town.
 * @param tile Unused.
 * @param flags Type of operation.
 * @param p1 various bitstuffed elements
 * - p1 = (bit  0 - 15) - Town ID to cargo game of.
 * - p1 = (bit 16 - 23) - TownEffect to change the game of.
 * @param p2 The new goal value.
 * @param text Unused.
 * @return Empty cost or an error.
 */
CommandCost CmdTownCargoGoal(TileIndex tile, DoCommandFlag flags, uint32 p1, uint32 p2, const char *text)
{
	if (_current_company != OWNER_DEITY) return CMD_ERROR;

	TownEffect te = (TownEffect)GB(p1, 16, 8);
	if (te < TE_BEGIN || te >= TE_END) return CMD_ERROR;

	uint16 index = GB(p1, 0, 16);
	Town *t = Town::GetIfValid(index);
	if (t == NULL) return CMD_ERROR;

	/* Validate if there is a cargo which is the requested TownEffect */
	const CargoSpec *cargo = FindFirstCargoWithTownEffect(te);
	if (cargo == NULL) return CMD_ERROR;

	if (flags & DC_EXEC) {
		t->goal[te] = p2;
		UpdateTownGrowth(t);
		InvalidateWindowData(WC_TOWN_VIEW, index);
	}

	return CommandCost();
}

/**
 * Set a custom text in the Town window.
 * @param tile Unused.
 * @param flags Type of operation.
 * @param p1 Town ID to change the text of.
 * @param p2 Unused.
 * @param text The new text (empty to remove the text).
 * @return Empty cost or an error.
 */
CommandCost CmdTownSetText(TileIndex tile, DoCommandFlag flags, uint32 p1, uint32 p2, const char *text)
{
	if (_current_company != OWNER_DEITY) return CMD_ERROR;
	Town *t = Town::GetIfValid(p1);
	if (t == NULL) return CMD_ERROR;

	if (flags & DC_EXEC) {
		free(t->text);
		t->text = StrEmpty(text) ? NULL : stredup(text);
		InvalidateWindowData(WC_TOWN_VIEW, p1);
	}

	return CommandCost();
}

/**
 * Change the growth rate of the town.
 * @param tile Unused.
 * @param flags Type of operation.
 * @param p1 Town ID to cargo game of.
 * @param p2 Amount of days between growth, or TOWN_GROWTH_RATE_NONE, or 0 to reset custom growth rate.
 * @param text Unused.
 * @return Empty cost or an error.
 */
CommandCost CmdTownGrowthRate(TileIndex tile, DoCommandFlag flags, uint32 p1, uint32 p2, const char *text)
{
	if (_current_company != OWNER_DEITY) return CMD_ERROR;
	if (GB(p2, 16, 16) != 0) return CMD_ERROR;

	Town *t = Town::GetIfValid(p1);
	if (t == NULL) return CMD_ERROR;

	if (flags & DC_EXEC) {
		if (p2 == 0) {
			/* Just clear the flag, UpdateTownGrowth will determine a proper growth rate */
			ClrBit(t->flags, TOWN_CUSTOM_GROWTH);
		} else {
			uint old_rate = t->growth_rate;
			if (t->grow_counter >= old_rate) {
				/* This also catches old_rate == 0 */
				t->grow_counter = p2;
			} else {
				/* Scale grow_counter, so half finished houses stay half finished */
				t->grow_counter = t->grow_counter * p2 / old_rate;
			}
			t->growth_rate = p2;
			SetBit(t->flags, TOWN_CUSTOM_GROWTH);
		}
		UpdateTownGrowth(t);
		InvalidateWindowData(WC_TOWN_VIEW, p1);
	}

	return CommandCost();
}

/**
 * Expand a town (scenario editor only).
 * @param tile Unused.
 * @param flags Type of operation.
 * @param p1 Town ID to expand.
 * @param p2 Amount to grow, or 0 to grow a random size up to the current amount of houses.
 * @param text Unused.
 * @return Empty cost or an error.
 */
CommandCost CmdExpandTown(TileIndex tile, DoCommandFlag flags, uint32 p1, uint32 p2, const char *text)
{
	if (_game_mode != GM_EDITOR && _current_company != OWNER_DEITY) return CMD_ERROR;
	Town *t = Town::GetIfValid(p1);
	if (t == NULL) return CMD_ERROR;

	if (flags & DC_EXEC) {
		/* The more houses, the faster we grow */
		if (p2 == 0) {
			uint amount = RandomRange(ClampToU16(t->cache.num_houses / 10)) + 3;
			t->cache.num_houses += amount;
			UpdateTownRadius(t);

			uint n = amount * 10;
			do GrowTown(t); while (--n);

			t->cache.num_houses -= amount;
		} else {
			for (; p2 > 0; p2--) {
				/* Try several times to grow, as we are really suppose to grow */
				for (uint i = 0; i < 25; i++) if (GrowTown(t)) break;
			}
		}
		UpdateTownRadius(t);

		UpdateTownMaxPass(t);
	}

	return CommandCost();
}

/**
 * Delete a town (scenario editor or worldgen only).
 * @param tile Unused.
 * @param flags Type of operation.
 * @param p1 Town ID to delete.
 * @param p2 Unused.
 * @param text Unused.
 * @return Empty cost or an error.
 */
CommandCost CmdDeleteTown(TileIndex tile, DoCommandFlag flags, uint32 p1, uint32 p2, const char *text)
{
	if (_game_mode != GM_EDITOR && !_generating_world) return CMD_ERROR;
	Town *t = Town::GetIfValid(p1);
	if (t == NULL) return CMD_ERROR;

	/* Stations refer to towns. */
	const Station *st;
	FOR_ALL_STATIONS(st) {
		if (st->town == t) {
			/* Non-oil rig stations are always a problem. */
			if (!(st->facilities & FACIL_AIRPORT) || st->airport.type != AT_OILRIG) return CMD_ERROR;
			/* We can only automatically delete oil rigs *if* there's no vehicle on them. */
			CommandCost ret = DoCommand(st->airport.tile, 0, 0, flags, CMD_LANDSCAPE_CLEAR);
			if (ret.Failed()) return ret;
		}
	}

	/* Depots refer to towns. */
	const Depot *d;
	FOR_ALL_DEPOTS(d) {
		if (d->town == t) return CMD_ERROR;
	}

	/* Check all tiles for town ownership. */
	for (TileIndex tile = 0; tile < MapSize(); ++tile) {
		bool try_clear = false;
		switch (GetTileType(tile)) {
			case MP_ROAD:
				try_clear = HasTownOwnedRoad(tile) && GetTownIndex(tile) == t->index;
				break;

			case MP_TUNNELBRIDGE:
				try_clear = IsTileOwner(tile, OWNER_TOWN) && ClosestTownFromTile(tile, UINT_MAX) == t;
				break;

			case MP_HOUSE:
				try_clear = GetTownIndex(tile) == t->index;
				break;

			case MP_INDUSTRY:
				try_clear = Industry::GetByTile(tile)->town == t;
				break;

			case MP_OBJECT:
				if (Town::GetNumItems() == 1) {
					/* No towns will be left, remove it! */
					try_clear = true;
				} else {
					Object *o = Object::GetByTile(tile);
					if (o->town == t) {
						if (o->type == OBJECT_STATUE) {
							/* Statue... always remove. */
							try_clear = true;
						} else {
							/* Tell to find a new town. */
							if (flags & DC_EXEC) o->town = NULL;
						}
					}
				}
				break;

			default:
				break;
		}
		if (try_clear) {
			CommandCost ret = DoCommand(tile, 0, 0, flags, CMD_LANDSCAPE_CLEAR);
			if (ret.Failed()) return ret;
		}
	}

	/* The town destructor will delete the other things related to the town. */
	if (flags & DC_EXEC) delete t;

	return CommandCost();
}

/**
 * Factor in the cost of each town action.
 * @see TownActions
 */
const byte _town_action_costs[TACT_COUNT] = {
	2, 4, 9, 35, 48, 53, 117, 175
};

static CommandCost TownActionAdvertiseSmall(Town *t, DoCommandFlag flags)
{
	if (flags & DC_EXEC) {
		ModifyStationRatingAround(t->xy, _current_company, 0x40, 10);
	}
	return CommandCost();
}

static CommandCost TownActionAdvertiseMedium(Town *t, DoCommandFlag flags)
{
	if (flags & DC_EXEC) {
		ModifyStationRatingAround(t->xy, _current_company, 0x70, 15);
	}
	return CommandCost();
}

static CommandCost TownActionAdvertiseLarge(Town *t, DoCommandFlag flags)
{
	if (flags & DC_EXEC) {
		ModifyStationRatingAround(t->xy, _current_company, 0xA0, 20);
	}
	return CommandCost();
}

static CommandCost TownActionRoadRebuild(Town *t, DoCommandFlag flags)
{
	/* Check if the company is allowed to fund new roads. */
	if (!_settings_game.economy.fund_roads) return CMD_ERROR;

	if (flags & DC_EXEC) {
		t->road_build_months = 6;

		char company_name[MAX_LENGTH_COMPANY_NAME_CHARS * MAX_CHAR_LENGTH];
		SetDParam(0, _current_company);
		GetString(company_name, STR_COMPANY_NAME, lastof(company_name));

		char *cn = stredup(company_name);
		SetDParam(0, t->index);
		SetDParamStr(1, cn);

		AddNewsItem(STR_NEWS_ROAD_REBUILDING, NT_GENERAL, NF_NORMAL, NR_TOWN, t->index, NR_NONE, UINT32_MAX, cn);
		AI::BroadcastNewEvent(new ScriptEventRoadReconstruction((ScriptCompany::CompanyID)(Owner)_current_company, t->index));
		Game::NewEvent(new ScriptEventRoadReconstruction((ScriptCompany::CompanyID)(Owner)_current_company, t->index));
	}
	return CommandCost();
}

/**
 * Check whether the land can be cleared.
 * @param tile Tile to check.
 * @return The tile can be cleared.
 */
static bool TryClearTile(TileIndex tile)
{
	Backup<CompanyByte> cur_company(_current_company, OWNER_NONE, FILE_LINE);
	CommandCost r = DoCommand(tile, 0, 0, DC_NONE, CMD_LANDSCAPE_CLEAR);
	cur_company.Restore();
	return r.Succeeded();
}

/** Structure for storing data while searching the best place to build a statue. */
struct StatueBuildSearchData {
	TileIndex best_position; ///< Best position found so far.
	int tile_count;          ///< Number of tiles tried.

	StatueBuildSearchData(TileIndex best_pos, int count) : best_position(best_pos), tile_count(count) { }
};

/**
 * Search callback function for #TownActionBuildStatue.
 * @param tile Tile on which to perform the search.
 * @param user_data Reference to the statue search data.
 * @return Result of the test.
 */
static bool SearchTileForStatue(TileIndex tile, void *user_data)
{
	static const int STATUE_NUMBER_INNER_TILES = 25; // Number of tiles int the center of the city, where we try to protect houses.

	StatueBuildSearchData *statue_data = (StatueBuildSearchData *)user_data;
	statue_data->tile_count++;

	/* Statues can be build on slopes, just like houses. Only the steep slopes is a no go. */
	if (IsSteepSlope(GetTileSlope(tile))) return false;
	/* Don't build statues under bridges. */
	if (IsBridgeAbove(tile)) return false;

	/* A clear-able open space is always preferred. */
	if ((IsTileType(tile, MP_CLEAR) || IsTileType(tile, MP_TREES)) && TryClearTile(tile)) {
		statue_data->best_position = tile;
		return true;
	}

	bool house = IsTileType(tile, MP_HOUSE);

	/* Searching inside the inner circle. */
	if (statue_data->tile_count <= STATUE_NUMBER_INNER_TILES) {
		/* Save first house in inner circle. */
		if (house && statue_data->best_position == INVALID_TILE && TryClearTile(tile)) {
			statue_data->best_position = tile;
		}

		/* If we have reached the end of the inner circle, and have a saved house, terminate the search. */
		return statue_data->tile_count == STATUE_NUMBER_INNER_TILES && statue_data->best_position != INVALID_TILE;
	}

	/* Searching outside the circle, just pick the first possible spot. */
	statue_data->best_position = tile; // Is optimistic, the condition below must also hold.
	return house && TryClearTile(tile);
}

/**
 * Perform a 9x9 tiles circular search from the center of the town
 * in order to find a free tile to place a statue
 * @param t town to search in
 * @param flags Used to check if the statue must be built or not.
 * @return Empty cost or an error.
 */
static CommandCost TownActionBuildStatue(Town *t, DoCommandFlag flags)
{
	if (!Object::CanAllocateItem()) return_cmd_error(STR_ERROR_TOO_MANY_OBJECTS);

	TileIndex tile = t->xy;
	StatueBuildSearchData statue_data(INVALID_TILE, 0);
	if (!CircularTileSearch(&tile, 9, SearchTileForStatue, &statue_data)) return_cmd_error(STR_ERROR_STATUE_NO_SUITABLE_PLACE);

	if (flags & DC_EXEC) {
		Backup<CompanyByte> cur_company(_current_company, OWNER_NONE, FILE_LINE);
		DoCommand(statue_data.best_position, 0, 0, DC_EXEC, CMD_LANDSCAPE_CLEAR);
		cur_company.Restore();
		BuildObject(OBJECT_STATUE, statue_data.best_position, _current_company, t);
		SetBit(t->statues, _current_company); // Once found and built, "inform" the Town.
		MarkTileDirtyByTile(statue_data.best_position);
	}
	return CommandCost();
}

static CommandCost TownActionFundBuildings(Town *t, DoCommandFlag flags)
{
	/* Check if it's allowed to buy the rights */
	if (!_settings_game.economy.fund_buildings) return CMD_ERROR;

	if (flags & DC_EXEC) {
		/* And grow for 3 months */
		t->fund_buildings_months = 3;

		/* Enable growth (also checking GameScript's opinion) */
		UpdateTownGrowth(t);

		/* Build a new house, but add a small delay to make sure
		 * that spamming funding doesn't let town grow any faster
		 * than 1 house per 2 * TOWN_GROWTH_TICKS ticks.
		 * Also emulate original behaviour when town was only growing in
		 * TOWN_GROWTH_TICKS intervals, to make sure that it's not too
		 * tick-perfect and gives player some time window where he can
		 * spam funding with the exact same efficiency.
		 */
		t->grow_counter = min(t->grow_counter, 2 * TOWN_GROWTH_TICKS - (t->growth_rate - t->grow_counter) % TOWN_GROWTH_TICKS);

		SetWindowDirty(WC_TOWN_VIEW, t->index);
	}
	return CommandCost();
}

static CommandCost TownActionBuyRights(Town *t, DoCommandFlag flags)
{
	/* Check if it's allowed to buy the rights */
	if (!_settings_game.economy.exclusive_rights) return CMD_ERROR;

	if (flags & DC_EXEC) {
		t->exclusive_counter = 12;
		t->exclusivity = _current_company;

		ModifyStationRatingAround(t->xy, _current_company, 130, 17);

		SetWindowClassesDirty(WC_STATION_VIEW);

		/* Spawn news message */
		CompanyNewsInformation *cni = MallocT<CompanyNewsInformation>(1);
		cni->FillData(Company::Get(_current_company));
		SetDParam(0, STR_NEWS_EXCLUSIVE_RIGHTS_TITLE);
		SetDParam(1, STR_NEWS_EXCLUSIVE_RIGHTS_DESCRIPTION);
		SetDParam(2, t->index);
		SetDParamStr(3, cni->company_name);
		AddNewsItem(STR_MESSAGE_NEWS_FORMAT, NT_GENERAL, NF_COMPANY, NR_TOWN, t->index, NR_NONE, UINT32_MAX, cni);
		AI::BroadcastNewEvent(new ScriptEventExclusiveTransportRights((ScriptCompany::CompanyID)(Owner)_current_company, t->index));
		Game::NewEvent(new ScriptEventExclusiveTransportRights((ScriptCompany::CompanyID)(Owner)_current_company, t->index));
	}
	return CommandCost();
}

static CommandCost TownActionBribe(Town *t, DoCommandFlag flags)
{
	if (flags & DC_EXEC) {
		if (Chance16(1, 14)) {
			/* set as unwanted for 6 months */
			t->unwanted[_current_company] = 6;

			/* set all close by station ratings to 0 */
			Station *st;
			FOR_ALL_STATIONS(st) {
				if (st->town == t && st->owner == _current_company) {
					for (CargoID i = 0; i < NUM_CARGO; i++) st->goods[i].rating = 0;
				}
			}

			/* only show error message to the executing player. All errors are handled command.c
			 * but this is special, because it can only 'fail' on a DC_EXEC */
			if (IsLocalCompany()) ShowErrorMessage(STR_ERROR_BRIBE_FAILED, INVALID_STRING_ID, WL_INFO);

			/* decrease by a lot!
			 * ChangeTownRating is only for stuff in demolishing. Bribe failure should
			 * be independent of any cheat settings
			 */
			if (t->ratings[_current_company] > RATING_BRIBE_DOWN_TO) {
				t->ratings[_current_company] = RATING_BRIBE_DOWN_TO;
				t->UpdateVirtCoord();
				SetWindowDirty(WC_TOWN_AUTHORITY, t->index);
			}
		} else {
			ChangeTownRating(t, RATING_BRIBE_UP_STEP, RATING_BRIBE_MAXIMUM, DC_EXEC);
		}
	}
	return CommandCost();
}

typedef CommandCost TownActionProc(Town *t, DoCommandFlag flags);
static TownActionProc * const _town_action_proc[] = {
	TownActionAdvertiseSmall,
	TownActionAdvertiseMedium,
	TownActionAdvertiseLarge,
	TownActionRoadRebuild,
	TownActionBuildStatue,
	TownActionFundBuildings,
	TownActionBuyRights,
	TownActionBribe
};

/**
 * Get a list of available actions to do at a town.
 * @param nump if not NULL add put the number of available actions in it
 * @param cid the company that is querying the town
 * @param t the town that is queried
 * @return bitmasked value of enabled actions
 */
uint GetMaskOfTownActions(int *nump, CompanyID cid, const Town *t)
{
	int num = 0;
	TownActions buttons = TACT_NONE;

	/* Spectators and unwanted have no options */
	if (cid != COMPANY_SPECTATOR && !(_settings_game.economy.bribe && t->unwanted[cid])) {

		/* Things worth more than this are not shown */
		Money avail = Company::Get(cid)->money + _price[PR_STATION_VALUE] * 200;

		/* Check the action bits for validity and
		 * if they are valid add them */
		for (uint i = 0; i != lengthof(_town_action_costs); i++) {
			const TownActions cur = (TownActions)(1 << i);

			/* Is the company not able to bribe ? */
			if (cur == TACT_BRIBE && (!_settings_game.economy.bribe || t->ratings[cid] >= RATING_BRIBE_MAXIMUM)) continue;

			/* Is the company not able to buy exclusive rights ? */
			if (cur == TACT_BUY_RIGHTS && !_settings_game.economy.exclusive_rights) continue;

			/* Is the company not able to fund buildings ? */
			if (cur == TACT_FUND_BUILDINGS && !_settings_game.economy.fund_buildings) continue;

			/* Is the company not able to fund local road reconstruction? */
			if (cur == TACT_ROAD_REBUILD && !_settings_game.economy.fund_roads) continue;

			/* Is the company not able to build a statue ? */
			if (cur == TACT_BUILD_STATUE && HasBit(t->statues, cid)) continue;

			if (avail >= _town_action_costs[i] * _price[PR_TOWN_ACTION] >> 8) {
				buttons |= cur;
				num++;
			}
		}
	}

	if (nump != NULL) *nump = num;
	return buttons;
}

/**
 * Do a town action.
 * This performs an action such as advertising, building a statue, funding buildings,
 * but also bribing the town-council
 * @param tile unused
 * @param flags type of operation
 * @param p1 town to do the action at
 * @param p2 action to perform, @see _town_action_proc for the list of available actions
 * @param text unused
 * @return the cost of this operation or an error
 */
CommandCost CmdDoTownAction(TileIndex tile, DoCommandFlag flags, uint32 p1, uint32 p2, const char *text)
{
	Town *t = Town::GetIfValid(p1);
	if (t == NULL || p2 >= lengthof(_town_action_proc)) return CMD_ERROR;

	if (!HasBit(GetMaskOfTownActions(NULL, _current_company, t), p2)) return CMD_ERROR;

	CommandCost cost(EXPENSES_OTHER, _price[PR_TOWN_ACTION] * _town_action_costs[p2] >> 8);

	CommandCost ret = _town_action_proc[p2](t, flags);
	if (ret.Failed()) return ret;

	if (flags & DC_EXEC) {
		SetWindowDirty(WC_TOWN_AUTHORITY, p1);
	}

	return cost;
}

static void UpdateTownRating(Town *t)
{
	/* Increase company ratings if they're low */
	const Company *c;
	FOR_ALL_COMPANIES(c) {
		if (t->ratings[c->index] < RATING_GROWTH_MAXIMUM) {
			t->ratings[c->index] = min((int)RATING_GROWTH_MAXIMUM, t->ratings[c->index] + RATING_GROWTH_UP_STEP);
		}
	}

	const Station *st;
	FOR_ALL_STATIONS(st) {
		if (DistanceSquare(st->xy, t->xy) <= t->cache.squared_town_zone_radius[0]) {
			if (st->time_since_load <= 20 || st->time_since_unload <= 20) {
				if (Company::IsValidID(st->owner)) {
					int new_rating = t->ratings[st->owner] + RATING_STATION_UP_STEP;
					t->ratings[st->owner] = min(new_rating, INT16_MAX); // do not let it overflow
				}
			} else {
				if (Company::IsValidID(st->owner)) {
					int new_rating = t->ratings[st->owner] + RATING_STATION_DOWN_STEP;
					t->ratings[st->owner] = max(new_rating, INT16_MIN);
				}
			}
		}
	}

	/* clamp all ratings to valid values */
	for (uint i = 0; i < MAX_COMPANIES; i++) {
		t->ratings[i] = Clamp(t->ratings[i], RATING_MINIMUM, RATING_MAXIMUM);
	}

	t->UpdateVirtCoord();
	SetWindowDirty(WC_TOWN_AUTHORITY, t->index);
}


/**
 * Updates town grow counter after growth rate change.
 * Preserves relative house builting progress whenever it can.
 * @param t The town to calculate grow counter for
 * @param prev_growth_rate Town growth rate before it changed (one that was used with grow counter to be updated)
 */
static void UpdateTownGrowCounter(Town *t, uint16 prev_growth_rate)
{
	if (t->growth_rate == TOWN_GROWTH_RATE_NONE) return;
	if (prev_growth_rate == TOWN_GROWTH_RATE_NONE) {
		t->grow_counter = min(t->growth_rate, t->grow_counter);
		return;
	}
	t->grow_counter = RoundDivSU((uint32)t->grow_counter * (t->growth_rate + 1), prev_growth_rate + 1);
}

/**
 * Calculates amount of active stations in the range of town (HZB_TOWN_EDGE).
 * @param t The town to calculate stations for
 * @returns Amount of active stations
 */
static int CountActiveStations(Town *t)
{
	int n = 0;
	const Station *st;
	FOR_ALL_STATIONS(st) {
		if (DistanceSquare(st->xy, t->xy) <= t->cache.squared_town_zone_radius[0]) {
			if (st->time_since_load <= 20 || st->time_since_unload <= 20) {
				n++;
			}
		}
	}
	return n;
}

/**
 * Calculates town growth rate in normal conditions (custom growth rate not set).
 * If town growth speed is set to None(0) returns the same rate as if it was Normal(2).
 * @param t The town to calculate growth rate for
 * @returns Calculated growth rate
 */
static uint GetNormalGrowthRate(Town *t)
{
	static const uint16 _grow_count_values[2][6] = {
		{ 120, 120, 120, 100,  80,  60 }, // Fund new buildings has been activated
		{ 320, 420, 300, 220, 160, 100 }  // Normal values
	};

	int n = CountActiveStations(t);
	uint16 m = _grow_count_values[t->fund_buildings_months != 0 ? 0 : 1][min(n, 5)];

	int growth_multiplier;
	if (_settings_game.economy.town_growth_rate == 0) {
		growth_multiplier = 1;
	} else if (_settings_game.economy.town_growth_rate > 0) {
		growth_multiplier = _settings_game.economy.town_growth_rate - 1;
	} else {
		growth_multiplier = _settings_game.economy.town_growth_rate;
	}

	if (growth_multiplier < 0) {
		m <<= (-growth_multiplier);
	} else {
		m >>= growth_multiplier;
	}
	if (t->larger_town) m /= 2;

	if (_settings_game.economy.town_growth_cargo_transported > 0) {
		uint32 inverse_m = UINT32_MAX / m;
		auto calculate_cargo_ratio_fix15 = [](const TransportedCargoStat<uint32> &stat) -> uint32 {
			return stat.old_max ? ((uint64) (stat.old_act << 15)) / stat.old_max : 1 << 15;
		};
		uint32 cargo_ratio_fix16 = calculate_cargo_ratio_fix15(t->supplied[CT_PASSENGERS]) + calculate_cargo_ratio_fix15(t->supplied[CT_MAIL]);
		uint32 cargo_dependant_part = (((uint64) cargo_ratio_fix16) * ((uint64) inverse_m) * _settings_game.economy.town_growth_cargo_transported) >> 16;
		uint32 non_cargo_dependant_part = ((uint64) inverse_m) * (100 - _settings_game.economy.town_growth_cargo_transported);
		uint32 total = (cargo_dependant_part + non_cargo_dependant_part);
		if (total == 0) {
			ClrBit(t->flags, TOWN_IS_GROWING);
			return UINT16_MAX;
		}
		m = ((uint64) UINT32_MAX * 100) / total;
	}

	return TownTicksToGameTicks(m / (t->cache.num_houses / 50 + 1));
}

/**
 * Updates town growth rate.
 * @param t The town to update growth rate for
 */
static void UpdateTownGrowthRate(Town *t)
{
	if (HasBit(t->flags, TOWN_CUSTOM_GROWTH)) return;
	uint old_rate = t->growth_rate;
	t->growth_rate = GetNormalGrowthRate(t);
	UpdateTownGrowCounter(t, old_rate);
	SetWindowDirty(WC_TOWN_VIEW, t->index);
}

/**
 * Updates town growth state (whether it is growing or not).
 * @param t The town to update growth for
 */
static void UpdateTownGrowth(Town *t)
{
	auto guard = scope_guard([t]() {
		SetWindowDirty(WC_TOWN_VIEW, t->index);
	});

	SetBit(t->flags, TOWN_IS_GROWING);
	UpdateTownGrowthRate(t);
	if (!HasBit(t->flags, TOWN_IS_GROWING)) return;

	ClrBit(t->flags, TOWN_IS_GROWING);

	if (_settings_game.economy.town_growth_rate == 0 && t->fund_buildings_months == 0) return;

	if (t->fund_buildings_months == 0) {
		/* Check if all goals are reached for this town to grow (given we are not funding it) */
		for (int i = TE_BEGIN; i < TE_END; i++) {
			switch (t->goal[i]) {
				case TOWN_GROWTH_WINTER:
					if (TileHeight(t->xy) >= GetSnowLine() && t->received[i].old_act == 0 && t->cache.population > 90) return;
					break;
				case TOWN_GROWTH_DESERT:
					if (GetTropicZone(t->xy) == TROPICZONE_DESERT && t->received[i].old_act == 0 && t->cache.population > 60) return;
					break;
				default:
					if (t->goal[i] > t->received[i].old_act) return;
					break;
			}
		}
	}

	if (HasBit(t->flags, TOWN_CUSTOM_GROWTH)) {
		if (t->growth_rate != TOWN_GROWTH_RATE_NONE) SetBit(t->flags, TOWN_IS_GROWING);
		SetWindowDirty(WC_TOWN_VIEW, t->index);
		return;
	}

	if (t->fund_buildings_months == 0 && CountActiveStations(t) == 0 && !Chance16(1, 12)) return;

	SetBit(t->flags, TOWN_IS_GROWING);
}

static void UpdateTownAmounts(Town *t)
{
	for (CargoID i = 0; i < NUM_CARGO; i++) t->supplied[i].NewMonth();
	for (int i = TE_BEGIN; i < TE_END; i++) t->received[i].NewMonth();
	if (t->fund_buildings_months != 0) t->fund_buildings_months--;

	SetWindowDirty(WC_TOWN_VIEW, t->index);
}

static void UpdateTownUnwanted(Town *t)
{
	const Company *c;

	FOR_ALL_COMPANIES(c) {
		if (t->unwanted[c->index] > 0) t->unwanted[c->index]--;
	}
}

/**
 * Checks whether the local authority allows construction of a new station (rail, road, airport, dock) on the given tile
 * @param tile The tile where the station shall be constructed.
 * @param flags Command flags. DC_NO_TEST_TOWN_RATING is tested.
 * @return Succeeded or failed command.
 */
CommandCost CheckIfAuthorityAllowsNewStation(TileIndex tile, DoCommandFlag flags)
{
	if (!Company::IsValidID(_current_company) || (flags & DC_NO_TEST_TOWN_RATING)) return CommandCost();

	Town *t = ClosestTownFromTile(tile, _settings_game.economy.dist_local_authority);
	if (t == NULL) return CommandCost();

	if (t->ratings[_current_company] > RATING_VERYPOOR) return CommandCost();

	SetDParam(0, t->index);
	return_cmd_error(STR_ERROR_LOCAL_AUTHORITY_REFUSES_TO_ALLOW_THIS);
}

/**
 * Return the town closest to the given tile within \a threshold.
 * @param tile      Starting point of the search.
 * @param threshold Biggest allowed distance to the town.
 * @return Closest town to \a tile within \a threshold, or \c NULL if there is no such town.
 *
 * @note This function only uses distance, the #ClosestTownFromTile function also takes town ownership into account.
 */
Town *CalcClosestTownFromTile(TileIndex tile, uint threshold)
{
	Town *t;
	uint best = threshold;
	Town *best_town = NULL;

	FOR_ALL_TOWNS(t) {
		uint dist = DistanceManhattan(tile, t->xy);
		if (dist < best) {
			best = dist;
			best_town = t;
		}
	}

	return best_town;
}

/**
 * Return the town closest (in distance or ownership) to a given tile, within a given threshold.
 * @param tile      Starting point of the search.
 * @param threshold Biggest allowed distance to the town.
 * @return Closest town to \a tile within \a threshold, or \c NULL if there is no such town.
 *
 * @note If you only care about distance, you can use the #CalcClosestTownFromTile function.
 */
Town *ClosestTownFromTile(TileIndex tile, uint threshold)
{
	switch (GetTileType(tile)) {
		case MP_ROAD:
			if (IsRoadDepot(tile)) return CalcClosestTownFromTile(tile, threshold);

			if (!HasTownOwnedRoad(tile)) {
				TownID tid = GetTownIndex(tile);

				if (tid == INVALID_TOWN) {
					/* in the case we are generating "many random towns", this value may be INVALID_TOWN */
					if (_generating_world) return CalcClosestTownFromTile(tile, threshold);
					assert(Town::GetNumItems() == 0);
					return NULL;
				}

				assert(Town::IsValidID(tid));
				Town *town = Town::Get(tid);

				if (DistanceManhattan(tile, town->xy) >= threshold) town = NULL;

				return town;
			}
			FALLTHROUGH;

		case MP_HOUSE:
			return Town::GetByTile(tile);

		default:
			return CalcClosestTownFromTile(tile, threshold);
	}
}

static bool _town_rating_test = false; ///< If \c true, town rating is in test-mode.
static SmallMap<const Town *, int, 4> _town_test_ratings; ///< Map of towns to modified ratings, while in town rating test-mode.

/**
 * Switch the town rating to test-mode, to allow commands to be tested without affecting current ratings.
 * The function is safe to use in nested calls.
 * @param mode Test mode switch (\c true means go to test-mode, \c false means leave test-mode).
 */
void SetTownRatingTestMode(bool mode)
{
	static int ref_count = 0; // Number of times test-mode is switched on.
	if (mode) {
		if (ref_count == 0) {
			_town_test_ratings.Clear();
		}
		ref_count++;
	} else {
		assert(ref_count > 0);
		ref_count--;
	}
	_town_rating_test = !(ref_count == 0);
}

/**
 * Get the rating of a town for the #_current_company.
 * @param t Town to get the rating from.
 * @return Rating of the current company in the given town.
 */
static int GetRating(const Town *t)
{
	if (_town_rating_test) {
		SmallMap<const Town *, int>::iterator it = _town_test_ratings.Find(t);
		if (it != _town_test_ratings.End()) {
			return it->second;
		}
	}
	return t->ratings[_current_company];
}

/**
 * Changes town rating of the current company
 * @param t Town to affect
 * @param add Value to add
 * @param max Minimum (add < 0) resp. maximum (add > 0) rating that should be achievable with this change.
 * @param flags Command flags, especially DC_NO_MODIFY_TOWN_RATING is tested
 */
void ChangeTownRating(Town *t, int add, int max, DoCommandFlag flags)
{
	/* if magic_bulldozer cheat is active, town doesn't penalize for removing stuff */
	if (t == NULL || (flags & DC_NO_MODIFY_TOWN_RATING) ||
			!Company::IsValidID(_current_company) ||
			(_cheats.magic_bulldozer.value && add < 0)) {
		return;
	}

	const int prev_rating = GetRating(t);
	int rating = prev_rating;
	if (add < 0) {
		if (rating > max) {
			rating += add;
			if (rating < max) rating = max;
		}
	} else {
		if (rating < max) {
			rating += add;
			if (rating > max) rating = max;
		}
	}
	if (_town_rating_test) {
		_town_test_ratings[t] = rating;
	} else {
		if (_local_company == _current_company && (!HasBit(t->have_ratings, _current_company) || ((prev_rating > 0) != (rating > 0)))) {
			ZoningTownAuthorityRatingChange();
		}
		SetBit(t->have_ratings, _current_company);
		t->ratings[_current_company] = rating;
		t->UpdateVirtCoord();
		SetWindowDirty(WC_TOWN_AUTHORITY, t->index);
	}
}

/**
 * Does the town authority allow the (destructive) action of the current company?
 * @param flags Checking flags of the command.
 * @param t     Town that must allow the company action.
 * @param type  Type of action that is wanted.
 * @return A succeeded command if the action is allowed, a failed command if it is not allowed.
 */
CommandCost CheckforTownRating(DoCommandFlag flags, Town *t, TownRatingCheckType type)
{
	/* if magic_bulldozer cheat is active, town doesn't restrict your destructive actions */
	if (t == NULL || !Company::IsValidID(_current_company) ||
			_cheats.magic_bulldozer.value || (flags & DC_NO_TEST_TOWN_RATING)) {
		return CommandCost();
	}

	/* minimum rating needed to be allowed to remove stuff */
	static const int needed_rating[][TOWN_RATING_CHECK_TYPE_COUNT] = {
		/*                  ROAD_REMOVE,                    TUNNELBRIDGE_REMOVE */
		{ RATING_ROAD_NEEDED_PERMISSIVE, RATING_TUNNEL_BRIDGE_NEEDED_PERMISSIVE}, // Permissive
		{    RATING_ROAD_NEEDED_NEUTRAL,    RATING_TUNNEL_BRIDGE_NEEDED_NEUTRAL}, // Neutral
		{    RATING_ROAD_NEEDED_HOSTILE,    RATING_TUNNEL_BRIDGE_NEEDED_HOSTILE}, // Hostile
	};

	/* check if you're allowed to remove the road/bridge/tunnel
	 * owned by a town no removal if rating is lower than ... depends now on
	 * difficulty setting. Minimum town rating selected by difficulty level
	 */
	int needed = needed_rating[_settings_game.difficulty.town_council_tolerance][type];

	if (GetRating(t) < needed) {
		SetDParam(0, t->index);
		return_cmd_error(STR_ERROR_LOCAL_AUTHORITY_REFUSES_TO_ALLOW_THIS);
	}

	return CommandCost();
}

void TownsMonthlyLoop()
{
	Town *t;

	FOR_ALL_TOWNS(t) {
		if (t->road_build_months != 0) t->road_build_months--;

		if (t->exclusive_counter != 0) {
			if (--t->exclusive_counter == 0) t->exclusivity = INVALID_COMPANY;
		}

		UpdateTownAmounts(t);
		UpdateTownGrowth(t);
		UpdateTownRating(t);
		UpdateTownUnwanted(t);
		UpdateTownCargoes(t);
	}

	UpdateTownCargoBitmap();
}

void TownsYearlyLoop()
{
	/* Increment house ages */
	for (TileIndex t = 0; t < MapSize(); t++) {
		if (!IsTileType(t, MP_HOUSE)) continue;
		IncrementHouseAge(t);
	}
}

static CommandCost TerraformTile_Town(TileIndex tile, DoCommandFlag flags, int z_new, Slope tileh_new)
{
	if (AutoslopeEnabled()) {
		HouseID house = GetHouseType(tile);
		GetHouseNorthPart(house); // modifies house to the ID of the north tile
		const HouseSpec *hs = HouseSpec::Get(house);

		/* Here we differ from TTDP by checking TILE_NOT_SLOPED */
		if (((hs->building_flags & TILE_NOT_SLOPED) == 0) && !IsSteepSlope(tileh_new) &&
				(GetTileMaxZ(tile) == z_new + GetSlopeMaxZ(tileh_new))) {
			bool allow_terraform = true;

			/* Call the autosloping callback per tile, not for the whole building at once. */
			house = GetHouseType(tile);
			hs = HouseSpec::Get(house);
			if (HasBit(hs->callback_mask, CBM_HOUSE_AUTOSLOPE)) {
				/* If the callback fails, allow autoslope. */
				uint16 res = GetHouseCallback(CBID_HOUSE_AUTOSLOPE, 0, 0, house, Town::GetByTile(tile), tile);
				if (res != CALLBACK_FAILED && ConvertBooleanCallback(hs->grf_prop.grffile, CBID_HOUSE_AUTOSLOPE, res)) allow_terraform = false;
			}

			if (allow_terraform) return CommandCost(EXPENSES_CONSTRUCTION, _price[PR_BUILD_FOUNDATION]);
		}
	}

	return DoCommand(tile, 0, 0, flags, CMD_LANDSCAPE_CLEAR);
}

/** Tile callback functions for a town */
extern const TileTypeProcs _tile_type_town_procs = {
	DrawTile_Town,           // draw_tile_proc
	GetSlopePixelZ_Town,     // get_slope_z_proc
	ClearTile_Town,          // clear_tile_proc
	AddAcceptedCargo_Town,   // add_accepted_cargo_proc
	GetTileDesc_Town,        // get_tile_desc_proc
	GetTileTrackStatus_Town, // get_tile_track_status_proc
	NULL,                    // click_tile_proc
	AnimateTile_Town,        // animate_tile_proc
	TileLoop_Town,           // tile_loop_proc
	ChangeTileOwner_Town,    // change_tile_owner_proc
	AddProducedCargo_Town,   // add_produced_cargo_proc
	NULL,                    // vehicle_enter_tile_proc
	GetFoundation_Town,      // get_foundation_proc
	TerraformTile_Town,      // terraform_tile_proc
};


HouseSpec _house_specs[NUM_HOUSES];

void ResetHouses()
{
	memset(&_house_specs, 0, sizeof(_house_specs));
	memcpy(&_house_specs, &_original_house_specs, sizeof(_original_house_specs));

	/* Reset any overrides that have been set. */
	_house_mngr.ResetOverride();
}<|MERGE_RESOLUTION|>--- conflicted
+++ resolved
@@ -782,14 +782,9 @@
 
 void AddAcceptedHouseCargo(HouseID house_id, TileIndex tile, CargoArray &acceptance, CargoTypes *always_accepted)
 {
-<<<<<<< HEAD
 	const HouseSpec *hs = HouseSpec::Get(house_id);
 	Town *t = (tile == INVALID_TILE) ? NULL : Town::GetByTile(tile);
-	CargoID accepts[3];
-=======
-	const HouseSpec *hs = HouseSpec::Get(GetHouseType(tile));
 	CargoID accepts[lengthof(hs->accepts_cargo)];
->>>>>>> 310fa1af
 
 	/* Set the initial accepted cargo types */
 	for (uint8 i = 0; i < lengthof(accepts); i++) {
