--- conflicted
+++ resolved
@@ -21,7 +21,6 @@
  */
 enum SlXvFeatureIndex {
 	XSLFI_NULL                          = 0,      ///< Unused value, to indicate that no extended feature test is in use
-<<<<<<< HEAD
 	XSLFI_TRACE_RESTRICT,                         ///< Trace restrict
 	XSLFI_PROG_SIGS,                              ///< programmable signals patch
 	XSLFI_ADJACENT_CROSSINGS,                     ///< Adjacent level crossings closure patch
@@ -35,9 +34,7 @@
 	XSLFI_VEHICLE_REPAIR_COST,                    ///< Vehicle repair costs patch
 	XSLFI_ENH_VIEWPORT_PLANS,                     ///< Enhanced viewport patch: plans
 	XSLFI_INFRA_SHARING,                          ///< Infrastructure sharing patch
-=======
 	XSLFI_VARIABLE_DAY_LENGTH,                    ///< Variable day length patch
->>>>>>> 41062cf7
 
 	XSLFI_SIZE,                                   ///< Total count of features, including null feature
 };
