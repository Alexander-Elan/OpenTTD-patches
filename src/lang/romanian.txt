##name Romanian
##ownname Românӑ
##isocode ro_RO
##plural 0
##textdir ltr
##digitsep .
##digitsepcur .
##decimalsep ,
##winlangid 0x0418
##grflangid 0x28


# $Id$

# This file is part of OpenTTD.
# OpenTTD is free software; you can redistribute it and/or modify it under the terms of the GNU General Public License as published by the Free Software Foundation, version 2.
# OpenTTD is distributed in the hope that it will be useful, but WITHOUT ANY WARRANTY; without even the implied warranty of MERCHANTABILITY or FITNESS FOR A PARTICULAR PURPOSE.
# See the GNU General Public License for more details. You should have received a copy of the GNU General Public License along with OpenTTD. If not, see <http://www.gnu.org/licenses/>.


##id 0x0000
STR_NULL                                                        :
STR_EMPTY                                                       :
STR_UNDEFINED                                                   :(șir nedefinit)
STR_JUST_NOTHING                                                :Nimic

# Cargo related strings
# Plural cargo name
STR_CARGO_PLURAL_NOTHING                                        :
STR_CARGO_PLURAL_PASSENGERS                                     :Călători
STR_CARGO_PLURAL_COAL                                           :Cărbune
STR_CARGO_PLURAL_MAIL                                           :Colete poștale
STR_CARGO_PLURAL_OIL                                            :Petrol
STR_CARGO_PLURAL_LIVESTOCK                                      :Animale
STR_CARGO_PLURAL_GOODS                                          :Bunuri
STR_CARGO_PLURAL_GRAIN                                          :Cereale
STR_CARGO_PLURAL_WOOD                                           :Lemne
STR_CARGO_PLURAL_IRON_ORE                                       :Minereu de fier
STR_CARGO_PLURAL_STEEL                                          :Oțel
STR_CARGO_PLURAL_VALUABLES                                      :Valori
STR_CARGO_PLURAL_COPPER_ORE                                     :Minereu de cupru
STR_CARGO_PLURAL_MAIZE                                          :Porumb
STR_CARGO_PLURAL_FRUIT                                          :Fructe
STR_CARGO_PLURAL_DIAMONDS                                       :Diamante
STR_CARGO_PLURAL_FOOD                                           :Alimente
STR_CARGO_PLURAL_PAPER                                          :Hârtie
STR_CARGO_PLURAL_GOLD                                           :Aur
STR_CARGO_PLURAL_WATER                                          :Apă
STR_CARGO_PLURAL_WHEAT                                          :Grâu
STR_CARGO_PLURAL_RUBBER                                         :Cauciuc
STR_CARGO_PLURAL_SUGAR                                          :Zahăr
STR_CARGO_PLURAL_TOYS                                           :Jucării
STR_CARGO_PLURAL_CANDY                                          :Dulciuri
STR_CARGO_PLURAL_COLA                                           :Cola
STR_CARGO_PLURAL_COTTON_CANDY                                   :Vată de zahăr
STR_CARGO_PLURAL_BUBBLES                                        :Balonașe
STR_CARGO_PLURAL_TOFFEE                                         :Caramele
STR_CARGO_PLURAL_BATTERIES                                      :Baterii
STR_CARGO_PLURAL_PLASTIC                                        :Plastic
STR_CARGO_PLURAL_FIZZY_DRINKS                                   :Sucuri acidulate

# Singular cargo name
STR_CARGO_SINGULAR_NOTHING                                      :
STR_CARGO_SINGULAR_PASSENGER                                    :Călător
STR_CARGO_SINGULAR_COAL                                         :Cărbune
STR_CARGO_SINGULAR_MAIL                                         :Colet poștal
STR_CARGO_SINGULAR_OIL                                          :Petrol
STR_CARGO_SINGULAR_LIVESTOCK                                    :Animale
STR_CARGO_SINGULAR_GOODS                                        :Bunuri
STR_CARGO_SINGULAR_GRAIN                                        :Cereale
STR_CARGO_SINGULAR_WOOD                                         :Lemne
STR_CARGO_SINGULAR_IRON_ORE                                     :Minereu de fier
STR_CARGO_SINGULAR_STEEL                                        :Oțel
STR_CARGO_SINGULAR_VALUABLES                                    :Valori
STR_CARGO_SINGULAR_COPPER_ORE                                   :Minereu de cupru
STR_CARGO_SINGULAR_MAIZE                                        :Porumb
STR_CARGO_SINGULAR_FRUIT                                        :Fructe
STR_CARGO_SINGULAR_DIAMOND                                      :Diamante
STR_CARGO_SINGULAR_FOOD                                         :Alimente
STR_CARGO_SINGULAR_PAPER                                        :Hârtie
STR_CARGO_SINGULAR_GOLD                                         :Aur
STR_CARGO_SINGULAR_WATER                                        :Apă
STR_CARGO_SINGULAR_WHEAT                                        :Grâu
STR_CARGO_SINGULAR_RUBBER                                       :Cauciuc
STR_CARGO_SINGULAR_SUGAR                                        :Zahăr
STR_CARGO_SINGULAR_TOY                                          :Jucărie
STR_CARGO_SINGULAR_CANDY                                        :Dulciuri
STR_CARGO_SINGULAR_COLA                                         :Cola
STR_CARGO_SINGULAR_COTTON_CANDY                                 :Vată de zahăr
STR_CARGO_SINGULAR_BUBBLE                                       :Balonaș
STR_CARGO_SINGULAR_TOFFEE                                       :Caramea
STR_CARGO_SINGULAR_BATTERY                                      :Baterie
STR_CARGO_SINGULAR_PLASTIC                                      :Plastic
STR_CARGO_SINGULAR_FIZZY_DRINK                                  :Suc acidulat

# Quantity of cargo
STR_QUANTITY_NOTHING                                            :
STR_QUANTITY_PASSENGERS                                         :{COMMA} călător{P "" i}
STR_QUANTITY_COAL                                               :{WEIGHT_LONG} de cărbune
STR_QUANTITY_MAIL                                               :{COMMA} sac{P "" i} cu colete poștale
STR_QUANTITY_OIL                                                :{VOLUME_LONG} de petrol
STR_QUANTITY_LIVESTOCK                                          :{COMMA} animal{P "" e}
STR_QUANTITY_GOODS                                              :{COMMA} pachet{P "" e} de bunuri
STR_QUANTITY_GRAIN                                              :{WEIGHT_LONG} de cereale
STR_QUANTITY_WOOD                                               :{WEIGHT_LONG} de lemne
STR_QUANTITY_IRON_ORE                                           :{WEIGHT_LONG} de minereu de fier
STR_QUANTITY_STEEL                                              :{WEIGHT_LONG} de oțel
STR_QUANTITY_VALUABLES                                          :{COMMA} cuti{P e i} de valori
STR_QUANTITY_COPPER_ORE                                         :{WEIGHT_LONG} de minereu de cupru
STR_QUANTITY_MAIZE                                              :{WEIGHT_LONG} de porumb
STR_QUANTITY_FRUIT                                              :{WEIGHT_LONG} de fructe
STR_QUANTITY_DIAMONDS                                           :{COMMA} sac{P "" i} cu diamante
STR_QUANTITY_FOOD                                               :{WEIGHT_LONG} de alimente
STR_QUANTITY_PAPER                                              :{WEIGHT_LONG} de hârtie
STR_QUANTITY_GOLD                                               :{COMMA} sac{P "" i} cu aur
STR_QUANTITY_WATER                                              :{VOLUME_LONG} de apă
STR_QUANTITY_WHEAT                                              :{WEIGHT_LONG} de grâu
STR_QUANTITY_RUBBER                                             :{VOLUME_LONG} de cauciuc
STR_QUANTITY_SUGAR                                              :{WEIGHT_LONG} de zahăr
STR_QUANTITY_TOYS                                               :{COMMA} sac{P "" i} cu jucării
STR_QUANTITY_SWEETS                                             :{COMMA} sac{P "" i} cu bomboane
STR_QUANTITY_COLA                                               :{VOLUME_LONG} de cola
STR_QUANTITY_CANDYFLOSS                                         :{WEIGHT_LONG} de vată de zahăr
STR_QUANTITY_BUBBLES                                            :{COMMA} balonaș{P "" e}
STR_QUANTITY_TOFFEE                                             :{WEIGHT_LONG} de caramel
STR_QUANTITY_BATTERIES                                          :{COMMA} bateri{P e i}
STR_QUANTITY_PLASTIC                                            :{VOLUME_LONG} de plastic
STR_QUANTITY_FIZZY_DRINKS                                       :{COMMA} bido{P n ane} cu suc
STR_QUANTITY_N_A                                                :N/A

# Two letter abbreviation of cargo name
STR_ABBREV_NOTHING                                              :
STR_ABBREV_PASSENGERS                                           :{TINY_FONT}CL
STR_ABBREV_COAL                                                 :{TINY_FONT}CB
STR_ABBREV_MAIL                                                 :{TINY_FONT}PO
STR_ABBREV_OIL                                                  :{TINY_FONT}PT
STR_ABBREV_LIVESTOCK                                            :{TINY_FONT}AN
STR_ABBREV_GOODS                                                :{TINY_FONT}BN
STR_ABBREV_GRAIN                                                :{TINY_FONT}CR
STR_ABBREV_WOOD                                                 :{TINY_FONT}LM
STR_ABBREV_IRON_ORE                                             :{TINY_FONT}FE
STR_ABBREV_STEEL                                                :{TINY_FONT}OT
STR_ABBREV_VALUABLES                                            :{TINY_FONT}VL
STR_ABBREV_COPPER_ORE                                           :{TINY_FONT}CP
STR_ABBREV_MAIZE                                                :{TINY_FONT}PR
STR_ABBREV_FRUIT                                                :{TINY_FONT}FR
STR_ABBREV_DIAMONDS                                             :{TINY_FONT}DM
STR_ABBREV_FOOD                                                 :{TINY_FONT}AL
STR_ABBREV_PAPER                                                :{TINY_FONT}HR
STR_ABBREV_GOLD                                                 :{TINY_FONT}AU
STR_ABBREV_WATER                                                :{TINY_FONT}AP
STR_ABBREV_WHEAT                                                :{TINY_FONT}GR
STR_ABBREV_RUBBER                                               :{TINY_FONT}CC
STR_ABBREV_SUGAR                                                :{TINY_FONT}ZH
STR_ABBREV_TOYS                                                 :{TINY_FONT}JC
STR_ABBREV_SWEETS                                               :{TINY_FONT}BB
STR_ABBREV_COLA                                                 :{TINY_FONT}CO
STR_ABBREV_CANDYFLOSS                                           :{TINY_FONT}VZ
STR_ABBREV_BUBBLES                                              :{TINY_FONT}BL
STR_ABBREV_TOFFEE                                               :{TINY_FONT}CM
STR_ABBREV_BATTERIES                                            :{TINY_FONT}BA
STR_ABBREV_PLASTIC                                              :{TINY_FONT}PL
STR_ABBREV_FIZZY_DRINKS                                         :{TINY_FONT}SC
STR_ABBREV_NONE                                                 :{TINY_FONT}NU
STR_ABBREV_ALL                                                  :{TINY_FONT}TOT

# 'Mode' of transport for cargoes
STR_PASSENGERS                                                  :{COMMA} călător{P "" i}
STR_BAGS                                                        :{COMMA} sac{P "" i}
STR_TONS                                                        :{COMMA} tone
STR_LITERS                                                      :{COMMA} litri
STR_ITEMS                                                       :{COMMA} bucăți
STR_CRATES                                                      :{COMMA} pachet{P "" e}

# Colours, do not shuffle
STR_COLOUR_DARK_BLUE                                            :Albastru închis
STR_COLOUR_PALE_GREEN                                           :Verde pal
STR_COLOUR_PINK                                                 :Roz
STR_COLOUR_YELLOW                                               :Galben
STR_COLOUR_RED                                                  :Roșu
STR_COLOUR_LIGHT_BLUE                                           :Albastru deschis
STR_COLOUR_GREEN                                                :Verde
STR_COLOUR_DARK_GREEN                                           :Verde închis
STR_COLOUR_BLUE                                                 :Albastru
STR_COLOUR_CREAM                                                :Crem
STR_COLOUR_MAUVE                                                :Mov
STR_COLOUR_PURPLE                                               :Purpuriu
STR_COLOUR_ORANGE                                               :Portocaliu
STR_COLOUR_BROWN                                                :Maro
STR_COLOUR_GREY                                                 :Gri
STR_COLOUR_WHITE                                                :Alb

# Units used in OpenTTD
STR_UNITS_VELOCITY_IMPERIAL                                     :{COMMA} mph
STR_UNITS_VELOCITY_METRIC                                       :{COMMA} km/h
STR_UNITS_VELOCITY_SI                                           :{COMMA} m/s

STR_UNITS_POWER_IMPERIAL                                        :{COMMA}cp
STR_UNITS_POWER_METRIC                                          :{COMMA}cp
STR_UNITS_POWER_SI                                              :{COMMA}kW

STR_UNITS_WEIGHT_SHORT_IMPERIAL                                 :{COMMA}t
STR_UNITS_WEIGHT_SHORT_METRIC                                   :{COMMA}t
STR_UNITS_WEIGHT_SHORT_SI                                       :{COMMA}kg

STR_UNITS_WEIGHT_LONG_IMPERIAL                                  :{COMMA} ton{P ă e}
STR_UNITS_WEIGHT_LONG_METRIC                                    :{COMMA} ton{P ă e}
STR_UNITS_WEIGHT_LONG_SI                                        :{COMMA} kg

STR_UNITS_VOLUME_SHORT_IMPERIAL                                 :{COMMA}gal
STR_UNITS_VOLUME_SHORT_METRIC                                   :{COMMA}l
STR_UNITS_VOLUME_SHORT_SI                                       :{COMMA}m³

STR_UNITS_VOLUME_LONG_IMPERIAL                                  :{COMMA} galo{P n ane}
STR_UNITS_VOLUME_LONG_METRIC                                    :{COMMA} litr{P u i}
STR_UNITS_VOLUME_LONG_SI                                        :{COMMA} m³

STR_UNITS_FORCE_IMPERIAL                                        :{COMMA} lbf
STR_UNITS_FORCE_METRIC                                          :{COMMA} kgf
STR_UNITS_FORCE_SI                                              :{COMMA} kN

STR_UNITS_HEIGHT_IMPERIAL                                       :{COMMA} ft
STR_UNITS_HEIGHT_METRIC                                         :{COMMA} m
STR_UNITS_HEIGHT_SI                                             :{COMMA} m

# Common window strings
STR_LIST_FILTER_TITLE                                           :{BLACK}Filtru:
STR_LIST_FILTER_OSKTITLE                                        :{BLACK}Filtru
STR_LIST_FILTER_TOOLTIP                                         :{BLACK}Introduceți un cuvânt-cheie pentru filtrarea listei

STR_TOOLTIP_GROUP_ORDER                                         :{BLACK}Selectează ordinea de grupare
STR_TOOLTIP_SORT_ORDER                                          :{BLACK}Alegeți ordinea de sortare (ascendentă/descendentă)
STR_TOOLTIP_SORT_CRITERIA                                       :{BLACK}Alegeți criteriul de sortare
STR_TOOLTIP_FILTER_CRITERIA                                     :{BLACK}Alegeți criteriul de filtrare
STR_BUTTON_SORT_BY                                              :{BLACK}Ordonează
STR_BUTTON_LOCATION                                             :{BLACK}Locație
STR_BUTTON_RENAME                                               :{BLACK}Nume nou

STR_TOOLTIP_CLOSE_WINDOW                                        :{BLACK}Închide fereastra
STR_TOOLTIP_WINDOW_TITLE_DRAG_THIS                              :{BLACK}Titlul ferestrei - trage de aici pentru a muta fereastra
STR_TOOLTIP_SHADE                                               :{BLACK}Minimizează fereastra - Afișează doar bara de titlu
STR_TOOLTIP_DEBUG                                               :{BLACK}Arată informații depanare NewGRF
STR_TOOLTIP_DEFSIZE                                             :{BLACK}Redimensionează fereastra la dimensiunea standard. Ctrl+Click pentru a surprascrie dimensiunea standard cu dimensiunea curentă
STR_TOOLTIP_STICKY                                              :{BLACK}Marchează ca această fereastră să nu fie închisă de tasta "Închide toate ferestrele". Ctrl+Click pentru a salva starea ca implicită
STR_TOOLTIP_RESIZE                                              :{BLACK}Apasă și trage pentru redimensionarea ferestrei
STR_TOOLTIP_TOGGLE_LARGE_SMALL_WINDOW                           :{BLACK}Comutator pentru dimensiunea ferestrei
STR_TOOLTIP_VSCROLL_BAR_SCROLLS_LIST                            :{BLACK}Bara de defilare - defilează în listă sus/jos
STR_TOOLTIP_HSCROLL_BAR_SCROLLS_LIST                            :{BLACK}Bara de defilare - stânga/dreapta
STR_TOOLTIP_DEMOLISH_BUILDINGS_ETC                              :{BLACK}Demolează clădiri, străzi, etc. pe un pătrățel de teren. Ctrl pentru selectare pe diagonală. Shift comută construcție/estimare cost

# Show engines button
STR_SHOW_HIDDEN_ENGINES_VEHICLE_TRAIN                           :{BLACK}Arată ascunse
STR_SHOW_HIDDEN_ENGINES_VEHICLE_ROAD_VEHICLE                    :{BLACK}Arată ascunse
STR_SHOW_HIDDEN_ENGINES_VEHICLE_SHIP                            :{BLACK}Arată ascunse
STR_SHOW_HIDDEN_ENGINES_VEHICLE_AIRCRAFT                        :{BLACK}Arată ascunse

STR_SHOW_HIDDEN_ENGINES_VEHICLE_TRAIN_TOOLTIP                   :{BLACK}Activând acest buton, și trenurile vor fi afișate
STR_SHOW_HIDDEN_ENGINES_VEHICLE_ROAD_VEHICLE_TOOLTIP            :{BLACK}Activând acest buton, și autovehiculele vor fi afișate
STR_SHOW_HIDDEN_ENGINES_VEHICLE_SHIP_TOOLTIP                    :{BLACK}Activând acest button, și vapoarele ascunse vor fi afișate
STR_SHOW_HIDDEN_ENGINES_VEHICLE_AIRCRAFT_TOOLTIP                :{BLACK}Activând acest buton, și aeronavele ascunse vor fi afișate

# Query window
STR_BUTTON_DEFAULT                                              :{BLACK}Prestabilit(e)
STR_BUTTON_CANCEL                                               :{BLACK}Anulează
STR_BUTTON_OK                                                   :{BLACK}OK

# On screen keyboard window
STR_OSK_KEYBOARD_LAYOUT                                         :`1234567890-=\qwertyuiop[]asdfghjkl;'  zxcvbnm,./ .
STR_OSK_KEYBOARD_LAYOUT_CAPS                                    :~!@#$%^&*()_+|QWERTYUIOP{{}}ASDFGHJKL:"  ZXCVBNM<>? .

# Measurement tooltip
STR_MEASURE_LENGTH                                              :{BLACK}Lungime: {NUM}
STR_MEASURE_AREA                                                :{BLACK}Suprafața: {NUM} x {NUM}
STR_MEASURE_LENGTH_HEIGHTDIFF                                   :{BLACK}Lungime: {NUM}{}Diferența de înălțime: {HEIGHT}
STR_MEASURE_AREA_HEIGHTDIFF                                     :{BLACK}Suprafaţa: {NUM} x {NUM}{}Diferenţa de înălţime: {HEIGHT}


# These are used in buttons
STR_SORT_BY_CAPTION_NAME                                        :{BLACK}Nume
STR_SORT_BY_CAPTION_DATE                                        :{BLACK}Dată
# These are used in dropdowns
STR_SORT_BY_NAME                                                :Nume
STR_SORT_BY_PRODUCTION                                          :Producţie
STR_SORT_BY_TYPE                                                :Tip
STR_SORT_BY_TRANSPORTED                                         :Transportat
STR_SORT_BY_NUMBER                                              :Număr
STR_SORT_BY_PROFIT_LAST_YEAR                                    :Profit anul trecut
STR_SORT_BY_PROFIT_THIS_YEAR                                    :Profit anul acesta
STR_SORT_BY_AGE                                                 :Vechime
STR_SORT_BY_RELIABILITY                                         :Eficienţă
STR_SORT_BY_TOTAL_CAPACITY_PER_CARGOTYPE                        :Capacitatea totală în funcţie de încărcătură
STR_SORT_BY_MAX_SPEED                                           :Viteza maximă
STR_SORT_BY_MODEL                                               :Model
STR_SORT_BY_VALUE                                               :Valoare
STR_SORT_BY_LENGTH                                              :Lungime
STR_SORT_BY_LIFE_TIME                                           :Durată de viaţă rămasă
STR_SORT_BY_TIMETABLE_DELAY                                     :Întârzieri
STR_SORT_BY_FACILITY                                            :Tipul staţiei
STR_SORT_BY_WAITING_TOTAL                                       :Încărcătură totală în aşteptare
STR_SORT_BY_WAITING_AVAILABLE                                   :Încărcătură disponibilă în aşteptare
STR_SORT_BY_RATING_MAX                                          :Cel mai mare rating
STR_SORT_BY_RATING_MIN                                          :Cel mai mic rating
STR_SORT_BY_ENGINE_ID                                           :IDMotor (model clasic)
STR_SORT_BY_COST                                                :Cost
STR_SORT_BY_POWER                                               :Putere
STR_SORT_BY_TRACTIVE_EFFORT                                     :Efort tractor
STR_SORT_BY_INTRO_DATE                                          :Data lansării
STR_SORT_BY_RUNNING_COST                                        :Cost exploatare
STR_SORT_BY_POWER_VS_RUNNING_COST                               :Putere/Cost exploatare
STR_SORT_BY_CARGO_CAPACITY                                      :Capacitate încărcătură
STR_SORT_BY_RANGE                                               :Raza de acțiune
STR_SORT_BY_POPULATION                                          :Populaţia
STR_SORT_BY_RATING                                              :Cotaţie

# Tooltips for the main toolbar
STR_TOOLBAR_TOOLTIP_PAUSE_GAME                                  :{BLACK}Pauză joc
STR_TOOLBAR_TOOLTIP_FORWARD                                     :{BLACK}Măreşte viteza de trecere a timpului
STR_TOOLBAR_TOOLTIP_OPTIONS                                     :{BLACK}Opţiuni
STR_TOOLBAR_TOOLTIP_SAVE_GAME_ABANDON_GAME                      :{BLACK}Salvare/abandon/ieşire joc
STR_TOOLBAR_TOOLTIP_DISPLAY_MAP                                 :{BLACK}Afişează harta
STR_TOOLBAR_TOOLTIP_DISPLAY_TOWN_DIRECTORY                      :{BLACK}Afişează lista cu oraşele de pe hartă
STR_TOOLBAR_TOOLTIP_DISPLAY_SUBSIDIES                           :{BLACK}Afişează subvenţiile
STR_TOOLBAR_TOOLTIP_DISPLAY_LIST_OF_COMPANY_STATIONS            :{BLACK}Afişează lista cu staţiile companiei
STR_TOOLBAR_TOOLTIP_DISPLAY_COMPANY_FINANCES                    :{BLACK}Afişează informaţiile financiare ale companiei
STR_TOOLBAR_TOOLTIP_DISPLAY_COMPANY_GENERAL                     :{BLACK}Afişează date generale despre companie
STR_TOOLBAR_TOOLTIP_DISPLAY_STORY_BOOK                          :{BLACK}Afişează cartea de poveste
STR_TOOLBAR_TOOLTIP_DISPLAY_GOALS_LIST                          :{BLACK}Afişează lista de scopuri
STR_TOOLBAR_TOOLTIP_DISPLAY_GRAPHS                              :{BLACK}Afişează grafice
STR_TOOLBAR_TOOLTIP_DISPLAY_COMPANY_LEAGUE                      :{BLACK}Afişează clasamentul companiilor
STR_TOOLBAR_TOOLTIP_FUND_CONSTRUCTION_OF_NEW                    :{BLACK}Listează sau fondează obiectivele industriale
STR_TOOLBAR_TOOLTIP_DISPLAY_LIST_OF_COMPANY_TRAINS              :{BLACK}Afişează lista cu trenurile companiei. Ctrl+Click alternează deschiderea listei cu grupuri/vehicule
STR_TOOLBAR_TOOLTIP_DISPLAY_LIST_OF_COMPANY_ROAD_VEHICLES       :{BLACK}Afişează lista cu autovehiculele companiei. Ctrl+Click alternează deschiderea listei cu grupuri/vehicule
STR_TOOLBAR_TOOLTIP_DISPLAY_LIST_OF_COMPANY_SHIPS               :{BLACK}Afişează lista cu navele companiei. Ctrl+Click alternează deschiderea listei cu grupuri/vehicule
STR_TOOLBAR_TOOLTIP_DISPLAY_LIST_OF_COMPANY_AIRCRAFT            :{BLACK}Afişează lista cu aeronavele companiei. Ctrl+Click alternează deschiderea listei cu grupuri/vehicule
STR_TOOLBAR_TOOLTIP_ZOOM_THE_VIEW_IN                            :{BLACK}Măreşte imaginea
STR_TOOLBAR_TOOLTIP_ZOOM_THE_VIEW_OUT                           :{BLACK}Micşorează imaginea
STR_TOOLBAR_TOOLTIP_BUILD_RAILROAD_TRACK                        :{BLACK}Construieşte căi ferate
STR_TOOLBAR_TOOLTIP_BUILD_ROADS                                 :{BLACK}Construieşte drumuri
STR_TOOLBAR_TOOLTIP_BUILD_SHIP_DOCKS                            :{BLACK}Construieşte porturi
STR_TOOLBAR_TOOLTIP_BUILD_AIRPORTS                              :{BLACK}Construieşte aeroporturi
STR_TOOLBAR_TOOLTIP_LANDSCAPING                                 :{BLACK}Afişează instrumentele pentru modelarea terenului, plantarea copacilor, etc.
STR_TOOLBAR_TOOLTIP_SHOW_SOUND_MUSIC_WINDOW                     :{BLACK}Afişează fereastra pentru configurarea sunetului/muzicii
STR_TOOLBAR_TOOLTIP_SHOW_LAST_MESSAGE_NEWS                      :{BLACK}Afişează ultimul mesaj (ultima ştire), opţiunile pentru mesaje
STR_TOOLBAR_TOOLTIP_LAND_BLOCK_INFORMATION                      :{BLACK}Informaţii despre teren, consolă, depanare IA, capturi ecran, despre OpenTTD
STR_TOOLBAR_TOOLTIP_SWITCH_TOOLBAR                              :{BLACK}Comută bara de unelte

# Extra tooltips for the scenario editor toolbar
STR_SCENEDIT_TOOLBAR_TOOLTIP_SAVE_SCENARIO_LOAD_SCENARIO        :{BLACK}Salvează/încarcă scenariu, abandonează editorul, ieşire
STR_SCENEDIT_TOOLBAR_OPENTTD                                    :{YELLOW}OpenTTD
STR_SCENEDIT_TOOLBAR_SCENARIO_EDITOR                            :{YELLOW}Editor de scenarii
STR_SCENEDIT_TOOLBAR_TOOLTIP_MOVE_THE_STARTING_DATE_BACKWARD    :{BLACK}Schimbă data de start cu un an înapoi
STR_SCENEDIT_TOOLBAR_TOOLTIP_MOVE_THE_STARTING_DATE_FORWARD     :{BLACK}Schimbă data de start cu un an înainte
STR_SCENEDIT_TOOLBAR_TOOLTIP_SET_DATE                           :{BLACK}Click pentru a introduce anul de pornire
STR_SCENEDIT_TOOLBAR_TOOLTIP_DISPLAY_MAP_TOWN_DIRECTORY         :{BLACK}Afişează harta, lista cu oraşe
STR_SCENEDIT_TOOLBAR_LANDSCAPE_GENERATION                       :{BLACK}Generare peisaj
STR_SCENEDIT_TOOLBAR_TOWN_GENERATION                            :{BLACK}Generare oraş
STR_SCENEDIT_TOOLBAR_INDUSTRY_GENERATION                        :{BLACK}Generare industrii
STR_SCENEDIT_TOOLBAR_ROAD_CONSTRUCTION                          :{BLACK}Construcţii rutiere
STR_SCENEDIT_TOOLBAR_PLANT_TREES                                :{BLACK}Plantează arbori. Shift comută între plantare/afişare cost estimat
STR_SCENEDIT_TOOLBAR_PLACE_SIGN                                 :{BLACK}Plasează semn
STR_SCENEDIT_TOOLBAR_PLACE_OBJECT                               :{BLACK}Amplasează obiect. Shift comută între amplasare/afişare cost estimat

############ range for SE file menu starts
STR_SCENEDIT_FILE_MENU_SAVE_SCENARIO                            :Salvează scenariul
STR_SCENEDIT_FILE_MENU_LOAD_SCENARIO                            :Încarcă scenariu
STR_SCENEDIT_FILE_MENU_SAVE_HEIGHTMAP                           :Salvează harta înălţimilor
STR_SCENEDIT_FILE_MENU_LOAD_HEIGHTMAP                           :Încarcă harta de înălţimi
STR_SCENEDIT_FILE_MENU_QUIT_EDITOR                              :Ieşire din editorul de scenarii
STR_SCENEDIT_FILE_MENU_SEPARATOR                                :
STR_SCENEDIT_FILE_MENU_QUIT                                     :Ieşire din joc
############ range for SE file menu starts

############ range for settings menu starts
STR_SETTINGS_MENU_GAME_OPTIONS                                  :Opţiunile jocului
STR_SETTINGS_MENU_CONFIG_SETTINGS_TREE                          :Setări
STR_SETTINGS_MENU_SCRIPT_SETTINGS                               :Setări IA / Script Joc
STR_SETTINGS_MENU_NEWGRF_SETTINGS                               :Setări NewGRF
STR_SETTINGS_MENU_TRANSPARENCY_OPTIONS                          :Opţiuni transparenţă
STR_SETTINGS_MENU_TOWN_NAMES_DISPLAYED                          :Afişează numele oraşelor
STR_SETTINGS_MENU_STATION_NAMES_DISPLAYED                       :Afişează numele staţiilor
STR_SETTINGS_MENU_WAYPOINTS_DISPLAYED                           :Afişează numele punctelor de tranzit
STR_SETTINGS_MENU_SIGNS_DISPLAYED                               :Afişează semnele de pe hartă
STR_SETTINGS_MENU_SHOW_COMPETITOR_SIGNS                         :Afişează numele și semnele competitorilor
STR_SETTINGS_MENU_FULL_ANIMATION                                :Animaţie completă
STR_SETTINGS_MENU_FULL_DETAIL                                   :Detalii grafice complete
STR_SETTINGS_MENU_TRANSPARENT_BUILDINGS                         :Peisaj transparent
STR_SETTINGS_MENU_TRANSPARENT_SIGNS                             :Nume staţii/semne transparente
############ range ends here

############ range for file menu starts
STR_FILE_MENU_SAVE_GAME                                         :Salvează jocul
STR_FILE_MENU_LOAD_GAME                                         :Încarcă joc
STR_FILE_MENU_QUIT_GAME                                         :Ieşire în meniul principal
STR_FILE_MENU_SEPARATOR                                         :
STR_FILE_MENU_EXIT                                              :Ieşire din joc
############ range ends here

# map menu
STR_MAP_MENU_MAP_OF_WORLD                                       :Harta lumii
STR_MAP_MENU_EXTRA_VIEW_PORT                                    :Ecran suplimentar
STR_MAP_MENU_LINGRAPH_LEGEND                                    :Legenda flux încărcătură
STR_MAP_MENU_SIGN_LIST                                          :Lista de semne

############ range for town menu starts
STR_TOWN_MENU_TOWN_DIRECTORY                                    :Lista oraşelor
STR_TOWN_MENU_FOUND_TOWN                                        :Fondează oraş
############ range ends here

############ range for subsidies menu starts
STR_SUBSIDIES_MENU_SUBSIDIES                                    :Subvenţii
############ range ends here

############ range for graph menu starts
STR_GRAPH_MENU_OPERATING_PROFIT_GRAPH                           :Profitul operaţional
STR_GRAPH_MENU_INCOME_GRAPH                                     :Venituri
STR_GRAPH_MENU_DELIVERED_CARGO_GRAPH                            :Număr încărcături livrate
STR_GRAPH_MENU_PERFORMANCE_HISTORY_GRAPH                        :Evoluţia performanţei
STR_GRAPH_MENU_COMPANY_VALUE_GRAPH                              :Valoarea companiei
STR_GRAPH_MENU_CARGO_PAYMENT_RATES                              :Valorile plăţilor pe încărcături
############ range ends here

############ range for company league menu starts
STR_GRAPH_MENU_COMPANY_LEAGUE_TABLE                             :Clasamentul companiilor
STR_GRAPH_MENU_DETAILED_PERFORMANCE_RATING                      :Rating de performanţă detaliat
STR_GRAPH_MENU_HIGHSCORE                                        :Tabela cu scoruri maxime
############ range ends here

############ range for industry menu starts
STR_INDUSTRY_MENU_INDUSTRY_DIRECTORY                            :Lista industriilor
STR_INDUSTRY_MENU_INDUSTRY_CHAIN                                :Lanțuri industriale
STR_INDUSTRY_MENU_FUND_NEW_INDUSTRY                             :Obiectiv industrial nou
############ range ends here

############ range for railway construction menu starts
STR_RAIL_MENU_RAILROAD_CONSTRUCTION                             :Construcţie cale ferată
STR_RAIL_MENU_ELRAIL_CONSTRUCTION                               :Construcţie cale ferată electrificată
STR_RAIL_MENU_MONORAIL_CONSTRUCTION                             :Construcţie monoşină
STR_RAIL_MENU_MAGLEV_CONSTRUCTION                               :Construcţie pernă magnetică
############ range ends here

############ range for road construction menu starts
STR_ROAD_MENU_ROAD_CONSTRUCTION                                 :Construcţii rutiere
STR_ROAD_MENU_TRAM_CONSTRUCTION                                 :Construcţie tramvai
############ range ends here

############ range for waterways construction menu starts
STR_WATERWAYS_MENU_WATERWAYS_CONSTRUCTION                       :Construcţie rute acvatice
############ range ends here

############ range for airport construction menu starts
STR_AIRCRAFT_MENU_AIRPORT_CONSTRUCTION                          :Construire aeroport
############ range ends here

############ range for landscaping menu starts
STR_LANDSCAPING_MENU_LANDSCAPING                                :Modificare peisaj
STR_LANDSCAPING_MENU_PLANT_TREES                                :Plantează arbori
STR_LANDSCAPING_MENU_PLACE_SIGN                                 :Plasează semn
############ range ends here

############ range for music menu starts
STR_TOOLBAR_SOUND_MUSIC                                         :Sunet/muzică
############ range ends here

############ range for message menu starts
STR_NEWS_MENU_LAST_MESSAGE_NEWS_REPORT                          :Ultimul mesaj/ultima ştire
STR_NEWS_MENU_MESSAGE_HISTORY_MENU                              :Lista ultimelor mesaje
############ range ends here

############ range for about menu starts
STR_ABOUT_MENU_LAND_BLOCK_INFO                                  :Informaţii despre teren
STR_ABOUT_MENU_SEPARATOR                                        :
STR_ABOUT_MENU_TOGGLE_CONSOLE                                   :Consolă pornit/oprit
STR_ABOUT_MENU_AI_DEBUG                                         :Depanare Inteligenţă Artificială / Script Joc
STR_ABOUT_MENU_SCREENSHOT                                       :Capturează ecranul
STR_ABOUT_MENU_ZOOMIN_SCREENSHOT                                :Captură mărită
STR_ABOUT_MENU_DEFAULTZOOM_SCREENSHOT                           :Mărimea implicită a capturii
STR_ABOUT_MENU_GIANT_SCREENSHOT                                 :Capturează toată harta
STR_ABOUT_MENU_ABOUT_OPENTTD                                    :Despre 'OpenTTD'
STR_ABOUT_MENU_SPRITE_ALIGNER                                   :Aliniere imagini
STR_ABOUT_MENU_TOGGLE_BOUNDING_BOXES                            :Afişează/ascunde casetele de încadrare
STR_ABOUT_MENU_TOGGLE_DIRTY_BLOCKS                              :Comutator pentru colorarea secțiunilor murdare
############ range ends here

############ range for ordinal numbers used for the place in the highscore window
STR_ORDINAL_NUMBER_1ST                                          :1
STR_ORDINAL_NUMBER_2ND                                          :2
STR_ORDINAL_NUMBER_3RD                                          :3
STR_ORDINAL_NUMBER_4TH                                          :4
STR_ORDINAL_NUMBER_5TH                                          :5
STR_ORDINAL_NUMBER_6TH                                          :6
STR_ORDINAL_NUMBER_7TH                                          :7
STR_ORDINAL_NUMBER_8TH                                          :8
STR_ORDINAL_NUMBER_9TH                                          :9
STR_ORDINAL_NUMBER_10TH                                         :10
STR_ORDINAL_NUMBER_11TH                                         :11
STR_ORDINAL_NUMBER_12TH                                         :12
STR_ORDINAL_NUMBER_13TH                                         :13
STR_ORDINAL_NUMBER_14TH                                         :14
STR_ORDINAL_NUMBER_15TH                                         :15
############ range for ordinal numbers ends

############ range for days starts
STR_DAY_NUMBER_1ST                                              :1
STR_DAY_NUMBER_2ND                                              :2
STR_DAY_NUMBER_3RD                                              :3
STR_DAY_NUMBER_4TH                                              :4
STR_DAY_NUMBER_5TH                                              :5
STR_DAY_NUMBER_6TH                                              :6
STR_DAY_NUMBER_7TH                                              :7
STR_DAY_NUMBER_8TH                                              :8
STR_DAY_NUMBER_9TH                                              :9
STR_DAY_NUMBER_10TH                                             :10
STR_DAY_NUMBER_11TH                                             :11
STR_DAY_NUMBER_12TH                                             :12
STR_DAY_NUMBER_13TH                                             :13
STR_DAY_NUMBER_14TH                                             :14
STR_DAY_NUMBER_15TH                                             :15
STR_DAY_NUMBER_16TH                                             :16
STR_DAY_NUMBER_17TH                                             :17
STR_DAY_NUMBER_18TH                                             :18
STR_DAY_NUMBER_19TH                                             :19
STR_DAY_NUMBER_20TH                                             :20
STR_DAY_NUMBER_21ST                                             :21
STR_DAY_NUMBER_22ND                                             :22
STR_DAY_NUMBER_23RD                                             :23
STR_DAY_NUMBER_24TH                                             :24
STR_DAY_NUMBER_25TH                                             :25
STR_DAY_NUMBER_26TH                                             :26
STR_DAY_NUMBER_27TH                                             :27
STR_DAY_NUMBER_28TH                                             :28
STR_DAY_NUMBER_29TH                                             :29
STR_DAY_NUMBER_30TH                                             :30
STR_DAY_NUMBER_31ST                                             :31
############ range for days ends

############ range for months starts
STR_MONTH_ABBREV_JAN                                            :Ian
STR_MONTH_ABBREV_FEB                                            :Feb
STR_MONTH_ABBREV_MAR                                            :Mar
STR_MONTH_ABBREV_APR                                            :Apr
STR_MONTH_ABBREV_MAY                                            :Mai
STR_MONTH_ABBREV_JUN                                            :Iun
STR_MONTH_ABBREV_JUL                                            :Iul
STR_MONTH_ABBREV_AUG                                            :Aug
STR_MONTH_ABBREV_SEP                                            :Sep
STR_MONTH_ABBREV_OCT                                            :Oct
STR_MONTH_ABBREV_NOV                                            :Nov
STR_MONTH_ABBREV_DEC                                            :Dec

STR_MONTH_JAN                                                   :ianuarie
STR_MONTH_FEB                                                   :februarie
STR_MONTH_MAR                                                   :martie
STR_MONTH_APR                                                   :aprilie
STR_MONTH_MAY                                                   :mai
STR_MONTH_JUN                                                   :iunie
STR_MONTH_JUL                                                   :iulie
STR_MONTH_AUG                                                   :august
STR_MONTH_SEP                                                   :septembrie
STR_MONTH_OCT                                                   :octombrie
STR_MONTH_NOV                                                   :noiembrie
STR_MONTH_DEC                                                   :decembrie
############ range for months ends

# Graph window
STR_GRAPH_KEY_BUTTON                                            :{BLACK}Legendă
STR_GRAPH_KEY_TOOLTIP                                           :{BLACK}Afişează legenda graficelor
STR_GRAPH_X_LABEL_MONTH                                         :{TINY_FONT}{STRING}{} {STRING}
STR_GRAPH_X_LABEL_MONTH_YEAR                                    :{TINY_FONT}{STRING}{} {STRING}{}{NUM}
STR_GRAPH_Y_LABEL                                               :{TINY_FONT}{STRING}
STR_GRAPH_Y_LABEL_NUMBER                                        :{TINY_FONT}{COMMA}

STR_GRAPH_OPERATING_PROFIT_CAPTION                              :{WHITE}Graficul profitului din operare
STR_GRAPH_INCOME_CAPTION                                        :{WHITE}Graficul veniturilor
STR_GRAPH_CARGO_DELIVERED_CAPTION                               :{WHITE}Unităţi de marfă livrate
STR_GRAPH_COMPANY_PERFORMANCE_RATINGS_CAPTION                   :{WHITE}Evaluarea performanţelor companiilor (maxim=1000)
STR_GRAPH_COMPANY_VALUES_CAPTION                                :{WHITE}Valorile companiilor

STR_GRAPH_CARGO_PAYMENT_RATES_CAPTION                           :{WHITE}Preţurile transportului de călători şi mărfuri
STR_GRAPH_CARGO_PAYMENT_RATES_X_LABEL                           :{TINY_FONT}{BLACK}Zile în tranzit
STR_GRAPH_CARGO_PAYMENT_RATES_TITLE                             :{TINY_FONT}{BLACK}Plata pentru livrarea a 10 unităţi (sau 10.000 de litri) de marfă pe o distanţă de 20 de pătrăţele
STR_GRAPH_CARGO_ENABLE_ALL                                      :{TINY_FONT}{BLACK}Activează tot
STR_GRAPH_CARGO_DISABLE_ALL                                     :{TINY_FONT}{BLACK}Dezactivează tot
STR_GRAPH_CARGO_TOOLTIP_ENABLE_ALL                              :{BLACK}Afişează toate mărfurile în graficul de plăţi
STR_GRAPH_CARGO_TOOLTIP_DISABLE_ALL                             :{BLACK}Nu afişa niciun tip de marfă în graficul de plăţi
STR_GRAPH_CARGO_PAYMENT_TOGGLE_CARGO                            :{BLACK}Comutator pentru afişarea graficului de marfă
STR_GRAPH_CARGO_PAYMENT_CARGO                                   :{TINY_FONT}{BLACK}{STRING}

STR_GRAPH_PERFORMANCE_DETAIL_TOOLTIP                            :{BLACK}Afişează detaliile ratingului performanţei

# Graph key window
STR_GRAPH_KEY_CAPTION                                           :{WHITE}Legenda graficelor
STR_GRAPH_KEY_COMPANY_SELECTION_TOOLTIP                         :{BLACK}Click aici pentru a comuta afişarea informaţiilor despre companie

# Company league window
STR_COMPANY_LEAGUE_TABLE_CAPTION                                :{WHITE}Clasamentul companiilor
STR_COMPANY_LEAGUE_COMPANY_NAME                                 :{ORANGE}{COMPANY} {BLACK}{COMPANY_NUM} '{STRING}'
STR_COMPANY_LEAGUE_PERFORMANCE_TITLE_ENGINEER                   :Inginer
STR_COMPANY_LEAGUE_PERFORMANCE_TITLE_TRAFFIC_MANAGER            :Manager de trafic
STR_COMPANY_LEAGUE_PERFORMANCE_TITLE_TRANSPORT_COORDINATOR      :Coordonator transporturi
STR_COMPANY_LEAGUE_PERFORMANCE_TITLE_ROUTE_SUPERVISOR           :Supervizor
STR_COMPANY_LEAGUE_PERFORMANCE_TITLE_DIRECTOR                   :Director
STR_COMPANY_LEAGUE_PERFORMANCE_TITLE_CHIEF_EXECUTIVE            :Director executiv
STR_COMPANY_LEAGUE_PERFORMANCE_TITLE_CHAIRMAN                   :Director general
STR_COMPANY_LEAGUE_PERFORMANCE_TITLE_PRESIDENT                  :Preşedinte
STR_COMPANY_LEAGUE_PERFORMANCE_TITLE_TYCOON                     :Magnat

# Performance detail window
STR_PERFORMANCE_DETAIL                                          :{WHITE}Rating de performanţă detaliat
STR_PERFORMANCE_DETAIL_KEY                                      :{BLACK}Detalii
STR_PERFORMANCE_DETAIL_AMOUNT_CURRENCY                          :{BLACK}({CURRENCY_SHORT}/{CURRENCY_SHORT})
STR_PERFORMANCE_DETAIL_AMOUNT_INT                               :{BLACK}({COMMA}/{COMMA})
STR_PERFORMANCE_DETAIL_PERCENT                                  :{WHITE}{NUM}%
STR_PERFORMANCE_DETAIL_SELECT_COMPANY_TOOLTIP                   :{BLACK}Vizualizează detalii despre această companie
############ Those following lines need to be in this order!!
STR_PERFORMANCE_DETAIL_VEHICLES                                 :{BLACK}Vehicule:
STR_PERFORMANCE_DETAIL_STATIONS                                 :{BLACK}Staţii:
STR_PERFORMANCE_DETAIL_MIN_PROFIT                               :{BLACK}Profit minim:
STR_PERFORMANCE_DETAIL_MIN_INCOME                               :{BLACK}Venit minim:
STR_PERFORMANCE_DETAIL_MAX_INCOME                               :{BLACK}Venit maxim:
STR_PERFORMANCE_DETAIL_DELIVERED                                :{BLACK}Livrări:
STR_PERFORMANCE_DETAIL_CARGO                                    :{BLACK}Mărfuri:
STR_PERFORMANCE_DETAIL_MONEY                                    :{BLACK}Cont curent:
STR_PERFORMANCE_DETAIL_LOAN                                     :{BLACK}Credite:
STR_PERFORMANCE_DETAIL_TOTAL                                    :{BLACK}Total:
############ End of order list
STR_PERFORMANCE_DETAIL_VEHICLES_TOOLTIP                         :{BLACK}Numărul de vehicule profitabile pe anul precedent. Include autovehicule, trenuri, nave şi aeronave
STR_PERFORMANCE_DETAIL_STATIONS_TOOLTIP                         :{BLACK}Numărul staţiilor. Se numără fiecare componentă în cazul unor staţii compuse simultan din gări, aeroporturi, porturi, staţii de autobuz, etc.
STR_PERFORMANCE_DETAIL_MIN_PROFIT_TOOLTIP                       :{BLACK}Profitul vehiculului cu cele mai mici încasări (doar vehiculele mai vechi de 2 ani sunt listate)
STR_PERFORMANCE_DETAIL_MIN_INCOME_TOOLTIP                       :{BLACK}Suma de bani obţinută în trimestrul cu cel mai mic profit din ultimele 12 trimestre.
STR_PERFORMANCE_DETAIL_MAX_INCOME_TOOLTIP                       :{BLACK}Suma de bani obţinută în trimestrul cu cel mai mare profit din ultimele 12 trimestre.
STR_PERFORMANCE_DETAIL_DELIVERED_TOOLTIP                        :{BLACK}Numărul de încărcături transportate în ultimele 12 luni.
STR_PERFORMANCE_DETAIL_CARGO_TOOLTIP                            :{BLACK}Tipuri de mărfuri transportate în ultimele 3 luni.
STR_PERFORMANCE_DETAIL_MONEY_TOOLTIP                            :{BLACK}Balanţa curentă
STR_PERFORMANCE_DETAIL_LOAN_TOOLTIP                             :{BLACK}Ponderea creditelor
STR_PERFORMANCE_DETAIL_TOTAL_TOOLTIP                            :{BLACK}Punctajul total din numărul maxim posibil

# Music window
STR_MUSIC_JAZZ_JUKEBOX_CAPTION                                  :{WHITE}Tonomatul cu jazz
STR_MUSIC_PLAYLIST_ALL                                          :{TINY_FONT}{BLACK}Tot
STR_MUSIC_PLAYLIST_OLD_STYLE                                    :{TINY_FONT}{BLACK}Oldies
STR_MUSIC_PLAYLIST_NEW_STYLE                                    :{TINY_FONT}{BLACK}Moderne
STR_MUSIC_PLAYLIST_EZY_STREET                                   :{TINY_FONT}{BLACK}Ezy Street
STR_MUSIC_PLAYLIST_CUSTOM_1                                     :{TINY_FONT}{BLACK}Personale 1
STR_MUSIC_PLAYLIST_CUSTOM_2                                     :{TINY_FONT}{BLACK}Personale 2
STR_MUSIC_MUSIC_VOLUME                                          :{TINY_FONT}{BLACK}Volumul muzicii
STR_MUSIC_EFFECTS_VOLUME                                        :{TINY_FONT}{BLACK}Volumul efectelor sonore
STR_MUSIC_RULER_MIN                                             :{TINY_FONT}{BLACK}MIN
STR_MUSIC_RULER_MAX                                             :{TINY_FONT}{BLACK}MAX
STR_MUSIC_RULER_MARKER                                          :{TINY_FONT}{BLACK}'
STR_MUSIC_TRACK_NONE                                            :{TINY_FONT}{DKGREEN}--
STR_MUSIC_TRACK_DIGIT                                           :{TINY_FONT}{DKGREEN}{ZEROFILL_NUM}
STR_MUSIC_TITLE_NONE                                            :{TINY_FONT}{DKGREEN}------
STR_MUSIC_TITLE_NAME                                            :{TINY_FONT}{DKGREEN}"{STRING}"
STR_MUSIC_TRACK                                                 :{TINY_FONT}{BLACK}Piesa
STR_MUSIC_XTITLE                                                :{TINY_FONT}{BLACK}Titlul
STR_MUSIC_SHUFFLE                                               :{TINY_FONT}{BLACK}Aleator
STR_MUSIC_PROGRAM                                               :{TINY_FONT}{BLACK}Program
STR_MUSIC_TOOLTIP_SKIP_TO_PREVIOUS_TRACK                        :{BLACK}Sari la piesa precedentă din selecţie
STR_MUSIC_TOOLTIP_SKIP_TO_NEXT_TRACK_IN_SELECTION               :{BLACK}Sari la piesa următoare din selecţie
STR_MUSIC_TOOLTIP_STOP_PLAYING_MUSIC                            :{BLACK}Opreşte muzica
STR_MUSIC_TOOLTIP_START_PLAYING_MUSIC                           :{BLACK}Porneşte muzica
STR_MUSIC_TOOLTIP_DRAG_SLIDERS_TO_SET_MUSIC                     :{BLACK}Foloseşte aceste indicatoare pentru a regla volumul muzicii şi al efectelor sonore
STR_MUSIC_TOOLTIP_SELECT_ALL_TRACKS_PROGRAM                     :{BLACK}Selectează programul 'toate melodiile'
STR_MUSIC_TOOLTIP_SELECT_OLD_STYLE_MUSIC                        :{BLACK}Selectează programul 'oldies'
STR_MUSIC_TOOLTIP_SELECT_NEW_STYLE_MUSIC                        :{BLACK}Selectează programul 'modern'
STR_MUSIC_TOOLTIP_SELECT_EZY_STREET_STYLE                       :{BLACK}Selectează programul muzical 'Ezy Street'
STR_MUSIC_TOOLTIP_SELECT_CUSTOM_1_USER_DEFINED                  :{BLACK}Selectează programul personal 1
STR_MUSIC_TOOLTIP_SELECT_CUSTOM_2_USER_DEFINED                  :{BLACK}Selectează programul personal 2
STR_MUSIC_TOOLTIP_TOGGLE_PROGRAM_SHUFFLE                        :{BLACK}Comutator pentru amestecarea melodiilor (pornit/oprit)
STR_MUSIC_TOOLTIP_SHOW_MUSIC_TRACK_SELECTION                    :{BLACK}Afişeaza fereastra pentru selecţia melodiilor

# Playlist window
STR_PLAYLIST_TRACK_NAME                                         :{TINY_FONT}{LTBLUE}{ZEROFILL_NUM} "{STRING}"
STR_PLAYLIST_TRACK_INDEX                                        :{TINY_FONT}{BLACK}Lista melodiilor
STR_PLAYLIST_PROGRAM                                            :{TINY_FONT}{BLACK}Program - '{STRING}'
STR_PLAYLIST_CLEAR                                              :{TINY_FONT}{BLACK}Şterge
STR_PLAYLIST_CHANGE_SET                                         :{BLACK}Schimbă setul
STR_PLAYLIST_TOOLTIP_CLEAR_CURRENT_PROGRAM_CUSTOM1              :{BLACK}Şterge programul curent (doar pentru cele personale)
STR_PLAYLIST_TOOLTIP_CHANGE_SET                                 :{BLACK}Schimbă selecția muzicală pe un alt set instalat
STR_PLAYLIST_TOOLTIP_CLICK_TO_ADD_TRACK                         :{BLACK}Click pe o melodie pentru a o adăuga în programul personal curent
STR_PLAYLIST_TOOLTIP_CLICK_TO_REMOVE_TRACK                      :{BLACK}Apasă pe melodie pentru a o elimina din programul actual (doar Custom1 sau Custom2)

# Highscore window
STR_HIGHSCORE_TOP_COMPANIES_WHO_REACHED                         :{BIG_FONT}{BLACK}Primele companii care au atins {NUM}
STR_HIGHSCORE_TOP_COMPANIES_NETWORK_GAME                        :{BIG_FONT}{BLACK}Clasamentul companiilor în {NUM}
STR_HIGHSCORE_POSITION                                          :{BIG_FONT}{BLACK}{COMMA}.
STR_HIGHSCORE_PERFORMANCE_TITLE_BUSINESSMAN                     :Om de afaceri
STR_HIGHSCORE_PERFORMANCE_TITLE_ENTREPRENEUR                    :Întreprinzător
STR_HIGHSCORE_PERFORMANCE_TITLE_INDUSTRIALIST                   :Industriaş
STR_HIGHSCORE_PERFORMANCE_TITLE_CAPITALIST                      :Capitalist
STR_HIGHSCORE_PERFORMANCE_TITLE_MAGNATE                         :Magnat
STR_HIGHSCORE_PERFORMANCE_TITLE_MOGUL                           :Mogul
STR_HIGHSCORE_PERFORMANCE_TITLE_TYCOON_OF_THE_CENTURY           :Magnatul Secolului
STR_HIGHSCORE_NAME                                              :{PRESIDENT_NAME}, {COMPANY}
STR_HIGHSCORE_STATS                                             :{BIG_FONT}'{STRING}'   ({COMMA})
STR_HIGHSCORE_COMPANY_ACHIEVES_STATUS                           :{BIG_FONT}{BLACK}{COMPANY} a dobândit titlul de '{STRING}'!
STR_HIGHSCORE_PRESIDENT_OF_COMPANY_ACHIEVES_STATUS              :{BIG_FONT}{WHITE}{PRESIDENT_NAME} al {COMPANY} dobândeşte titlul de '{STRING}'!

# Smallmap window
STR_SMALLMAP_CAPTION                                            :{WHITE}Harta - {STRING}

STR_SMALLMAP_TYPE_CONTOURS                                      :Relief
STR_SMALLMAP_TYPE_VEHICLES                                      :Vehicule
STR_SMALLMAP_TYPE_INDUSTRIES                                    :Industrii
STR_SMALLMAP_TYPE_ROUTEMAP                                      :Fluxul încărcăturilor
STR_SMALLMAP_TYPE_ROUTES                                        :Rute
STR_SMALLMAP_TYPE_VEGETATION                                    :Vegetaţie
STR_SMALLMAP_TYPE_OWNERS                                        :Proprietari
STR_SMALLMAP_TOOLTIP_SHOW_LAND_CONTOURS_ON_MAP                  :{BLACK}Arată relieful pe hartă
STR_SMALLMAP_TOOLTIP_SHOW_VEHICLES_ON_MAP                       :{BLACK}Arată vehiculele pe hartă
STR_SMALLMAP_TOOLTIP_SHOW_INDUSTRIES_ON_MAP                     :{BLACK}Arată industriile pe hartă
STR_SMALLMAP_TOOLTIP_SHOW_LINK_STATS_ON_MAP                     :{BLACK}Arată fluxul încărcăturilor pe hartă
STR_SMALLMAP_TOOLTIP_SHOW_TRANSPORT_ROUTES_ON                   :{BLACK}Arată rutele de transport pe hartă
STR_SMALLMAP_TOOLTIP_SHOW_VEGETATION_ON_MAP                     :{BLACK}Arată vegetaţia pe hartă
STR_SMALLMAP_TOOLTIP_SHOW_LAND_OWNERS_ON_MAP                    :{BLACK}Arată proprietarii de teren pe hartă
STR_SMALLMAP_TOOLTIP_INDUSTRY_SELECTION                         :{BLACK}Click pe tipul de industrie pentru a comuta afișarea acestuia. Ctrl+Click dezactivează toate tipurile cu excepția celui selectat. Ctrl+Click din nou pentru a reactiva toate tipurile de industrii
STR_SMALLMAP_TOOLTIP_COMPANY_SELECTION                          :{BLACK}Click pe o companie pentru a comuta afișarea proprietăților acesteia. Ctrl-Click dezactivează toate companiile cu excepția celei selectate. Ctrl-Click din nou pentru a activa toate companiile
STR_SMALLMAP_TOOLTIP_CARGO_SELECTION                            :{BLACK}Click pe un tip de încărcătură pentru a afișa sau nu proprietățile. Ctrl+Click dezactivează toate tipurile de încărcături cu excepția celei curente. Ctrl+Click a doua oară pentru a vedea toate tipurile de încărcătură

STR_SMALLMAP_LEGENDA_ROADS                                      :{TINY_FONT}{BLACK}Drumuri
STR_SMALLMAP_LEGENDA_RAILROADS                                  :{TINY_FONT}{BLACK}Căi ferate
STR_SMALLMAP_LEGENDA_STATIONS_AIRPORTS_DOCKS                    :{TINY_FONT}{BLACK}Staţii/Aeroporturi/Porturi
STR_SMALLMAP_LEGENDA_BUILDINGS_INDUSTRIES                       :{TINY_FONT}{BLACK}Clădiri/Industrii
STR_SMALLMAP_LEGENDA_VEHICLES                                   :{TINY_FONT}{BLACK}Vehicule
STR_SMALLMAP_LEGENDA_TRAINS                                     :{TINY_FONT}{BLACK}Trenuri
STR_SMALLMAP_LEGENDA_ROAD_VEHICLES                              :{TINY_FONT}{BLACK}Autovehicule
STR_SMALLMAP_LEGENDA_SHIPS                                      :{TINY_FONT}{BLACK}Nave
STR_SMALLMAP_LEGENDA_AIRCRAFT                                   :{TINY_FONT}{BLACK}Aeronave
STR_SMALLMAP_LEGENDA_TRANSPORT_ROUTES                           :{TINY_FONT}{BLACK}Rute de transport
STR_SMALLMAP_LEGENDA_FOREST                                     :{TINY_FONT}{BLACK}Pădure
STR_SMALLMAP_LEGENDA_RAILROAD_STATION                           :{TINY_FONT}{BLACK}Gară
STR_SMALLMAP_LEGENDA_TRUCK_LOADING_BAY                          :{TINY_FONT}{BLACK}Loc încărcare camioane
STR_SMALLMAP_LEGENDA_BUS_STATION                                :{TINY_FONT}{BLACK}Staţie de autobuz
STR_SMALLMAP_LEGENDA_AIRPORT_HELIPORT                           :{TINY_FONT}{BLACK}Aeroport/Heliport
STR_SMALLMAP_LEGENDA_DOCK                                       :{TINY_FONT}{BLACK}Port
STR_SMALLMAP_LEGENDA_ROUGH_LAND                                 :{TINY_FONT}{BLACK}Teren pietros
STR_SMALLMAP_LEGENDA_GRASS_LAND                                 :{TINY_FONT}{BLACK}Pajişte
STR_SMALLMAP_LEGENDA_BARE_LAND                                  :{TINY_FONT}{BLACK}Teren viran
STR_SMALLMAP_LEGENDA_FIELDS                                     :{TINY_FONT}{BLACK}Teren agricol
STR_SMALLMAP_LEGENDA_TREES                                      :{TINY_FONT}{BLACK}Copaci
STR_SMALLMAP_LEGENDA_ROCKS                                      :{TINY_FONT}{BLACK}Pietre
STR_SMALLMAP_LEGENDA_WATER                                      :{TINY_FONT}{BLACK}Apă
STR_SMALLMAP_LEGENDA_NO_OWNER                                   :{TINY_FONT}{BLACK}Fără proprietar
STR_SMALLMAP_LEGENDA_TOWNS                                      :{TINY_FONT}{BLACK}Oraşe
STR_SMALLMAP_LEGENDA_INDUSTRIES                                 :{TINY_FONT}{BLACK}Industrii
STR_SMALLMAP_LEGENDA_DESERT                                     :{TINY_FONT}{BLACK}Deşert
STR_SMALLMAP_LEGENDA_SNOW                                       :{TINY_FONT}{BLACK}Zăpadă

STR_SMALLMAP_TOOLTIP_TOGGLE_TOWN_NAMES_ON_OFF                   :{BLACK}Comutator pentru afișarea numele oraşelor pe hartă
STR_SMALLMAP_CENTER                                             :{BLACK}Centrează harta mică la poziţia actuală
STR_SMALLMAP_INDUSTRY                                           :{TINY_FONT}{STRING} ({NUM})
STR_SMALLMAP_LINKSTATS                                          :{TINY_FONT}{STRING}
STR_SMALLMAP_COMPANY                                            :{TINY_FONT}{COMPANY}
STR_SMALLMAP_TOWN                                               :{TINY_FONT}{WHITE}{TOWN}
STR_SMALLMAP_DISABLE_ALL                                        :{BLACK}Dezactivează toate
STR_SMALLMAP_ENABLE_ALL                                         :{BLACK}Activează toate
STR_SMALLMAP_SHOW_HEIGHT                                        :{BLACK}Afişează înălţimea
STR_SMALLMAP_TOOLTIP_DISABLE_ALL_INDUSTRIES                     :{BLACK}Nu afişa nicio industrie pe hartă
STR_SMALLMAP_TOOLTIP_ENABLE_ALL_INDUSTRIES                      :{BLACK}Afişează toate industriile pe hartă
STR_SMALLMAP_TOOLTIP_SHOW_HEIGHT                                :{BLACK}Comută afişarea hărţii de înălţimi
STR_SMALLMAP_TOOLTIP_DISABLE_ALL_COMPANIES                      :{BLACK}Nu se afisează proprietățile companiilor pe hartă
STR_SMALLMAP_TOOLTIP_ENABLE_ALL_COMPANIES                       :{BLACK}Afișează toate proprietățile companiei pe hartă
STR_SMALLMAP_TOOLTIP_DISABLE_ALL_CARGOS                         :{BLACK}Nu afișa tipuri de încărcături pe hartă
STR_SMALLMAP_TOOLTIP_ENABLE_ALL_CARGOS                          :{BLACK}Afișează toate tipurile de încărcătură pe hartă

# Status bar messages
STR_STATUSBAR_TOOLTIP_SHOW_LAST_NEWS                            :{BLACK}Re-afişează ultimul mesaj
STR_STATUSBAR_COMPANY_NAME                                      :{SILVER}- -  {COMPANY}  - -
STR_STATUSBAR_PAUSED                                            :{YELLOW}*  *  PAUZĂ  *  *
STR_STATUSBAR_AUTOSAVE                                          :{RED}SALVARE AUTOMATĂ
STR_STATUSBAR_SAVING_GAME                                       :{RED}*  *  SALVARE JOC  *  *

# News message history
STR_MESSAGE_HISTORY                                             :{WHITE}Cronologia mesajelor
STR_MESSAGE_HISTORY_TOOLTIP                                     :{BLACK}O listă a celor mai recente mesaje
STR_MESSAGE_NEWS_FORMAT                                         :{STRING}  -  {STRING}

STR_NEWS_MESSAGE_CAPTION                                        :{WHITE}Mesaj
STR_NEWS_CUSTOM_ITEM                                            :{BIG_FONT}{BLACK}{STRING}

STR_NEWS_FIRST_TRAIN_ARRIVAL                                    :{BIG_FONT}{BLACK}Cetăţenii sărbătoresc . . .{}Soseşte primul tren la {STATION}!
STR_NEWS_FIRST_BUS_ARRIVAL                                      :{BIG_FONT}{BLACK}Cetăţenii sărbătoresc . . .{}Soseşte primul autobuz la {STATION}!
STR_NEWS_FIRST_TRUCK_ARRIVAL                                    :{BIG_FONT}{BLACK}Cetăţenii sărbătoresc . . .{}Soseşte primul camion la {STATION}!
STR_NEWS_FIRST_PASSENGER_TRAM_ARRIVAL                           :{BIG_FONT}{BLACK}Cetăţenii sărbătoresc . . .{}Soseşte primul tramvai pentru călători la {STATION}!
STR_NEWS_FIRST_CARGO_TRAM_ARRIVAL                               :{BIG_FONT}{BLACK}Cetăţenii sărbătoresc . . .{}Soseşte primul tramvai pentru marfă la {STATION}!
STR_NEWS_FIRST_SHIP_ARRIVAL                                     :{BIG_FONT}{BLACK}Cetăţenii sărbătoresc . . .{}Soseşte prima navă la {STATION}!
STR_NEWS_FIRST_AIRCRAFT_ARRIVAL                                 :{BIG_FONT}{BLACK}Cetăţenii sărbătoresc . . .{}Soseşte prima aeronavă la {STATION}!

STR_NEWS_TRAIN_CRASH                                            :{BIG_FONT}{BLACK}Accident feroviar!{}{COMMA} victime în urma coliziunii
STR_NEWS_ROAD_VEHICLE_CRASH_DRIVER                              :{BIG_FONT}{BLACK}Accident rutier!{}Şoferul a decedat în urma coliziunii cu un tren
STR_NEWS_ROAD_VEHICLE_CRASH                                     :{BIG_FONT}{BLACK}Accident rutier!{}{COMMA} victime în urma coliziunii cu un tren
STR_NEWS_AIRCRAFT_CRASH                                         :{BIG_FONT}{BLACK}Accident aviatic!{}{COMMA} victime în urma prăbuşirii de la {STATION}
STR_NEWS_PLANE_CRASH_OUT_OF_FUEL                                :{BIG_FONT}{BLACK}Accident aviatic!{}Aeronava a rămas fără combustibil, {COMMA} victime în urma dezastrului

STR_NEWS_DISASTER_ZEPPELIN                                      :{BIG_FONT}{BLACK}Accident de zepelin la {STATION}!
STR_NEWS_DISASTER_SMALL_UFO                                     :{BIG_FONT}{BLACK}Autovehicul distrus în urma coliziunii cu un OZN!
STR_NEWS_DISASTER_AIRPLANE_OIL_REFINERY                         :{BIG_FONT}{BLACK}Explozie la o rafinărie de lângă {TOWN}!
STR_NEWS_DISASTER_HELICOPTER_FACTORY                            :{BIG_FONT}{BLACK}Fabrică distrusă în condiţii misterioase lângă {TOWN}!
STR_NEWS_DISASTER_BIG_UFO                                       :{BIG_FONT}{BLACK}Un OZN a aterizat lângă {TOWN}!
STR_NEWS_DISASTER_COAL_MINE_SUBSIDENCE                          :{BIG_FONT}{BLACK}Prăbuşirea unei mine de cărbune lângă {TOWN} provoacă daune majore!
STR_NEWS_DISASTER_FLOOD_VEHICLE                                 :{BIG_FONT}{BLACK}Inundaţii!{}Se estimează cel puţin {COMMA} victime!

STR_NEWS_COMPANY_IN_TROUBLE_TITLE                               :{BIG_FONT}{BLACK}Companie de transport cu probleme!
STR_NEWS_COMPANY_IN_TROUBLE_DESCRIPTION                         :{BIG_FONT}{BLACK}{STRING} va fi vândută sau declarată în faliment dacă situaţia financiară nu se va îmbunătăţi curând!
STR_NEWS_COMPANY_MERGER_TITLE                                   :{BIG_FONT}{BLACK}Fuziune între companii de transport!
STR_NEWS_COMPANY_MERGER_DESCRIPTION                             :{BIG_FONT}{BLACK}{STRING} a fost vândută companiei {STRING} la preţul de {CURRENCY_LONG}!
STR_NEWS_COMPANY_BANKRUPT_TITLE                                 :{BIG_FONT}{BLACK}Faliment!
STR_NEWS_COMPANY_BANKRUPT_DESCRIPTION                           :{BIG_FONT}{BLACK}Compania {STRING} a fost închisă şi toate activele au fost valorificate de creditori!
STR_NEWS_COMPANY_LAUNCH_TITLE                                   :{BIG_FONT}{BLACK}A apărut o nouă companie de transport!
STR_NEWS_COMPANY_LAUNCH_DESCRIPTION                             :{BIG_FONT}{BLACK}{STRING} şi-a stabilit sediul lângă {TOWN}!
STR_NEWS_MERGER_TAKEOVER_TITLE                                  :{BIG_FONT}{BLACK}{STRING} a fost preluată de {STRING}!
STR_PRESIDENT_NAME_MANAGER                                      :{BLACK}{PRESIDENT_NAME}{}(Preşedinte)

STR_NEWS_NEW_TOWN                                               :{BLACK}{BIG_FONT}{STRING} a sponsorizat construcţia unui nou oras {TOWN}!

STR_NEWS_INDUSTRY_CONSTRUCTION                                  :{BIG_FONT}{BLACK}Un nou obiectiv industrial ({STRING}) se construieşte lângă {TOWN}!
STR_NEWS_INDUSTRY_PLANTED                                       :{BIG_FONT}{BLACK}O nouă {STRING} se plantează lângă {TOWN}!

STR_NEWS_INDUSTRY_CLOSURE_GENERAL                               :{BIG_FONT}{BLACK}{STRING} anunţă închiderea iminentă!
STR_NEWS_INDUSTRY_CLOSURE_SUPPLY_PROBLEMS                       :{BIG_FONT}{BLACK}Problemele de aprovizionare provoacă închiderea iminentă a {STRING}!
STR_NEWS_INDUSTRY_CLOSURE_LACK_OF_TREES                         :{BIG_FONT}{BLACK}Lipsa de teren împădurit provoacă închiderea {STRING}!

STR_NEWS_EURO_INTRODUCTION                                      :{BIG_FONT}{BLACK}Uniunea Monetară Europeană!{}{}Euro este introdus în ţară ca monedă unică de folosinţă în tranzacţiile zilnice!
STR_NEWS_BEGIN_OF_RECESSION                                     :{BIG_FONT}{BLACK}Recesiune mondială!{}{}Experţii financiari se tem de ceea ce e mai rău odată cu prăbuşirea economică!
STR_NEWS_END_OF_RECESSION                                       :{BIG_FONT}{BLACK}Recesiunea s-a încheiat!{}{}Creşterea comerţului dă încredere industriei, iar economia se redresează!

STR_NEWS_INDUSTRY_PRODUCTION_INCREASE_GENERAL                   :{BIG_FONT}{BLACK}{INDUSTRY} măreşte producţia!
STR_NEWS_INDUSTRY_PRODUCTION_INCREASE_COAL                      :{BIG_FONT}{BLACK}Rezerve noi de cărbune la {INDUSTRY}!{}Se preconizează dublarea producţiei!
STR_NEWS_INDUSTRY_PRODUCTION_INCREASE_OIL                       :{BIG_FONT}{BLACK}Rezerve noi de petrol la {INDUSTRY}!{}Se preconizează dublarea producţiei!
STR_NEWS_INDUSTRY_PRODUCTION_INCREASE_FARM                      :{BIG_FONT}{BLACK}Noile tehnologii folosite la {INDUSTRY} vor aduce dublarea producţiei!
STR_NEWS_INDUSTRY_PRODUCTION_INCREASE_SMOOTH                    :{BIG_FONT}{BLACK}Producţia de {STRING} de la {INDUSTRY} creste cu {COMMA}%!
STR_NEWS_INDUSTRY_PRODUCTION_DECREASE_GENERAL                   :{BIG_FONT}{BLACK}{INDUSTRY} scade producţia cu 50%
STR_NEWS_INDUSTRY_PRODUCTION_DECREASE_FARM                      :{BIG_FONT}{BLACK}Insectele cauzează distrugeri masive la {INDUSTRY}!{}Producţia scade cu 50%
STR_NEWS_INDUSTRY_PRODUCTION_DECREASE_SMOOTH                    :{BIG_FONT}{BLACK}Producţia de {STRING} de la {INDUSTRY} scade cu {COMMA}%!

STR_NEWS_TRAIN_IS_WAITING                                       :{WHITE}{VEHICLE} aşteaptă în depou
STR_NEWS_ROAD_VEHICLE_IS_WAITING                                :{WHITE}{VEHICLE} aşteaptă în depou
STR_NEWS_SHIP_IS_WAITING                                        :{WHITE}{VEHICLE} aşteaptă în depou
STR_NEWS_AIRCRAFT_IS_WAITING                                    :{WHITE}{VEHICLE} aşteaptă în hangar

# Order review system / warnings
STR_NEWS_VEHICLE_HAS_TOO_FEW_ORDERS                             :{WHITE}{VEHICLE} are prea puţine ordine în program
STR_NEWS_VEHICLE_HAS_VOID_ORDER                                 :{WHITE}{VEHICLE} nu are nici un ordin
STR_NEWS_VEHICLE_HAS_DUPLICATE_ENTRY                            :{WHITE}{VEHICLE} are ordine duplicate
STR_NEWS_VEHICLE_HAS_INVALID_ENTRY                              :{WHITE}{VEHICLE} are o staţie invalidă în ordine

STR_NEWS_VEHICLE_IS_GETTING_OLD                                 :{WHITE}{VEHICLE} este vechi
STR_NEWS_VEHICLE_IS_GETTING_VERY_OLD                            :{WHITE}{VEHICLE} este foarte vechi
STR_NEWS_VEHICLE_IS_GETTING_VERY_OLD_AND                        :{WHITE}{VEHICLE} este foarte vechi şi trebuie înlocuit
STR_NEWS_TRAIN_IS_STUCK                                         :{WHITE}{VEHICLE} nu găseşte calea către destinaţie
STR_NEWS_VEHICLE_IS_LOST                                        :{WHITE}{VEHICLE} s-a rătăcit
STR_NEWS_VEHICLE_IS_UNPROFITABLE                                :{WHITE}Profitul {VEHICLE} pe anul precedent a fost de {CURRENCY_LONG}
STR_NEWS_AIRCRAFT_DEST_TOO_FAR                                  :{WHITE}{VEHICLE} nu poate ajunge la următoarea destinație deoarece se află în afara razei de acțiune

STR_NEWS_ORDER_REFIT_FAILED                                     :{WHITE}{VEHICLE} s-a oprit deoarece recondiţionarea programată a eşuat
STR_NEWS_VEHICLE_AUTORENEW_FAILED                               :{WHITE}Autoreînnoire eşuată pentru {VEHICLE}{}{STRING}

STR_NEWS_NEW_VEHICLE_NOW_AVAILABLE                              :{BIG_FONT}{BLACK}Un nou tip de {STRING} este acum disponibil!
STR_NEWS_NEW_VEHICLE_TYPE                                       :{BIG_FONT}{BLACK}{ENGINE}
STR_NEWS_NEW_VEHICLE_NOW_AVAILABLE_WITH_TYPE                    :{BLACK}Un nou tip de {STRING} este acum disponibil!  -  {ENGINE}

STR_NEWS_STATION_NO_LONGER_ACCEPTS_CARGO                        :{WHITE}{STATION} nu mai acceptă {STRING}
STR_NEWS_STATION_NO_LONGER_ACCEPTS_CARGO_OR_CARGO               :{WHITE}{STATION} nu mai acceptă {STRING} sau {STRING}
STR_NEWS_STATION_NOW_ACCEPTS_CARGO                              :{WHITE}{STATION} acceptă acum {STRING}
STR_NEWS_STATION_NOW_ACCEPTS_CARGO_AND_CARGO                    :{WHITE}{STATION} acceptă acum {STRING} şi {STRING}

STR_NEWS_OFFER_OF_SUBSIDY_EXPIRED                               :{BIG_FONT}{BLACK}Ofertă expirată:{}{}Transportul de {STRING} de la {STRING} la {STRING} nu va mai fi subvenţionat
STR_NEWS_SUBSIDY_WITHDRAWN_SERVICE                              :{BIG_FONT}{BLACK}Ofertă retrasă:{}{}Transportul de {STRING} de la {STRING} la {STRING} nu va mai fi subvenţionat
STR_NEWS_SERVICE_SUBSIDY_OFFERED                                :{BIG_FONT}{BLACK}Subvenţie oferită:{}{}Primul transport de {STRING} de la {STRING} la {STRING} va primi o subvenţie pe un an din partea autorităţilor locale!
STR_NEWS_SERVICE_SUBSIDY_AWARDED_HALF                           :{BIG_FONT}{BLACK}Subvenţie acordată companiei {STRING}!{}{}Transportul de {STRING} de la {STRING} la {STRING} va aduce încasări cu 50% mai mari timp de un an!
STR_NEWS_SERVICE_SUBSIDY_AWARDED_DOUBLE                         :{BIG_FONT}{BLACK}Subvenţie acordată companiei {STRING}!{}{}Transportul de {STRING} de la {STRING} la {STRING} va aduce încasări duble timp de un an!
STR_NEWS_SERVICE_SUBSIDY_AWARDED_TRIPLE                         :{BIG_FONT}{BLACK}Subvenţie acordată companiei {STRING}!{}{}Transportul de {STRING} de la {STRING} la {STRING} va aduce încasări triple timp de un an!
STR_NEWS_SERVICE_SUBSIDY_AWARDED_QUADRUPLE                      :{BIG_FONT}{BLACK}Subvenţie acordată companiei {STRING}!{}{}Transportul de {STRING} de la {STRING} la {STRING} va aduce încasări de patru ori mai mari timp de un an!

STR_NEWS_ROAD_REBUILDING                                        :{BIG_FONT}{BLACK}Haos pe străzile din {TOWN}!{}{}Programul finanţat de {STRING} pentru reconstrucţia străzilor aduce 6 luni de haos participanţilor la trafic!
STR_NEWS_EXCLUSIVE_RIGHTS_TITLE                                 :{BIG_FONT}{BLACK}Monopol de transport!
STR_NEWS_EXCLUSIVE_RIGHTS_DESCRIPTION                           :{BIG_FONT}{BLACK}Autoritatea locală a oraşului {TOWN} semnează un contract cu {STRING} pentru un an de drepturi exclusive de transport!

# Extra view window
STR_EXTRA_VIEW_PORT_TITLE                                       :{WHITE}Ecran {COMMA}
STR_EXTRA_VIEW_MOVE_VIEW_TO_MAIN                                :{BLACK}Copiază în ecran
STR_EXTRA_VIEW_MOVE_VIEW_TO_MAIN_TT                             :{BLACK}Copiază locaţia ecranului principal în acest ecran
STR_EXTRA_VIEW_MOVE_MAIN_TO_VIEW                                :{BLACK}Importă din ecran
STR_EXTRA_VIEW_MOVE_MAIN_TO_VIEW_TT                             :{BLACK}Copiază locaţia acestui ecran în ecranul principal

# Game options window
STR_GAME_OPTIONS_CAPTION                                        :{WHITE}Opţiuni
STR_GAME_OPTIONS_CURRENCY_UNITS_FRAME                           :{BLACK}Unitate monetară
STR_GAME_OPTIONS_CURRENCY_UNITS_DROPDOWN_TOOLTIP                :{BLACK}Alege unitatea monetară

############ start of currency region
STR_GAME_OPTIONS_CURRENCY_GBP                                   :Liră sterlină (£)
STR_GAME_OPTIONS_CURRENCY_USD                                   :Dolar american ($)
STR_GAME_OPTIONS_CURRENCY_EUR                                   :Euro (€)
STR_GAME_OPTIONS_CURRENCY_JPY                                   :Yen japonez (¥)
STR_GAME_OPTIONS_CURRENCY_ATS                                   :Şiling austriac (ATS)
STR_GAME_OPTIONS_CURRENCY_BEF                                   :Franc belgian (BEF)
STR_GAME_OPTIONS_CURRENCY_CHF                                   :Franc elveţian (CHF)
STR_GAME_OPTIONS_CURRENCY_CZK                                   :Coroană cehă (CZK)
STR_GAME_OPTIONS_CURRENCY_DEM                                   :Marcă germană (DEM)
STR_GAME_OPTIONS_CURRENCY_DKK                                   :Coroană daneză (DKK)
STR_GAME_OPTIONS_CURRENCY_ESP                                   :Peseta (ESP)
STR_GAME_OPTIONS_CURRENCY_FIM                                   :Marcă finlandeză (FIM)
STR_GAME_OPTIONS_CURRENCY_FRF                                   :Franc francez (FRF)
STR_GAME_OPTIONS_CURRENCY_GRD                                   :Drahmă grecească (GRD)
STR_GAME_OPTIONS_CURRENCY_HUF                                   :Forint unguresc (HUF)
STR_GAME_OPTIONS_CURRENCY_ISK                                   :Coroană islandeză (ISK)
STR_GAME_OPTIONS_CURRENCY_ITL                                   :Liră italiană (ITL)
STR_GAME_OPTIONS_CURRENCY_NLG                                   :Gulden olandez (NLG)
STR_GAME_OPTIONS_CURRENCY_NOK                                   :Coroană norvegiană (NOK)
STR_GAME_OPTIONS_CURRENCY_PLN                                   :Zlot polonez (PLN)
STR_GAME_OPTIONS_CURRENCY_RON                                   :Leu românesc (RON)
STR_GAME_OPTIONS_CURRENCY_RUR                                   :Rublă rusească (RUR)
STR_GAME_OPTIONS_CURRENCY_SIT                                   :Tolar sloven (SIT)
STR_GAME_OPTIONS_CURRENCY_SEK                                   :Coroană suedeză (SEK)
STR_GAME_OPTIONS_CURRENCY_TRY                                   :Liră turcească (TRY)
STR_GAME_OPTIONS_CURRENCY_SKK                                   :Coroană slovacă (SKK)
STR_GAME_OPTIONS_CURRENCY_BRL                                   :Real brazilian (BRL)
STR_GAME_OPTIONS_CURRENCY_EEK                                   :Coroane estoniene (EEK)
STR_GAME_OPTIONS_CURRENCY_LTL                                   :Litas lituanian (LTL)
STR_GAME_OPTIONS_CURRENCY_KRW                                   :Won sud-corean (KRW)
STR_GAME_OPTIONS_CURRENCY_ZAR                                   :Rand sud-african (ZAR)
STR_GAME_OPTIONS_CURRENCY_CUSTOM                                :Personalizată...
STR_GAME_OPTIONS_CURRENCY_GEL                                   :Lari Georgian (GEL)
STR_GAME_OPTIONS_CURRENCY_IRR                                   :Rial Iranian (IRR)
############ end of currency region

STR_GAME_OPTIONS_ROAD_VEHICLES_FRAME                            :{BLACK}Autovehiculele circulă...
STR_GAME_OPTIONS_ROAD_VEHICLES_DROPDOWN_TOOLTIP                 :{BLACK}Alege partea străzii pe care se circulă
STR_GAME_OPTIONS_ROAD_VEHICLES_DROPDOWN_LEFT                    :Pe partea stângă
STR_GAME_OPTIONS_ROAD_VEHICLES_DROPDOWN_RIGHT                   :Pe partea dreaptă

STR_GAME_OPTIONS_TOWN_NAMES_FRAME                               :{BLACK}Numele oraşelor
STR_GAME_OPTIONS_TOWN_NAMES_DROPDOWN_TOOLTIP                    :{BLACK}Alege naţionalitatea numelor oraşelor

############ start of townname region
STR_GAME_OPTIONS_TOWN_NAME_ORIGINAL_ENGLISH                     :Englezeşti (Original)
STR_GAME_OPTIONS_TOWN_NAME_FRENCH                               :Franţuzeşti
STR_GAME_OPTIONS_TOWN_NAME_GERMAN                               :Nemţeşti
STR_GAME_OPTIONS_TOWN_NAME_ADDITIONAL_ENGLISH                   :Englezeşti (Adiţional)
STR_GAME_OPTIONS_TOWN_NAME_LATIN_AMERICAN                       :Latino-Americane
STR_GAME_OPTIONS_TOWN_NAME_SILLY                                :Amuzante
STR_GAME_OPTIONS_TOWN_NAME_SWEDISH                              :Suedeze
STR_GAME_OPTIONS_TOWN_NAME_DUTCH                                :Olandeze
STR_GAME_OPTIONS_TOWN_NAME_FINNISH                              :Finlandeze
STR_GAME_OPTIONS_TOWN_NAME_POLISH                               :Poloneze
STR_GAME_OPTIONS_TOWN_NAME_SLOVAK                               :Slovace
STR_GAME_OPTIONS_TOWN_NAME_NORWEGIAN                            :Norvegiene
STR_GAME_OPTIONS_TOWN_NAME_HUNGARIAN                            :Ungureşti
STR_GAME_OPTIONS_TOWN_NAME_AUSTRIAN                             :Austriece
STR_GAME_OPTIONS_TOWN_NAME_ROMANIAN                             :Româneşti
STR_GAME_OPTIONS_TOWN_NAME_CZECH                                :Ceheşti
STR_GAME_OPTIONS_TOWN_NAME_SWISS                                :Elveţiene
STR_GAME_OPTIONS_TOWN_NAME_DANISH                               :Daneze
STR_GAME_OPTIONS_TOWN_NAME_TURKISH                              :Turceşti
STR_GAME_OPTIONS_TOWN_NAME_ITALIAN                              :Italieneşti
STR_GAME_OPTIONS_TOWN_NAME_CATALAN                              :Catalană
############ end of townname region

STR_GAME_OPTIONS_AUTOSAVE_FRAME                                 :{BLACK}Salvare automată
STR_GAME_OPTIONS_AUTOSAVE_DROPDOWN_TOOLTIP                      :{BLACK}Alege intervalul de timp dintre salvările automate

############ start of autosave dropdown
STR_GAME_OPTIONS_AUTOSAVE_DROPDOWN_OFF                          :Dezactivată
STR_GAME_OPTIONS_AUTOSAVE_DROPDOWN_EVERY_1_MONTH                :În fiecare lună
STR_GAME_OPTIONS_AUTOSAVE_DROPDOWN_EVERY_3_MONTHS               :La fiecare 3 luni
STR_GAME_OPTIONS_AUTOSAVE_DROPDOWN_EVERY_6_MONTHS               :La fiecare 6 luni
STR_GAME_OPTIONS_AUTOSAVE_DROPDOWN_EVERY_12_MONTHS              :La fiecare 12 luni
############ end of autosave dropdown

STR_GAME_OPTIONS_LANGUAGE                                       :{BLACK}Limba
STR_GAME_OPTIONS_LANGUAGE_TOOLTIP                               :{BLACK}Alege limba în care doreşti afişată interfaţa

STR_GAME_OPTIONS_FULLSCREEN                                     :{BLACK}Ecran întreg
STR_GAME_OPTIONS_FULLSCREEN_TOOLTIP                             :{BLACK}Bifează această căsuţă pentru a juca pe tot ecranul

STR_GAME_OPTIONS_RESOLUTION                                     :{BLACK}Rezoluţia ecranului
STR_GAME_OPTIONS_RESOLUTION_TOOLTIP                             :{BLACK}Alege rezoluţia dorită pentru joc
STR_GAME_OPTIONS_RESOLUTION_OTHER                               :(alta/nespecificată)

STR_GAME_OPTIONS_GUI_ZOOM_FRAME                                 :{BLACK}Mărime interfată
STR_GAME_OPTIONS_GUI_ZOOM_DROPDOWN_TOOLTIP                      :{BLACK}Alege mărimea elementelor de interfaţa

STR_GAME_OPTIONS_GUI_ZOOM_DROPDOWN_NORMAL                       :Normală
STR_GAME_OPTIONS_GUI_ZOOM_DROPDOWN_2X_ZOOM                      :Mărime dublă
STR_GAME_OPTIONS_GUI_ZOOM_DROPDOWN_4X_ZOOM                      :Mărime împătrită

STR_GAME_OPTIONS_BASE_GRF                                       :{BLACK}Set grafic de bază
STR_GAME_OPTIONS_BASE_GRF_TOOLTIP                               :{BLACK}Selectează setul grafic de bază utilizat în joc
STR_GAME_OPTIONS_BASE_GRF_STATUS                                :{RED}{NUM} fişier{P "" "e"} lipsă/corupt{P "" e}
STR_GAME_OPTIONS_BASE_GRF_DESCRIPTION_TOOLTIP                   :{BLACK}Informaţii adiţionale despre setul grafic de bază

STR_GAME_OPTIONS_BASE_SFX                                       :{BLACK}Set sunete de bază
STR_GAME_OPTIONS_BASE_SFX_TOOLTIP                               :{BLACK}Selectează un set de sunete pentru a fi folosit în joc
STR_GAME_OPTIONS_BASE_SFX_DESCRIPTION_TOOLTIP                   :{BLACK}Informaţii adiţionale despre setul de sunete de bază

STR_GAME_OPTIONS_BASE_MUSIC                                     :{BLACK}Setul de muzică de bază
STR_GAME_OPTIONS_BASE_MUSIC_TOOLTIP                             :{BLACK}Selectaţi setul de muzică de bază
STR_GAME_OPTIONS_BASE_MUSIC_STATUS                              :{RED}{NUM} fişier{P "" e} corupt{P "" e}
STR_GAME_OPTIONS_BASE_MUSIC_DESCRIPTION_TOOLTIP                 :{BLACK}Informaţii adiţionale despre setul de muzică de bază

STR_ERROR_RESOLUTION_LIST_FAILED                                :{WHITE}Nu s-a putut obține lista de rezoluții suportate
STR_ERROR_FULLSCREEN_FAILED                                     :{WHITE}Comutarea pe întreg ecranul a eşuat

# Custom currency window

STR_CURRENCY_WINDOW                                             :{WHITE}Monedă proprie
STR_CURRENCY_EXCHANGE_RATE                                      :{LTBLUE}Curs de schimb: {ORANGE}{CURRENCY_LONG} = £ {COMMA}
STR_CURRENCY_DECREASE_EXCHANGE_RATE_TOOLTIP                     :{BLACK}Scade valoarea monedei tale pentru o liră sterlină (£)
STR_CURRENCY_INCREASE_EXCHANGE_RATE_TOOLTIP                     :{BLACK}Măreşte valoarea monedei tale pentru o liră sterlină (£)
STR_CURRENCY_SET_EXCHANGE_RATE_TOOLTIP                          :{BLACK}Setează rata de schimb pentru o liră sterlină (£)

STR_CURRENCY_SEPARATOR                                          :{LTBLUE}Separator: {ORANGE}{STRING}
STR_CURRENCY_SET_CUSTOM_CURRENCY_SEPARATOR_TOOLTIP              :{BLACK}Caracterul separator pentru monedă

STR_CURRENCY_PREFIX                                             :{LTBLUE}Prefix: {ORANGE}{STRING}
STR_CURRENCY_SET_CUSTOM_CURRENCY_PREFIX_TOOLTIP                 :{BLACK}Setează prefixul monedei
STR_CURRENCY_SUFFIX                                             :{LTBLUE}Sufix: {ORANGE}{STRING}
STR_CURRENCY_SET_CUSTOM_CURRENCY_SUFFIX_TOOLTIP                 :{BLACK}Setează sufixul monedei

STR_CURRENCY_SWITCH_TO_EURO                                     :{LTBLUE}Aderă la Euro: {ORANGE}{NUM}
STR_CURRENCY_SWITCH_TO_EURO_NEVER                               :{LTBLUE}Aderă la Euro: {ORANGE}niciodată
STR_CURRENCY_SET_CUSTOM_CURRENCY_TO_EURO_TOOLTIP                :{BLACK}Anul în care se schimbă în Euro
STR_CURRENCY_DECREASE_CUSTOM_CURRENCY_TO_EURO_TOOLTIP           :{BLACK}Trecerea la Euro - mai devreme
STR_CURRENCY_INCREASE_CUSTOM_CURRENCY_TO_EURO_TOOLTIP           :{BLACK}Trecerea la Euro - mai târziu

STR_CURRENCY_PREVIEW                                            :{LTBLUE}Previzualizare: {ORANGE}{CURRENCY_LONG}
STR_CURRENCY_CUSTOM_CURRENCY_PREVIEW_TOOLTIP                    :{BLACK}10000 de Lire sterline (£) în moneda proprie
STR_CURRENCY_CHANGE_PARAMETER                                   :{BLACK}Schimbă un parametru al monedei proprii

STR_DIFFICULTY_LEVEL_SETTING_MAXIMUM_NO_COMPETITORS             :{LTBLUE}Numărul maxim de companii concurente: {ORANGE}{COMMA}

STR_NONE                                                        :Nimic
STR_FUNDING_ONLY                                                :Doar finanțare
STR_MINIMAL                                                     :Minim
STR_NUM_VERY_LOW                                                :Foarte scăzut
STR_NUM_LOW                                                     :Scăzut
STR_NUM_NORMAL                                                  :Normal
STR_NUM_HIGH                                                    :Ridicat
STR_NUM_CUSTOM                                                  :Personalizat
STR_NUM_CUSTOM_NUMBER                                           :Personalizat ({NUM})

STR_VARIETY_NONE                                                :Nimic
STR_VARIETY_VERY_LOW                                            :Foarte mic
STR_VARIETY_LOW                                                 :Mic
STR_VARIETY_MEDIUM                                              :Mediu
STR_VARIETY_HIGH                                                :Mare
STR_VARIETY_VERY_HIGH                                           :Foarte mare

STR_AI_SPEED_VERY_SLOW                                          :Foarte încet
STR_AI_SPEED_SLOW                                               :Încet
STR_AI_SPEED_MEDIUM                                             :Mediu
STR_AI_SPEED_FAST                                               :Repede
STR_AI_SPEED_VERY_FAST                                          :Foarte repede

STR_SEA_LEVEL_VERY_LOW                                          :Foarte scăzut
STR_SEA_LEVEL_LOW                                               :Scăzut
STR_SEA_LEVEL_MEDIUM                                            :Mediu
STR_SEA_LEVEL_HIGH                                              :Ridicat
STR_SEA_LEVEL_CUSTOM                                            :Personalizat
STR_SEA_LEVEL_CUSTOM_PERCENTAGE                                 :Personalizat ({NUM}%)

STR_RIVERS_NONE                                                 :Deloc
STR_RIVERS_FEW                                                  :Puţine
STR_RIVERS_MODERATE                                             :Mediu
STR_RIVERS_LOT                                                  :Multe

STR_DISASTER_NONE                                               :Deloc
STR_DISASTER_REDUCED                                            :Redus
STR_DISASTER_NORMAL                                             :Frecvenţă normală

STR_SUBSIDY_X1_5                                                :x1,5
STR_SUBSIDY_X2                                                  :x2
STR_SUBSIDY_X3                                                  :x3
STR_SUBSIDY_X4                                                  :x4

STR_TERRAIN_TYPE_VERY_FLAT                                      :Foarte plat
STR_TERRAIN_TYPE_FLAT                                           :Plat
STR_TERRAIN_TYPE_HILLY                                          :Deluros
STR_TERRAIN_TYPE_MOUNTAINOUS                                    :Muntos
STR_TERRAIN_TYPE_ALPINIST                                       :Alpinist

STR_CITY_APPROVAL_PERMISSIVE                                    :Permisivă
STR_CITY_APPROVAL_TOLERANT                                      :Tolerantă
STR_CITY_APPROVAL_HOSTILE                                       :Ostilă

STR_WARNING_NO_SUITABLE_AI                                      :{WHITE}Nu este disponibil nici un modul de Inteligenţă Artificială...{}Puteţi descărca diferite module de Inteligenţă Artificială prin sistemul de 'Resurse Online'

# Settings tree window
STR_CONFIG_SETTING_TREE_CAPTION                                 :{WHITE}Setări
STR_CONFIG_SETTING_FILTER_TITLE                                 :{BLACK}Filtru:
STR_CONFIG_SETTING_EXPAND_ALL                                   :{BLACK}Extinde toate
STR_CONFIG_SETTING_COLLAPSE_ALL                                 :{BLACK}Colapsează toate
STR_CONFIG_SETTING_NO_EXPLANATION_AVAILABLE_HELPTEXT            :(descrierea nu este disponibilă)
STR_CONFIG_SETTING_DEFAULT_VALUE                                :{LTBLUE}Valoare implicită: {ORANGE}{STRING}
STR_CONFIG_SETTING_TYPE                                         :{LTBLUE}Tip setare: {ORANGE}{STRING}
STR_CONFIG_SETTING_TYPE_CLIENT                                  :Setare client (nu se stochează în salvări; se aplică pentru toate jocurile)
STR_CONFIG_SETTING_TYPE_GAME_MENU                               :Setări joc (stocate în fişierele de salvare; afectează doar jocurile noi)
STR_CONFIG_SETTING_TYPE_GAME_INGAME                             :Setări joc (stocate în fişierul de salvare; afectează doar jocul curent)
STR_CONFIG_SETTING_TYPE_COMPANY_MENU                            :Setări companie (stocate în fişierele de salvare; afectează doar jocurile noi)
STR_CONFIG_SETTING_TYPE_COMPANY_INGAME                          :Setări companie (stocate în fişierul de salvare; afectează doar compania curentă)

STR_CONFIG_SETTING_RESTRICT_CATEGORY                            :{BLACK}Categorie:
STR_CONFIG_SETTING_RESTRICT_DROPDOWN_HELPTEXT                   :{BLACK}Arată în lista de mai jos doar setările modificate
STR_CONFIG_SETTING_RESTRICT_BASIC                               :Setări de bază (afişează numai setări importante)
STR_CONFIG_SETTING_RESTRICT_ADVANCED                            :Setări avansate (afişează majoritatea setărilor)
STR_CONFIG_SETTING_RESTRICT_ALL                                 :Setări expert (afişează toate setările)
STR_CONFIG_SETTING_RESTRICT_CHANGED_AGAINST_DEFAULT             :Setări cu altă valoare decît cea prestabilită
STR_CONFIG_SETTING_RESTRICT_CHANGED_AGAINST_NEW                 :Setări cu valori diferite față de cele setate de tine pentru joc nou

STR_CONFIG_SETTING_TYPE_DROPDOWN_HELPTEXT                       :{BLACK}Limitează lista de mai jos la anumite tipuri de setări
STR_CONFIG_SETTING_TYPE_DROPDOWN_ALL                            :Toate tipurile de setări
STR_CONFIG_SETTING_TYPE_DROPDOWN_CLIENT                         :Setări client (nu sunt stocate în salvări; afectează toate jocurile)
STR_CONFIG_SETTING_TYPE_DROPDOWN_GAME_MENU                      :Setări joc (stocate în salvări; afectează doar jocurile noi)
STR_CONFIG_SETTING_TYPE_DROPDOWN_GAME_INGAME                    :Setări joc (stocate în salvări; afectează doar jocul curent)
STR_CONFIG_SETTING_TYPE_DROPDOWN_COMPANY_MENU                   :Setări companie (stocate în salvări; afectează doar jocurile noi)
STR_CONFIG_SETTING_TYPE_DROPDOWN_COMPANY_INGAME                 :Setări compenia (stocate în salvări; afectează doar compania curentă)
STR_CONFIG_SETTING_CATEGORY_HIDES                               :{BLACK}Arată toate rezultatele de căutare setând{}{SILVER}Categoria {BLACK}în {WHITE}{STRING}
STR_CONFIG_SETTINGS_NONE                                        :{WHITE}- Nespecificat -

STR_CONFIG_SETTING_OFF                                          :Inactiv
STR_CONFIG_SETTING_ON                                           :Activ
STR_CONFIG_SETTING_DISABLED                                     :Dezactivat

STR_CONFIG_SETTING_COMPANIES_OFF                                :Oprit
STR_CONFIG_SETTING_COMPANIES_OWN                                :Propria companie
STR_CONFIG_SETTING_COMPANIES_ALL                                :Toate companiile

STR_CONFIG_SETTING_NONE                                         :Deloc
STR_CONFIG_SETTING_ORIGINAL                                     :Original
STR_CONFIG_SETTING_REALISTIC                                    :Realist

STR_CONFIG_SETTING_HORIZONTAL_POS_LEFT                          :stânga
STR_CONFIG_SETTING_HORIZONTAL_POS_CENTER                        :centru
STR_CONFIG_SETTING_HORIZONTAL_POS_RIGHT                         :dreapta

STR_CONFIG_SETTING_MAXIMUM_INITIAL_LOAN                         :Valoarea maximă a împrumutului initial: {STRING}
STR_CONFIG_SETTING_MAXIMUM_INITIAL_LOAN_HELPTEXT                :Valoarea maximă pe care o companie o poate împrumuta (fără a ține cont de inflație)
STR_CONFIG_SETTING_INTEREST_RATE                                :Rata dobânzii: {STRING}
STR_CONFIG_SETTING_INTEREST_RATE_HELPTEXT                       :Rata dobânzii; de asemenea controlează inflația dacă este activată
STR_CONFIG_SETTING_RUNNING_COSTS                                :Costuri de funcționare: {STRING}
STR_CONFIG_SETTING_RUNNING_COSTS_HELPTEXT                       :Alege nivelul de întreținere și costul de rulare al vehiculelor sau al infrastructurii
STR_CONFIG_SETTING_CONSTRUCTION_SPEED                           :Viteza de construcție: {STRING}
STR_CONFIG_SETTING_CONSTRUCTION_SPEED_HELPTEXT                  :Limitează numărul de acțiuni de construcție pentru AI
STR_CONFIG_SETTING_VEHICLE_BREAKDOWNS                           :Defecțiuni ale vehiculelor: {STRING}
STR_CONFIG_SETTING_VEHICLE_BREAKDOWNS_HELPTEXT                  :Controlează cât de des se defectează vehiculele prost întreținute
STR_CONFIG_SETTING_SUBSIDY_MULTIPLIER                           :Multiplicator al subvențiilor: {STRING}
STR_CONFIG_SETTING_SUBSIDY_MULTIPLIER_HELPTEXT                  :Alege cât de mult se plătește pentru conexiuni subvenționate
STR_CONFIG_SETTING_CONSTRUCTION_COSTS                           :Costuri de construcție: {STRING}
STR_CONFIG_SETTING_CONSTRUCTION_COSTS_HELPTEXT                  :Alege nivelul de construcție și costurile de achiziție
STR_CONFIG_SETTING_RECESSIONS                                   :Recesiuni: {STRING}
STR_CONFIG_SETTING_RECESSIONS_HELPTEXT                          :Dacă este activată, este posibil să existe recesiuni la perioade de câțiva ani. În timpul recesiunii, toată producția este semnificativ redusă (revine la nivelul anterior când recesiunea se termină)
STR_CONFIG_SETTING_TRAIN_REVERSING                              :Nu permite întoarcerea trenurilor in statie: {STRING}
STR_CONFIG_SETTING_TRAIN_REVERSING_HELPTEXT                     :Dacă este activată, trenurile nu vor întoarce într-o stație care nu este capăt de linie, chiar dacă există o cale mai scurtă către destinația următoare la întoarcere
STR_CONFIG_SETTING_DISASTERS                                    :Dezastre: {STRING}
STR_CONFIG_SETTING_DISASTERS_HELPTEXT                           :Comută dezastre care ocazional pot bloca sau distruge vehicule sau infrastructură
STR_CONFIG_SETTING_CITY_APPROVAL                                :Atitudinea consiliului orașului cu privire la restructurarea zonei: {STRING}
STR_CONFIG_SETTING_CITY_APPROVAL_HELPTEXT                       :Alege în ce măsură poluarea fonică si deranjamentul local provocat de o companie va afecta impresia orașului despre aceasta, si viitoarele planuri de construcție in zonă

STR_CONFIG_SETTING_MAX_HEIGHTLEVEL                              :Înălţimea maximă a harţii: {STRING}
STR_CONFIG_SETTING_MAX_HEIGHTLEVEL_HELPTEXT                     :Setează înălţimea maxim permisă a munţilor pe hartă
STR_CONFIG_SETTING_TOO_HIGH_MOUNTAIN                            :{WHITE}Nu poţi seta înălţimea maxima a hărţii la aceasta valoare. Cel puţin un munte pe hartă are o înălţime mai mare.
STR_CONFIG_SETTING_AUTOSLOPE                                    :Permite terra-formarea sub clădiri, şine, etc. (auto-pante): {STRING}
STR_CONFIG_SETTING_AUTOSLOPE_HELPTEXT                           :Permite terraformarea sub clădiri şi şine fără eliminarea acestora
STR_CONFIG_SETTING_CATCHMENT                                    :Permite arii de cuprindere mai realiste: {STRING}
STR_CONFIG_SETTING_CATCHMENT_HELPTEXT                           :Permite zone diferite de captare pentru tipuri diferite de staţii şi aeroporturi
STR_CONFIG_SETTING_EXTRADYNAMITE                                :Permite demolarea unui nr. mai mare de construcţii deţinute de oraş: {STRING}
STR_CONFIG_SETTING_EXTRADYNAMITE_HELPTEXT                       :Facilitează eliminarea de clădiri şi infrastructură deţinute de oraş
STR_CONFIG_SETTING_TRAIN_LENGTH                                 :Lungimea maximă a trenurilor: {STRING}
STR_CONFIG_SETTING_TRAIN_LENGTH_HELPTEXT                        :Configurează lungimea maximă a trenurilor
STR_CONFIG_SETTING_TILE_LENGTH                                  :{COMMA} pătrăţel{P 0 "" e}
STR_CONFIG_SETTING_SMOKE_AMOUNT                                 :Cantitatea de fum/ scântei ale vehiculului: {STRING}
STR_CONFIG_SETTING_SMOKE_AMOUNT_HELPTEXT                        :Configurează cât de mult fum sau cât de multe scântei sunt emise de vehicule
STR_CONFIG_SETTING_TRAIN_ACCELERATION_MODEL                     :Modelul de acceleraţie al trenurilor: {STRING}
STR_CONFIG_SETTING_TRAIN_ACCELERATION_MODEL_HELPTEXT            :Selectează modelul fizic pentru accelerarea trenurilor. Modelul "original" penalizează pantele în mod egal pentru toate vehiculele. Modelul "realistic" penalizează pantele şi curbele în funcţie de mai mulţi parametrii, cum ar fi lungimea şi efortul tractor
STR_CONFIG_SETTING_ROAD_VEHICLE_ACCELERATION_MODEL              :Modelul de acceleraţie al vehiculelor rutiere: {STRING}
STR_CONFIG_SETTING_ROAD_VEHICLE_ACCELERATION_MODEL_HELPTEXT     :Selectează modelul fizic pentru accelerarea autovehiculelor. Modelul "original" penalizează pantele în mod egal pentru toate autovehiculele. Modelul "realistic" penalizează pantele şi curbele în funcţie de mai mulţi parametrii ai motorului, cum ar fi efortul tractor
STR_CONFIG_SETTING_TRAIN_SLOPE_STEEPNESS                        :Înclinarea pantelor pentru trenuri: {STRING}
STR_CONFIG_SETTING_TRAIN_SLOPE_STEEPNESS_HELPTEXT               :Înclinarea unui pătrăţel de pantă pentru trenuri. O valoare mai mare face urcarea mai dificilă
STR_CONFIG_SETTING_PERCENTAGE                                   :{COMMA}%
STR_CONFIG_SETTING_ROAD_VEHICLE_SLOPE_STEEPNESS                 :Înclinarea pantelor pentru autovehicule: {STRING}
STR_CONFIG_SETTING_ROAD_VEHICLE_SLOPE_STEEPNESS_HELPTEXT        :Înclinarea unui pătrăţel de pantă pentru autovehicule. O valoare mai mare face urcarea mai dificilă
STR_CONFIG_SETTING_FORBID_90_DEG                                :Interzice trenurilor şi navelor să facă întoarceri la 90°: {STRING}
STR_CONFIG_SETTING_FORBID_90_DEG_HELPTEXT                       :Întoarcerile la 90 de grade au loc atunci când o bucată orizontală de şină este urmată imediat de o bucată verticală, astfel făcând trenul să întoarcă la 90 de grade când traversează muchia unui pătrăţel faţă de întoarcerile obişnuite de la 45 de grade pentru alte combinaţii de şină. Aceasta se aplică şi unghiului de întoarcere al navelor
STR_CONFIG_SETTING_DISTANT_JOIN_STATIONS                        :Permite unirea staţiilor neînvecinate: {STRING}
STR_CONFIG_SETTING_DISTANT_JOIN_STATIONS_HELPTEXT               :Permite adăugarea de elemente unei staţii fără a atinge direct elemente existente. Necesită Ctrl+Click pentru adăugărea elementelor noi
STR_CONFIG_SETTING_INFLATION                                    :Inflaţia: {STRING}
STR_CONFIG_SETTING_INFLATION_HELPTEXT                           :Activează inflaţia în economie, unde costurile cresc ceva mai rapid decât plăţile
STR_CONFIG_SETTING_MAX_BRIDGE_LENGTH                            :Lungimea maximă a podurilor: {STRING}
STR_CONFIG_SETTING_MAX_BRIDGE_LENGTH_HELPTEXT                   :Lungimea maximă pentru construcţia de poduri
STR_CONFIG_SETTING_MAX_BRIDGE_HEIGHT                            :Întăltimea maximă a podurilor: {STRING}
STR_CONFIG_SETTING_MAX_BRIDGE_HEIGHT_HELPTEXT                   :Întăltimea maximă pentru construcţia de poduri
STR_CONFIG_SETTING_MAX_TUNNEL_LENGTH                            :Lungimea maximă a tunelurilor: {STRING}
STR_CONFIG_SETTING_MAX_TUNNEL_LENGTH_HELPTEXT                   :Lungimea maximă pentru construcţia de tuneluri
STR_CONFIG_SETTING_RAW_INDUSTRY_CONSTRUCTION_METHOD             :Metoda manuală de construcţie a industriilor primare: {STRING}
STR_CONFIG_SETTING_RAW_INDUSTRY_CONSTRUCTION_METHOD_HELPTEXT    :Metoda de finanţare a industriilor primare. 'nici una' înseamnă că nu este posibile să se finanţeze nici una, 'prospectare' înseamnă ca finanţarea este posibilă, dar construcţia se realizează intr-un loc aleator şi poate eşua, 'la fel ca celelalte industrii' inseamnă că industriile de materie primă pot fi construite de către companii la fel ca industriile procesatoare, în orice locaţie doresc
STR_CONFIG_SETTING_RAW_INDUSTRY_CONSTRUCTION_METHOD_NONE        :niciuna
STR_CONFIG_SETTING_RAW_INDUSTRY_CONSTRUCTION_METHOD_NORMAL      :ca alte industrii
STR_CONFIG_SETTING_RAW_INDUSTRY_CONSTRUCTION_METHOD_PROSPECTING :de prospecţie
STR_CONFIG_SETTING_INDUSTRY_PLATFORM                            :Zonă plată în jurul industriilor: {STRING}
STR_CONFIG_SETTING_INDUSTRY_PLATFORM_HELPTEXT                   :Suprafaţa zonei plate din jurul industriilor. Aceasta asigură că există spaţiu liber în jurul industriilor pentru construcţia de şine, etc
STR_CONFIG_SETTING_MULTIPINDTOWN                                :Permite mai multe industrii similare în acelaşi oras: {STRING}
STR_CONFIG_SETTING_MULTIPINDTOWN_HELPTEXT                       :De obicei, un oraş nu doreşte mai multe industrii de acelaşi tip. Cu această setare, se permin mai multe industrii de acelaşi tip în acelaşi oraş
STR_CONFIG_SETTING_SIGNALSIDE                                   :Arată semnalele: {STRING}
STR_CONFIG_SETTING_SIGNALSIDE_HELPTEXT                          :Selectează pe care parte a şinei să fie plasate semnalele
STR_CONFIG_SETTING_SIGNALSIDE_LEFT                              :Pe partea stângă
STR_CONFIG_SETTING_SIGNALSIDE_DRIVING_SIDE                      :În direcţia de mers
STR_CONFIG_SETTING_SIGNALSIDE_RIGHT                             :Pe partea dreaptă
STR_CONFIG_SETTING_SHOWFINANCES                                 :Afişează finanţele la sfârşitul fiecărui an: {STRING}
STR_CONFIG_SETTING_SHOWFINANCES_HELPTEXT                        :Dacă este activat, fereastra de finanţe apare automat la sfârşitul fiecărui an pentru a permite inspectarea facilă a stării financiale a companiei
STR_CONFIG_SETTING_NONSTOP_BY_DEFAULT                           :Ordinele noi sunt implicit 'fără oprire': {STRING}
STR_CONFIG_SETTING_NONSTOP_BY_DEFAULT_HELPTEXT                  :În mod obişnuit, un vehicul va opri în fiecare staţie prin care trece. Prin activarea acestei setări, va trece prin toate staţiile în drumul către destinaţia finală, fără a oprii. Notă: această setare are efect doar asupra valorii implicite pentru comenzile noi. Comenzile individuale pot fi configurate explicit cu oricare din variante
STR_CONFIG_SETTING_STOP_LOCATION                                :Ordinele noi pentru trenuri opresc implicit la {STRING} platformei
STR_CONFIG_SETTING_STOP_LOCATION_HELPTEXT                       :Locul unde un tren va oprii pe platformă. La 'capătul apropiat' inseamnă că trenul va oprii aproape de locul de intrare, 'mijloc' inseamnă mijlocul platformei, iar 'capătul îndepărtat' înseamnă departe de locul de intrare. Notă: această setare are efect doar pentru comenzile noi. Comenzile individuale pot fi configurate explicit cu oricare din variante
STR_CONFIG_SETTING_STOP_LOCATION_NEAR_END                       :capătul apropiat al
STR_CONFIG_SETTING_STOP_LOCATION_MIDDLE                         :mijlocul
STR_CONFIG_SETTING_STOP_LOCATION_FAR_END                        :capătul îndepartat al
STR_CONFIG_SETTING_AUTOSCROLL                                   :Mută imaginea când mouse-ul este la marginea ecranului: {STRING}
STR_CONFIG_SETTING_AUTOSCROLL_HELPTEXT                          :Cand este activată, ecranele se vor deplasa cînd mouse-ul este aproape de margine
STR_CONFIG_SETTING_AUTOSCROLL_DISABLED                          :dezactivat
STR_CONFIG_SETTING_AUTOSCROLL_MAIN_VIEWPORT_FULLSCREEN          :ecranul principal, doar în mod ecran-complet
STR_CONFIG_SETTING_AUTOSCROLL_MAIN_VIEWPORT                     :ecranul principal
STR_CONFIG_SETTING_AUTOSCROLL_EVERY_VIEWPORT                    :fiecare ecran
STR_CONFIG_SETTING_BRIBE                                        :Permite mituirea autorităţilor locale: {STRING}
STR_CONFIG_SETTING_BRIBE_HELPTEXT                               :Permite companiilor să încerce să mituiască autoritatea locală. Daca încercarea este descoperită de către un inspector, compania nu va mai putea executa nici o acțiune în oraș timp de șase luni
STR_CONFIG_SETTING_ALLOW_EXCLUSIVE                              :Permite cumpărarea de drepturi exclusive de transport: {STRING}
STR_CONFIG_SETTING_ALLOW_EXCLUSIVE_HELPTEXT                     :Dacă o companie cumpără drepturi exclusive de transport într-un oras, staţiilor oponenţilor (de pasageri şi mărfuri) nu vor primi niciun fel de cargo pentru un an întreg
STR_CONFIG_SETTING_ALLOW_FUND_BUILDINGS                         :Permite finaţarea clădirilor noi: {STRING}
STR_CONFIG_SETTING_ALLOW_FUND_BUILDINGS_HELPTEXT                :Permite companiilor să doneze bani orașelor pentru construcția de noi locuințe
STR_CONFIG_SETTING_ALLOW_FUND_ROAD                              :Permite finanțarea reconstrucției străzilor locale: {STRING}
STR_CONFIG_SETTING_ALLOW_FUND_ROAD_HELPTEXT                     :Permite companiilor să doneze bani orașelor pentru reconstrucția drumurilor, sabotându-se astfel serviciile rutiere din oraș
STR_CONFIG_SETTING_ALLOW_GIVE_MONEY                             :Permite transfer de bani către alte companii: {STRING}
STR_CONFIG_SETTING_ALLOW_GIVE_MONEY_HELPTEXT                    :Permite transerurile de bani între companii in mod multiplayer
STR_CONFIG_SETTING_FREIGHT_TRAINS                               :Multiplicator greutate pt marfar pt simularea trenurilor grele: {STRING}
STR_CONFIG_SETTING_FREIGHT_TRAINS_HELPTEXT                      :Setează impactul mărfii în trenuri. O valoare mare face transportul mai dificil, in special pe dealuri
STR_CONFIG_SETTING_PLANE_SPEED                                  :Multiplicator viteză avioane: {STRING}
STR_CONFIG_SETTING_PLANE_SPEED_HELPTEXT                         :Setează viteza relativă a avioanelor în comparație cu alte vehicule, pentru a reduce valoare venitului provenit de la avioane
STR_CONFIG_SETTING_PLANE_SPEED_VALUE                            :1 / {COMMA}
STR_CONFIG_SETTING_PLANE_CRASHES                                :Numărul avioanelor care se prăbușesc: {STRING}
STR_CONFIG_SETTING_PLANE_CRASHES_HELPTEXT                       :Setează șansa ca prabușirea unui avion să se intâmple
STR_CONFIG_SETTING_PLANE_CRASHES_NONE                           :niciunul
STR_CONFIG_SETTING_PLANE_CRASHES_REDUCED                        :redus
STR_CONFIG_SETTING_PLANE_CRASHES_NORMAL                         :normal
STR_CONFIG_SETTING_STOP_ON_TOWN_ROAD                            :Permite construirea staţiilor pe drumurile din proprietatea oraşului: {STRING}
STR_CONFIG_SETTING_STOP_ON_TOWN_ROAD_HELPTEXT                   :Permite construcția stațiilor pe drumurile construite de un oraș
STR_CONFIG_SETTING_STOP_ON_COMPETITOR_ROAD                      :Permite construirea staţiilor pe drumurile competitorilor: {STRING}
STR_CONFIG_SETTING_STOP_ON_COMPETITOR_ROAD_HELPTEXT             :Permite construcția stațiilor pe drumurile construite de altă companie
STR_CONFIG_SETTING_DYNAMIC_ENGINES_EXISTING_VEHICLES            :{WHITE}Schimbarea acestei setări nu este permisă când există vehicule în joc
STR_CONFIG_SETTING_INFRASTRUCTURE_MAINTENANCE                   :Mentenanță infrastructură: {STRING}
STR_CONFIG_SETTING_INFRASTRUCTURE_MAINTENANCE_HELPTEXT          :Cand este activă, infrastructura necesita cheltuieli cu intreținerea. Costurile cresc proporțional cu rețeaua de transport, afectând companiile mari mai mult decât companiile mici


STR_CONFIG_SETTING_NEVER_EXPIRE_AIRPORTS                        :Aeroporturile nu expiră niciodată: {STRING}
STR_CONFIG_SETTING_NEVER_EXPIRE_AIRPORTS_HELPTEXT               :Activarea acestei opțiuni determina ca fiecare tip de aeroport sa fie disponibil permanent, după ce a fost introdus.

STR_CONFIG_SETTING_WARN_LOST_VEHICLE                            :Avertisment dacă vehiculul s-a pierdut: {STRING}
STR_CONFIG_SETTING_WARN_LOST_VEHICLE_HELPTEXT                   :Afișează mesaje despre vehiculele care nu pot găsi o cale către destinația curentă
STR_CONFIG_SETTING_ORDER_REVIEW                                 :Verificarea ordinelor vehiculelor: {STRING}
STR_CONFIG_SETTING_ORDER_REVIEW_HELPTEXT                        :Dacaă este activată, ordinele vehiculelor sunt verificate periodic, iar unele probleme evidente sunt raportate printr-o notificare
STR_CONFIG_SETTING_ORDER_REVIEW_OFF                             :nu
STR_CONFIG_SETTING_ORDER_REVIEW_EXDEPOT                         :da, dar exclude vehiculele oprite
STR_CONFIG_SETTING_ORDER_REVIEW_ON                              :pentru toate vehiculele
STR_CONFIG_SETTING_WARN_INCOME_LESS                             :Avertisment dacă profitul unui vehicul este negativ: {STRING}
STR_CONFIG_SETTING_WARN_INCOME_LESS_HELPTEXT                    :După activare, o notificare este afișată dacă un vehicul nu a facut nici un profit intr-un an calendaristic
STR_CONFIG_SETTING_NEVER_EXPIRE_VEHICLES                        :Vehiculele nu expiră niciodată: {STRING}
STR_CONFIG_SETTING_NEVER_EXPIRE_VEHICLES_HELPTEXT               :După activare, toate modelele de vehicule rămân disponibile permanent după introducerea lor
STR_CONFIG_SETTING_AUTORENEW_VEHICLE                            :Înnoire automată pentru vehiculele învechite: {STRING}
STR_CONFIG_SETTING_AUTORENEW_VEHICLE_HELPTEXT                   :După activare, orice vehicul care este învechit va fi reînnoit automat când condițiile de înlocuire automată sunt îndeplinite
STR_CONFIG_SETTING_AUTORENEW_MONTHS                             :Autoreînnoire când vehiculul {STRING} vârsta maximă
STR_CONFIG_SETTING_AUTORENEW_MONTHS_HELPTEXT                    :Vârsta aproximativă când un vehicul ar trebui autoreînnoit
STR_CONFIG_SETTING_AUTORENEW_MONTHS_VALUE_BEFORE                :mai are {COMMA} lun{P 0 ă i} până la
STR_CONFIG_SETTING_AUTORENEW_MONTHS_VALUE_AFTER                 :a depășit cu {COMMA} lun{P 0 ă i}
STR_CONFIG_SETTING_AUTORENEW_MONEY                              :Fonduri minime pentru înnoire automată: {STRING}
STR_CONFIG_SETTING_AUTORENEW_MONEY_HELPTEXT                     :Suma minimă care trebuie să rămână disponibilă atunci când se face autoreînnoirea
STR_CONFIG_SETTING_ERRMSG_DURATION                              :Durata de afișare a mesajelor de eroare: {STRING}
STR_CONFIG_SETTING_ERRMSG_DURATION_HELPTEXT                     :Durata afișării mesajelor de eroare în fereastra roșie. Unele mesaje de eroare (cele critice) nu sunt închise automat după trecerea acestei perioade, și trebuie închise manual.
STR_CONFIG_SETTING_ERRMSG_DURATION_VALUE                        :{COMMA} secund{P 0 ă e}
STR_CONFIG_SETTING_HOVER_DELAY                                  :Afișează texte informative: {STRING}
STR_CONFIG_SETTING_HOVER_DELAY_HELPTEXT                         :Durata dinaintea afișării sfaturilor când se ține mausul pe un element al interfeței. Alternativ, afișarea sfaturilor poate fi setată pentru clic-dreapta
STR_CONFIG_SETTING_HOVER_DELAY_VALUE                            :Plutește {COMMA} milisecund{P 0 ă e}
STR_CONFIG_SETTING_HOVER_DELAY_DISABLED                         :Click dreapta
STR_CONFIG_SETTING_POPULATION_IN_LABEL                          :Afişează populaţia unui oras lângă nume: {STRING}
STR_CONFIG_SETTING_POPULATION_IN_LABEL_HELPTEXT                 :Afișează populația orașelor în numele afișate pe hartă
STR_CONFIG_SETTING_GRAPH_LINE_THICKNESS                         :Grosimea liniilor din grafice: {STRING}
STR_CONFIG_SETTING_GRAPH_LINE_THICKNESS_HELPTEXT                :Grosimea liniilor din grafice. O linie subțire este mai informativă, o linie mai groasă este mai ușor de văzut și are culorile mai usor de distins

STR_CONFIG_SETTING_LANDSCAPE                                    :Peisaj: {STRING}
STR_CONFIG_SETTING_LANDSCAPE_HELPTEXT                           :Peisajele definesc scenariile de bază a jocului cu cerințe diferite pentru încărcături și dezvoltare a orașelor. NewGRF și scripturile de joc permit un control mai fin
STR_CONFIG_SETTING_LAND_GENERATOR                               :Generator teren: {STRING}
STR_CONFIG_SETTING_LAND_GENERATOR_ORIGINAL                      :Original
STR_CONFIG_SETTING_LAND_GENERATOR_TERRA_GENESIS                 :TerraGenesis
STR_CONFIG_SETTING_TERRAIN_TYPE                                 :Tip teren: {STRING}
STR_CONFIG_SETTING_TERRAIN_TYPE_HELPTEXT                        :(Doar TerraGenesis) Frecvența dealurilor din peisaj
STR_CONFIG_SETTING_INDUSTRY_DENSITY                             :Densitatea industriei: {STRING}
STR_CONFIG_SETTING_OIL_REF_EDGE_DISTANCE                        :Distanța maximă de la marginea hărții pentru rafinării: {STRING}
STR_CONFIG_SETTING_OIL_REF_EDGE_DISTANCE_HELPTEXT               :Rafinăriile de petrol vor fi construite doar la marginea hărţii, sau pe coastă, în cazul harţilor insulare
STR_CONFIG_SETTING_SNOWLINE_HEIGHT                              :Grosimea stratului de zăpadă: {STRING}
STR_CONFIG_SETTING_ROUGHNESS_OF_TERRAIN                         :Duritatea terenului (doar pt TerraGenesis) : {STRING}
STR_CONFIG_SETTING_ROUGHNESS_OF_TERRAIN_HELPTEXT                :(Doar TerraGenesis) Alegeți frecvența dealurilor: Peisajele line au dealuri mai puține și mai întinse. Peisajele dure au multe dealuri și pot arăta repetitiv
STR_CONFIG_SETTING_ROUGHNESS_OF_TERRAIN_VERY_SMOOTH             :Foarte fin
STR_CONFIG_SETTING_ROUGHNESS_OF_TERRAIN_SMOOTH                  :Fin
STR_CONFIG_SETTING_ROUGHNESS_OF_TERRAIN_ROUGH                   :Dur
STR_CONFIG_SETTING_ROUGHNESS_OF_TERRAIN_VERY_ROUGH              :Foarte dur
STR_CONFIG_SETTING_VARIETY                                      :Distribuția varietății: {STRING}
STR_CONFIG_SETTING_TREE_PLACER                                  :Algoritm amplasare arbori: {STRING}
STR_CONFIG_SETTING_TREE_PLACER_HELPTEXT                         :Alegeți distribuția copacilor pe hartă: 'Original' plantează copacii dispersați uniform, 'Îmbunătățit' îi plantează grupat
STR_CONFIG_SETTING_TREE_PLACER_NONE                             :Niciunul
STR_CONFIG_SETTING_TREE_PLACER_ORIGINAL                         :Original
STR_CONFIG_SETTING_TREE_PLACER_IMPROVED                         :Îmbunătăţit
STR_CONFIG_SETTING_ROAD_SIDE_HELPTEXT                           :Alege banda pentru condus
STR_CONFIG_SETTING_HEIGHTMAP_ROTATION                           :Rotaţie hartă înălţimi: {STRING}
STR_CONFIG_SETTING_HEIGHTMAP_ROTATION_COUNTER_CLOCKWISE         :Spre stânga
STR_CONFIG_SETTING_HEIGHTMAP_ROTATION_CLOCKWISE                 :Spre dreapta
STR_CONFIG_SETTING_SE_FLAT_WORLD_HEIGHT                         :Nivelul înălţimii pentru hărţile plane: {STRING}
STR_CONFIG_SETTING_EDGES_NOT_EMPTY                              :{WHITE}Una sau mai multe suprafeţe din marginea nordică nu sunt goale
STR_CONFIG_SETTING_EDGES_NOT_WATER                              :{WHITE}Una sau mai multe suprafeţe din marginea hărţii nu contin apă

STR_CONFIG_SETTING_STATION_SPREAD                               :Întinderea maximă a stațiilor: {STRING}
STR_CONFIG_SETTING_STATION_SPREAD_HELPTEXT                      :Zona maximă în care o stație se poate întinde. Valorile mari vor încetini jocul
STR_CONFIG_SETTING_SERVICEATHELIPAD                             :Service automat pentru elicoptere la helipaduri: {STRING}
STR_CONFIG_SETTING_SERVICEATHELIPAD_HELPTEXT                    :Efectueaza service pentru elicoptere la fiecare aterizare, chiar dacă nu există hangar acolo
STR_CONFIG_SETTING_LINK_TERRAFORM_TOOLBAR                       :Conectează bara de instrumente pentru peisaj cu cea de construcţii feroviare/auto/navale/aeriene: {STRING}
STR_CONFIG_SETTING_LINK_TERRAFORM_TOOLBAR_HELPTEXT              :La deschiderea unei bare de instrumente pentru construcția unor căi de transport, deschide și bara de instrumente pentru modificarea terenului
STR_CONFIG_SETTING_SMALLMAP_LAND_COLOUR                         :Culoarea terenului folosită pentru harta mică: {STRING}
STR_CONFIG_SETTING_SMALLMAP_LAND_COLOUR_HELPTEXT                :Culoarea terenului pe harta mică
STR_CONFIG_SETTING_SMALLMAP_LAND_COLOUR_GREEN                   :Verde
STR_CONFIG_SETTING_SMALLMAP_LAND_COLOUR_DARK_GREEN              :Verde închis
STR_CONFIG_SETTING_SMALLMAP_LAND_COLOUR_VIOLET                  :Mov
STR_CONFIG_SETTING_SMOOTH_SCROLLING                             :Derulare uşoară ecran: {STRING}
STR_CONFIG_SETTING_SMOOTH_SCROLLING_HELPTEXT                    :Controlează modul de deplasare a imaginii din ecranul principal când se face click pe harta mică sau când se execută o comandă de deplasare către un obiect anume de pe hartă. Dacă este activată, imaginea se deplasează în mod fluid, altfel imaginea sare direct la zona dorită
STR_CONFIG_SETTING_MEASURE_TOOLTIP                              :Arată o indicaţie de distanţă la folosirea uneltelor de construcţie: {STRING}
STR_CONFIG_SETTING_MEASURE_TOOLTIP_HELPTEXT                     :Afișează distanțele în pătrățele și diferențele de înălțime la mișcarea mouse-ului în timpul operațiilor de construcție
STR_CONFIG_SETTING_LIVERIES                                     :Arată culorile companiilor: {STRING}
STR_CONFIG_SETTING_LIVERIES_HELPTEXT                            :Controlează modul de folosire al mărfurilor specifice anumitor vehicule (spre deosebire de cele specifice unor companii)
STR_CONFIG_SETTING_LIVERIES_NONE                                :Niciunul
STR_CONFIG_SETTING_LIVERIES_OWN                                 :Propria companie
STR_CONFIG_SETTING_LIVERIES_ALL                                 :Toate companiile
STR_CONFIG_SETTING_PREFER_TEAMCHAT                              :Chat între membrii echipei folosind tasta <ENTER>: {STRING}
STR_CONFIG_SETTING_PREFER_TEAMCHAT_HELPTEXT                     :Schimbă modul de afisare a conversatiei publice și a conversației interne a companiei, folosind tasta <ENTER> sau <Ctrl+ENTER>
STR_CONFIG_SETTING_SCROLLWHEEL_SCROLLING                        :Funcţia roţii mouse-ului: {STRING}
STR_CONFIG_SETTING_SCROLLWHEEL_SCROLLING_HELPTEXT               :Activează deplasarea imaginii folosind mouse cu roată de scroll bi-dimensională
STR_CONFIG_SETTING_SCROLLWHEEL_ZOOM                             :Zoom hartă
STR_CONFIG_SETTING_SCROLLWHEEL_SCROLL                           :Derulează harta
STR_CONFIG_SETTING_SCROLLWHEEL_OFF                              :Inactivă
STR_CONFIG_SETTING_SCROLLWHEEL_MULTIPLIER                       :Viteza de derulare a hărtii pt rotiţa mouse-ului: {STRING}
STR_CONFIG_SETTING_SCROLLWHEEL_MULTIPLIER_HELPTEXT              :Controlează senzitivitatea roatei de scroll a mouse-ului
STR_CONFIG_SETTING_OSK_ACTIVATION                               :Tastatură virtuală: {STRING}
STR_CONFIG_SETTING_OSK_ACTIVATION_HELPTEXT                      :Alege metoda de deschidere a tastaturii virtuale, pentru a introduce text in câmpul de text folosind doar un mouse sau echipament hardware similar. Această opțiune este menită pentru aparate mici, care nu dețin o tastatură adevarată.
STR_CONFIG_SETTING_OSK_ACTIVATION_DISABLED                      :Dezactivat
STR_CONFIG_SETTING_OSK_ACTIVATION_DOUBLE_CLICK                  :Click dublu
STR_CONFIG_SETTING_OSK_ACTIVATION_SINGLE_CLICK_FOCUS            :Un singur click (când este în focus)
STR_CONFIG_SETTING_OSK_ACTIVATION_SINGLE_CLICK                  :Un singur click (instant)

STR_CONFIG_SETTING_RIGHT_MOUSE_BTN_EMU                          :Emulare click-dreapta: {STRING}
STR_CONFIG_SETTING_RIGHT_MOUSE_BTN_EMU_HELPTEXT                 :Alege metoda de emulare a click-urilor provenite de la butonul din dreapta al mouse-ului
STR_CONFIG_SETTING_RIGHT_MOUSE_BTN_EMU_COMMAND                  :Comandă+Click
STR_CONFIG_SETTING_RIGHT_MOUSE_BTN_EMU_CONTROL                  :Control+Click
STR_CONFIG_SETTING_RIGHT_MOUSE_BTN_EMU_OFF                      :Oprit



STR_CONFIG_SETTING_DATE_FORMAT_IN_SAVE_NAMES                    :Foloseşte formatul datei {STRING} pentru numele salvărilor
STR_CONFIG_SETTING_DATE_FORMAT_IN_SAVE_NAMES_HELPTEXT           :Formatul datei in numele salvărilor
STR_CONFIG_SETTING_DATE_FORMAT_IN_SAVE_NAMES_LONG               :lung (31 Dec 2008)
STR_CONFIG_SETTING_DATE_FORMAT_IN_SAVE_NAMES_SHORT              :scurt (31-12-2008)
STR_CONFIG_SETTING_DATE_FORMAT_IN_SAVE_NAMES_ISO                :ISO (2008-12-31)

STR_CONFIG_SETTING_PAUSE_ON_NEW_GAME                            :La pornirea unui joc nou, pune-l pe pauză: {STRING}
STR_CONFIG_SETTING_PAUSE_ON_NEW_GAME_HELPTEXT                   :Când este activată, jocul se va comuta automat in mod pauză la pornirea unui nou joc, permițând astfel un studiu mai atent al hărții
STR_CONFIG_SETTING_COMMAND_PAUSE_LEVEL                          :Când jocul este în pauză permite: {STRING}
STR_CONFIG_SETTING_COMMAND_PAUSE_LEVEL_HELPTEXT                 :Alege ce acțiuni se pot efectua cât timp jocul este în pauză
STR_CONFIG_SETTING_COMMAND_PAUSE_LEVEL_NO_ACTIONS               :nicio acţiune
STR_CONFIG_SETTING_COMMAND_PAUSE_LEVEL_ALL_NON_CONSTRUCTION     :toate acţiunile non-construcție
STR_CONFIG_SETTING_COMMAND_PAUSE_LEVEL_ALL_NON_LANDSCAPING      :toate exceptând modificarea peisajului
STR_CONFIG_SETTING_COMMAND_PAUSE_LEVEL_ALL_ACTIONS              :toate acțiunile
STR_CONFIG_SETTING_ADVANCED_VEHICLE_LISTS                       :Foloseşte lista avansată de vehicule: {STRING}
STR_CONFIG_SETTING_ADVANCED_VEHICLE_LISTS_HELPTEXT              :Activează folosirea listelor avansate de vehicule pentru a gruparea acestor vehicule
STR_CONFIG_SETTING_LOADING_INDICATORS                           :Foloseşte indicatorii de încărcare: {STRING}
STR_CONFIG_SETTING_LOADING_INDICATORS_HELPTEXT                  :Alege dacă indicatori de încărcare sunt afișați deasupra unor vehicule care sunt în proces de încărcare sau descărcare
STR_CONFIG_SETTING_TIMETABLE_IN_TICKS                           :Arată orarul pe programări în unități de timp interne în loc de zile: {STRING}
STR_CONFIG_SETTING_TIMETABLE_IN_TICKS_HELPTEXT                  :Arată timpii de călatorie în tabela cu timpi a jocului folosind unități de timp interne în loc de zile
STR_CONFIG_SETTING_TIMETABLE_SHOW_ARRIVAL_DEPARTURE             :Afişează plecările şi sosirile în orare: {STRING}
STR_CONFIG_SETTING_TIMETABLE_SHOW_ARRIVAL_DEPARTURE_HELPTEXT    :Arată timpii estimați de plecare și sosire în orar
STR_CONFIG_SETTING_QUICKGOTO                                    :Creare rapidă a ordinelor pentru vehicule: {STRING}
STR_CONFIG_SETTING_QUICKGOTO_HELPTEXT                           :Preselectează cursorul "mergi la" când se deschide fereastra de comenzi
STR_CONFIG_SETTING_DEFAULT_RAIL_TYPE                            :Tipul implicit de şină (după joc nou/încarcare joc): {STRING}
STR_CONFIG_SETTING_DEFAULT_RAIL_TYPE_HELPTEXT                   :Tipul de cale feroviară care va fi ales la pornirea sau îmcărcarea jocului. 'Prima disponibilă' alege cel mai nou tip de cale feroviară și 'Cea mai folosită' alege tipul cel mai des folosit în acel moment.
STR_CONFIG_SETTING_DEFAULT_RAIL_TYPE_FIRST                      :Prima disponibilă
STR_CONFIG_SETTING_DEFAULT_RAIL_TYPE_LAST                       :Ultima disponibilă
STR_CONFIG_SETTING_DEFAULT_RAIL_TYPE_MOST_USED                  :Cea mai folosită
STR_CONFIG_SETTING_SHOW_TRACK_RESERVATION                       :Arată liniile rezervate: {STRING}
STR_CONFIG_SETTING_SHOW_TRACK_RESERVATION_HELPTEXT              :Acordă căilor feroviare rezervate o culoare diferită pentru a depista mai ușor probleme cum ar fi trenuri refuzând intrarea în secțiuni bazate pe căi stabilite anterior
STR_CONFIG_SETTING_PERSISTENT_BUILDINGTOOLS                     :Pastrează active instrumentele de construcţie după utilizare: {STRING}
STR_CONFIG_SETTING_PERSISTENT_BUILDINGTOOLS_HELPTEXT            :Menține barele de construcție pentru tunele, poduri șamd deschise după folosire
STR_CONFIG_SETTING_EXPENSES_LAYOUT                              :Grupează cheltuielile în raportul financiar al companiei: {STRING}
STR_CONFIG_SETTING_EXPENSES_LAYOUT_HELPTEXT                     :Definește stilul ferestrei care afișează cheltuielile companiei

STR_CONFIG_SETTING_SOUND_TICKER                                 :Afișaj știri: {STRING}
STR_CONFIG_SETTING_SOUND_TICKER_HELPTEXT                        :Redă sunet la afișarea sumarului știrilor
STR_CONFIG_SETTING_SOUND_NEWS                                   :Ziar: {STRING}
STR_CONFIG_SETTING_SOUND_NEWS_HELPTEXT                          :Redă sunet la afișarea ziarelor
STR_CONFIG_SETTING_SOUND_NEW_YEAR                               :Finalul anului: {STRING}
STR_CONFIG_SETTING_SOUND_NEW_YEAR_HELPTEXT                      :Redă sunet la final de an pentru sumarul performanței companiei comparat cu cel din anul anterior
STR_CONFIG_SETTING_SOUND_CONFIRM                                :Construcție: {STRING}
STR_CONFIG_SETTING_SOUND_CONFIRM_HELPTEXT                       :Redă sunetele de finalizare a construcțiilor sau ale altor acțiuni
STR_CONFIG_SETTING_SOUND_CLICK                                  :Apăsări de butoane: {STRING}
STR_CONFIG_SETTING_SOUND_CLICK_HELPTEXT                         :Sunet la apăsarea butoanelor
STR_CONFIG_SETTING_SOUND_DISASTER                               :Dezastre/accidente: {STRING}
STR_CONFIG_SETTING_SOUND_DISASTER_HELPTEXT                      :Redă sunetele accidentelor și dezastrelor
STR_CONFIG_SETTING_SOUND_VEHICLE                                :Vehicule: {STRING}
STR_CONFIG_SETTING_SOUND_VEHICLE_HELPTEXT                       :Redă sunetele vehiculelor
STR_CONFIG_SETTING_SOUND_AMBIENT                                :Ambient: {STRING}
STR_CONFIG_SETTING_SOUND_AMBIENT_HELPTEXT                       :Redă sunetele ambientale ale peisajului, industriei și orașelor

STR_CONFIG_SETTING_DISABLE_UNSUITABLE_BUILDING                  :Dezactivează construcția de infrastructuri pentru care nu există vehicule disponibile: {STRING}
STR_CONFIG_SETTING_DISABLE_UNSUITABLE_BUILDING_HELPTEXT         :Dacă este activată, infrastructura este disponibilă doar când există vehicule sau nave, prevenind astfel pierderea de timp si fonduri pe infrastructură inutilă în acel moment
STR_CONFIG_SETTING_MAX_TRAINS                                   :Nr. max. de trenuri per companie: {STRING}
STR_CONFIG_SETTING_MAX_TRAINS_HELPTEXT                          :Numărul maxim de trenuri pe care o companie le poate deține
STR_CONFIG_SETTING_MAX_ROAD_VEHICLES                            :Nr. max. de autovehicule per companie: {STRING}
STR_CONFIG_SETTING_MAX_ROAD_VEHICLES_HELPTEXT                   :Numărul maxim de vehicule rutiere pe care o companie le poate deține
STR_CONFIG_SETTING_MAX_AIRCRAFT                                 :Nr. max. de aeronave per companie: {STRING}
STR_CONFIG_SETTING_MAX_AIRCRAFT_HELPTEXT                        :Numărul maxim de aeronave pe care o companie le poate deține
STR_CONFIG_SETTING_MAX_SHIPS                                    :Nr. max. de nave per companie: {STRING}
STR_CONFIG_SETTING_MAX_SHIPS_HELPTEXT                           :Numărul maxim de nave pe care o companie le poate deține

STR_CONFIG_SETTING_AI_BUILDS_TRAINS                             :Dezactivează trenurile pentru jucătorii controlaţi de calculator: {STRING}
STR_CONFIG_SETTING_AI_BUILDS_TRAINS_HELPTEXT                    :Prin activarea acestei opțiuni, jucatorul controlat de calculator nu poate construi trenuri
STR_CONFIG_SETTING_AI_BUILDS_ROAD_VEHICLES                      :Dezactivează autovehiculele pentru jucătorii controlaţi de calculator: {STRING}
STR_CONFIG_SETTING_AI_BUILDS_ROAD_VEHICLES_HELPTEXT             :Prin activarea acestei opțiuni, jucatorul controlat de calculator nu poate construi vehicule rutiere
STR_CONFIG_SETTING_AI_BUILDS_AIRCRAFT                           :Dezactivează aeronavele pentru jucătorii controlaţi de calculator: {STRING}
STR_CONFIG_SETTING_AI_BUILDS_AIRCRAFT_HELPTEXT                  :Prin activarea acestei opțiuni, jucatorul controlat de calculator nu poate construi aeronave
STR_CONFIG_SETTING_AI_BUILDS_SHIPS                              :Dezactivează navele pentru jucătorii controlaţi de calculator: {STRING}
STR_CONFIG_SETTING_AI_BUILDS_SHIPS_HELPTEXT                     :Prin activarea acestei opțiuni, jucatorul controlat de calculator nu poate construi nave

STR_CONFIG_SETTING_AI_PROFILE                                   :Configurația implicită: {STRING}
STR_CONFIG_SETTING_AI_PROFILE_HELPTEXT                          :Alege o configurație care va fi folosită pentru AI aleator, sau care va fi furniza valori implicite când se adaugă un nou AI sau script
STR_CONFIG_SETTING_AI_PROFILE_EASY                              :Ușor
STR_CONFIG_SETTING_AI_PROFILE_MEDIUM                            :Mediu
STR_CONFIG_SETTING_AI_PROFILE_HARD                              :Dificil

STR_CONFIG_SETTING_AI_IN_MULTIPLAYER                            :Permite Inteligenţă Artificială în multiplayer: {STRING}
STR_CONFIG_SETTING_AI_IN_MULTIPLAYER_HELPTEXT                   :Permite ca jucătorii controlați de AI să participe în jocuri multiplayer
STR_CONFIG_SETTING_SCRIPT_MAX_OPCODES                           :Număr opcodes înainte de suspendarea scripturilor: {STRING}
STR_CONFIG_SETTING_SCRIPT_MAX_OPCODES_HELPTEXT                  :Numărul maxim de instrucțiuni pe care un script le poate executa pe parcursul unei ture

STR_CONFIG_SETTING_SERVINT_ISPERCENT                            :Intervaluri de service în procente: {STRING}
STR_CONFIG_SETTING_SERVINT_ISPERCENT_HELPTEXT                   :Alege dacă întreținerea vehiculelor este activată de trecerea unei anumite perioade de timp, sau scăzând un anumit procent din gradul de rezistență al vehiculului
STR_CONFIG_SETTING_SERVINT_TRAINS                               :Intervalul de întreținere implicit al trenurilor: {STRING}
STR_CONFIG_SETTING_SERVINT_TRAINS_HELPTEXT                      :Alege perioada de întreținere implicită pentru noi vehicule feroviare, dacă nu există un interval de întreținere stabilit pentru vehicul
STR_CONFIG_SETTING_SERVINT_VALUE                                :{COMMA} zi{P 0 "" le}/%
STR_CONFIG_SETTING_SERVINT_DISABLED                             :Dezactivat
STR_CONFIG_SETTING_SERVINT_ROAD_VEHICLES                        :Intervalul de întreținere implicit al vehiculelor rutiere: {STRING}
STR_CONFIG_SETTING_SERVINT_ROAD_VEHICLES_HELPTEXT               :Alege perioada de întreținere implicită pentru noi vehicule rutiere, dacă nu există un interval de întreținere stabilit pentru vehicul
STR_CONFIG_SETTING_SERVINT_AIRCRAFT                             :Intervalul de întreținere implicit al aeronavelor: {STRING}
STR_CONFIG_SETTING_SERVINT_AIRCRAFT_HELPTEXT                    :Alege perioada de întreținere implicită pentru noi aeronave, dacă nu există un interval de întreținere stabilit pentru aeronave
STR_CONFIG_SETTING_SERVINT_SHIPS                                :Intervalul de întreținere implicit al navelor: {STRING}
STR_CONFIG_SETTING_SERVINT_SHIPS_HELPTEXT                       :Alege perioada de întreținere implicită pentru noi nave, dacă nu există un interval de întreținere stabilit pentru nave
STR_CONFIG_SETTING_NOSERVICE                                    :Deactivare service când defecţiunile nu sunt active: {STRING}
STR_CONFIG_SETTING_NOSERVICE_HELPTEXT                           :Dacă este activată, vehiculele nu vor întreținute dacă nu se pot defecta
STR_CONFIG_SETTING_WAGONSPEEDLIMITS                             :Activează limite de viteză pentru vagoane: {STRING}
STR_CONFIG_SETTING_WAGONSPEEDLIMITS_HELPTEXT                    :Dacă este activată, folosește și limita de viteză a vagoanelor pentru a stabili viteza maximă a trenului
STR_CONFIG_SETTING_DISABLE_ELRAILS                              :Dezactivează şinele electrice: {STRING}
STR_CONFIG_SETTING_DISABLE_ELRAILS_HELPTEXT                     :Prin activarea acestei opțiuni, se dezactivează cerința de a avea cale feroviară electrificată pentru a putea folosi locomotive electrice pe această cale feroviară

STR_CONFIG_SETTING_NEWS_ARRIVAL_FIRST_VEHICLE_OWN               :Sosirea primului vehicul la una din staţiile tale: {STRING}
STR_CONFIG_SETTING_NEWS_ARRIVAL_FIRST_VEHICLE_OWN_HELPTEXT      :Afișează un ziar când o stație nouă a companiei primește primul vehicul
STR_CONFIG_SETTING_NEWS_ARRIVAL_FIRST_VEHICLE_OTHER             :Sosirea primului vehicul la una din staţiile competitorilor: {STRING}
STR_CONFIG_SETTING_NEWS_ARRIVAL_FIRST_VEHICLE_OTHER_HELPTEXT    :Afișează un ziar când o stație nouă a unui competitor primește primul vehicul
STR_CONFIG_SETTING_NEWS_ACCIDENTS_DISASTERS                     :Accidente / dezastre: {STRING}
STR_CONFIG_SETTING_NEWS_ACCIDENTS_DISASTERS_HELPTEXT            :Afișează un ziar când există un accident sau un dezastru natural
STR_CONFIG_SETTING_NEWS_COMPANY_INFORMATION                     :Informaţii despre companie: {STRING}
STR_CONFIG_SETTING_NEWS_COMPANY_INFORMATION_HELPTEXT            :Afișează un ziar când o nouă companie este înființată, sau când o companie este pe cale de a intra în faliment
STR_CONFIG_SETTING_NEWS_INDUSTRY_OPEN                           :Inaugurare industrii: {STRING}
STR_CONFIG_SETTING_NEWS_INDUSTRY_OPEN_HELPTEXT                  :Afișează un ziar când o nouă industrie este înființată
STR_CONFIG_SETTING_NEWS_INDUSTRY_CLOSE                          :Închidere industrii: {STRING}
STR_CONFIG_SETTING_NEWS_INDUSTRY_CLOSE_HELPTEXT                 :Afișează un ziar când o industrie este inchisă
STR_CONFIG_SETTING_NEWS_ECONOMY_CHANGES                         :Schimbări economice: {STRING}
STR_CONFIG_SETTING_NEWS_ECONOMY_CHANGES_HELPTEXT                :Afișează un ziar când apar schimbări globale ale economiei
STR_CONFIG_SETTING_NEWS_INDUSTRY_CHANGES_COMPANY                :Schimbări de producţie ale industriilor partenere cu compania: {STRING}
STR_CONFIG_SETTING_NEWS_INDUSTRY_CHANGES_COMPANY_HELPTEXT       :Afișează un ziar când nivelul de producție al unei industrii, deservită de companie, se schimbă
STR_CONFIG_SETTING_NEWS_INDUSTRY_CHANGES_OTHER                  :Schimbări de producţie ale industriilor partenere cu concurenţa: {STRING}
STR_CONFIG_SETTING_NEWS_INDUSTRY_CHANGES_OTHER_HELPTEXT         :Afișează un ziar când nivelul de producție al unei industrii, deservită de competitori, se schimbă
STR_CONFIG_SETTING_NEWS_INDUSTRY_CHANGES_UNSERVED               :Alte schimbări în producţia industrială: {STRING}
STR_CONFIG_SETTING_NEWS_INDUSTRY_CHANGES_UNSERVED_HELPTEXT      :Afișează un ziar când nivelul de producție al unei industrii, neservită de companie sau competitori, se schimbă
STR_CONFIG_SETTING_NEWS_ADVICE                                  :Sugestii / informaţii despre vehiculele companiei: {STRING}
STR_CONFIG_SETTING_NEWS_ADVICE_HELPTEXT                         :Afișează mesaje referitoare la vehicule care trebuie inspectate
STR_CONFIG_SETTING_NEWS_NEW_VEHICLES                            :Vehicule noi: {STRING}
STR_CONFIG_SETTING_NEWS_NEW_VEHICLES_HELPTEXT                   :Afișează un ziar când un nou tip de vehicul devine disponibil
STR_CONFIG_SETTING_NEWS_CHANGES_ACCEPTANCE                      :Schimbări ale acceptării mărfurilor: {STRING}
STR_CONFIG_SETTING_NEWS_CHANGES_ACCEPTANCE_HELPTEXT             :Afișează mesaje referitoare la modificarea tipurilor de cargo acceptate de către stații
STR_CONFIG_SETTING_NEWS_SUBSIDIES                               :Subvenţii: {STRING}
STR_CONFIG_SETTING_NEWS_SUBSIDIES_HELPTEXT                      :Afișează ziarul evenimentelor legate de subvenții
STR_CONFIG_SETTING_NEWS_GENERAL_INFORMATION                     :Informaţii generale: {STRING}
STR_CONFIG_SETTING_NEWS_GENERAL_INFORMATION_HELPTEXT            :Afișează ziarul despre evenimentele generale, precum achizițiile de drepturi exclusive sau finanțările reconstrucțiilor de drumuri

STR_CONFIG_SETTING_NEWS_MESSAGES_OFF                            :Oprit
STR_CONFIG_SETTING_NEWS_MESSAGES_SUMMARY                        :Pe scurt
STR_CONFIG_SETTING_NEWS_MESSAGES_FULL                           :Pe larg

STR_CONFIG_SETTING_COLOURED_NEWS_YEAR                           :Ştirile color apar în: {STRING}
STR_CONFIG_SETTING_COLOURED_NEWS_YEAR_HELPTEXT                  :Anul începând cu care anunțurile din ziar sunt tipărite color. Înainte de acest an, anunturile sunt monocrome (alb/negru)
STR_CONFIG_SETTING_STARTING_YEAR                                :Anul de început al jocului: {STRING}
STR_CONFIG_SETTING_SMOOTH_ECONOMY                               :Economie cu schimbări mai reduse, dar mai frecvente: {STRING}
STR_CONFIG_SETTING_SMOOTH_ECONOMY_HELPTEXT                      :Dacă este activată, nivelul de producție al industriilor se schimbă mai des și în pași mai mici. Această opțiune de regulă nu are efect dacă tipul industriei este furnizat printr-un NewGRF
STR_CONFIG_SETTING_ALLOW_SHARES                                 :Permite cumpărarea de acţiuni de la alte companii: {STRING}
STR_CONFIG_SETTING_ALLOW_SHARES_HELPTEXT                        :Dacă este activată, se permite cumpărarea și vânzarea de acțiuni ale companiilor. Acțiunile devin disponibile doar când compania depășește o anumită vârstă
STR_CONFIG_SETTING_FEEDER_PAYMENT_SHARE                         :Procentul din profitul pe secţiune care să fie plătit pentru alimentare: {STRING}
STR_CONFIG_SETTING_FEEDER_PAYMENT_SHARE_HELPTEXT                :Procentul din câştig care este oferit legăturilor intermediare pentru alimentare, oferind mai mult control asupra încasărilor
STR_CONFIG_SETTING_DRAG_SIGNALS_DENSITY                         :Când se trage cu mouse-ul, plasează semnale la fiecare: {STRING}
STR_CONFIG_SETTING_DRAG_SIGNALS_DENSITY_HELPTEXT                :Configurează distanţa la care se vor construi semnale pe şină până la următorul obstacol (semnal, intersecţie), dacâ se trage cu mouse-ul
STR_CONFIG_SETTING_DRAG_SIGNALS_DENSITY_VALUE                   :{COMMA} pătrăţel{P 0 "" e}
STR_CONFIG_SETTING_DRAG_SIGNALS_FIXED_DISTANCE                  :La plasarea mai multor semale, păstrează distanţa fixă între acestea: {STRING}
STR_CONFIG_SETTING_SEMAPHORE_BUILD_BEFORE_DATE                  :Construieşte automat semafoare înainte de: {STRING}
STR_CONFIG_SETTING_SEMAPHORE_BUILD_BEFORE_DATE_HELPTEXT         :Alege anul din care se vor folosi semnale electrice pe calea feroviară. Înainte de acest an, se vor folosi semnale non-electrice care au aceeasi funcționalitate dar arată diferit
STR_CONFIG_SETTING_ENABLE_SIGNAL_GUI                            :Activare GUI pentru semnale: {STRING}
STR_CONFIG_SETTING_ENABLE_SIGNAL_GUI_HELPTEXT                   :Afişează o fereastră pentru alegerea tipului de semnal de construit, în loc de Ctrl+Click
STR_CONFIG_SETTING_DEFAULT_SIGNAL_TYPE                          :Tip semnal implicit: {STRING}
STR_CONFIG_SETTING_DEFAULT_SIGNAL_TYPE_HELPTEXT                 :Tipul de semnal implicit
STR_CONFIG_SETTING_DEFAULT_SIGNAL_NORMAL                        :Semnal de bloc
STR_CONFIG_SETTING_DEFAULT_SIGNAL_PBS                           :Semnale pentru linii
STR_CONFIG_SETTING_DEFAULT_SIGNAL_PBSOWAY                       :Sens unic avansat
STR_CONFIG_SETTING_CYCLE_SIGNAL_TYPES                           :Ciclu prin tipurile de semnal: {STRING}
STR_CONFIG_SETTING_CYCLE_SIGNAL_TYPES_HELPTEXT                  :Selectează între care tipuri de semnale să se cicleze când se apasă Ctrl+Click pe un semnal folosind unealta de construcţie
STR_CONFIG_SETTING_CYCLE_SIGNAL_NORMAL                          :Doar normal
STR_CONFIG_SETTING_CYCLE_SIGNAL_PBS                             :Doar avansat
STR_CONFIG_SETTING_CYCLE_SIGNAL_ALL                             :Toate

STR_CONFIG_SETTING_TOWN_LAYOUT                                  :Modelul drumurilor pentru oraşele noi: {STRING}
STR_CONFIG_SETTING_TOWN_LAYOUT_HELPTEXT                         :Poziţionarea sistemului rutier în oraşe
STR_CONFIG_SETTING_TOWN_LAYOUT_DEFAULT                          :original
STR_CONFIG_SETTING_TOWN_LAYOUT_BETTER_ROADS                     :drumuri mai bune
STR_CONFIG_SETTING_TOWN_LAYOUT_2X2_GRID                         :grilă 2x2
STR_CONFIG_SETTING_TOWN_LAYOUT_3X3_GRID                         :grilă 3x3
STR_CONFIG_SETTING_TOWN_LAYOUT_RANDOM                           :aleator
STR_CONFIG_SETTING_ALLOW_TOWN_ROADS                             :Oraşele pot construi drumuri: {STRING}
STR_CONFIG_SETTING_ALLOW_TOWN_ROADS_HELPTEXT                    :Permite ca orașele să construiască șosele pentru a se dezvolta. Dezactivează pentru a nu permite orașelor să construiască independent șosele
STR_CONFIG_SETTING_ALLOW_TOWN_LEVEL_CROSSINGS                   :Oraşele au voie să construiască treceri la nivel cu calea ferată: {STRING}
STR_CONFIG_SETTING_ALLOW_TOWN_LEVEL_CROSSINGS_HELPTEXT          :Dacă este activată, orașele vor putea să construiască treceri la nivel cu calea ferată
STR_CONFIG_SETTING_NOISE_LEVEL                                  :Permite controlarea nivelului de zgomot al aeroportului de către oras: {STRING}
STR_CONFIG_SETTING_NOISE_LEVEL_HELPTEXT                         :Dacă această opțiune este dezactivată, pot exista două aeroporturi în fiecare oraș. Când opțiunea este activată, numărul de aeroporturi este limitat de nivelul de zgomot acceptat de oraș, care depinde de populație, mărimea aeroportului și distanța față de oraș
STR_CONFIG_SETTING_TOWN_FOUNDING                                :Crearea oraşelor în joc: {STRING}
STR_CONFIG_SETTING_TOWN_FOUNDING_HELPTEXT                       :Dacă este activată, jucătorii pot fonda noi orașe în joc
STR_CONFIG_SETTING_TOWN_FOUNDING_FORBIDDEN                      :nepermis
STR_CONFIG_SETTING_TOWN_FOUNDING_ALLOWED                        :permis
STR_CONFIG_SETTING_TOWN_FOUNDING_ALLOWED_CUSTOM_LAYOUT          :permis, aspect particularizat al oraşului

STR_CONFIG_SETTING_EXTRA_TREE_PLACEMENT                         :Poziţionarea copacilor în joc: {STRING}
STR_CONFIG_SETTING_EXTRA_TREE_PLACEMENT_HELPTEXT                :Controlează apariția aleatoare a copacilor în joc. Este posibil ca această opțiune să afecteze industrii care depind de creșterea copacilor, cum ar fi fabricile de cherestea
STR_CONFIG_SETTING_EXTRA_TREE_PLACEMENT_NONE                    :niciunul {RED}(afectează producţia fabricii de cherestea)
STR_CONFIG_SETTING_EXTRA_TREE_PLACEMENT_RAINFOREST              :doar în pădurile tropicale
STR_CONFIG_SETTING_EXTRA_TREE_PLACEMENT_ALL                     :peste tot

STR_CONFIG_SETTING_TOOLBAR_POS                                  :Poziţia barei principale de instrumente: {STRING}
STR_CONFIG_SETTING_TOOLBAR_POS_HELPTEXT                         :Poziţia orizontală a barei principale în partea de sus a ecranului
STR_CONFIG_SETTING_STATUSBAR_POS                                :Poziţia barei de stare: {STRING}
STR_CONFIG_SETTING_STATUSBAR_POS_HELPTEXT                       :Poziţia orizontală a barei principale în partea de jos a ecranului
STR_CONFIG_SETTING_SNAP_RADIUS                                  :Raza "magnetică" a ferestrelor: {STRING}
STR_CONFIG_SETTING_SNAP_RADIUS_VALUE                            :{COMMA} pixel{P 0 "" i}
STR_CONFIG_SETTING_SNAP_RADIUS_DISABLED                         :Dezactivat
STR_CONFIG_SETTING_SOFT_LIMIT                                   :Numărul maxim de ferestre nefixate: {STRING}
STR_CONFIG_SETTING_SOFT_LIMIT_VALUE                             :{COMMA}
STR_CONFIG_SETTING_SOFT_LIMIT_DISABLED                          :dezactivat
STR_CONFIG_SETTING_ZOOM_MIN                                     :Nivelul maxim de apropiere imagine: {STRING}
STR_CONFIG_SETTING_ZOOM_MIN_HELPTEXT                            :Nivelul maxim de apropiere a câmpului vizual. Luați aminte că nivelele înalte ridică necesarul de memorie
STR_CONFIG_SETTING_ZOOM_MAX                                     :Nivelul maxim de îndepărtare imagine: {STRING}
STR_CONFIG_SETTING_ZOOM_LVL_MIN                                 :x4
STR_CONFIG_SETTING_ZOOM_LVL_IN_2X                               :x2
STR_CONFIG_SETTING_ZOOM_LVL_NORMAL                              :Normal
STR_CONFIG_SETTING_ZOOM_LVL_OUT_2X                              :x2
STR_CONFIG_SETTING_ZOOM_LVL_OUT_4X                              :x4
STR_CONFIG_SETTING_ZOOM_LVL_OUT_8X                              :x8
STR_CONFIG_SETTING_TOWN_GROWTH                                  :Viteza de dezvoltare a oraşului: {STRING}
STR_CONFIG_SETTING_TOWN_GROWTH_HELPTEXT                         :Viteza creşterii oraşelor
STR_CONFIG_SETTING_TOWN_GROWTH_NONE                             :Deloc
STR_CONFIG_SETTING_TOWN_GROWTH_SLOW                             :Lentă
STR_CONFIG_SETTING_TOWN_GROWTH_NORMAL                           :Normală
STR_CONFIG_SETTING_TOWN_GROWTH_FAST                             :Rapidă
STR_CONFIG_SETTING_TOWN_GROWTH_VERY_FAST                        :Foarte rapidă
STR_CONFIG_SETTING_LARGER_TOWNS                                 :Proporţia oraşelor care vor deveni mari: {STRING}
STR_CONFIG_SETTING_LARGER_TOWNS_HELPTEXT                        :Numărul de oraşe care devin mari, astfel un oraş care porneşte prin a fi mai mare şi creşte mai rapid
STR_CONFIG_SETTING_LARGER_TOWNS_VALUE                           :1 din {COMMA}
STR_CONFIG_SETTING_LARGER_TOWNS_DISABLED                        :deloc
STR_CONFIG_SETTING_CITY_SIZE_MULTIPLIER                         :Multiplicator iniţial dimensiune oraş: {STRING}
STR_CONFIG_SETTING_CITY_SIZE_MULTIPLIER_HELPTEXT                :Dimensiunea medie a oraşelor mari relativ la oraşele normale, la începutul jocului

STR_CONFIG_SETTING_LINKGRAPH_INTERVAL                           :Actualizează graficul de distribuţie la fiecare {STRING} zi{P 0:2 "" le}
STR_CONFIG_SETTING_LINKGRAPH_TIME                               :Acordă {STRING} zi{P 0:2 "" le} pentru recalcularea graficului de distribuţie
STR_CONFIG_SETTING_DISTRIBUTION_MANUAL                          :manual
STR_CONFIG_SETTING_DISTRIBUTION_ASYMMETRIC                      :asimetric
STR_CONFIG_SETTING_DISTRIBUTION_SYMMETRIC                       :simetric
STR_CONFIG_SETTING_DISTRIBUTION_PAX                             :Modalitatea de distribuire a pasagerilor: {STRING}
STR_CONFIG_SETTING_DISTRIBUTION_PAX_HELPTEXT                    :"simetric" înseamnă că aproximativ același număr de pasageri va fi transportat din stația A spre stația B, precum de la B la A. "asimetric" presupune transportul unui număr arbitrar de pasageri în fiecare direcție. "manual" înseamnă că repartizarea pasagerilor nu va fi automatizată.
STR_CONFIG_SETTING_DISTRIBUTION_MAIL                            :Modalitatea de distribuire a poştei: {STRING}
STR_CONFIG_SETTING_DISTRIBUTION_MAIL_HELPTEXT                   :"simetric" înseamnă că aproximativ aceeași cantitate de poștă va fi expediată din stația A spre stația B, precum de la B la A. "asimetric" presupune expedierea de cantități arbitrare de poștă în fiecare direcție. "manual" înseamnă că repartizarea poștei nu va fi automatizată.
STR_CONFIG_SETTING_DISTRIBUTION_ARMOURED                        :Modalitatea de distribuire pentru clasa de cargo BLINDAT: {STRING}
STR_CONFIG_SETTING_DISTRIBUTION_DEFAULT                         :Modalitatea de distribuire pentru alte clase de cargo: {STRING}
STR_CONFIG_SETTING_LINKGRAPH_ACCURACY                           :Acurateţea distribuţiei: {STRING}
STR_CONFIG_SETTING_DEMAND_DISTANCE                              :Efectul distanţei asupra cererii: {STRING}
STR_CONFIG_SETTING_DEMAND_SIZE                                  :Cantitatea de cargo la întoarcere pentru modul simetric: {STRING}
STR_CONFIG_SETTING_SHORT_PATH_SATURATION                        :Saturaţia căilor de capacitate mică înainte de a utiliza căi de capacitate mare: {STRING}

STR_CONFIG_SETTING_LOCALISATION_UNITS_VELOCITY                  :Unitate viteză: {STRING}
STR_CONFIG_SETTING_LOCALISATION_UNITS_VELOCITY_HELPTEXT         :Afişează viteza în interfaţă folosind unităţile selectate
STR_CONFIG_SETTING_LOCALISATION_UNITS_VELOCITY_IMPERIAL         :Imperial (mph)
STR_CONFIG_SETTING_LOCALISATION_UNITS_VELOCITY_METRIC           :Metric (km/h)
STR_CONFIG_SETTING_LOCALISATION_UNITS_VELOCITY_SI               :SI (m/s)

STR_CONFIG_SETTING_LOCALISATION_UNITS_POWER                     :Unitate putere vehicule: {STRING}
STR_CONFIG_SETTING_LOCALISATION_UNITS_POWER_HELPTEXT            :Afişează puterea vehiculelor în interfaţă folosind unităţile selectate
STR_CONFIG_SETTING_LOCALISATION_UNITS_POWER_IMPERIAL            :Imperial (cp)
STR_CONFIG_SETTING_LOCALISATION_UNITS_POWER_METRIC              :Metric (cp)
STR_CONFIG_SETTING_LOCALISATION_UNITS_POWER_SI                  :SI (kW)

STR_CONFIG_SETTING_LOCALISATION_UNITS_WEIGHT                    :Unitate pentru greutate: {STRING}
STR_CONFIG_SETTING_LOCALISATION_UNITS_WEIGHT_HELPTEXT           :Afişează greutatea în interfaţă folosind unităţile selectate
STR_CONFIG_SETTING_LOCALISATION_UNITS_WEIGHT_IMPERIAL           :Imperial (t/tonă scurtă)
STR_CONFIG_SETTING_LOCALISATION_UNITS_WEIGHT_METRIC             :Metric (t/tonă)
STR_CONFIG_SETTING_LOCALISATION_UNITS_WEIGHT_SI                 :SI (kg)

STR_CONFIG_SETTING_LOCALISATION_UNITS_VOLUME                    :Unitate volum: {STRING}
STR_CONFIG_SETTING_LOCALISATION_UNITS_VOLUME_HELPTEXT           :Afişează volumele în interfaţă folosind unităţile selectate
STR_CONFIG_SETTING_LOCALISATION_UNITS_VOLUME_IMPERIAL           :Imperial (gal)
STR_CONFIG_SETTING_LOCALISATION_UNITS_VOLUME_METRIC             :Metric (l)
STR_CONFIG_SETTING_LOCALISATION_UNITS_VOLUME_SI                 :SI (m³)

STR_CONFIG_SETTING_LOCALISATION_UNITS_FORCE                     :Unitate efort de tracţiune: {STRING}
STR_CONFIG_SETTING_LOCALISATION_UNITS_FORCE_HELPTEXT            :Afişează efortul de tracţiune, denumit şi forţa de tracţiune, în interfaţă folosind unităţile selectate
STR_CONFIG_SETTING_LOCALISATION_UNITS_FORCE_IMPERIAL            :Imperial (lbf)
STR_CONFIG_SETTING_LOCALISATION_UNITS_FORCE_METRIC              :Metric (kgf)
STR_CONFIG_SETTING_LOCALISATION_UNITS_FORCE_SI                  :SI (kN)

STR_CONFIG_SETTING_LOCALISATION_UNITS_HEIGHT                    :Unitate înălţime: {STRING}
STR_CONFIG_SETTING_LOCALISATION_UNITS_HEIGHT_HELPTEXT           :Afişează înălţimile în interfaţă folosind unităţile selectate
STR_CONFIG_SETTING_LOCALISATION_UNITS_HEIGHT_IMPERIAL           :Imperial (ft)
STR_CONFIG_SETTING_LOCALISATION_UNITS_HEIGHT_METRIC             :Metric (m)
STR_CONFIG_SETTING_LOCALISATION_UNITS_HEIGHT_SI                 :SI (m)

STR_CONFIG_SETTING_LOCALISATION                                 :{ORANGE}Localizare
STR_CONFIG_SETTING_SOUND                                        :{ORANGE}Efecte sonore
STR_CONFIG_SETTING_INTERFACE                                    :{ORANGE}Interfaţă
STR_CONFIG_SETTING_INTERFACE_GENERAL                            :{ORANGE}General
STR_CONFIG_SETTING_INTERFACE_VIEWPORTS                          :{ORANGE}Câmpuri vizuale
STR_CONFIG_SETTING_INTERFACE_CONSTRUCTION                       :{ORANGE}Construcţie
STR_CONFIG_SETTING_ADVISORS                                     :{ORANGE}Știri / Consilieri
STR_CONFIG_SETTING_COMPANY                                      :{ORANGE}Companie
STR_CONFIG_SETTING_VEHICLES                                     :{ORANGE}Vehicule
STR_CONFIG_SETTING_VEHICLES_ROUTING                             :{ORANGE}Direcţionare
STR_CONFIG_SETTING_ACCIDENTS                                    :{ORANGE}Dezastre / Accidente
STR_CONFIG_SETTING_GENWORLD                                     :{ORANGE}Generare lume
STR_CONFIG_SETTING_ENVIRONMENT                                  :{ORANGE}Mediu
STR_CONFIG_SETTING_ENVIRONMENT_TOWNS                            :{ORANGE}Oraşe
STR_CONFIG_SETTING_ENVIRONMENT_INDUSTRIES                       :{ORANGE}Industrii
STR_CONFIG_SETTING_ENVIRONMENT_CARGODIST                        :{ORANGE}Distribuţie cargo
STR_CONFIG_SETTING_AI                                           :{ORANGE}Concurenţi
STR_CONFIG_SETTING_AI_NPC                                       :{ORANGE}Jucători virtuali

STR_CONFIG_SETTING_PATHFINDER_OPF                               :Original
STR_CONFIG_SETTING_PATHFINDER_NPF                               :NPF
STR_CONFIG_SETTING_PATHFINDER_YAPF_RECOMMENDED                  :YAPF {BLUE}(Recomandat)

STR_CONFIG_SETTING_PATHFINDER_FOR_TRAINS                        :Algoritm de rutare pentru trenuri: {STRING}
STR_CONFIG_SETTING_PATHFINDER_FOR_TRAINS_HELPTEXT               :Algoritm de rutare pentru trenuri
STR_CONFIG_SETTING_PATHFINDER_FOR_ROAD_VEHICLES                 :Algoritm de rutare pentru autovehicule: {STRING}
STR_CONFIG_SETTING_PATHFINDER_FOR_ROAD_VEHICLES_HELPTEXT        :Algoritmul de rutare folosit pentru autovehicule
STR_CONFIG_SETTING_PATHFINDER_FOR_SHIPS                         :Algoritm de rutare pentru nave: {STRING}
STR_CONFIG_SETTING_PATHFINDER_FOR_SHIPS_HELPTEXT                :Algoritmul de rutare folosit pentru nave
STR_CONFIG_SETTING_REVERSE_AT_SIGNALS                           :Întoarcere automată la semafoare: {STRING}
STR_CONFIG_SETTING_REVERSE_AT_SIGNALS_HELPTEXT                  :Permite trenurilor să întoarcă la semafor, dacă aşteaptă de mult timp

STR_CONFIG_SETTING_QUERY_CAPTION                                :{WHITE}Schimbă valoarea setării

# Config errors
STR_CONFIG_ERROR                                                :{WHITE}Eroare cu fișierul de configurație...
STR_CONFIG_ERROR_ARRAY                                          :{WHITE}... eroare în array-ul '{STRING}'
STR_CONFIG_ERROR_INVALID_VALUE                                  :{WHITE}... valoare incorectă '{STRING}' pentru '{STRING}'
STR_CONFIG_ERROR_TRAILING_CHARACTERS                            :{WHITE}... caractere rămase la sfărșitul setării '{STRING}'
STR_CONFIG_ERROR_DUPLICATE_GRFID                                :{WHITE}... ignor NewGRF-ul '{STRING}': GRF ID duplicat cu '{STRING}'
STR_CONFIG_ERROR_INVALID_GRF                                    :{WHITE}... ignor NewGRF-ul invalid '{STRING}': {STRING}
STR_CONFIG_ERROR_INVALID_GRF_NOT_FOUND                          :negăsit
STR_CONFIG_ERROR_INVALID_GRF_UNSAFE                             :nesigur pentru utilizare statică
STR_CONFIG_ERROR_INVALID_GRF_SYSTEM                             :sistem NewGRF
STR_CONFIG_ERROR_INVALID_GRF_INCOMPATIBLE                       :incompatibil cu această versiune de OpenTTD
STR_CONFIG_ERROR_INVALID_GRF_UNKNOWN                            :necunoscut
STR_CONFIG_ERROR_INVALID_SAVEGAME_COMPRESSION_LEVEL             :{WHITE}... nivelul de compresie '{STRING}' nu este valid
STR_CONFIG_ERROR_INVALID_SAVEGAME_COMPRESSION_ALGORITHM         :{WHITE}... formatul salvărilor '{STRING}' nu este disponibil. Revenire la '{STRING}'
STR_CONFIG_ERROR_INVALID_BASE_GRAPHICS_NOT_FOUND                :{WHITE}... setul de bază pentru grafică '{STRING}' este ignorat: nu a fost găsit
STR_CONFIG_ERROR_INVALID_BASE_SOUNDS_NOT_FOUND                  :{WHITE}... setul de bază pentru sunete '{STRING}' este ignorat: nu a fost găsit
STR_CONFIG_ERROR_INVALID_BASE_MUSIC_NOT_FOUND                   :{WHITE}... setul de bază pentru muzică '{STRING}' este ignorat: nu a fost găsit
STR_CONFIG_ERROR_OUT_OF_MEMORY                                  :{WHITE}Fără memorie
STR_CONFIG_ERROR_SPRITECACHE_TOO_BIG                            :{WHITE}Nu s-au putut rezerva {BYTES} pentru cache al sprite-urilor. Mărimea cache-ului a fost redusă la {BYTES}. Performanța OpenTTD va fi redusă. Pentru a micșora cerințele jocului cu privire la memorie, poți încerca să dezactivezi modul grafic 32bpp și/sau reducerea numărului de nivele zoom

# Intro window
STR_INTRO_CAPTION                                               :{WHITE}OpenTTD {REV}

STR_INTRO_NEW_GAME                                              :{BLACK}Joc nou
STR_INTRO_LOAD_GAME                                             :{BLACK}Încarcă joc
STR_INTRO_PLAY_SCENARIO                                         :{BLACK}Joacă scenariu
STR_INTRO_PLAY_HEIGHTMAP                                        :{BLACK}Hartă topografică
STR_INTRO_SCENARIO_EDITOR                                       :{BLACK}Editor hartă
STR_INTRO_MULTIPLAYER                                           :{BLACK}Multiplayer

STR_INTRO_GAME_OPTIONS                                          :{BLACK}Opţiuni
STR_INTRO_HIGHSCORE                                             :{BLACK}Tabela cu scoruri maxime
STR_INTRO_CONFIG_SETTINGS_TREE                                  :{BLACK}Setări
STR_INTRO_NEWGRF_SETTINGS                                       :{BLACK}Setări NewGRF
STR_INTRO_ONLINE_CONTENT                                        :{BLACK}Resurse online
STR_INTRO_SCRIPT_SETTINGS                                       :{BLACK}Setări IA / Scripturi Joc
STR_INTRO_QUIT                                                  :{BLACK}Ieşire

STR_INTRO_TOOLTIP_NEW_GAME                                      :{BLACK}Începere joc nou. Ctrl+Click pentru a sări peste fereastra de configuraţie a harţii
STR_INTRO_TOOLTIP_LOAD_GAME                                     :{BLACK}Încarcă un joc salvat
STR_INTRO_TOOLTIP_PLAY_HEIGHTMAP                                :{BLACK}Începe un joc nou folosind o hartă topografică pentru generarea terenului
STR_INTRO_TOOLTIP_PLAY_SCENARIO                                 :{BLACK}Începe un joc nou folosind un scenariu deja existent
STR_INTRO_TOOLTIP_SCENARIO_EDITOR                               :{BLACK}Creează un joc/scenariu propriu
STR_INTRO_TOOLTIP_MULTIPLAYER                                   :{BLACK}Începe un joc multiplayer

STR_INTRO_TOOLTIP_TEMPERATE                                     :{BLACK}Alege peisajul 'climă temperată'
STR_INTRO_TOOLTIP_SUB_ARCTIC_LANDSCAPE                          :{BLACK}Alege peisajul 'climă sub-arctică'
STR_INTRO_TOOLTIP_SUB_TROPICAL_LANDSCAPE                        :{BLACK}Alege peisajul 'climă sub-tropicală'
STR_INTRO_TOOLTIP_TOYLAND_LANDSCAPE                             :{BLACK}Alege peisajul 'ţara jucăriilor'

STR_INTRO_TOOLTIP_GAME_OPTIONS                                  :{BLACK}Afişează opţiunile jocului
STR_INTRO_TOOLTIP_HIGHSCORE                                     :{BLACK}Afișează tabela cu scoruri maxime
STR_INTRO_TOOLTIP_CONFIG_SETTINGS_TREE                          :{BLACK}Setări afişare
STR_INTRO_TOOLTIP_NEWGRF_SETTINGS                               :{BLACK}Afişează setările NewGRF
STR_INTRO_TOOLTIP_ONLINE_CONTENT                                :{BLACK}Verifică dacă există resurse noi sau actualizate pentru descărcare
STR_INTRO_TOOLTIP_SCRIPT_SETTINGS                               :{BLACK}Afişează setările pentru Inteligența Artificială şi pentru Scripturi Joc
STR_INTRO_TOOLTIP_QUIT                                          :{BLACK}Ieşi din 'OpenTTD'

STR_INTRO_TRANSLATION                                           :{BLACK}Acestei traduceri îi lipse{P 0 "şte" "sc"} {NUM} text{P "" e}. Te rugăm să ajuti la îmbunătățirea OpenTTD înrolându-te ca traducător. Citește fișierul readme.txt pentru detalii.

# Quit window
STR_QUIT_CAPTION                                                :{WHITE}Ieşire din joc
STR_QUIT_ARE_YOU_SURE_YOU_WANT_TO_EXIT_OPENTTD                  :{YELLOW}Eşti sigur că vrei să abandonezi jocul curent şi să revii în {STRING}?
STR_QUIT_YES                                                    :{BLACK}Da
STR_QUIT_NO                                                     :{BLACK}Nu

# Supported OSes
STR_OSNAME_WINDOWS                                              :Windows
STR_OSNAME_DOS                                                  :DOS
STR_OSNAME_UNIX                                                 :Unix
STR_OSNAME_OSX                                                  :OS{NBSP}X
STR_OSNAME_BEOS                                                 :BeOS
STR_OSNAME_HAIKU                                                :Haiku
STR_OSNAME_MORPHOS                                              :MorphOS
STR_OSNAME_AMIGAOS                                              :AmigaOS
STR_OSNAME_OS2                                                  :OS/2
STR_OSNAME_SUNOS                                                :SunOS

# Abandon game
STR_ABANDON_GAME_CAPTION                                        :{WHITE}Ieşire din joc
STR_ABANDON_GAME_QUERY                                          :{YELLOW}Eşti sigur că vrei să renunţi la acest joc?
STR_ABANDON_SCENARIO_QUERY                                      :{YELLOW}Eşti sigur că vrei să renunţi la acest scenariu?

# Cheat window
STR_CHEATS                                                      :{WHITE}Cheat-uri
STR_CHEATS_TOOLTIP                                              :{BLACK}Bifa vă indică dacă aţi folosit anterior acest cheat
STR_CHEATS_WARNING                                              :{BLACK}Atenţie! Eşti pe cale să-ţi trădezi colegii de joc! Nu uita că această ruşine va rămâne înregistrată pentru totdeauna
STR_CHEAT_MONEY                                                 :{LTBLUE}Măreşte fondurile cu {CURRENCY_LONG}
STR_CHEAT_CHANGE_COMPANY                                        :{LTBLUE}Joacă drept compania: {ORANGE}{COMMA}
STR_CHEAT_EXTRA_DYNAMITE                                        :{LTBLUE}Buldozer magic (demolează industrii şi lucruri amovibile): {ORANGE}{STRING}
STR_CHEAT_CROSSINGTUNNELS                                       :{LTBLUE}Tunelele se pot intersecta: {ORANGE}{STRING}
STR_CHEAT_NO_JETCRASH                                           :{LTBLUE}Avioanele cu reacţie nu se vor prăbuşi (frecvent) pe aeroporturile mici: {ORANGE}{STRING}
STR_CHEAT_EDIT_MAX_HL                                           :{LTBLUE}Schimbă înălţimea maximă a harţii: {ORANGE}{NUM}
STR_CHEAT_EDIT_MAX_HL_QUERY_CAPT                                :{WHITE}Schimbă înălţimea maxima a munţilor pe hartă
STR_CHEAT_SWITCH_CLIMATE_TEMPERATE_LANDSCAPE                    :peisajul temperat
STR_CHEAT_SWITCH_CLIMATE_SUB_ARCTIC_LANDSCAPE                   :peisajul sub-arctic
STR_CHEAT_SWITCH_CLIMATE_SUB_TROPICAL_LANDSCAPE                 :peisajul sub-tropical
STR_CHEAT_SWITCH_CLIMATE_TOYLAND_LANDSCAPE                      :peisajul 'ţara jucăriilor'
STR_CHEAT_CHANGE_DATE                                           :{LTBLUE}Schimbă data: {ORANGE}{DATE_SHORT}
STR_CHEAT_CHANGE_DATE_QUERY_CAPT                                :{WHITE}Schimbă anul curent
STR_CHEAT_SETUP_PROD                                            :{LTBLUE}Activează accesul la valorile de producţie: {ORANGE}{STRING}

# Livery window
STR_LIVERY_CAPTION                                              :{WHITE}{COMPANY} - Schemă de culori

STR_LIVERY_GENERAL_TOOLTIP                                      :{BLACK}Afişează schemele generale de culori
STR_LIVERY_TRAIN_TOOLTIP                                        :{BLACK}Arată schemele de culori pentru trenuri
STR_LIVERY_ROAD_VEHICLE_TOOLTIP                                 :{BLACK}Arată schemele de culori pentru autovehicule
STR_LIVERY_SHIP_TOOLTIP                                         :{BLACK}Arată schemele de culori pentru nave
STR_LIVERY_AIRCRAFT_TOOLTIP                                     :{BLACK}Arată schemele de culori pentru aeronave
STR_LIVERY_PRIMARY_TOOLTIP                                      :{BLACK}Alege culoarea principală pentru schema selectată. Ctrl+Click va seta această culoare pentru toate schemele
STR_LIVERY_SECONDARY_TOOLTIP                                    :{BLACK}Alege culoarea secundară pentru schema selectată. Ctrl+Click va seta această culoare pentru toate schemele
STR_LIVERY_PANEL_TOOLTIP                                        :{BLACK}Alege o schemă de culori pentru modificare sau mai multe scheme, folosind Ctrl+Click. Apasă pe căsuţă pentru a comuta schema

STR_LIVERY_DEFAULT                                              :Uniforma standard
STR_LIVERY_STEAM                                                :Locomotivă cu abur
STR_LIVERY_DIESEL                                               :Locomotivă diesel
STR_LIVERY_ELECTRIC                                             :Locomotivă electrică
STR_LIVERY_MONORAIL                                             :Locomotivă monosină
STR_LIVERY_MAGLEV                                               :Locomotivă pernă magnetică
STR_LIVERY_DMU                                                  :DMU
STR_LIVERY_EMU                                                  :EMU
STR_LIVERY_PASSENGER_WAGON_STEAM                                :Vagon călători (Aburi)
STR_LIVERY_PASSENGER_WAGON_DIESEL                               :Vagon călători (Diesel)
STR_LIVERY_PASSENGER_WAGON_ELECTRIC                             :Vagon călători (Electric)
STR_LIVERY_PASSENGER_WAGON_MONORAIL                             :Vagon călători (Monoşină)
STR_LIVERY_PASSENGER_WAGON_MAGLEV                               :Vagon călători (Pernă Mag.)
STR_LIVERY_FREIGHT_WAGON                                        :Vagon de marfă
STR_LIVERY_BUS                                                  :Autobuz
STR_LIVERY_TRUCK                                                :Camion
STR_LIVERY_PASSENGER_SHIP                                       :Ferry pasageri
STR_LIVERY_FREIGHT_SHIP                                         :Vas comercial
STR_LIVERY_HELICOPTER                                           :Elicopter
STR_LIVERY_SMALL_PLANE                                          :Aeronavă mică
STR_LIVERY_LARGE_PLANE                                          :Aeronavă mare
STR_LIVERY_PASSENGER_TRAM                                       :Tramvai călători
STR_LIVERY_FREIGHT_TRAM                                         :Tramvai marfă

# Face selection window
STR_FACE_CAPTION                                                :{WHITE}Alegerea pozei
STR_FACE_CANCEL_TOOLTIP                                         :{BLACK}Anulează alegerea unei poze noi
STR_FACE_OK_TOOLTIP                                             :{BLACK}Acceptă poza selectată
STR_FACE_RANDOM                                                 :{BLACK}Aleator

STR_FACE_MALE_BUTTON                                            :{BLACK}Bărbat
STR_FACE_MALE_TOOLTIP                                           :{BLACK}Alege figură masculină
STR_FACE_FEMALE_BUTTON                                          :{BLACK}Femeie
STR_FACE_FEMALE_TOOLTIP                                         :{BLACK}Alege figură feminină
STR_FACE_NEW_FACE_BUTTON                                        :{BLACK}Poză nouă
STR_FACE_NEW_FACE_TOOLTIP                                       :{BLACK}Generează poză aleatoare
STR_FACE_ADVANCED                                               :{BLACK}Avansat
STR_FACE_ADVANCED_TOOLTIP                                       :{BLACK}Selecţie avansată a feţei
STR_FACE_SIMPLE                                                 :{BLACK}Simplu
STR_FACE_SIMPLE_TOOLTIP                                         :{BLACK}Selecţie simplă a feţei
STR_FACE_LOAD                                                   :{BLACK}Încărcare
STR_FACE_LOAD_TOOLTIP                                           :{BLACK}Încarcă o faţă preferată
STR_FACE_LOAD_DONE                                              :{WHITE}Faţa dvs. preferată a fost încărcată din fişierul de configurare al OpenTTD.
STR_FACE_FACECODE                                               :{BLACK}Nr. faţă jucător
STR_FACE_FACECODE_TOOLTIP                                       :{BLACK}Vizualizează şi/sau setează numărul feţei pentru președintele companiei
STR_FACE_FACECODE_CAPTION                                       :{WHITE}Vizualizează şi/sau setează numărul feţei pentru președinte
STR_FACE_FACECODE_SET                                           :{WHITE}Noul cod numeric pentru faţă a fost stabilit
STR_FACE_FACECODE_ERR                                           :{WHITE}Nu am putut seta numărul de faţă al președintelui - trebuie să fie un număr între 0 şi 4.294.967.295!
STR_FACE_SAVE                                                   :{BLACK}Salvează
STR_FACE_SAVE_TOOLTIP                                           :{BLACK}Salvează faţa preferată
STR_FACE_SAVE_DONE                                              :{WHITE}Această faţă va fi salvată ca faţa preferată în fişierul de configurare al OpenTTD.
STR_FACE_EUROPEAN                                               :{BLACK}European
STR_FACE_SELECT_EUROPEAN                                        :{BLACK}Alege feţe europene
STR_FACE_AFRICAN                                                :{BLACK}African
STR_FACE_SELECT_AFRICAN                                         :{BLACK}Alege feţe africane
STR_FACE_YES                                                    :Da
STR_FACE_NO                                                     :Nu
STR_FACE_MOUSTACHE_EARRING_TOOLTIP                              :{BLACK}Permite mustaţă sau cercei
STR_FACE_HAIR                                                   :Păr:
STR_FACE_HAIR_TOOLTIP                                           :{BLACK}Schimbă părul
STR_FACE_EYEBROWS                                               :Sprâncene:
STR_FACE_EYEBROWS_TOOLTIP                                       :{BLACK}Schimbă sprâncenele
STR_FACE_EYECOLOUR                                              :Culoare ochi:
STR_FACE_EYECOLOUR_TOOLTIP                                      :{BLACK}Schimbă culoarea ochilor
STR_FACE_GLASSES                                                :Ochelari:
STR_FACE_GLASSES_TOOLTIP                                        :{BLACK}Permite ochelari
STR_FACE_GLASSES_TOOLTIP_2                                      :{BLACK}Schimbă ochelari
STR_FACE_NOSE                                                   :Nas:
STR_FACE_NOSE_TOOLTIP                                           :{BLACK}Schimbă nasul
STR_FACE_LIPS                                                   :Buze:
STR_FACE_MOUSTACHE                                              :Mustaţă:
STR_FACE_LIPS_MOUSTACHE_TOOLTIP                                 :{BLACK}Schimbă buzele sau mustaţa
STR_FACE_CHIN                                                   :Bărbie:
STR_FACE_CHIN_TOOLTIP                                           :{BLACK}Schimbă bărbia
STR_FACE_JACKET                                                 :Haină:
STR_FACE_JACKET_TOOLTIP                                         :{BLACK}Schimbă haina
STR_FACE_COLLAR                                                 :Guler:
STR_FACE_COLLAR_TOOLTIP                                         :{BLACK}Schimbă gulerul
STR_FACE_TIE                                                    :Cravată:
STR_FACE_EARRING                                                :Cercei:
STR_FACE_TIE_EARRING_TOOLTIP                                    :{BLACK}Schimbă cravata sau cerceii

# Network server list
STR_NETWORK_SERVER_LIST_CAPTION                                 :{WHITE}Multiplayer
STR_NETWORK_SERVER_LIST_ADVERTISED                              :{BLACK}Publicat
STR_NETWORK_SERVER_LIST_ADVERTISED_TOOLTIP                      :{BLACK}Alege între un joc publicat (prin Internet) și unul privat (reț) game
STR_NETWORK_SERVER_LIST_ADVERTISED_NO                           :Nu
STR_NETWORK_SERVER_LIST_ADVERTISED_YES                          :Da
STR_NETWORK_SERVER_LIST_PLAYER_NAME                             :{BLACK}Numele jucătorului:
STR_NETWORK_SERVER_LIST_ENTER_NAME_TOOLTIP                      :{BLACK}Acesta este numele prin care te vor identifica ceilalţi

STR_NETWORK_SERVER_LIST_GAME_NAME                               :{BLACK}Nume
STR_NETWORK_SERVER_LIST_GAME_NAME_TOOLTIP                       :{BLACK}Numele jocului
STR_NETWORK_SERVER_LIST_GENERAL_ONLINE                          :{BLACK}{COMMA}/{COMMA} - {COMMA}/{COMMA}
STR_NETWORK_SERVER_LIST_CLIENTS_CAPTION                         :{BLACK}Clienţi
STR_NETWORK_SERVER_LIST_CLIENTS_CAPTION_TOOLTIP                 :{BLACK}Clienţi online / Nr. max. clienţi{}Companii online / Nr. max. companii
STR_NETWORK_SERVER_LIST_MAP_SIZE_SHORT                          :{BLACK}{COMMA}x{COMMA}
STR_NETWORK_SERVER_LIST_MAP_SIZE_CAPTION                        :{BLACK}Dimensiune hartă
STR_NETWORK_SERVER_LIST_MAP_SIZE_CAPTION_TOOLTIP                :{BLACK}Dimensiunea hărţii jocului{}Click pentru sortarea după suprafaţă
STR_NETWORK_SERVER_LIST_DATE_CAPTION                            :{BLACK}Data
STR_NETWORK_SERVER_LIST_DATE_CAPTION_TOOLTIP                    :{BLACK}Data curentă
STR_NETWORK_SERVER_LIST_YEARS_CAPTION                           :{BLACK}Ani
STR_NETWORK_SERVER_LIST_YEARS_CAPTION_TOOLTIP                   :{BLACK}Numărul de ani{}de când rulează jocul
STR_NETWORK_SERVER_LIST_INFO_ICONS_TOOLTIP                      :{BLACK}Limba, versiunea serverului, etc.

STR_NETWORK_SERVER_LIST_CLICK_GAME_TO_SELECT                    :{BLACK}Click pe un joc din listă pentru a-l selecta
STR_NETWORK_SERVER_LIST_LAST_JOINED_SERVER                      :{BLACK}Server-ul la care v-aţi conectat data trecută:
STR_NETWORK_SERVER_LIST_CLICK_TO_SELECT_LAST                    :{BLACK}Click pentru a alege serverul de data trecută

STR_NETWORK_SERVER_LIST_GAME_INFO                               :{SILVER}INFO JOC
STR_NETWORK_SERVER_LIST_CLIENTS                                 :{SILVER}Clienţi: {WHITE}{COMMA} / {COMMA} - {COMMA} / {COMMA}
STR_NETWORK_SERVER_LIST_LANGUAGE                                :{SILVER}Limba: {WHITE}{STRING}
STR_NETWORK_SERVER_LIST_LANDSCAPE                               :{SILVER}Peisaj: {WHITE}{STRING}
STR_NETWORK_SERVER_LIST_MAP_SIZE                                :{SILVER}Mărimea hărţii: {WHITE}{COMMA}x{COMMA}
STR_NETWORK_SERVER_LIST_SERVER_VERSION                          :{SILVER}Versiune server: {WHITE}{STRING}
STR_NETWORK_SERVER_LIST_SERVER_ADDRESS                          :{SILVER}Adresa serverului: {WHITE}{STRING}
STR_NETWORK_SERVER_LIST_START_DATE                              :{SILVER}Data de început: {WHITE}{DATE_SHORT}
STR_NETWORK_SERVER_LIST_CURRENT_DATE                            :{SILVER}Data curentă: {WHITE}{DATE_SHORT}
STR_NETWORK_SERVER_LIST_PASSWORD                                :{SILVER}Protejat cu parolă!
STR_NETWORK_SERVER_LIST_SERVER_OFFLINE                          :{SILVER}SERVER OFFLINE
STR_NETWORK_SERVER_LIST_SERVER_FULL                             :{SILVER}SERVER PLIN
STR_NETWORK_SERVER_LIST_VERSION_MISMATCH                        :{SILVER}VERSIUNE DIFERITĂ
STR_NETWORK_SERVER_LIST_GRF_MISMATCH                            :{SILVER}NEPOTRIVIRE NEWGRF

STR_NETWORK_SERVER_LIST_JOIN_GAME                               :{BLACK}Intră în joc
STR_NETWORK_SERVER_LIST_REFRESH                                 :{BLACK}Actualizează serverul
STR_NETWORK_SERVER_LIST_REFRESH_TOOLTIP                         :{BLACK}Actualizează informaţiile despre server

STR_NETWORK_SERVER_LIST_FIND_SERVER                             :{BLACK}Caută server
STR_NETWORK_SERVER_LIST_FIND_SERVER_TOOLTIP                     :{BLACK}Caută un server în reţea
STR_NETWORK_SERVER_LIST_ADD_SERVER                              :{BLACK}Adaugă un server
STR_NETWORK_SERVER_LIST_ADD_SERVER_TOOLTIP                      :{BLACK}Adaugă un server la lista care va fi verificată pentru jocuri active
STR_NETWORK_SERVER_LIST_START_SERVER                            :{BLACK}Porneşte serverul
STR_NETWORK_SERVER_LIST_START_SERVER_TOOLTIP                    :{BLACK}Porneşte un server propriu

STR_NETWORK_SERVER_LIST_PLAYER_NAME_OSKTITLE                    :{BLACK}Introduceţi numele dvs.
STR_NETWORK_SERVER_LIST_ENTER_IP                                :{BLACK}Introduceţi adresa serverului

# Start new multiplayer server
STR_NETWORK_START_SERVER_CAPTION                                :{WHITE}Începe un joc nou

STR_NETWORK_START_SERVER_NEW_GAME_NAME                          :{BLACK}Nume joc:
STR_NETWORK_START_SERVER_NEW_GAME_NAME_TOOLTIP                  :{BLACK}Numele jocului va fi afişat celorlalţi jucători în meniul de selectare al jocurilor multiplayer
STR_NETWORK_START_SERVER_SET_PASSWORD                           :{BLACK}Pune parolă
STR_NETWORK_START_SERVER_PASSWORD_TOOLTIP                       :{BLACK}Protejează-ţi jocul cu o parolă dacă nu vrei să intre jucători neautorizaţi

STR_NETWORK_START_SERVER_UNADVERTISED                           :Nu
STR_NETWORK_START_SERVER_ADVERTISED                             :Da
STR_NETWORK_START_SERVER_CLIENTS_SELECT                         :{BLACK}{NUM} clien{P t ţi}
STR_NETWORK_START_SERVER_NUMBER_OF_CLIENTS                      :{BLACK}Număr maxim de clienţi:
STR_NETWORK_START_SERVER_NUMBER_OF_CLIENTS_TOOLTIP              :{BLACK}Alege un număr maxim de clienţi. Nu trebuie ocupate toate locurile.
STR_NETWORK_START_SERVER_COMPANIES_SELECT                       :{BLACK}{NUM} compan{P ie ii}
STR_NETWORK_START_SERVER_NUMBER_OF_COMPANIES                    :{BLACK}Companii maxim:
STR_NETWORK_START_SERVER_NUMBER_OF_COMPANIES_TOOLTIP            :{BLACK}Limitează serverul la un anumit număr de companii
STR_NETWORK_START_SERVER_SPECTATORS_SELECT                      :{BLACK}{NUM} spectator{P "" i}
STR_NETWORK_START_SERVER_NUMBER_OF_SPECTATORS                   :{BLACK}Spectatori maxim:
STR_NETWORK_START_SERVER_NUMBER_OF_SPECTATORS_TOOLTIP           :{BLACK}Limitează serverul la un anumit număr de spectatori
STR_NETWORK_START_SERVER_LANGUAGE_SPOKEN                        :{BLACK}Limba vorbită:
STR_NETWORK_START_SERVER_LANGUAGE_TOOLTIP                       :{BLACK}Ceilalţi jucători vor şti în ce limbă se discută pe server.

STR_NETWORK_START_SERVER_NEW_GAME_NAME_OSKTITLE                 :{BLACK}Introduceţi un nume pentru joc

# Network game languages
############ Leave those lines in this order!!
STR_NETWORK_LANG_ANY                                            :Oricare
STR_NETWORK_LANG_ENGLISH                                        :Engleză
STR_NETWORK_LANG_GERMAN                                         :Germană
STR_NETWORK_LANG_FRENCH                                         :Franceză
STR_NETWORK_LANG_BRAZILIAN                                      :Braziliană
STR_NETWORK_LANG_BULGARIAN                                      :Bulgară
STR_NETWORK_LANG_CHINESE                                        :Chineză
STR_NETWORK_LANG_CZECH                                          :Cehă
STR_NETWORK_LANG_DANISH                                         :Daneză
STR_NETWORK_LANG_DUTCH                                          :Olandeză
STR_NETWORK_LANG_ESPERANTO                                      :Esperanto
STR_NETWORK_LANG_FINNISH                                        :Finlandeză
STR_NETWORK_LANG_HUNGARIAN                                      :Maghiară
STR_NETWORK_LANG_ICELANDIC                                      :Islandeză
STR_NETWORK_LANG_ITALIAN                                        :Italiană
STR_NETWORK_LANG_JAPANESE                                       :Japoneză
STR_NETWORK_LANG_KOREAN                                         :Coreană
STR_NETWORK_LANG_LITHUANIAN                                     :Lituaniană
STR_NETWORK_LANG_NORWEGIAN                                      :Norvegiană
STR_NETWORK_LANG_POLISH                                         :Poloneză
STR_NETWORK_LANG_PORTUGUESE                                     :Portugheză
STR_NETWORK_LANG_ROMANIAN                                       :Română
STR_NETWORK_LANG_RUSSIAN                                        :Rusă
STR_NETWORK_LANG_SLOVAK                                         :Slovacă
STR_NETWORK_LANG_SLOVENIAN                                      :Slovenă
STR_NETWORK_LANG_SPANISH                                        :Spaniolă
STR_NETWORK_LANG_SWEDISH                                        :Suedeză
STR_NETWORK_LANG_TURKISH                                        :Turcă
STR_NETWORK_LANG_UKRAINIAN                                      :Ucrainiană
STR_NETWORK_LANG_AFRIKAANS                                      :Afrikaans
STR_NETWORK_LANG_CROATIAN                                       :Croată
STR_NETWORK_LANG_CATALAN                                        :Catalană
STR_NETWORK_LANG_ESTONIAN                                       :Estonă
STR_NETWORK_LANG_GALICIAN                                       :Galiciană
STR_NETWORK_LANG_GREEK                                          :Greacă
STR_NETWORK_LANG_LATVIAN                                        :Letonă
############ End of leave-in-this-order

# Network game lobby
STR_NETWORK_GAME_LOBBY_CAPTION                                  :{WHITE}Chatul jocului multiplayer

STR_NETWORK_GAME_LOBBY_PREPARE_TO_JOIN                          :{BLACK}În pregătire pentru joc: {ORANGE}{STRING}
STR_NETWORK_GAME_LOBBY_COMPANY_LIST_TOOLTIP                     :{BLACK}Lista companiilor din jocul curent. Poţi colabora cu o companie sau să infiinţezi una

STR_NETWORK_GAME_LOBBY_COMPANY_INFO                             :{SILVER}INFO COMPANIE
STR_NETWORK_GAME_LOBBY_COMPANY_NAME                             :{SILVER}Numele companiei: {WHITE}{STRING}
STR_NETWORK_GAME_LOBBY_INAUGURATION_YEAR                        :{SILVER}Inaugurarea: {WHITE}{NUM}
STR_NETWORK_GAME_LOBBY_VALUE                                    :{SILVER}Valoarea companiei: {WHITE}{CURRENCY_LONG}
STR_NETWORK_GAME_LOBBY_CURRENT_BALANCE                          :{SILVER}Balanţa curentă: {WHITE}{CURRENCY_LONG}
STR_NETWORK_GAME_LOBBY_LAST_YEARS_INCOME                        :{SILVER}Venituri anul trecut: {WHITE}{CURRENCY_LONG}
STR_NETWORK_GAME_LOBBY_PERFORMANCE                              :{SILVER}Performanţa: {WHITE}{NUM}

STR_NETWORK_GAME_LOBBY_VEHICLES                                 :{SILVER}Vehicule: {WHITE}{NUM} {TRAIN}, {NUM} {LORRY}, {NUM} {BUS}, {NUM} {SHIP}, {NUM} {PLANE}
STR_NETWORK_GAME_LOBBY_STATIONS                                 :{SILVER}Staţii: {WHITE}{NUM} {TRAIN}, {NUM} {LORRY}, {NUM} {BUS}, {NUM} {SHIP}, {NUM} {PLANE}
STR_NETWORK_GAME_LOBBY_PLAYERS                                  :{SILVER}Jucători: {WHITE}{STRING}

STR_NETWORK_GAME_LOBBY_NEW_COMPANY                              :{BLACK}Companie nouă
STR_NETWORK_GAME_LOBBY_NEW_COMPANY_TOOLTIP                      :{BLACK}Fondează o companie nouă
STR_NETWORK_GAME_LOBBY_SPECTATE_GAME                            :{BLACK}Modul spectator
STR_NETWORK_GAME_LOBBY_SPECTATE_GAME_TOOLTIP                    :{BLACK}Vizionează jocul din poziţia de spectator
STR_NETWORK_GAME_LOBBY_JOIN_COMPANY                             :{BLACK}Alătură-te companiei
STR_NETWORK_GAME_LOBBY_JOIN_COMPANY_TOOLTIP                     :{BLACK}Ajută la conducerea acestei companii

# Network connecting window
STR_NETWORK_CONNECTING_CAPTION                                  :{WHITE}Conectare...

############ Leave those lines in this order!!
STR_NETWORK_CONNECTING_1                                        :{BLACK}(1/6) Conectare...
STR_NETWORK_CONNECTING_2                                        :{BLACK}(2/6) Autorizare...
STR_NETWORK_CONNECTING_3                                        :{BLACK}(3/6) Aşteptaţi...
STR_NETWORK_CONNECTING_4                                        :{BLACK}(4/6) Descărcare hartă...
STR_NETWORK_CONNECTING_5                                        :{BLACK}(5/6) Prelucrare date...
STR_NETWORK_CONNECTING_6                                        :{BLACK}(6/6) Înregistrare...

STR_NETWORK_CONNECTING_SPECIAL_1                                :{BLACK}Preluare informaţii joc...
STR_NETWORK_CONNECTING_SPECIAL_2                                :{BLACK}Preluare informaţii companie...
############ End of leave-in-this-order
STR_NETWORK_CONNECTING_WAITING                                  :{BLACK}{NUM} clien{P t ţi} înaintea noastră
STR_NETWORK_CONNECTING_DOWNLOADING_1                            :{BLACK}{BYTES} descărcat până acum
STR_NETWORK_CONNECTING_DOWNLOADING_2                            :{BLACK}{BYTES} / {BYTES} descărcaţi până acum

STR_NETWORK_CONNECTION_DISCONNECT                               :{BLACK}Deconectare

STR_NETWORK_NEED_GAME_PASSWORD_CAPTION                          :{WHITE}Server protejat. Introdu parola
STR_NETWORK_NEED_COMPANY_PASSWORD_CAPTION                       :{WHITE}Companie protejată. Introdu parola

# Network company list added strings
STR_NETWORK_COMPANY_LIST_CLIENT_LIST                            :Lista de clienţi
STR_NETWORK_COMPANY_LIST_SPECTATE                               :Observă
STR_NETWORK_COMPANY_LIST_NEW_COMPANY                            :Companie nouă

# Network client list
STR_NETWORK_CLIENTLIST_KICK                                     :Dă afară
STR_NETWORK_CLIENTLIST_BAN                                      :Interzice acces
STR_NETWORK_CLIENTLIST_SPEAK_TO_ALL                             :Vorbeşte către toţi
STR_NETWORK_CLIENTLIST_SPEAK_TO_COMPANY                         :Vorbeşte către companie
STR_NETWORK_CLIENTLIST_SPEAK_TO_CLIENT                          :Mesaj privat

STR_NETWORK_SERVER                                              :Server
STR_NETWORK_CLIENT                                              :Client
STR_NETWORK_SPECTATORS                                          :Spectatori

<<<<<<< HEAD
STR_NETWORK_TOOLBAR_LIST_SPECTATOR                              :{BLACK}Spectator
=======
STR_NETWORK_GIVE_MONEY_CAPTION                                  :{WHITE}Introduceţi suma pe care o oferiţi
>>>>>>> ba55f93f

# Network set password
STR_COMPANY_PASSWORD_CANCEL                                     :{BLACK}Parola introdusă nu se va salva
STR_COMPANY_PASSWORD_OK                                         :{BLACK}Schimbarea parolei pentru companie
STR_COMPANY_PASSWORD_CAPTION                                    :{WHITE}Parola pentru companie
STR_COMPANY_PASSWORD_MAKE_DEFAULT                               :{BLACK}Parola implicită pentru companie
STR_COMPANY_PASSWORD_MAKE_DEFAULT_TOOLTIP                       :{BLACK}Foloseşte implicit parola acestei comanii pentru cele nou create

# Network company info join/password
STR_COMPANY_VIEW_JOIN                                           :{BLACK}Intră
STR_COMPANY_VIEW_JOIN_TOOLTIP                                   :{BLACK}Intră în joc ca membru al acestei companii
STR_COMPANY_VIEW_PASSWORD                                       :{BLACK}Parola
STR_COMPANY_VIEW_PASSWORD_TOOLTIP                               :{BLACK}Protejează-ţi compania cu o parolă pentru a preveni accesul neautorizat
STR_COMPANY_VIEW_SET_PASSWORD                                   :{BLACK}Alege parola companiei

# Network chat
STR_NETWORK_CHAT_SEND                                           :{BLACK}Trimite
STR_NETWORK_CHAT_COMPANY_CAPTION                                :[Echipă] :
STR_NETWORK_CHAT_CLIENT_CAPTION                                 :[Mesaj privat] {STRING}:
STR_NETWORK_CHAT_ALL_CAPTION                                    :[Toţi] :

STR_NETWORK_CHAT_COMPANY                                        :[Echipă] {STRING}: {WHITE}{STRING}
STR_NETWORK_CHAT_TO_COMPANY                                     :[Echipă] Către {STRING}: {WHITE}{STRING}
STR_NETWORK_CHAT_CLIENT                                         :[Mesaj privat] {STRING}: {WHITE}{STRING}
STR_NETWORK_CHAT_TO_CLIENT                                      :[Mesaj privat] Către {STRING}: {WHITE}{STRING}
STR_NETWORK_CHAT_ALL                                            :[Toţi] {STRING}: {WHITE}{STRING}
STR_NETWORK_CHAT_OSKTITLE                                       :{BLACK}Introdu textul pentru chat în retea

# Network messages
STR_NETWORK_ERROR_NOTAVAILABLE                                  :{WHITE}Nu am detectat o placă de reţea sau jocul a fost compilat fără ENABLE_NETWORK
STR_NETWORK_ERROR_NOSERVER                                      :{WHITE}Nu am găsit niciun joc în reţea
STR_NETWORK_ERROR_NOCONNECTION                                  :{WHITE}Serverul nu a răspuns cererii
STR_NETWORK_ERROR_NEWGRF_MISMATCH                               :{WHITE}Nu m-am putut conecta din cauza unei nepotriviri NewGRF
STR_NETWORK_ERROR_DESYNC                                        :{WHITE}Sincronizarea jocului în reţea a eşuat
STR_NETWORK_ERROR_LOSTCONNECTION                                :{WHITE}Conexiunea jocului în reţea a fost întreruptă
STR_NETWORK_ERROR_SAVEGAMEERROR                                 :{WHITE}Nu am reuşit să încarc jocul salvat
STR_NETWORK_ERROR_SERVER_START                                  :{WHITE}Serverul nu a putut fi pornit
STR_NETWORK_ERROR_CLIENT_START                                  :{WHITE}Nu pot efectua conectarea
STR_NETWORK_ERROR_TIMEOUT                                       :{WHITE}Conexiunea #{NUM} a expirat
STR_NETWORK_ERROR_SERVER_ERROR                                  :{WHITE}Eroare de protocol. Conexiunea a fost închisă
STR_NETWORK_ERROR_WRONG_REVISION                                :{WHITE}Versiunea acestui client este diferită de cea a serverului
STR_NETWORK_ERROR_WRONG_PASSWORD                                :{WHITE}Parolă greşită
STR_NETWORK_ERROR_SERVER_FULL                                   :{WHITE}Serverul este plin
STR_NETWORK_ERROR_SERVER_BANNED                                 :{WHITE}Accesul tău este interzis pe acest server
STR_NETWORK_ERROR_KICKED                                        :{WHITE}Ai fost dat afară din joc
STR_NETWORK_ERROR_CHEATER                                       :{WHITE}Cheat-urile nu sunt permise pe acest server
STR_NETWORK_ERROR_TOO_MANY_COMMANDS                             :{WHITE}Trimiteai prea multe comenzi către server
STR_NETWORK_ERROR_TIMEOUT_PASSWORD                              :{WHITE}A expirat timpul pentru introducerea unei parole
STR_NETWORK_ERROR_TIMEOUT_COMPUTER                              :{WHITE}Calculatorul dvs. este prea lent pentru a se sincroniza cu serverul
STR_NETWORK_ERROR_TIMEOUT_MAP                                   :{WHITE}A expirat timpul pentru descărcarea hărţii
STR_NETWORK_ERROR_TIMEOUT_JOIN                                  :{WHITE}A expirat timpul pentru conectarea la server

############ Leave those lines in this order!!
STR_NETWORK_ERROR_CLIENT_GENERAL                                :eroare generală
STR_NETWORK_ERROR_CLIENT_DESYNC                                 :eroare de desincronizare
STR_NETWORK_ERROR_CLIENT_SAVEGAME                               :nu pot încărca harta
STR_NETWORK_ERROR_CLIENT_CONNECTION_LOST                        :conexiune pierdută
STR_NETWORK_ERROR_CLIENT_PROTOCOL_ERROR                         :eroare de protocol
STR_NETWORK_ERROR_CLIENT_NEWGRF_MISMATCH                        :Nepotrivire NewGRF
STR_NETWORK_ERROR_CLIENT_NOT_AUTHORIZED                         :neautorizat
STR_NETWORK_ERROR_CLIENT_NOT_EXPECTED                           :recepţionat pachet invalid sau neaşteptat
STR_NETWORK_ERROR_CLIENT_WRONG_REVISION                         :versiune incorectă
STR_NETWORK_ERROR_CLIENT_NAME_IN_USE                            :nume folosit deja
STR_NETWORK_ERROR_CLIENT_WRONG_PASSWORD                         :parolă incorectă
STR_NETWORK_ERROR_CLIENT_COMPANY_MISMATCH                       :Id de companie gresit in DoCommand
STR_NETWORK_ERROR_CLIENT_KICKED                                 :dat afară de pe server
STR_NETWORK_ERROR_CLIENT_CHEATER                                :a încercat să folosească un cheat
STR_NETWORK_ERROR_CLIENT_SERVER_FULL                            :server plin
STR_NETWORK_ERROR_CLIENT_TOO_MANY_COMMANDS                      :trimitea prea multe comenzi
STR_NETWORK_ERROR_CLIENT_TIMEOUT_PASSWORD                       :a expirat timpul alocat pentru transmiterea parolei
STR_NETWORK_ERROR_CLIENT_TIMEOUT_COMPUTER                       :a expirat timpul alocat
STR_NETWORK_ERROR_CLIENT_TIMEOUT_MAP                            :a expirat timpul alocat descărcării hărţii
STR_NETWORK_ERROR_CLIENT_TIMEOUT_JOIN                           :a expirat timpul alocat procesării hărţii
############ End of leave-in-this-order

STR_NETWORK_ERROR_CLIENT_GUI_LOST_CONNECTION_CAPTION            :{WHITE}Posibilă pierdere a conexiunii
STR_NETWORK_ERROR_CLIENT_GUI_LOST_CONNECTION                    :{WHITE}În ultimele {NUM} secunde nu s-au mai primit date de la server

# Network related errors
STR_NETWORK_SERVER_MESSAGE                                      :*** {1:STRING}
############ Leave those lines in this order!!
STR_NETWORK_SERVER_MESSAGE_GAME_PAUSED                          :Joc în pauză ({STRING})
STR_NETWORK_SERVER_MESSAGE_GAME_STILL_PAUSED_1                  :Jocul este încă în pauză ({STRING})
STR_NETWORK_SERVER_MESSAGE_GAME_STILL_PAUSED_2                  :Jocul este încă în pauză ({STRING}, {STRING})
STR_NETWORK_SERVER_MESSAGE_GAME_STILL_PAUSED_3                  :Jocul este încă în pauză ({STRING}, {STRING}, {STRING})
STR_NETWORK_SERVER_MESSAGE_GAME_STILL_PAUSED_4                  :Jocul este încă în pauză ({STRING}, {STRING}, {STRING}, {STRING})
STR_NETWORK_SERVER_MESSAGE_GAME_UNPAUSED                        :Jocul continuă ({STRING})
STR_NETWORK_SERVER_MESSAGE_GAME_REASON_NOT_ENOUGH_PLAYERS       :număr de jucători
STR_NETWORK_SERVER_MESSAGE_GAME_REASON_CONNECTING_CLIENTS       :conectare clienţi
STR_NETWORK_SERVER_MESSAGE_GAME_REASON_MANUAL                   :manual
STR_NETWORK_SERVER_MESSAGE_GAME_REASON_GAME_SCRIPT              :script-ul jocului
############ End of leave-in-this-order
STR_NETWORK_MESSAGE_CLIENT_LEAVING                              :iese
STR_NETWORK_MESSAGE_CLIENT_JOINED                               :*** {STRING} a intrat în joc
STR_NETWORK_MESSAGE_CLIENT_JOINED_ID                            :*** {STRING} a intrat în joc (Clientul #{2:NUM})
STR_NETWORK_MESSAGE_CLIENT_COMPANY_JOIN                         :*** {STRING} a intrat în compania #{2:NUM}
STR_NETWORK_MESSAGE_CLIENT_COMPANY_SPECTATE                     :*** {STRING} a intrat ca spectator
STR_NETWORK_MESSAGE_CLIENT_COMPANY_NEW                          :*** {STRING} a început o companie nouă (#{2:NUM})
STR_NETWORK_MESSAGE_CLIENT_LEFT                                 :*** {STRING} a ieşit din joc ({2:STRING})
STR_NETWORK_MESSAGE_NAME_CHANGE                                 :*** {STRING} şi-a schimbat numele în {STRING}
STR_NETWORK_MESSAGE_GIVE_MONEY                                  :*** {STRING} a dat companiei tale {2:CURRENCY_LONG}
STR_NETWORK_MESSAGE_GAVE_MONEY_AWAY                             :*** Ai dat {1:STRING} {2:CURRENCY_LONG}
STR_NETWORK_MESSAGE_SERVER_SHUTDOWN                             :{WHITE}Serverul a închis conexiunea
STR_NETWORK_MESSAGE_SERVER_REBOOT                               :{WHITE}Serverul este repornit...{}Vă rugăm aşteptaţi...

# Content downloading window
STR_CONTENT_TITLE                                               :{WHITE}Descărcare resurse online
STR_CONTENT_TYPE_CAPTION                                        :{BLACK}Tip
STR_CONTENT_TYPE_CAPTION_TOOLTIP                                :{BLACK}Tipul resursei
STR_CONTENT_NAME_CAPTION                                        :{BLACK}Nume
STR_CONTENT_NAME_CAPTION_TOOLTIP                                :{BLACK}Numele resursei
STR_CONTENT_MATRIX_TOOLTIP                                      :{BLACK}Click pe o linie pentru a vedea detaliile{}Bifează pentru a descărca
STR_CONTENT_SELECT_ALL_CAPTION                                  :{BLACK}Selectează tot
STR_CONTENT_SELECT_ALL_CAPTION_TOOLTIP                          :{BLACK}Marchează toate resursele pentru descărcare
STR_CONTENT_SELECT_UPDATES_CAPTION                              :{BLACK}Sel. actualizări
STR_CONTENT_SELECT_UPDATES_CAPTION_TOOLTIP                      :{BLACK}Marchează toate resursele care sunt actualizări ale resurselor existente pentru descărcare
STR_CONTENT_UNSELECT_ALL_CAPTION                                :{BLACK}Deselectează tot
STR_CONTENT_UNSELECT_ALL_CAPTION_TOOLTIP                        :{BLACK}Deselectează toate resursele selectate
STR_CONTENT_SEARCH_EXTERNAL                                     :{BLACK}Caută pe site-uri externe
STR_CONTENT_SEARCH_EXTERNAL_TOOLTIP                             :{BLACK}Caută conținut care nu este disponibil pe serverele OpenTTD pe site-uri care nu sunt asociate cu OpenTTD
STR_CONTENT_SEARCH_EXTERNAL_DISCLAIMER_CAPTION                  :{WHITE}Ești pe cale de a ieși din OpenTTD!
STR_CONTENT_SEARCH_EXTERNAL_DISCLAIMER                          :{WHITE}Termenii și condițiile impuse la descărcarea de pe site-uri web externe pot varia:{}Va trebui să accesezi site-urile externe pentru informații referitoare la modul de instalare a conținutului în OpenTTD.{}Dorești să continui?
STR_CONTENT_FILTER_TITLE                                        :{BLACK}Filtru nume/etichetă:
STR_CONTENT_OPEN_URL                                            :{BLACK}Vizitează site-ul web
STR_CONTENT_OPEN_URL_TOOLTIP                                    :{BLACK}Vizitează site-ul web al acestei resurse
STR_CONTENT_DOWNLOAD_CAPTION                                    :{BLACK}Descarcă
STR_CONTENT_DOWNLOAD_CAPTION_TOOLTIP                            :{BLACK}Porneşte descărcarea resurselor selectate
STR_CONTENT_TOTAL_DOWNLOAD_SIZE                                 :{SILVER}Total de descărcat: {WHITE}{BYTES}
STR_CONTENT_DETAIL_TITLE                                        :{SILVER}INFO RESURSĂ
STR_CONTENT_DETAIL_SUBTITLE_UNSELECTED                          :{SILVER}Această resursă nu a fost selectată pentru descărcare
STR_CONTENT_DETAIL_SUBTITLE_SELECTED                            :{SILVER}Această resursă a fost selectată pentru descărcare
STR_CONTENT_DETAIL_SUBTITLE_AUTOSELECTED                        :{SILVER}Aceasă dependinţă a fost selectată pentru descărcare
STR_CONTENT_DETAIL_SUBTITLE_ALREADY_HERE                        :{SILVER}Deja ai această resursă
STR_CONTENT_DETAIL_SUBTITLE_DOES_NOT_EXIST                      :{SILVER}Acestă resursă este necunoscută şi nu poate fi descărcată în OpenTTD
STR_CONTENT_DETAIL_UPDATE                                       :{SILVER}Acestă resursă este un înlocuitor pentru un/o {STRING} existent/ă
STR_CONTENT_DETAIL_NAME                                         :{SILVER}Nume: {WHITE}{STRING}
STR_CONTENT_DETAIL_VERSION                                      :{SILVER}Versiune: {WHITE}{STRING}
STR_CONTENT_DETAIL_DESCRIPTION                                  :{SILVER}Descriere: {WHITE}{STRING}
STR_CONTENT_DETAIL_URL                                          :{SILVER}URL: {WHITE}{STRING}
STR_CONTENT_DETAIL_TYPE                                         :{SILVER}Tip: {WHITE}{STRING}
STR_CONTENT_DETAIL_FILESIZE                                     :{SILVER}Dimensiune: {WHITE}{BYTES}
STR_CONTENT_DETAIL_SELECTED_BECAUSE_OF                          :{SILVER}Selectat datorită: {WHITE}{STRING}
STR_CONTENT_DETAIL_DEPENDENCIES                                 :{SILVER}Dependinţe: {WHITE}{STRING}
STR_CONTENT_DETAIL_TAGS                                         :{SILVER}Etichete: {WHITE}{STRING}
STR_CONTENT_NO_ZLIB                                             :{WHITE}OpenTTD a fost compilat fără suport "zlib"...
STR_CONTENT_NO_ZLIB_SUB                                         :{WHITE}... descărcarea resurselor nu este posibilă!

# Order of these is important!
STR_CONTENT_TYPE_BASE_GRAPHICS                                  :Grafică de bază
STR_CONTENT_TYPE_NEWGRF                                         :NewGRF
STR_CONTENT_TYPE_AI                                             :IA
STR_CONTENT_TYPE_AI_LIBRARY                                     :Librărie IA
STR_CONTENT_TYPE_SCENARIO                                       :Scenariu
STR_CONTENT_TYPE_HEIGHTMAP                                      :Hartă topografică
STR_CONTENT_TYPE_BASE_SOUNDS                                    :Set sunet de bază
STR_CONTENT_TYPE_BASE_MUSIC                                     :Muzică de bază
STR_CONTENT_TYPE_GAME_SCRIPT                                    :Script joc
STR_CONTENT_TYPE_GS_LIBRARY                                     :Librărie script joc

# Content downloading progress window
STR_CONTENT_DOWNLOAD_TITLE                                      :{WHITE}Descarc resursele...
STR_CONTENT_DOWNLOAD_INITIALISE                                 :{WHITE}Solicit fişierele...
STR_CONTENT_DOWNLOAD_FILE                                       :{WHITE}Se descarcă {STRING} ({NUM} din {NUM})
STR_CONTENT_DOWNLOAD_COMPLETE                                   :{WHITE}Descărcare completă
STR_CONTENT_DOWNLOAD_PROGRESS_SIZE                              :{WHITE}{BYTES} din {BYTES} descărcaţi ({NUM}%)

# Content downloading error messages
STR_CONTENT_ERROR_COULD_NOT_CONNECT                             :{WHITE}Conectare la server eşuată...
STR_CONTENT_ERROR_COULD_NOT_DOWNLOAD                            :{WHITE}Descărcare eşuată
STR_CONTENT_ERROR_COULD_NOT_DOWNLOAD_CONNECTION_LOST            :{WHITE}... conexiune întreruptă
STR_CONTENT_ERROR_COULD_NOT_DOWNLOAD_FILE_NOT_WRITABLE          :{WHITE}... fişierul nu poate fi scris
STR_CONTENT_ERROR_COULD_NOT_EXTRACT                             :{WHITE}Fişierul descărcat nu a putut fi decompresat

STR_MISSING_GRAPHICS_SET_CAPTION                                :{WHITE}Elemente grafice lipsă
STR_MISSING_GRAPHICS_SET_MESSAGE                                :{BLACK}OpenTTD necesită elemente grafice pentru a funcționa, dar niciun pachet grafic nu a fost găsit. Permiteţi ca OpenTTD să descarce și să instaleze pachetele grafice necesare?
STR_MISSING_GRAPHICS_YES_DOWNLOAD                               :{BLACK}Da, descarcă pachetele grafice
STR_MISSING_GRAPHICS_NO_QUIT                                    :{BLACK}Nu, ieși din OpenTTD

# Transparency settings window
STR_TRANSPARENCY_CAPTION                                        :{WHITE}Optiuni transparenţă
STR_TRANSPARENT_SIGNS_TOOLTIP                                   :{BLACK}Comută transparenţa pentru nume/semne. Ctrl+Click pentru blocare
STR_TRANSPARENT_TREES_TOOLTIP                                   :{BLACK}Comută transparenţa pentru arbori. Ctrl+Click pentru blocare
STR_TRANSPARENT_HOUSES_TOOLTIP                                  :{BLACK}Comută transparenţa pentru case. Ctrl+Click pentru blocare
STR_TRANSPARENT_INDUSTRIES_TOOLTIP                              :{BLACK}Comută transparenţa pentru industrii. Ctrl+Click pentru blocare
STR_TRANSPARENT_BUILDINGS_TOOLTIP                               :{BLACK}Comută transparenţa pentru construcţii, precum staţii, depouri, indicatoare şi linii electrificate. Ctrl+Click pentru blocare
STR_TRANSPARENT_BRIDGES_TOOLTIP                                 :{BLACK}Comută transparenţa pentru poduri. Ctrl+Click pentru blocare
STR_TRANSPARENT_STRUCTURES_TOOLTIP                              :{BLACK}Comută transparenţa pentru structuri de tip faruri şi antene. Ctrl+Click pentru blocare
STR_TRANSPARENT_CATENARY_TOOLTIP                                :{BLACK}Comută transparenţa pentru catenar. Ctrl+Click pentru blocare
STR_TRANSPARENT_LOADING_TOOLTIP                                 :{BLACK}Comută transparenţa pentru indicatorii de încarcare. Ctrl+Click pentru blocare
STR_TRANSPARENT_INVISIBLE_TOOLTIP                               :{BLACK}Setează obiectele ca invizibile în loc de transparente

# Linkgraph legend window
STR_LINKGRAPH_LEGEND_CAPTION                                    :{BLACK}Legenda flux încărcătură
STR_LINKGRAPH_LEGEND_ALL                                        :{BLACK}Toate
STR_LINKGRAPH_LEGEND_NONE                                       :{BLACK}Nici una
STR_LINKGRAPH_LEGEND_SELECT_COMPANIES                           :{BLACK}Alege companiile care vor fi afișate

# Linkgraph legend window and linkgraph legend in smallmap
STR_LINKGRAPH_LEGEND_UNUSED                                     :{TINY_FONT}{BLACK}nefolosit
STR_LINKGRAPH_LEGEND_SATURATED                                  :{TINY_FONT}{BLACK}saturat
STR_LINKGRAPH_LEGEND_OVERLOADED                                 :{TINY_FONT}{BLACK}supraîncărcat

# Base for station construction window(s)
STR_STATION_BUILD_COVERAGE_AREA_TITLE                           :{BLACK}Aria de acoperire
STR_STATION_BUILD_COVERAGE_OFF                                  :{BLACK}Inactiv
STR_STATION_BUILD_COVERAGE_ON                                   :{BLACK}Activ
STR_STATION_BUILD_COVERAGE_AREA_OFF_TOOLTIP                     :{BLACK}Nu arăta aria de acoperire a locaţiei propuse
STR_STATION_BUILD_COVERAGE_AREA_ON_TOOLTIP                      :{BLACK}Arată aria de acoperire a locaţiei propuse
STR_STATION_BUILD_ACCEPTS_CARGO                                 :{BLACK}Acceptă: {GOLD}{CARGO_LIST}
STR_STATION_BUILD_SUPPLIES_CARGO                                :{BLACK}Resurse: {GOLD}{CARGO_LIST}

# Join station window
STR_JOIN_STATION_CAPTION                                        :{WHITE}Uneşte staţia
STR_JOIN_STATION_CREATE_SPLITTED_STATION                        :{YELLOW}Construieşte o staţie separată

STR_JOIN_WAYPOINT_CAPTION                                       :{WHITE}Uneşte punctul de tranzit
STR_JOIN_WAYPOINT_CREATE_SPLITTED_WAYPOINT                      :{YELLOW}Construieşte un punct de tranzit separat

# Rail construction toolbar
STR_RAIL_TOOLBAR_RAILROAD_CONSTRUCTION_CAPTION                  :Construcţie cale ferată
STR_RAIL_TOOLBAR_ELRAIL_CONSTRUCTION_CAPTION                    :Construcţie cale ferată electrificată
STR_RAIL_TOOLBAR_MONORAIL_CONSTRUCTION_CAPTION                  :Construcţie monoşină
STR_RAIL_TOOLBAR_MAGLEV_CONSTRUCTION_CAPTION                    :Construcţie pernă magnetică

STR_RAIL_TOOLBAR_TOOLTIP_BUILD_RAILROAD_TRACK                   :{BLACK}Construieşte cale ferată. Ctrl comută construirea/eliminarea căii ferate. Shift comută între construire/afişare cost estimat
STR_RAIL_TOOLBAR_TOOLTIP_BUILD_AUTORAIL                         :{BLACK}Construieşte cale ferată în modul automat. Ctrl comută construirea/eliminarea căii ferate. Shift comută între construire/afişare cost estimat
STR_RAIL_TOOLBAR_TOOLTIP_BUILD_TRAIN_DEPOT_FOR_BUILDING         :{BLACK}Construieşte un depou feroviar (pentru achiziţie şi service de trenuri). Shift comută între construire/afişare cost estimat
STR_RAIL_TOOLBAR_TOOLTIP_CONVERT_RAIL_TO_WAYPOINT               :{BLACK}Converteşte linia în punct de tranzit. Ctrl permite alipirea punctelor de tranzit distante. Shift comută între convertire/afişare cost estimat
STR_RAIL_TOOLBAR_TOOLTIP_BUILD_RAILROAD_STATION                 :{BLACK}Construieşte gară. Ctrl permite alipirea staţiilor distante. Shift comută între construire/afişare cost estimat
STR_RAIL_TOOLBAR_TOOLTIP_BUILD_RAILROAD_SIGNALS                 :{BLACK}Plasează semnale feroviare. Ctrl comută între semafoare/semnale electrice{}Trage cu mouse-ul pentru a construi semnale automat pe o porţiune de şină dreaptă. Apasă Ctrl pentru a construi semnale până la următoarea joncţiune{}Ctrl+Click comută deschiderea ferestrei de selectie a tipului semnalului. Shift comută între construire/afişare cost estimat
STR_RAIL_TOOLBAR_TOOLTIP_BUILD_RAILROAD_BRIDGE                  :{BLACK}Construieşte pod de cale ferată. Shift comută între construire/afişare cost estimat
STR_RAIL_TOOLBAR_TOOLTIP_BUILD_RAILROAD_TUNNEL                  :{BLACK}Construieşte tunel feroviar. Shift comută între construire/afişare cost estimat
STR_RAIL_TOOLBAR_TOOLTIP_TOGGLE_BUILD_REMOVE_FOR                :{BLACK}Comută construcţia/înlăturarea căilor ferate, semnalelor, punctelor de tranzit şi a staţiilor. Ctrl+Click înlătură şinele din punctele de tranzit şi din staţii
STR_RAIL_TOOLBAR_TOOLTIP_CONVERT_RAIL                           :{BLACK}Converteşte tipul de cale ferată. Shift comută între convertire/afişare cost estimat

STR_RAIL_NAME_RAILROAD                                          :Cale ferată
STR_RAIL_NAME_ELRAIL                                            :Șină electrificată
STR_RAIL_NAME_MONORAIL                                          :Monoșină
STR_RAIL_NAME_MAGLEV                                            :Pernă magnetică

# Rail depot construction window
STR_BUILD_DEPOT_TRAIN_ORIENTATION_CAPTION                       :{WHITE}Orientarea depoului feroviar
STR_BUILD_DEPOT_TRAIN_ORIENTATION_TOOLTIP                       :{BLACK}Alege orientarea depoului

# Rail waypoint construction window
STR_WAYPOINT_CAPTION                                            :{WHITE}Punct de tranzit
STR_WAYPOINT_GRAPHICS_TOOLTIP                                   :{BLACK}Alege tipul de punct de tranzit

# Rail station construction window
STR_STATION_BUILD_RAIL_CAPTION                                  :{WHITE}Alege tipul de gară
STR_STATION_BUILD_ORIENTATION                                   :{BLACK}Orientarea
STR_STATION_BUILD_RAILROAD_ORIENTATION_TOOLTIP                  :{BLACK}Alege orientarea gării
STR_STATION_BUILD_NUMBER_OF_TRACKS                              :{BLACK}Număr de linii
STR_STATION_BUILD_NUMBER_OF_TRACKS_TOOLTIP                      :{BLACK}Alege numărul de linii al gării
STR_STATION_BUILD_PLATFORM_LENGTH                               :{BLACK}Lungimea platformei
STR_STATION_BUILD_PLATFORM_LENGTH_TOOLTIP                       :{BLACK}Alege lungimea platformei gării
STR_STATION_BUILD_DRAG_DROP                                     :{BLACK}Drag & Drop
STR_STATION_BUILD_DRAG_DROP_TOOLTIP                             :{BLACK}Construieşte o staţie prin drag & drop

STR_STATION_BUILD_STATION_CLASS_TOOLTIP                         :{BLACK}Alege o clasă de staţii pentru afişare
STR_STATION_BUILD_STATION_TYPE_TOOLTIP                          :{BLACK}Alege tipul de staţie pentru construcţie

STR_STATION_CLASS_DFLT                                          :Staţie implicită
STR_STATION_CLASS_WAYP                                          :Puncte de tranzit

# Signal window
STR_BUILD_SIGNAL_CAPTION                                        :{WHITE}Alegere semnal
STR_BUILD_SIGNAL_SEMAPHORE_NORM_TOOLTIP                         :{BLACK}Semnal standard (semafor){}Acesta este cel mai simplu tip de semnal, permiţând numai unui tren să fie în acelaşi bloc, la un moment dat
STR_BUILD_SIGNAL_SEMAPHORE_ENTRY_TOOLTIP                        :{BLACK}Semnal de intrare (semafor){}Verde, atat timp cât există unul sau mai multe semnale verzi de ieşire din secţiunea următoare a căii ferate. Altfel indică roşu
STR_BUILD_SIGNAL_SEMAPHORE_EXIT_TOOLTIP                         :{BLACK}Semnal de ieşire (semafor){}Se comportă în acelaşi fel ca semnalul normal, dar este necesar pentru declanşarea culorii corecte la presemnalizatoarele de intrare şi cele combinate
STR_BUILD_SIGNAL_SEMAPHORE_COMBO_TOOLTIP                        :{BLACK}Semnal combinat (semafor){}Semnalul combinat se comportă atât ca semnal de intrare, cât şi de ieşire. Acest lucru permite construcţia "arborilor" mari de presemnalizare
STR_BUILD_SIGNAL_SEMAPHORE_PBS_TOOLTIP                          :{BLACK}Semnal de cale (semafor){}Un semnal de cale va permite trecerea în acelaşi timp în blocurile de semnale a mai multor trenuri, dacă trenurile pot găsi o cale până la un punct sigur pentru oprire. Semnalele standard de cale permit trecerea din ambele sensuri
STR_BUILD_SIGNAL_SEMAPHORE_PBS_OWAY_TOOLTIP                     :{BLACK}Semnal de cale cu sens unic (semafor){}Un semnal de cale permite trecerea simultană a mai multor trenuri prin blocurile de semnale, dacă trenul poate rezerva o cale până la un punct sigur de oprire. Semnalele de cale cu sens unic permit trecerea intr-un singur sens
STR_BUILD_SIGNAL_ELECTRIC_NORM_TOOLTIP                          :{BLACK}Semnal standard (electric){}Acesta este cel mai simplu tip de semnal, permiţând numai unui tren să fie în acelaşi bloc, la un moment dat
STR_BUILD_SIGNAL_ELECTRIC_ENTRY_TOOLTIP                         :{BLACK}Semnal de intrare (electric){}Verde, atat timp cât există unul sau mai multe semnale verzi de ieşire din secţiunea următoare a căii ferate. Altfel indică roşu
STR_BUILD_SIGNAL_ELECTRIC_EXIT_TOOLTIP                          :{BLACK}Semnal de ieşire (electric){}Se comportă în acelaşi fel ca semnalul normal, dar este necesar pentru declanşarea culorii corecte la presemnalizatoarele de intrare şi cele combinate
STR_BUILD_SIGNAL_ELECTRIC_COMBO_TOOLTIP                         :{BLACK}Semnal combinat (electric){}Semnalul combinat se comportă atât ca semnal de intrare cât şi de ieşire. Acest lucru permite construcţia "arborilor" mari de presemnalizare
STR_BUILD_SIGNAL_ELECTRIC_PBS_TOOLTIP                           :{BLACK}Semnal de cale (electric){}Un semnal de cale va permite trecerea în acelaşi timp în blocurile de semnale a mai multor trenuri, dacă trenurile pot găsi o cale până la un punct sigur pentru oprire. Semnalele standard de cale permit trecerea din ambele sensuri
STR_BUILD_SIGNAL_ELECTRIC_PBS_OWAY_TOOLTIP                      :{BLACK}Semnal de cale cu sens unic (electric){}Un semnal de cale permite trecerea simultană a mai multor trenuri prin blocurile de semnale, dacă trenul poate rezerva o cale până la un punct sigur de oprire. Semnalele de cale cu sens unic permit trecerea intr-un singur sens
STR_BUILD_SIGNAL_CONVERT_TOOLTIP                                :{BLACK}Conversie semnal{}Când este selectat, click-ul pe un semafor existent îl va converti în tipul şi varianta selectată de semnalizare. Ctrl+Click va comuta varianta existentă. Shift+Click afişează costul estimat al conversiei
STR_BUILD_SIGNAL_DRAG_SIGNALS_DENSITY_TOOLTIP                   :{BLACK}Densitatea semnalelor plasate prin tragerea cu mouse-ul
STR_BUILD_SIGNAL_DRAG_SIGNALS_DENSITY_DECREASE_TOOLTIP          :{BLACK}Redu distanța semnalelor plasate prin tragerea cu mouse-ul
STR_BUILD_SIGNAL_DRAG_SIGNALS_DENSITY_INCREASE_TOOLTIP          :{BLACK}Creşte densitatea semnalelor plasate prin tragerea cu mouse-ul

# Bridge selection window
STR_SELECT_RAIL_BRIDGE_CAPTION                                  :{WHITE}Alege pod de cale ferată
STR_SELECT_ROAD_BRIDGE_CAPTION                                  :{WHITE}Alege pod rutier
STR_SELECT_BRIDGE_SELECTION_TOOLTIP                             :{BLACK}Alegere pod - click pe podul preferat pentru a-l construi
STR_SELECT_BRIDGE_INFO                                          :{GOLD}{STRING},{} {VELOCITY} {WHITE}{CURRENCY_LONG}
STR_SELECT_BRIDGE_SCENEDIT_INFO                                 :{GOLD}{STRING},{} {VELOCITY}
STR_BRIDGE_NAME_SUSPENSION_STEEL                                :Suspensie, Oţel
STR_BRIDGE_NAME_GIRDER_STEEL                                    :Grindă, Oţel
STR_BRIDGE_NAME_CANTILEVER_STEEL                                :Arc, Oţel
STR_BRIDGE_NAME_SUSPENSION_CONCRETE                             :Suspensie, Beton
STR_BRIDGE_NAME_WOODEN                                          :Lemn
STR_BRIDGE_NAME_CONCRETE                                        :Beton
STR_BRIDGE_NAME_TUBULAR_STEEL                                   :Tubular, Oţel
STR_BRIDGE_TUBULAR_SILICON                                      :Tubular, Silicon


# Road construction toolbar
STR_ROAD_TOOLBAR_ROAD_CONSTRUCTION_CAPTION                      :{WHITE}Construcţii rutiere
STR_ROAD_TOOLBAR_TRAM_CONSTRUCTION_CAPTION                      :{WHITE}Construcţie tramvai
STR_ROAD_TOOLBAR_TOOLTIP_BUILD_ROAD_SECTION                     :{BLACK}Construieşte secţiune de şosea. Ctrl comută construirea/eliminarea şoselei. Shift comută între construire/afişare cost estimat
STR_ROAD_TOOLBAR_TOOLTIP_BUILD_TRAMWAY_SECTION                  :{BLACK}Construieşte şină de tramvai. Ctrl comută construirea/eliminarea şinei. Shift comută între construire/afişare cost estimat
STR_ROAD_TOOLBAR_TOOLTIP_BUILD_AUTOROAD                         :{BLACK}Construieşte secţiune de şosea folosind modul Auto-şosea. Ctrl comută construirea/eliminarea şoselei. Shift comută între construire/afişare cost estimat
STR_ROAD_TOOLBAR_TOOLTIP_BUILD_AUTOTRAM                         :{BLACK}Construieşte secţiune de şină de tramvai folosind modul Auto-tramvai. Ctrl comută construirea/eliminarea şinei. Shift comută între construire/afişare cost estimat
STR_ROAD_TOOLBAR_TOOLTIP_BUILD_ROAD_VEHICLE_DEPOT               :{BLACK}Construieşte o autobază (pentru achiziţie şi service vehicule). Shift comută între construire/afişare cost estimat
STR_ROAD_TOOLBAR_TOOLTIP_BUILD_TRAM_VEHICLE_DEPOT               :{BLACK}Construieşte depou tramvaie (pentru achiziţie şi service vehicule). Shift comută între construire/afişare cost estimat
STR_ROAD_TOOLBAR_TOOLTIP_BUILD_BUS_STATION                      :{BLACK}Construieşte staţie de autobuz. Ctrl permite alipirea staţiilor distante. Shift comută între construire/afişare cost estimat
STR_ROAD_TOOLBAR_TOOLTIP_BUILD_PASSENGER_TRAM_STATION           :{BLACK}Construieşte staţie de tramvai pentru călători. Ctrl permite alipirea staţiilor distante. Shift comută între construire/afişare cost estimat
STR_ROAD_TOOLBAR_TOOLTIP_BUILD_TRUCK_LOADING_BAY                :{BLACK}Construieşte platformă pentru camioane. Ctrl permite alipirea staţiilor distante. Shift comută între construire/afişare cost estimat
STR_ROAD_TOOLBAR_TOOLTIP_BUILD_CARGO_TRAM_STATION               :{BLACK}Construieşte staţie pentru tramvai de marfă. Ctrl permite alipirea staţiilor distante. Shift comută între construire/afişare cost estimat
STR_ROAD_TOOLBAR_TOOLTIP_TOGGLE_ONE_WAY_ROAD                    :{BLACK}Activare/Dezactivare sensuri unice
STR_ROAD_TOOLBAR_TOOLTIP_BUILD_ROAD_BRIDGE                      :{BLACK}Construieşte pod rutier. Shift comută între construire/afişare cost estimat
STR_ROAD_TOOLBAR_TOOLTIP_BUILD_TRAMWAY_BRIDGE                   :{BLACK}Construieşte pod pentru tramvaie. Shift comută între construire/afişare cost estimat
STR_ROAD_TOOLBAR_TOOLTIP_BUILD_ROAD_TUNNEL                      :{BLACK}Construieşte tunel rutier. Shift comută între construire/afişare cost estimat
STR_ROAD_TOOLBAR_TOOLTIP_BUILD_TRAMWAY_TUNNEL                   :{BLACK}Construieşte tunel pentru tramvaie. Shift comută între construire/afişare cost estimat
STR_ROAD_TOOLBAR_TOOLTIP_TOGGLE_BUILD_REMOVE_FOR_ROAD           :{BLACK}Comutator pentru construcţie/înlăturare şosele
STR_ROAD_TOOLBAR_TOOLTIP_TOGGLE_BUILD_REMOVE_FOR_TRAMWAYS       :{BLACK}Comută construcţie/înlăturare pentru şine de tramvai

# Road depot construction window
STR_BUILD_DEPOT_ROAD_ORIENTATION_CAPTION                        :{WHITE}Orientarea autobazei
STR_BUILD_DEPOT_ROAD_ORIENTATION_SELECT_TOOLTIP                 :{BLACK}Alege orientarea autobazei
STR_BUILD_DEPOT_TRAM_ORIENTATION_CAPTION                        :{WHITE}Orientarea depoului de tramvaie
STR_BUILD_DEPOT_TRAM_ORIENTATION_SELECT_TOOLTIP                 :{BLACK}Alege orientarea depoului de tramvaie

# Road vehicle station construction window
STR_STATION_BUILD_BUS_ORIENTATION                               :{WHITE}Orientarea staţiei de autobuz
STR_STATION_BUILD_BUS_ORIENTATION_TOOLTIP                       :{BLACK}Alege orientarea staţiei de autobuz
STR_STATION_BUILD_TRUCK_ORIENTATION                             :{WHITE}Orientarea platformei pentru camioane
STR_STATION_BUILD_TRUCK_ORIENTATION_TOOLTIP                     :{BLACK}Alege orientarea platformei pentru camioane
STR_STATION_BUILD_PASSENGER_TRAM_ORIENTATION                    :{WHITE}Orientarea staţiei de tramvai pentru călători
STR_STATION_BUILD_PASSENGER_TRAM_ORIENTATION_TOOLTIP            :{BLACK}Alege orientarea staţiei de tramvai pentru călători
STR_STATION_BUILD_CARGO_TRAM_ORIENTATION                        :{WHITE}Orientarea staţiei de tramvai pentru marfă
STR_STATION_BUILD_CARGO_TRAM_ORIENTATION_TOOLTIP                :{BLACK}Alege orientarea staţiei de tramvai pentru marfă

# Waterways toolbar (last two for SE only)
STR_WATERWAYS_TOOLBAR_CAPTION                                   :{WHITE}Construcţie rute acvatice
STR_WATERWAYS_TOOLBAR_CAPTION_SE                                :{WHITE}Rute acvatice
STR_WATERWAYS_TOOLBAR_BUILD_CANALS_TOOLTIP                      :{BLACK}Construieşte canale. Shift comută între construire/afişare cost estimat
STR_WATERWAYS_TOOLBAR_BUILD_LOCKS_TOOLTIP                       :{BLACK}Construieşte ecluză. Shift comută între construire/afişare cost estimat
STR_WATERWAYS_TOOLBAR_BUILD_DEPOT_TOOLTIP                       :{BLACK}Construieşte şantier naval (pentru achiziţionare şi service nave). Shift comută între construire/afişare cost estimat
STR_WATERWAYS_TOOLBAR_BUILD_DOCK_TOOLTIP                        :{BLACK}Construieşte port. Ctrl permite alipirea staţiilor distante. Shift comută între construire/afişare cost estimat
STR_WATERWAYS_TOOLBAR_BUOY_TOOLTIP                              :{BLACK}Amplasează o baliză ce poate fi utilizată pentru direcţionare. Shift comută între amplasare/afişare cost estimat
STR_WATERWAYS_TOOLBAR_BUILD_AQUEDUCT_TOOLTIP                    :{BLACK}Construieşte apeduct. Shift comută între construire/afişare cost estimat
STR_WATERWAYS_TOOLBAR_CREATE_LAKE_TOOLTIP                       :{BLACK}Defineşte zona apei.{}Creează un canal, excepţie când Ctrl este apăsat la nivelul mării, ce va determina inundarea împrejurimilor
STR_WATERWAYS_TOOLBAR_CREATE_RIVER_TOOLTIP                      :{BLACK}Amplasează râuri

# Ship depot construction window
STR_DEPOT_BUILD_SHIP_CAPTION                                    :{WHITE}Orientarea şantierului naval
STR_DEPOT_BUILD_SHIP_ORIENTATION_TOOLTIP                        :{BLACK}Alege orientarea şantierului naval

# Dock construction window
STR_STATION_BUILD_DOCK_CAPTION                                  :{WHITE}Port

# Airport toolbar
STR_TOOLBAR_AIRCRAFT_CAPTION                                    :{WHITE}Aeroporturi
STR_TOOLBAR_AIRCRAFT_BUILD_AIRPORT_TOOLTIP                      :{BLACK}Construieşte aeroport. Ctrl pemite alipirea staţiilor distante. Shift comută între construire/afişare cost estimat

# Airport construction window
STR_STATION_BUILD_AIRPORT_CAPTION                               :{WHITE}Alege tipul de aeroport
STR_STATION_BUILD_AIRPORT_TOOLTIP                               :{BLACK}Alege tipul şi mărimea aeroportului
STR_STATION_BUILD_AIRPORT_CLASS_LABEL                           :{BLACK}Clasa aeroportului
STR_STATION_BUILD_AIRPORT_LAYOUT_NAME                           :{BLACK}Amplasare {NUM}

STR_AIRPORT_SMALL                                               :Mic
STR_AIRPORT_CITY                                                :Orăşenesc
STR_AIRPORT_METRO                                               :Metropolitan
STR_AIRPORT_INTERNATIONAL                                       :Internaţional
STR_AIRPORT_COMMUTER                                            :Navetist
STR_AIRPORT_INTERCONTINENTAL                                    :Intercontinental
STR_AIRPORT_HELIPORT                                            :Helidrom
STR_AIRPORT_HELIDEPOT                                           :Hangar elicoptere
STR_AIRPORT_HELISTATION                                         :Bază elicoptere

STR_AIRPORT_CLASS_SMALL                                         :Aeroporturi mici
STR_AIRPORT_CLASS_LARGE                                         :Aeroporturi mari
STR_AIRPORT_CLASS_HUB                                           :Aeroporturi centrale
STR_AIRPORT_CLASS_HELIPORTS                                     :Heliporturi

STR_STATION_BUILD_NOISE                                         :{BLACK}Zgomot generat: {GOLD}{COMMA}

# Landscaping toolbar
STR_LANDSCAPING_TOOLBAR                                         :{WHITE}Modificare peisaj
STR_LANDSCAPING_TOOLTIP_LOWER_A_CORNER_OF_LAND                  :{BLACK}Scade altitudinea unui punct de teren. Trage cu mouse-ul pentru a coborî primul punct de teren și a nivela restul zonei la noua înălțime a acestuia. Ctrl pentru selecţie pe diagonală.
STR_LANDSCAPING_TOOLTIP_RAISE_A_CORNER_OF_LAND                  :{BLACK}Creşte altitudinea unui punct de teren. Trage cu mouse-ul pentru a ridica primul punct de teren și a nivela restul zonei la noua înălțime a acestuia. Ctrl pentru selecţie pe diagonală.
STR_LANDSCAPING_LEVEL_LAND_TOOLTIP                              :{BLACK}Nivelează terenul la înălțimea primului colț selectat. Ctrl pentru selecție pe diagonală
STR_LANDSCAPING_TOOLTIP_PURCHASE_LAND                           :{BLACK}Cumpără teren pentru folosire ulterioară. Shift comută între cumpărare/afişare cost estimat

# Object construction window
STR_OBJECT_BUILD_CAPTION                                        :{WHITE}Selecţia obiectelor
STR_OBJECT_BUILD_TOOLTIP                                        :{BLACK}Selectaţi obiectele pentru construcţie. Shift comută între construire/afişare cost estimat
STR_OBJECT_BUILD_CLASS_TOOLTIP                                  :{BLACK}Selectează clasa obiectului de construit
STR_OBJECT_BUILD_PREVIEW_TOOLTIP                                :{BLACK}Previzualizarea obiectului
STR_OBJECT_BUILD_SIZE                                           :{BLACK}Dimensiune: {GOLD}{NUM} x {NUM} pătrăţele

STR_OBJECT_CLASS_LTHS                                           :Faruri
STR_OBJECT_CLASS_TRNS                                           :Transmiţătoare

# Tree planting window (last two for SE only)
STR_PLANT_TREE_CAPTION                                          :{WHITE}Arbori
STR_PLANT_TREE_TOOLTIP                                          :{BLACK}Alege specia de arbori de plantat. Dacă există deja un arbore în locația dorită, se vor adăuga arbori de tip mixt, indiferent de specia selectată
STR_TREES_RANDOM_TYPE                                           :{BLACK}Arbori din specii aleatoare
STR_TREES_RANDOM_TYPE_TOOLTIP                                   :{BLACK}Plantează arbori din diverse specii la întâmplare. Shift comută între plantare/afişare cost estimat
STR_TREES_RANDOM_TREES_BUTTON                                   :{BLACK}Arbori aleatori
STR_TREES_RANDOM_TREES_TOOLTIP                                  :{BLACK}Plantează aleator arbori pe uscat

# Land generation window (SE)
STR_TERRAFORM_TOOLBAR_LAND_GENERATION_CAPTION                   :{WHITE}Generator suprafaţă uscat
STR_TERRAFORM_TOOLTIP_PLACE_ROCKY_AREAS_ON_LANDSCAPE            :{BLACK}Plasează formaţiuni pietroase
STR_TERRAFORM_TOOLTIP_DEFINE_DESERT_AREA                        :{BLACK}Defineşte suprafaţa de deşert.{}Ţine apăsat Ctrl pentru a şterge
STR_TERRAFORM_TOOLTIP_INCREASE_SIZE_OF_LAND_AREA                :{BLACK}Măreşte aria de editare a terenului
STR_TERRAFORM_TOOLTIP_DECREASE_SIZE_OF_LAND_AREA                :{BLACK}Micşorează aria de editare a terenului
STR_TERRAFORM_TOOLTIP_GENERATE_RANDOM_LAND                      :{BLACK}Generează teren aleator
STR_TERRAFORM_SE_NEW_WORLD                                      :{BLACK}Creează o hartă nouă
STR_TERRAFORM_RESET_LANDSCAPE                                   :{BLACK}Resetează peisajul
STR_TERRAFORM_RESET_LANDSCAPE_TOOLTIP                           :{BLACK}Elimină de pe hartă toate proprietăţile deţinute de companii

STR_QUERY_RESET_LANDSCAPE_CAPTION                               :{WHITE}Resetare peisaj
STR_RESET_LANDSCAPE_CONFIRMATION_TEXT                           :{WHITE}Eşti sigur că vrei să elimini toate proprietăţile deţinute de companii?

# Town generation window (SE)
STR_FOUND_TOWN_CAPTION                                          :{WHITE}Generare oraş
STR_FOUND_TOWN_NEW_TOWN_BUTTON                                  :{BLACK}Oraş nou
STR_FOUND_TOWN_NEW_TOWN_TOOLTIP                                 :{BLACK}Construieşte un oraş nou. Shift+Click arată costul estimat
STR_FOUND_TOWN_RANDOM_TOWN_BUTTON                               :{BLACK}Oraş aleator
STR_FOUND_TOWN_RANDOM_TOWN_TOOLTIP                              :{BLACK}Construieşte un oraş într-o locaţie aleatoare
STR_FOUND_TOWN_MANY_RANDOM_TOWNS                                :{BLACK}Mai multe oraşe aleatoare
STR_FOUND_TOWN_RANDOM_TOWNS_TOOLTIP                             :{BLACK}Umple harta cu oraşe generate aleator

STR_FOUND_TOWN_NAME_TITLE                                       :{YELLOW}Nume oraş:
STR_FOUND_TOWN_NAME_EDITOR_TITLE                                :{BLACK}Introdu numele oraşului
STR_FOUND_TOWN_NAME_EDITOR_HELP                                 :{BLACK}Click pentru a introduce numele oraşului
STR_FOUND_TOWN_NAME_RANDOM_BUTTON                               :{BLACK}Nume aleator
STR_FOUND_TOWN_NAME_RANDOM_TOOLTIP                              :{BLACK}Generează un nume aleator

STR_FOUND_TOWN_INITIAL_SIZE_TITLE                               :{YELLOW}Mărime oraş:
STR_FOUND_TOWN_INITIAL_SIZE_SMALL_BUTTON                        :{BLACK}Mic
STR_FOUND_TOWN_INITIAL_SIZE_MEDIUM_BUTTON                       :{BLACK}Mediu
STR_FOUND_TOWN_INITIAL_SIZE_LARGE_BUTTON                        :{BLACK}Mare
STR_FOUND_TOWN_SIZE_RANDOM                                      :{BLACK}Aleator
STR_FOUND_TOWN_INITIAL_SIZE_TOOLTIP                             :{BLACK}Alege mărimea oraşului
STR_FOUND_TOWN_CITY                                             :{BLACK}Metropolă
STR_FOUND_TOWN_CITY_TOOLTIP                                     :{BLACK}Metropolele cresc mai repede decât oraşele{}În funcţie de setări, sunt mai mari când sunt fondate

STR_FOUND_TOWN_ROAD_LAYOUT                                      :{YELLOW}Modelul drumului în oraş:
STR_FOUND_TOWN_SELECT_TOWN_ROAD_LAYOUT                          :{BLACK}Alege modelul de drum folosit pentru acest oraş
STR_FOUND_TOWN_SELECT_LAYOUT_ORIGINAL                           :{BLACK}Original
STR_FOUND_TOWN_SELECT_LAYOUT_BETTER_ROADS                       :{BLACK}Îmbunătăţit
STR_FOUND_TOWN_SELECT_LAYOUT_2X2_GRID                           :{BLACK}Grilă 2x2
STR_FOUND_TOWN_SELECT_LAYOUT_3X3_GRID                           :{BLACK}Grilă 3x3
STR_FOUND_TOWN_SELECT_LAYOUT_RANDOM                             :{BLACK}Aleator

# Fund new industry window
STR_FUND_INDUSTRY_CAPTION                                       :{WHITE}Construieşte un nou obiectiv industrial
STR_FUND_INDUSTRY_SELECTION_TOOLTIP                             :{BLACK}Alege industria potrivită din acestă listă
STR_FUND_INDUSTRY_MANY_RANDOM_INDUSTRIES                        :Multe industrii aleatoare
STR_FUND_INDUSTRY_MANY_RANDOM_INDUSTRIES_TOOLTIP                :{BLACK}Umple harta cu industrii generate aleator
STR_FUND_INDUSTRY_INDUSTRY_BUILD_COST                           :{BLACK}Cost: {YELLOW}{CURRENCY_LONG}
STR_FUND_INDUSTRY_PROSPECT_NEW_INDUSTRY                         :{BLACK}Prospectează
STR_FUND_INDUSTRY_BUILD_NEW_INDUSTRY                            :{BLACK}Construieşte
STR_FUND_INDUSTRY_FUND_NEW_INDUSTRY                             :{BLACK}Finanţează

# Industry cargoes window
STR_INDUSTRY_CARGOES_INDUSTRY_CAPTION                           :{WHITE}Lanţ industrial pentru industria {STRING}
STR_INDUSTRY_CARGOES_CARGO_CAPTION                              :{WHITE}Lanţ industrial pentru cargo {STRING}
STR_INDUSTRY_CARGOES_PRODUCERS                                  :{WHITE}Industrii producătoare
STR_INDUSTRY_CARGOES_CUSTOMERS                                  :{WHITE}Industrii acceptante
STR_INDUSTRY_CARGOES_HOUSES                                     :{WHITE}Case
STR_INDUSTRY_CARGOES_INDUSTRY_TOOLTIP                           :{BLACK}Click pe industrie pentru a vedea furnizorii şi clienţii săi
STR_INDUSTRY_CARGOES_CARGO_TOOLTIP                              :{BLACK}{STRING}{}Click pe cargo pentru a vedea furnizorii şi clienţii săi
STR_INDUSTRY_DISPLAY_CHAIN                                      :{BLACK}Afişează lanţ
STR_INDUSTRY_DISPLAY_CHAIN_TOOLTIP                              :{BLACK}Afişează industriile care furnizează şi acceptă cargo
STR_INDUSTRY_CARGOES_NOTIFY_SMALLMAP                            :{BLACK}Link către harta mică
STR_INDUSTRY_CARGOES_NOTIFY_SMALLMAP_TOOLTIP                    :{BLACK}Selectează industriile afişate şi pe harta mică
STR_INDUSTRY_CARGOES_SELECT_CARGO                               :{BLACK}Alege tipul de marfă
STR_INDUSTRY_CARGOES_SELECT_CARGO_TOOLTIP                       :{BLACK}Alege tipul de marfă pe care dorești să îl afișezi
STR_INDUSTRY_CARGOES_SELECT_INDUSTRY                            :{BLACK}Alege industria
STR_INDUSTRY_CARGOES_SELECT_INDUSTRY_TOOLTIP                    :{BLACK}Alege industria pe care dorești să o afișezi:

# Land area window
STR_LAND_AREA_INFORMATION_CAPTION                               :{WHITE}Informaţii teren
STR_LAND_AREA_INFORMATION_COST_TO_CLEAR_N_A                     :{BLACK}Costul demolării: {LTBLUE}nu este cazul
STR_LAND_AREA_INFORMATION_COST_TO_CLEAR                         :{BLACK}Costul demolării: {RED}{CURRENCY_LONG}
STR_LAND_AREA_INFORMATION_REVENUE_WHEN_CLEARED                  :{BLACK}Încasări după curăţare: {LTBLUE}{CURRENCY_LONG}
STR_LAND_AREA_INFORMATION_OWNER_N_A                             :nu este cazul
STR_LAND_AREA_INFORMATION_OWNER                                 :{BLACK}Proprietar: {LTBLUE}{STRING}
STR_LAND_AREA_INFORMATION_ROAD_OWNER                            :{BLACK}Proprietar al drumului: {LTBLUE}{STRING}
STR_LAND_AREA_INFORMATION_TRAM_OWNER                            :{BLACK}Proprietar al şinei de tramvai: {LTBLUE}{STRING}
STR_LAND_AREA_INFORMATION_RAIL_OWNER                            :{BLACK}Proprietar al căii ferate: {LTBLUE}{STRING}
STR_LAND_AREA_INFORMATION_LOCAL_AUTHORITY                       :{BLACK}Autoritatea locală: {LTBLUE}{STRING}
STR_LAND_AREA_INFORMATION_LOCAL_AUTHORITY_NONE                  :Nici una
STR_LAND_AREA_INFORMATION_LANDINFO_COORDS                       :{BLACK}Coordonate: {LTBLUE}{NUM} x {NUM} x {NUM} ({STRING})
STR_LAND_AREA_INFORMATION_BUILD_DATE                            :{BLACK}Data construcţiei: {LTBLUE}{DATE_LONG}
STR_LAND_AREA_INFORMATION_STATION_CLASS                         :{BLACK}Clasa staţiei: {LTBLUE}{STRING}
STR_LAND_AREA_INFORMATION_STATION_TYPE                          :{BLACK}Tip staţie: {LTBLUE}{STRING}
STR_LAND_AREA_INFORMATION_AIRPORT_CLASS                         :{BLACK}Clasă aeroport: {LTBLUE}{STRING}
STR_LAND_AREA_INFORMATION_AIRPORT_NAME                          :{BLACK}Nume aeroport: {LTBLUE}{STRING}
STR_LAND_AREA_INFORMATION_AIRPORTTILE_NAME                      :{BLACK}Numele dalei aeroportului: {LTBLUE}{STRING}
STR_LAND_AREA_INFORMATION_NEWGRF_NAME                           :{BLACK}NewGRF: {LTBLUE}{STRING}
STR_LAND_AREA_INFORMATION_CARGO_ACCEPTED                        :{BLACK}Încărcături acceptate: {LTBLUE}
STR_LAND_AREA_INFORMATION_CARGO_EIGHTS                          :({COMMA}/8 {STRING})
STR_LANG_AREA_INFORMATION_RAIL_SPEED_LIMIT                      :{BLACK}Limită viteză pe calea ferată: {LTBLUE}{VELOCITY}
STR_LANG_AREA_INFORMATION_ROAD_SPEED_LIMIT                      :{BLACK}Viteza limită a drumului: {LTBLUE}{VELOCITY}

# Description of land area of different tiles
STR_LAI_CLEAR_DESCRIPTION_ROCKS                                 :Stânci
STR_LAI_CLEAR_DESCRIPTION_ROUGH_LAND                            :Teren pietros
STR_LAI_CLEAR_DESCRIPTION_BARE_LAND                             :Teren viran
STR_LAI_CLEAR_DESCRIPTION_GRASS                                 :Verdeaţă
STR_LAI_CLEAR_DESCRIPTION_FIELDS                                :Teren agricol
STR_LAI_CLEAR_DESCRIPTION_SNOW_COVERED_LAND                     :Teren înzăpezit
STR_LAI_CLEAR_DESCRIPTION_DESERT                                :Deşert

STR_LAI_RAIL_DESCRIPTION_TRACK                                  :Cale ferată cale ferată
STR_LAI_RAIL_DESCRIPTION_TRACK_WITH_NORMAL_SIGNALS              :Cale ferată cale ferată cu semafoare
STR_LAI_RAIL_DESCRIPTION_TRACK_WITH_PRESIGNALS                  :Cale ferată cale ferată cu presemafoare
STR_LAI_RAIL_DESCRIPTION_TRACK_WITH_EXITSIGNALS                 :Cale ferată cale ferată cu semafoare de ieșire
STR_LAI_RAIL_DESCRIPTION_TRACK_WITH_COMBOSIGNALS                :Cale ferată cale ferată cu semafoare combo
STR_LAI_RAIL_DESCRIPTION_TRACK_WITH_PBSSIGNALS                  :Cale ferată cale ferată cu semafoare de direcționare
STR_LAI_RAIL_DESCRIPTION_TRACK_WITH_NOENTRYSIGNALS              :Cale ferată cale ferată cu semafoare de direcționare unidirecționale
STR_LAI_RAIL_DESCRIPTION_TRACK_WITH_NORMAL_PRESIGNALS           :Cale ferată cale ferată cu semafoare și presemafoare
STR_LAI_RAIL_DESCRIPTION_TRACK_WITH_NORMAL_EXITSIGNALS          :Cale ferată cale ferată cu semafoare și semafoare de ieșire
STR_LAI_RAIL_DESCRIPTION_TRACK_WITH_NORMAL_COMBOSIGNALS         :Cale ferată cale ferată cu semafoare și semafoare combo
STR_LAI_RAIL_DESCRIPTION_TRACK_WITH_NORMAL_PBSSIGNALS           :Cale ferată cale ferată cu semafoare și semafoare de direcționare
STR_LAI_RAIL_DESCRIPTION_TRACK_WITH_NORMAL_NOENTRYSIGNALS       :Cale ferată cale ferată cu semafoare și semafoare de direcționare unidirecționale
STR_LAI_RAIL_DESCRIPTION_TRACK_WITH_PRE_EXITSIGNALS             :Cale ferată cale ferată cu presemafoare și semafoare de ieșire
STR_LAI_RAIL_DESCRIPTION_TRACK_WITH_PRE_COMBOSIGNALS            :Cale ferată cale ferată cu presemafoare și semafoare combo
STR_LAI_RAIL_DESCRIPTION_TRACK_WITH_PRE_PBSSIGNALS              :Cale ferată cale ferată cu presemafoare și semafoare de direcționare
STR_LAI_RAIL_DESCRIPTION_TRACK_WITH_PRE_NOENTRYSIGNALS          :Cale ferată cale ferată cu presemafoare și semafoare de direcționare unidirecționale
STR_LAI_RAIL_DESCRIPTION_TRACK_WITH_EXIT_COMBOSIGNALS           :Cale ferată cale ferată cu semafoare de ieșire și semafoare combo
STR_LAI_RAIL_DESCRIPTION_TRACK_WITH_EXIT_PBSSIGNALS             :Cale ferată cale ferată cu semafoare de ieșire și semafoare direcționale
STR_LAI_RAIL_DESCRIPTION_TRACK_WITH_EXIT_NOENTRYSIGNALS         :Cale ferată cale ferată cu semafoare de ieșire și semafoare direcționale unidirecționale
STR_LAI_RAIL_DESCRIPTION_TRACK_WITH_COMBO_PBSSIGNALS            :Cale ferată cale ferată cu semafoare combo și semafoare direcționale
STR_LAI_RAIL_DESCRIPTION_TRACK_WITH_COMBO_NOENTRYSIGNALS        :Cale ferată cale ferată cu semafoare combo și semafoare direcționale unidirecționale
STR_LAI_RAIL_DESCRIPTION_TRACK_WITH_PBS_NOENTRYSIGNALS          :Cale ferată cale ferată cu semafoare direcționale şi semafoare directionale unidirecționale
STR_LAI_RAIL_DESCRIPTION_TRAIN_DEPOT                            :Cale ferată depou trenuri

STR_LAI_ROAD_DESCRIPTION_ROAD                                   :Şosea
STR_LAI_ROAD_DESCRIPTION_ROAD_WITH_STREETLIGHTS                 :Stradă iluminată
STR_LAI_ROAD_DESCRIPTION_TREE_LINED_ROAD                        :Stradă cu copaci pe margine
STR_LAI_ROAD_DESCRIPTION_ROAD_VEHICLE_DEPOT                     :Autobază
STR_LAI_ROAD_DESCRIPTION_ROAD_RAIL_LEVEL_CROSSING               :Trecere la nivel cu calea ferată
STR_LAI_ROAD_DESCRIPTION_TRAMWAY                                :Şină de tramvai

# Houses come directly from their building names
STR_LAI_TOWN_INDUSTRY_DESCRIPTION_UNDER_CONSTRUCTION            :{STRING} (în construcţie)

STR_LAI_TREE_NAME_TREES                                         :Arbori
STR_LAI_TREE_NAME_RAINFOREST                                    :Pădure tropicală
STR_LAI_TREE_NAME_CACTUS_PLANTS                                 :Cactuşi

STR_LAI_STATION_DESCRIPTION_RAILROAD_STATION                    :Gară
STR_LAI_STATION_DESCRIPTION_AIRCRAFT_HANGAR                     :Hangar
STR_LAI_STATION_DESCRIPTION_AIRPORT                             :Aeroport
STR_LAI_STATION_DESCRIPTION_TRUCK_LOADING_AREA                  :Platformă pentru camioane
STR_LAI_STATION_DESCRIPTION_BUS_STATION                         :Staţie de autobuz
STR_LAI_STATION_DESCRIPTION_SHIP_DOCK                           :Port
STR_LAI_STATION_DESCRIPTION_BUOY                                :Baliză
STR_LAI_STATION_DESCRIPTION_WAYPOINT                            :Punct de tranzit

STR_LAI_WATER_DESCRIPTION_WATER                                 :Apă
STR_LAI_WATER_DESCRIPTION_CANAL                                 :Canal
STR_LAI_WATER_DESCRIPTION_LOCK                                  :Ecluză
STR_LAI_WATER_DESCRIPTION_RIVER                                 :Râu
STR_LAI_WATER_DESCRIPTION_COAST_OR_RIVERBANK                    :Coastă sau mal
STR_LAI_WATER_DESCRIPTION_SHIP_DEPOT                            :Şantier naval

# Industries come directly from their industry names

STR_LAI_TUNNEL_DESCRIPTION_RAILROAD                             :Tunel feroviar
STR_LAI_TUNNEL_DESCRIPTION_ROAD                                 :Tunel rutier

STR_LAI_BRIDGE_DESCRIPTION_RAIL_SUSPENSION_STEEL                :Pod feroviar suspendat din oţel
STR_LAI_BRIDGE_DESCRIPTION_RAIL_GIRDER_STEEL                    :Pod feroviar tip grindă din oţel
STR_LAI_BRIDGE_DESCRIPTION_RAIL_CANTILEVER_STEEL                :Pod feroviar tip arc din oţel
STR_LAI_BRIDGE_DESCRIPTION_RAIL_SUSPENSION_CONCRETE             :Pod feroviar suspendat din beton
STR_LAI_BRIDGE_DESCRIPTION_RAIL_WOODEN                          :Pod feroviar din lemn
STR_LAI_BRIDGE_DESCRIPTION_RAIL_CONCRETE                        :Pod feroviar din beton
STR_LAI_BRIDGE_DESCRIPTION_RAIL_TUBULAR_STEEL                   :Pod feroviar tubular

STR_LAI_BRIDGE_DESCRIPTION_ROAD_SUSPENSION_STEEL                :Pod rutier suspendat din oţel
STR_LAI_BRIDGE_DESCRIPTION_ROAD_GIRDER_STEEL                    :Pod rutier tip grindă din oţel
STR_LAI_BRIDGE_DESCRIPTION_ROAD_CANTILEVER_STEEL                :Pod rutier tip arc din oţel
STR_LAI_BRIDGE_DESCRIPTION_ROAD_SUSPENSION_CONCRETE             :Pod rutier suspendat din beton armat
STR_LAI_BRIDGE_DESCRIPTION_ROAD_WOODEN                          :Pod rutier din lemn
STR_LAI_BRIDGE_DESCRIPTION_ROAD_CONCRETE                        :Pod rutier din beton
STR_LAI_BRIDGE_DESCRIPTION_ROAD_TUBULAR_STEEL                   :Pod rutier tubular

STR_LAI_BRIDGE_DESCRIPTION_AQUEDUCT                             :Apeduct

STR_LAI_OBJECT_DESCRIPTION_TRANSMITTER                          :Transmiţător
STR_LAI_OBJECT_DESCRIPTION_LIGHTHOUSE                           :Far
STR_LAI_OBJECT_DESCRIPTION_COMPANY_HEADQUARTERS                 :Sediu companie
STR_LAI_OBJECT_DESCRIPTION_COMPANY_OWNED_LAND                   :Teren în proprietatea unei companii

# About OpenTTD window
STR_ABOUT_OPENTTD                                               :{WHITE}Despre OpenTTD
STR_ABOUT_ORIGINAL_COPYRIGHT                                    :{BLACK}Copyright original {COPYRIGHT} 1995 Chris Sawyer, Toate drepturile rezervate
STR_ABOUT_VERSION                                               :{BLACK}OpenTTD versiunea {REV}
STR_ABOUT_COPYRIGHT_OPENTTD                                     :{BLACK}OpenTTD {COPYRIGHT} 2002-2019 Echipa OpenTTD

# Framerate display window
STR_FRAMERATE_RATE_GAMELOOP_TOOLTIP                             :{BLACK}Număr de evenimente de joc simulate per secundă.
STR_FRAMERATE_AVERAGE                                           :{WHITE}Medie
STR_FRAMERATE_DATA_POINTS                                       :{BLACK}Date bazate pe măsurători {COMMA}
STR_FRAMERATE_GRAPH_MILLISECONDS                                :{TINY_FONT}{COMMA} ms
############ Leave those lines in this order!!
STR_FRAMERATE_VIDEO                                             :{BLACK}Ieșire video:
############ End of leave-in-this-order
############ Leave those lines in this order!!
############ End of leave-in-this-order


# Save/load game/scenario
STR_SAVELOAD_SAVE_CAPTION                                       :{WHITE}Salvează joc
STR_SAVELOAD_LOAD_CAPTION                                       :{WHITE}Încarcă joc
STR_SAVELOAD_SAVE_SCENARIO                                      :{WHITE}Salvează scenariu
STR_SAVELOAD_LOAD_SCENARIO                                      :{WHITE}Încarcă scenariu
STR_SAVELOAD_LOAD_HEIGHTMAP                                     :{WHITE}Încarcă harta înălţimilor
STR_SAVELOAD_SAVE_HEIGHTMAP                                     :{WHITE}Salvează harta înălţimilor
STR_SAVELOAD_HOME_BUTTON                                        :{BLACK}Click aici pentru a ajunge la directorul predefinit pentru salvări
STR_SAVELOAD_BYTES_FREE                                         :{BLACK}{BYTES} liberi
STR_SAVELOAD_LIST_TOOLTIP                                       :{BLACK}Lista de discuri, directoare şi fişiere cu jocuri salvate
STR_SAVELOAD_EDITBOX_TOOLTIP                                    :{BLACK}Numele selectat pentru un joc salvat
STR_SAVELOAD_DELETE_BUTTON                                      :{BLACK}Şterge
STR_SAVELOAD_DELETE_TOOLTIP                                     :{BLACK}Şterge jocul salvat selectat
STR_SAVELOAD_SAVE_BUTTON                                        :{BLACK}Salvează
STR_SAVELOAD_SAVE_TOOLTIP                                       :{BLACK}Salvează cu numele selectat jocul curent
STR_SAVELOAD_LOAD_BUTTON                                        :{BLACK}Încarcă
STR_SAVELOAD_LOAD_TOOLTIP                                       :{BLACK}Încarcă salvarea selectată
STR_SAVELOAD_LOAD_HEIGHTMAP_TOOLTIP                             :{BLACK}Încarcă harta selectată
STR_SAVELOAD_DETAIL_CAPTION                                     :{BLACK}Detalii joc
STR_SAVELOAD_DETAIL_NOT_AVAILABLE                               :{BLACK}Nicio informaţie disponibilă
STR_SAVELOAD_DETAIL_COMPANY_INDEX                               :{SILVER}{COMMA}: {WHITE}{STRING}
STR_SAVELOAD_DETAIL_GRFSTATUS                                   :{SILVER}NewGRF: {WHITE}{STRING}

STR_SAVELOAD_OSKTITLE                                           :{BLACK}Introduceţi un nume pentru salvare

# World generation
STR_MAPGEN_WORLD_GENERATION_CAPTION                             :{WHITE}Generare lume
STR_MAPGEN_MAPSIZE                                              :{BLACK}Mărime hartă:
STR_MAPGEN_MAPSIZE_TOOLTIP                                      :{BLACK}Alege mărimea hărții folosind ca unitate de măsură suprafețele. Numărul de suprafețe disponibile va fi puțin mai mic decât această valoare
STR_MAPGEN_BY                                                   :{BLACK}*
STR_MAPGEN_NUMBER_OF_TOWNS                                      :{BLACK}Nr. de oraşe:
STR_MAPGEN_DATE                                                 :{BLACK}Data:
STR_MAPGEN_NUMBER_OF_INDUSTRIES                                 :{BLACK}Nr. de industrii:
STR_MAPGEN_MAX_HEIGHTLEVEL                                      :{BLACK}Înălţimea maximă a harţii:
STR_MAPGEN_MAX_HEIGHTLEVEL_UP                                   :{BLACK}Măreşte înălţimea maximă a munţilor pe hartă cu unu
STR_MAPGEN_MAX_HEIGHTLEVEL_DOWN                                 :{BLACK}Reduce înălţimea maximă a munţilor pe hartă cu unu
STR_MAPGEN_SNOW_LINE_HEIGHT                                     :{BLACK}Înălţimea zăpezii:
STR_MAPGEN_SNOW_LINE_UP                                         :{BLACK}Mută linia zăpezii cu un punct în sus
STR_MAPGEN_SNOW_LINE_DOWN                                       :{BLACK}Mută linia zăpezii cu un punct în jos
STR_MAPGEN_LAND_GENERATOR                                       :{BLACK}Generator de teren:
STR_MAPGEN_TREE_PLACER                                          :{BLACK}Algoritm arbore:
STR_MAPGEN_TERRAIN_TYPE                                         :{BLACK}Tip teren:
STR_MAPGEN_QUANTITY_OF_SEA_LAKES                                :{BLACK}Nivelul mării:
STR_MAPGEN_QUANTITY_OF_RIVERS                                   :{BLACK}Râuri:
STR_MAPGEN_SMOOTHNESS                                           :{BLACK}Netezime:
STR_MAPGEN_VARIETY                                              :{BLACK}Distribuţia varietăţii:
STR_MAPGEN_GENERATE                                             :{WHITE}Generează

# Strings for map borders at game generation
STR_MAPGEN_BORDER_TYPE                                          :{BLACK}Margine:
STR_MAPGEN_NORTHWEST                                            :{BLACK}Nord-vest
STR_MAPGEN_NORTHEAST                                            :{BLACK}Nord-est
STR_MAPGEN_SOUTHEAST                                            :{BLACK}Sud-est
STR_MAPGEN_SOUTHWEST                                            :{BLACK}Sud-vest
STR_MAPGEN_BORDER_FREEFORM                                      :{BLACK}Pământ
STR_MAPGEN_BORDER_WATER                                         :{BLACK}Apă
STR_MAPGEN_BORDER_RANDOM                                        :{BLACK}Aleator
STR_MAPGEN_BORDER_RANDOMIZE                                     :{BLACK}Aleator
STR_MAPGEN_BORDER_MANUAL                                        :{BLACK}Manual

STR_MAPGEN_HEIGHTMAP_ROTATION                                   :{BLACK}Rotaţie hartă înălţimi:
STR_MAPGEN_HEIGHTMAP_NAME                                       :{BLACK}Nume hartă înălţimi:
STR_MAPGEN_HEIGHTMAP_SIZE_LABEL                                 :{BLACK}Dimensiune:
STR_MAPGEN_HEIGHTMAP_SIZE                                       :{ORANGE}{NUM} x {NUM}

STR_MAPGEN_MAX_HEIGHTLEVEL_QUERY_CAPT                           :{WHITE}Modifică înălţimea maximă a harţi
STR_MAPGEN_SNOW_LINE_QUERY_CAPT                                 :{WHITE}Modifică înălţimea zăpezii
STR_MAPGEN_START_DATE_QUERY_CAPT                                :{WHITE}Modifică anul de început

# SE Map generation
STR_SE_MAPGEN_CAPTION                                           :{WHITE}Tipul scenariului
STR_SE_MAPGEN_FLAT_WORLD                                        :{WHITE}Teren plat
STR_SE_MAPGEN_FLAT_WORLD_TOOLTIP                                :{BLACK}Generează un teren plat
STR_SE_MAPGEN_RANDOM_LAND                                       :{WHITE}Teren aleator
STR_SE_MAPGEN_FLAT_WORLD_HEIGHT                                 :{BLACK}Înălţimea terenului plat:
STR_SE_MAPGEN_FLAT_WORLD_HEIGHT_DOWN                            :{BLACK}Mută înălţimea terenului plat cu o unitate în jos
STR_SE_MAPGEN_FLAT_WORLD_HEIGHT_UP                              :{BLACK}Mută înălţimea terenului plat cu o unitate în sus

STR_SE_MAPGEN_FLAT_WORLD_HEIGHT_QUERY_CAPT                      :{WHITE}Modifică înălţimea terenului plat

# Map generation progress
STR_GENERATION_WORLD                                            :{WHITE}Generez lumea...
STR_GENERATION_ABORT                                            :{BLACK}Anulează
STR_GENERATION_ABORT_CAPTION                                    :{WHITE}Anulează Generarea Lumii
STR_GENERATION_ABORT_MESSAGE                                    :{YELLOW}Sigur doreşti să anulezi generarea?
STR_GENERATION_PROGRESS                                         :{WHITE}{NUM}% efectuat
STR_GENERATION_PROGRESS_NUM                                     :{BLACK}{NUM} / {NUM}
STR_GENERATION_WORLD_GENERATION                                 :{BLACK}Generare lume
STR_GENERATION_RIVER_GENERATION                                 :{BLACK}Generarea râurilor
STR_GENERATION_TREE_GENERATION                                  :{BLACK}Generare arbori
STR_GENERATION_OBJECT_GENERATION                                :{BLACK}Generare fixă
STR_GENERATION_CLEARING_TILES                                   :{BLACK}Generare zonă dură şi pietroasă
STR_GENERATION_SETTINGUP_GAME                                   :{BLACK}Se configurează jocul
STR_GENERATION_PREPARING_TILELOOP                               :{BLACK}Initializez ciclul dalelor
STR_GENERATION_PREPARING_SCRIPT                                 :{BLACK}Se rulează script-ul
STR_GENERATION_PREPARING_GAME                                   :{BLACK}Pregătesc jocul

# NewGRF settings
STR_NEWGRF_SETTINGS_CAPTION                                     :{WHITE}Setări NewGRF
STR_NEWGRF_SETTINGS_INFO_TITLE                                  :{WHITE}Informaţie detaliată NewGRF
STR_NEWGRF_SETTINGS_ACTIVE_LIST                                 :{WHITE}Fişiere NewGRF active
STR_NEWGRF_SETTINGS_INACTIVE_LIST                               :{WHITE}Fişiere NewGRF inactive
STR_NEWGRF_SETTINGS_SELECT_PRESET                               :{ORANGE}Selectează preset:
STR_NEWGRF_FILTER_TITLE                                         :{ORANGE}Filtru:
STR_NEWGRF_SETTINGS_PRESET_LIST_TOOLTIP                         :{BLACK}Încarcă presetarea selectată
STR_NEWGRF_SETTINGS_PRESET_SAVE                                 :{BLACK}Salvează presetare
STR_NEWGRF_SETTINGS_PRESET_SAVE_TOOLTIP                         :{BLACK}Salvează lista curentă ca presetare
STR_NEWGRF_SETTINGS_PRESET_SAVE_QUERY                           :{BLACK}Introduceţi un nume pentru presetare
STR_NEWGRF_SETTINGS_PRESET_DELETE                               :{BLACK}Şterge presetarea
STR_NEWGRF_SETTINGS_PRESET_DELETE_TOOLTIP                       :{BLACK}Şterge presetarea selectată
STR_NEWGRF_SETTINGS_ADD                                         :{BLACK}Adaugă
STR_NEWGRF_SETTINGS_ADD_FILE_TOOLTIP                            :{BLACK}Adaugă fişierul NewGRF ales în configuraţie
STR_NEWGRF_SETTINGS_RESCAN_FILES                                :{BLACK}Redetectează fişierele
STR_NEWGRF_SETTINGS_RESCAN_FILES_TOOLTIP                        :{BLACK}Actualizează lista de fişiere NewGRF disponibile
STR_NEWGRF_SETTINGS_REMOVE                                      :{BLACK}Elimină
STR_NEWGRF_SETTINGS_REMOVE_TOOLTIP                              :{BLACK}Elimină fişierul NewGRF selectat din listă
STR_NEWGRF_SETTINGS_MOVEUP                                      :{BLACK}Mută în sus
STR_NEWGRF_SETTINGS_MOVEUP_TOOLTIP                              :{BLACK}Mută fişierul NewGRF selectat mai sus în listă
STR_NEWGRF_SETTINGS_MOVEDOWN                                    :{BLACK}Mută în jos
STR_NEWGRF_SETTINGS_MOVEDOWN_TOOLTIP                            :{BLACK}Mută fişierul NewGRF selectat mai jos în listă
STR_NEWGRF_SETTINGS_UPGRADE                                     :{BLACK}Upgrade
STR_NEWGRF_SETTINGS_UPGRADE_TOOLTIP                             :{BLACK}Actualizați fișierele NewGRF pentru care aveți o versiune mai nouă instalată
STR_NEWGRF_SETTINGS_FILE_TOOLTIP                                :{BLACK}O listă a fişierelor NewGRF instalate

STR_NEWGRF_SETTINGS_SET_PARAMETERS                              :{BLACK}Setează parametri
STR_NEWGRF_SETTINGS_SHOW_PARAMETERS                             :{BLACK}Afișează parametrii
STR_NEWGRF_SETTINGS_TOGGLE_PALETTE                              :{BLACK}Comută paleta
STR_NEWGRF_SETTINGS_TOGGLE_PALETTE_TOOLTIP                      :{BLACK}Schimbă paleta pentru NewGRF-ul selectat.{}Efectuează acest lucru când grafica din acest NewGRF este roz în joc
STR_NEWGRF_SETTINGS_APPLY_CHANGES                               :{BLACK}Aplică schimbările

STR_NEWGRF_SETTINGS_FIND_MISSING_CONTENT_BUTTON                 :{BLACK}Caută online resursele lipsă
STR_NEWGRF_SETTINGS_FIND_MISSING_CONTENT_TOOLTIP                :{BLACK}Verifică dacă resursele care lipsesc pot fi găsite online

STR_NEWGRF_SETTINGS_FILENAME                                    :{BLACK}Nume fişier: {SILVER}{STRING}
STR_NEWGRF_SETTINGS_GRF_ID                                      :{BLACK}ID GRF: {SILVER}{STRING}
STR_NEWGRF_SETTINGS_VERSION                                     :{BLACK}Versiune: {SILVER}{NUM}
STR_NEWGRF_SETTINGS_MIN_VERSION                                 :{BLACK}Vers. minimă compatibilă: {SILVER}{NUM}
STR_NEWGRF_SETTINGS_MD5SUM                                      :{BLACK}MD5sum: {SILVER}{STRING}
STR_NEWGRF_SETTINGS_PALETTE                                     :{BLACK}Paletă: {SILVER}{STRING}
STR_NEWGRF_SETTINGS_PARAMETER                                   :{BLACK}Parametri: {SILVER}{STRING}

STR_NEWGRF_SETTINGS_NO_INFO                                     :{BLACK}Nicio informaţie disponibilă
STR_NEWGRF_SETTINGS_NOT_FOUND                                   :{RED}Niciun fisier potrivit
STR_NEWGRF_SETTINGS_DISABLED                                    :{RED}Dezactivat
STR_NEWGRF_SETTINGS_INCOMPATIBLE                                :{RED}Incompatibil cu această versiune de OpenTTD

# NewGRF save preset window
STR_SAVE_PRESET_CANCEL                                          :{BLACK}Anulează
STR_SAVE_PRESET_CANCEL_TOOLTIP                                  :{BLACK}Nu schimba setarea implicită
STR_SAVE_PRESET_SAVE_TOOLTIP                                    :{BLACK}Salvează setarea pe numele selectat

# NewGRF parameters window
STR_NEWGRF_PARAMETERS_CAPTION                                   :{WHITE}Schimbă parametrii NewGRF
STR_NEWGRF_PARAMETERS_CLOSE                                     :{BLACK}Închide
STR_NEWGRF_PARAMETERS_RESET                                     :{BLACK}Resetează
STR_NEWGRF_PARAMETERS_RESET_TOOLTIP                             :{BLACK}Setează toţii parametrii la valorile implicite
STR_NEWGRF_PARAMETERS_DEFAULT_NAME                              :Parametru {NUM}
STR_NEWGRF_PARAMETERS_SETTING                                   :{STRING}: {ORANGE}{STRING}
STR_NEWGRF_PARAMETERS_NUM_PARAM                                 :{LTBLUE}Număr de parametrii: {ORANGE}{NUM}

# NewGRF inspect window
STR_NEWGRF_INSPECT_CAPTION                                      :{WHITE}Inspectează - {STRING}
STR_NEWGRF_INSPECT_PARENT_BUTTON                                :{BLACK}Părinte
STR_NEWGRF_INSPECT_PARENT_TOOLTIP                               :{BLACK}Analizează obiectul scopului parintelui

STR_NEWGRF_INSPECT_CAPTION_OBJECT_AT                            :{STRING} la {HEX}
STR_NEWGRF_INSPECT_CAPTION_OBJECT_AT_OBJECT                     :Obiect
STR_NEWGRF_INSPECT_CAPTION_OBJECT_AT_RAIL_TYPE                  :Tip şină

STR_NEWGRF_INSPECT_QUERY_CAPTION                                :{WHITE}Parametru variabilă 60+x NewGRF (hexadecimal)

# Sprite aligner window
STR_SPRITE_ALIGNER_CAPTION                                      :{WHITE}Aliniere imagine {COMMA} ({STRING})
STR_SPRITE_ALIGNER_NEXT_BUTTON                                  :{BLACK}Imaginea următoare
STR_SPRITE_ALIGNER_NEXT_TOOLTIP                                 :{BLACK}Mergi la următoarea imagine normală, sărind peste pseudo-imagini, recolorări sau fonturi şi reporneşte când s-a ajuns la sfârşit
STR_SPRITE_ALIGNER_GOTO_BUTTON                                  :{BLACK}Mergi la imagine
STR_SPRITE_ALIGNER_GOTO_TOOLTIP                                 :{BLACK}Mergi la imaginea indicată. Dacă nu este o imagine normală, mergi la următoarea imagine normală
STR_SPRITE_ALIGNER_PREVIOUS_BUTTON                              :{BLACK}Imaginea precedentă
STR_SPRITE_ALIGNER_PREVIOUS_TOOLTIP                             :{BLACK}Mergi la precedenta imagine normală, sărind peste pseudo-imagini, recolorări sau fonturi şi reporneşte când s-a ajuns la sfârşit
STR_SPRITE_ALIGNER_SPRITE_TOOLTIP                               :{BLACK}Reprezentarea imaginii curente. Aliniamentul este ignorat
STR_SPRITE_ALIGNER_MOVE_TOOLTIP                                 :{BLACK}Mișcă imaginea schimbând distanțele pe axele X şi Y. Ctrl+Clic pentru mutarea imaginii câte opt unități la un pas
STR_SPRITE_ALIGNER_RESET_BUTTON                                 :{BLACK}Resetează relativele
STR_SPRITE_ALIGNER_RESET_TOOLTIP                                :{BLACK}Resetază limitele relative actuale
STR_SPRITE_ALIGNER_OFFSETS_ABS                                  :{BLACK}Limita X: {NUM}, Limita Y: {NUM} (Absolut)
STR_SPRITE_ALIGNER_OFFSETS_REL                                  :{BLACK}Limita X: {NUM}, Limita Y: {NUM} (Relativ)
STR_SPRITE_ALIGNER_PICKER_BUTTON                                :{BLACK}Alege imagine
STR_SPRITE_ALIGNER_PICKER_TOOLTIP                               :{BLACK}Alege o imagine de oriunde de pe ecran

STR_SPRITE_ALIGNER_GOTO_CAPTION                                 :{WHITE}Mergi la imagine

# NewGRF (self) generated warnings/errors
STR_NEWGRF_ERROR_MSG_INFO                                       :{SILVER}{STRING}
STR_NEWGRF_ERROR_MSG_WARNING                                    :{RED}Atenţie: {SILVER}{STRING}
STR_NEWGRF_ERROR_MSG_ERROR                                      :{RED}Eroare: {SILVER}{STRING}
STR_NEWGRF_ERROR_MSG_FATAL                                      :{RED}Fatal: {SILVER}{STRING}
STR_NEWGRF_ERROR_FATAL_POPUP                                    :{WHITE}O eroare fatală NewGRF a avut loc:{}{STRING}
STR_NEWGRF_ERROR_VERSION_NUMBER                                 :{1:STRING} nu va funcţiona cu versiunea TTDPatch raportată de OpenTTD
STR_NEWGRF_ERROR_DOS_OR_WINDOWS                                 :{1:STRING} este pentru versiunea {STRING} a TTD
STR_NEWGRF_ERROR_UNSET_SWITCH                                   :{1:STRING} este conceput pentru a fi folosit cu {STRING}
STR_NEWGRF_ERROR_INVALID_PARAMETER                              :Parametru invalid pentru {1:STRING}: parametrul {STRING} ({NUM})
STR_NEWGRF_ERROR_LOAD_BEFORE                                    :{1:STRING} trebuie să fie încărcat înaintea {STRING}
STR_NEWGRF_ERROR_LOAD_AFTER                                     :{1:STRING} trebuie să fie încărcat după {STRING}
STR_NEWGRF_ERROR_OTTD_VERSION_NUMBER                            :{1:STRING} necesită OpenTTD versiunea {STRING} sau mai nouă
STR_NEWGRF_ERROR_AFTER_TRANSLATED_FILE                          :fişierul GRF conceput pentru traducere
STR_NEWGRF_ERROR_TOO_MANY_NEWGRFS_LOADED                        :Sunt încărcate prea multe NewGRF-uri
STR_NEWGRF_ERROR_STATIC_GRF_CAUSES_DESYNC                       :Încărcarea {1:STRING} ca un NewGRF static cu {STRING} ar putea cauza desincronizări
STR_NEWGRF_ERROR_UNEXPECTED_SPRITE                              :Element grafic neașteptat (sprite {3:NUM})
STR_NEWGRF_ERROR_UNKNOWN_PROPERTY                               :Proprietate necunoscută pentru Acțiunea 0 {4:HEX} (sprite {3:NUM})
STR_NEWGRF_ERROR_INVALID_ID                                     :Încercare de a folosi un ID invalid (sprite {3:NUM})
STR_NEWGRF_ERROR_CORRUPT_SPRITE                                 :{YELLOW}{STRING} conţine o imagine coruptă. Toate imaginile corupte vor fi afişate ca semne de întrebare (?) roşii
STR_NEWGRF_ERROR_MULTIPLE_ACTION_8                              :Conține mai multe intrări pentru Acțiunea 8 (sprite {3:NUM})
STR_NEWGRF_ERROR_READ_BOUNDS                                    :Citire după sfârşitul preudo-elementului grafic (sprite {3:NUM})
STR_NEWGRF_ERROR_GRM_FAILED                                     :Resursele GRF solicitate nu sunt disponibile (sprite {3:NUM})
STR_NEWGRF_ERROR_FORCEFULLY_DISABLED                            :{1:STRING} a fost dezactivat de {STRING}
STR_NEWGRF_ERROR_INVALID_SPRITE_LAYOUT                          :Structură necunoscută/invalidă pentru elementul grafic (sprite {3:NUM})

# NewGRF related 'general' warnings
STR_NEWGRF_POPUP_CAUTION_CAPTION                                :{WHITE}Atenţie!
STR_NEWGRF_CONFIRMATION_TEXT                                    :{YELLOW}Eşti pe cale să faci modificări într-un joc activ. Aceasta poate destabiliza OpenTTD. Nu raporta probleme de acest gen.{}Eşti absolut sigur că vrei să faci asta?

STR_NEWGRF_DUPLICATE_GRFID                                      :{WHITE}Nu pot adăuga fişierul: ID GRF duplicat
STR_NEWGRF_COMPATIBLE_LOADED                                    :{ORANGE}Nu am găsit niciun fişier corespunzător (am încărcat un GRF compatibil)
STR_NEWGRF_TOO_MANY_NEWGRFS                                     :{WHITE}Nu pot adăuga fișierul: Limita de fișiere NewGRF este atinsă

STR_NEWGRF_COMPATIBLE_LOAD_WARNING                              :{WHITE}GRF-uri compatibile au fost încărcate pentru fişierele lipsă
STR_NEWGRF_DISABLED_WARNING                                     :{WHITE}Fişierele GRF lipsă au fost dezactivate
STR_NEWGRF_UNPAUSE_WARNING_TITLE                                :{YELLOW}Fişier(e) GRF lipsă
STR_NEWGRF_UNPAUSE_WARNING                                      :{WHITE}Reluarea jocului poate bloca OpenTTD. Nu raportaţi bug-uri pentru blocările ulterioare.{}Sigur doreşti să reiei jocul?

# NewGRF status
STR_NEWGRF_LIST_NONE                                            :Nimic
STR_NEWGRF_LIST_ALL_FOUND                                       :Toate fişierele necesare sunt prezente
STR_NEWGRF_LIST_COMPATIBLE                                      :{YELLOW}Fişiere compatibile găsite
STR_NEWGRF_LIST_MISSING                                         :{RED}Fişiere lipsă

# NewGRF 'it's broken' warnings
STR_NEWGRF_BROKEN                                               :{WHITE}Comportamentul NewGRF '{0:STRING}' poate cauza desincronizări şi/sau blocări
STR_NEWGRF_BROKEN_POWERED_WAGON                                 :{WHITE}A modificat starea trenului pentru '{1:ENGINE}' când nu se afla în depou
STR_NEWGRF_BROKEN_VEHICLE_LENGTH                                :{WHITE}A modificat lungimea vehiculului pentru '{1:ENGINE}' când nu se afla în depou
STR_BROKEN_VEHICLE_LENGTH                                       :{WHITE}Trenul '{VEHICLE}', aparţinând '{COMPANY}' nu are o lungime validă. Probabil este o problemă cu fişierele NewGRF. Jocul s-ar putea desincroniza sau bloca

STR_NEWGRF_BUGGY                                                :{WHITE}NewGRF '{0:STRING}' produce informaţii incorecte
STR_NEWGRF_BUGGY_ARTICULATED_CARGO                              :{WHITE}Datele despre marfa/regarnisire pentru '{1:ENGINE}' diferă de valorile iniţiale după construcţie. Acest lucru ar putea cauza eşuarea autorenovarii/schimbarii.
STR_NEWGRF_BUGGY_ENDLESS_PRODUCTION_CALLBACK                    :{WHITE}'{1:STRING}' a cauzat o buclă infinită în funcţia de producţie
STR_NEWGRF_BUGGY_UNKNOWN_CALLBACK_RESULT                        :{WHITE}Execuția {1:HEX} a returnat răspunsul invalid/necunoscut {2:HEX}

# 'User removed essential NewGRFs'-placeholders for stuff without specs
STR_NEWGRF_INVALID_CARGO                                        :<cargo invalid>
STR_NEWGRF_INVALID_CARGO_ABBREV                                 :??
STR_NEWGRF_INVALID_CARGO_QUANTITY                               :{COMMA} de <cargo invalid>
STR_NEWGRF_INVALID_ENGINE                                       :<model vehicul invalid>
STR_NEWGRF_INVALID_INDUSTRYTYPE                                 :<tip de industrie invalid>

# Placeholders for other invalid stuff, e.g. vehicles that have gone (Game Script).
STR_INVALID_VEHICLE                                             :<vehicul invalid>

# NewGRF scanning window
STR_NEWGRF_SCAN_CAPTION                                         :{WHITE}Scanez resursele NewGRF
STR_NEWGRF_SCAN_MESSAGE                                         :{BLACK}Se scanează resursele NewGRF. În funcție de numărul acestora, această operație poate dura un timp...
STR_NEWGRF_SCAN_STATUS                                          :{BLACK}{NUM} resurs{P 0 "ă" "e"} NewGRF scanat{P "ă" "e"} din aproximativ {NUM} resurs{P "ă" "e"} NewGRF disponibil{P "ă" "e"}
STR_NEWGRF_SCAN_ARCHIVES                                        :Scanez pentru arhive

# Sign list window
STR_SIGN_LIST_CAPTION                                           :{WHITE}Lista de semne - {COMMA} Semne
STR_SIGN_LIST_MATCH_CASE                                        :{BLACK}Potrivire majuscule/minuscule
STR_SIGN_LIST_MATCH_CASE_TOOLTIP                                :{BLACK}Comută potrivirea de majuscule/minuscule când se compara numele semnelor cu textul filtrului

# Sign window
STR_EDIT_SIGN_CAPTION                                           :{WHITE}Editează textul semnului
STR_EDIT_SIGN_NEXT_SIGN_TOOLTIP                                 :{BLACK}Mergi la semnul urmator
STR_EDIT_SIGN_PREVIOUS_SIGN_TOOLTIP                             :{BLACK}Mergi la semnul anterior

STR_EDIT_SIGN_SIGN_OSKTITLE                                     :{BLACK}Introdu un nume pentru semn

# Town directory window
STR_TOWN_DIRECTORY_CAPTION                                      :{WHITE}Oraşe
STR_TOWN_DIRECTORY_NONE                                         :{ORANGE}- Nimic -
STR_TOWN_DIRECTORY_TOWN                                         :{ORANGE}{TOWN}{BLACK} ({COMMA})
STR_TOWN_DIRECTORY_LIST_TOOLTIP                                 :{BLACK}Numele oraşelor - clic pe un nume pentru a centra imaginea pe oraşul respectiv. Ctrl+Click deshide o fereastra cu locaţia oraşului
STR_TOWN_POPULATION                                             :{BLACK}Populaţia totală: {COMMA}

# Town view window
STR_TOWN_VIEW_TOWN_CAPTION                                      :{WHITE}{TOWN}
STR_TOWN_VIEW_CITY_CAPTION                                      :{WHITE}{TOWN} (Metropolă)
STR_TOWN_VIEW_POPULATION_HOUSES                                 :{BLACK}Populaţia: {ORANGE}{COMMA}{BLACK}  Locuinţe: {ORANGE}{COMMA}
STR_TOWN_VIEW_CARGO_LAST_MONTH_MAX                              :{BLACK}{CARGO_LIST} luna trecută: {ORANGE}{COMMA}{BLACK}  max: {ORANGE}{COMMA}
STR_TOWN_VIEW_CARGO_FOR_TOWNGROWTH                              :{BLACK}Transporturi necesare dezvoltării oraşului:
STR_TOWN_VIEW_CARGO_FOR_TOWNGROWTH_REQUIRED_GENERAL             :{ORANGE}{STRING}{RED} necesare
STR_TOWN_VIEW_CARGO_FOR_TOWNGROWTH_REQUIRED_WINTER              :{ORANGE}{STRING}{BLACK} necesare iarna
STR_TOWN_VIEW_CARGO_FOR_TOWNGROWTH_DELIVERED_GENERAL            :{ORANGE}{STRING}{GREEN} livrate
STR_TOWN_VIEW_CARGO_FOR_TOWNGROWTH_REQUIRED                     :{ORANGE}{CARGO_TINY} / {CARGO_LONG}{RED} (mai sunt necesare)
STR_TOWN_VIEW_CARGO_FOR_TOWNGROWTH_DELIVERED                    :{ORANGE}{CARGO_TINY} / {CARGO_LONG}{GREEN} (livrate)
STR_TOWN_VIEW_TOWN_GROWS_EVERY                                  :{BLACK}Orașul crește la fiecare {ORANGE}{COMMA}{BLACK} zi{P "" le}
STR_TOWN_VIEW_TOWN_GROWS_EVERY_FUNDED                           :{BLACK}Orașul crește la fiecare {ORANGE}{COMMA}{BLACK} zi{P "" le} (cu fonduri)
STR_TOWN_VIEW_TOWN_GROW_STOPPED                                 :{BLACK}Orașul {RED}nu{BLACK} crește
STR_TOWN_VIEW_NOISE_IN_TOWN                                     :{BLACK}Limita zgomotului în oraş: {ORANGE}{COMMA}{BLACK}  maxim: {ORANGE}{COMMA}
STR_TOWN_VIEW_CENTER_TOOLTIP                                    :{BLACK}Centrează imaginea pe locaţia oraşului. Ctrl+Click deshide o fereastra cu locaţia oraşului
STR_TOWN_VIEW_LOCAL_AUTHORITY_BUTTON                            :{BLACK}Autorit. locală
STR_TOWN_VIEW_LOCAL_AUTHORITY_TOOLTIP                           :{BLACK}Afişează informaţii referitoare la autoritatea locală
STR_TOWN_VIEW_RENAME_TOOLTIP                                    :{BLACK}Schimbă numele oraşului

STR_TOWN_VIEW_EXPAND_BUTTON                                     :{BLACK}Extinde
STR_TOWN_VIEW_EXPAND_TOOLTIP                                    :{BLACK}Măreşte dimensiunile oraşului
STR_TOWN_VIEW_DELETE_BUTTON                                     :{BLACK}Şterge
STR_TOWN_VIEW_DELETE_TOOLTIP                                    :{BLACK}Şterge acest oraş

STR_TOWN_VIEW_RENAME_TOWN_BUTTON                                :Redenumire oraş

# Town local authority window
STR_LOCAL_AUTHORITY_CAPTION                                     :{WHITE}Autoritatea locală din {TOWN}
STR_LOCAL_AUTHORITY_COMPANY_RATINGS                             :{BLACK}Evaluarea companiilor de transport:
STR_LOCAL_AUTHORITY_COMPANY_RATING                              :{YELLOW}{COMPANY} {COMPANY_NUM}: {ORANGE}{STRING}
STR_LOCAL_AUTHORITY_ACTIONS_TITLE                               :{BLACK}Acţiuni disponibile:
STR_LOCAL_AUTHORITY_ACTIONS_TOOLTIP                             :{BLACK}Lista de acţiuni disponibile pentru acest oraş - clic pe fiecare pentru mai multe detalii
STR_LOCAL_AUTHORITY_DO_IT_BUTTON                                :{BLACK}Alege
STR_LOCAL_AUTHORITY_DO_IT_TOOLTIP                               :{BLACK}Activează acţiunea selectată din listă

STR_LOCAL_AUTHORITY_ACTION_SMALL_ADVERTISING_CAMPAIGN           :Campanie publicitară mică
STR_LOCAL_AUTHORITY_ACTION_MEDIUM_ADVERTISING_CAMPAIGN          :Campanie publicitară medie
STR_LOCAL_AUTHORITY_ACTION_LARGE_ADVERTISING_CAMPAIGN           :Campanie publicitară mare
STR_LOCAL_AUTHORITY_ACTION_ROAD_RECONSTRUCTION                  :Finanţează reconstrucţia străzilor
STR_LOCAL_AUTHORITY_ACTION_STATUE_OF_COMPANY                    :Ridică un monument dedicat preşedintelui companiei
STR_LOCAL_AUTHORITY_ACTION_NEW_BUILDINGS                        :Finanţează construcţia de noi clădiri
STR_LOCAL_AUTHORITY_ACTION_EXCLUSIVE_TRANSPORT                  :Cumpără drepturi exclusive de transport
STR_LOCAL_AUTHORITY_ACTION_BRIBE                                :Mituieşte autoritatea locală

STR_LOCAL_AUTHORITY_ACTION_TOOLTIP_SMALL_ADVERTISING            :{YELLOW}Iniţiază o campanie publicitară mică pentru a atrage mai mulţi călători şi mai multe mărfuri spre compania ta.{} Cost: {CURRENCY_LONG}
STR_LOCAL_AUTHORITY_ACTION_TOOLTIP_MEDIUM_ADVERTISING           :{YELLOW}Iniţiază o campanie publicitară medie pentru a atrage mai mulţi călători şi mai multe mărfuri spre compania ta.{} Cost: {CURRENCY_LONG}
STR_LOCAL_AUTHORITY_ACTION_TOOLTIP_LARGE_ADVERTISING            :{YELLOW}Iniţiază o mare campanie publicitară pentru a atrage mai mulţi călători şi mai multe mărfuri spre compania ta.{} Cost: {CURRENCY_LONG}
STR_LOCAL_AUTHORITY_ACTION_TOOLTIP_ROAD_RECONSTRUCTION          :{YELLOW}Finanţează reconstrucţia străzilor locale. Acest lucru cauzează perturbări majore ale traficului rutier timp de până la 6 luni.{} Cost: {CURRENCY_LONG}
STR_LOCAL_AUTHORITY_ACTION_TOOLTIP_STATUE_OF_COMPANY            :{YELLOW}Construieşte o statuie în cinstea companiei tale.{} Cost: {CURRENCY_LONG}
STR_LOCAL_AUTHORITY_ACTION_TOOLTIP_NEW_BUILDINGS                :{YELLOW}Finanţează construcţia de noi clădiri comerciale în oraş.{} Cost: {CURRENCY_LONG}
STR_LOCAL_AUTHORITY_ACTION_TOOLTIP_EXCLUSIVE_TRANSPORT          :{YELLOW}Cumpără drepturi exclusive de transport în acest oraş pe o perioadă de un an. Autorităţile locale vor permite doar companiei tale să transporte călători şi mărfuri.{} Cost: {CURRENCY_LONG}
STR_LOCAL_AUTHORITY_ACTION_TOOLTIP_BRIBE                        :{YELLOW}Mituieşte autorităţile locale pentru a-ţi îmbunătăţi ratingul, dar cu riscul de a fi prins şi de a plăti amenzi serioase.{} Cost: {CURRENCY_LONG}

# Goal window
STR_GOALS_CAPTION                                               :{WHITE}{COMPANY} Scopuri
STR_GOALS_SPECTATOR_CAPTION                                     :{WHITE}Scopuri globale
STR_GOALS_GLOBAL_TITLE                                          :{BLACK}Ţinte globale:
STR_GOALS_TEXT                                                  :{ORANGE}{STRING}
STR_GOALS_NONE                                                  :{ORANGE}- Nici unul -
STR_GOALS_SPECTATOR_NONE                                        :{ORANGE}- Nu este aplicabil -
STR_GOALS_PROGRESS                                              :{ORANGE}{STRING}
STR_GOALS_PROGRESS_COMPLETE                                     :{GREEN}{STRING}
STR_GOALS_COMPANY_TITLE                                         :{BLACK}Ţintele companiei:
STR_GOALS_TOOLTIP_CLICK_ON_SERVICE_TO_CENTER                    :{BLACK}Click pe ţintă pentru a centra ecranul principal pe industrie/oraş/zonă. Ctrl+Click deschide o fereastră nouă de vizualizare a industriei/oraşului/zonei

# Goal question window
STR_GOAL_QUESTION_CAPTION_QUESTION                              :Întrebare
STR_GOAL_QUESTION_CAPTION_INFORMATION                           :Informație
STR_GOAL_QUESTION_CAPTION_WARNING                               :Atenționare
STR_GOAL_QUESTION_CAPTION_ERROR                                 :Eroare

############ Start of Goal Question button list
STR_GOAL_QUESTION_BUTTON_CANCEL                                 :Anulează
STR_GOAL_QUESTION_BUTTON_OK                                     :OK
STR_GOAL_QUESTION_BUTTON_NO                                     :Nu
STR_GOAL_QUESTION_BUTTON_YES                                    :Da
STR_GOAL_QUESTION_BUTTON_DECLINE                                :Refuză
STR_GOAL_QUESTION_BUTTON_ACCEPT                                 :Acceptă
STR_GOAL_QUESTION_BUTTON_IGNORE                                 :Ignoră
STR_GOAL_QUESTION_BUTTON_RETRY                                  :Încearcă din nou
STR_GOAL_QUESTION_BUTTON_PREVIOUS                               :Anteriorul
STR_GOAL_QUESTION_BUTTON_NEXT                                   :Următorul
STR_GOAL_QUESTION_BUTTON_STOP                                   :Stop
STR_GOAL_QUESTION_BUTTON_START                                  :Start
STR_GOAL_QUESTION_BUTTON_GO                                     :Începe
STR_GOAL_QUESTION_BUTTON_CONTINUE                               :Continuă
STR_GOAL_QUESTION_BUTTON_RESTART                                :Reîncearcă
STR_GOAL_QUESTION_BUTTON_POSTPONE                               :Amână
STR_GOAL_QUESTION_BUTTON_SURRENDER                              :Renunță
STR_GOAL_QUESTION_BUTTON_CLOSE                                  :Închide
############ End of Goal Question button list

# Subsidies window
STR_SUBSIDIES_CAPTION                                           :{WHITE}Subvenţii (F6)
STR_SUBSIDIES_OFFERED_TITLE                                     :{BLACK}Subvenţii disponibile:
STR_SUBSIDIES_OFFERED_FROM_TO                                   :{ORANGE}{STRING} de la {STRING} la {STRING}{YELLOW} (după {DATE_SHORT})
STR_SUBSIDIES_NONE                                              :{ORANGE} - nici una -
STR_SUBSIDIES_SUBSIDISED_TITLE                                  :{BLACK}Subvenţii acordate la ora actuală:
STR_SUBSIDIES_SUBSIDISED_FROM_TO                                :{ORANGE}- {STRING} de la {STRING} la {STRING}{YELLOW} ({COMPANY}{YELLOW}, până în {DATE_SHORT})
STR_SUBSIDIES_TOOLTIP_CLICK_ON_SERVICE_TO_CENTER                :{BLACK}Click pe serviciu pentru a centra imaginea pe industrie/oraş. Ctrl+Click deshide o fereastră cu locaţia industriei/oraşului

# Story book window
STR_STORY_BOOK_CAPTION                                          :{WHITE}{COMPANY} Carte de poveste
STR_STORY_BOOK_SPECTATOR_CAPTION                                :{WHITE}Cartea de poveste globală
STR_STORY_BOOK_TITLE                                            :{YELLOW}{STRING}
STR_STORY_BOOK_GENERIC_PAGE_ITEM                                :Pagina {NUM}
STR_STORY_BOOK_SEL_PAGE_TOOLTIP                                 :{BLACK}Sari la o pagină specifică selectând-o din lista derulantă
STR_STORY_BOOK_PREV_PAGE                                        :{BLACK}Anterior
STR_STORY_BOOK_PREV_PAGE_TOOLTIP                                :{BLACK}Mergi la pagina anterioară
STR_STORY_BOOK_NEXT_PAGE                                        :{BLACK}Următor
STR_STORY_BOOK_NEXT_PAGE_TOOLTIP                                :{BLACK}Mergi la pagina următoare
STR_STORY_BOOK_INVALID_GOAL_REF                                 :{RED}Referinţă invalidă pentru scop

# Station list window
STR_STATION_LIST_TOOLTIP                                        :{BLACK}Numele staţiilor - clic pe un nume pentru a centra imaginea pe staţia respectivă. Ctrl+Click deshide o fereastra cu locaţia staţiei
STR_STATION_LIST_USE_CTRL_TO_SELECT_MORE                        :{BLACK}Ţine apăsat Ctrl pentru a alege mai multe obiecte
STR_STATION_LIST_CAPTION                                        :{WHITE}{COMPANY} - {COMMA} Staţi{P e i}
STR_STATION_LIST_STATION                                        :{YELLOW}{STATION} {STATION_FEATURES}
STR_STATION_LIST_WAYPOINT                                       :{YELLOW}{WAYPOINT}
STR_STATION_LIST_NONE                                           :{YELLOW}- Nici una -
STR_STATION_LIST_SELECT_ALL_FACILITIES                          :{BLACK}Alege toate facilităţile
STR_STATION_LIST_SELECT_ALL_TYPES                               :{BLACK}Alege toate tipurile de încãrcãturi (inclusiv încãrcãturile care nu sunt în asteptare)
STR_STATION_LIST_NO_WAITING_CARGO                               :{BLACK}Nu este nici un fel de încărcătură în aşteptare

# Station view window
STR_STATION_VIEW_CAPTION                                        :{WHITE}{STATION} {STATION_FEATURES}
STR_STATION_VIEW_WAITING_CARGO                                  :{WHITE}{CARGO_LONG}
STR_STATION_VIEW_EN_ROUTE_FROM                                  :{YELLOW}({CARGO_SHORT} pe drum de la {STATION})
STR_STATION_VIEW_RESERVED                                       :{YELLOW}({CARGO_SHORT} rezervat pentru încărcare)

STR_STATION_VIEW_ACCEPTS_BUTTON                                 :{BLACK}Acceptă
STR_STATION_VIEW_ACCEPTS_TOOLTIP                                :{BLACK}Afişează lista de încărcături acceptate
STR_STATION_VIEW_ACCEPTS_CARGO                                  :{BLACK}Acceptă: {WHITE}{CARGO_LIST}

STR_STATION_VIEW_EXCLUSIVE_RIGHTS_SELF                          :{BLACK}Această staţie are drepturi exclusive de transport în acest oraş.
STR_STATION_VIEW_EXCLUSIVE_RIGHTS_COMPANY                       :{YELLOW}{COMPANY}{BLACK} a cumpărat drepturi exclusive de transport în acest oraş.

STR_STATION_VIEW_RATINGS_BUTTON                                 :{BLACK}Evaluări
STR_STATION_VIEW_RATINGS_TOOLTIP                                :{BLACK}Afişează evaluările staţiei
STR_STATION_VIEW_CARGO_SUPPLY_RATING                            :{WHITE}{STRING}: {YELLOW}{COMMA} / {STRING} ({COMMA}%)

STR_STATION_VIEW_GROUP                                          :{BLACK}Grupează după
STR_STATION_VIEW_WAITING_STATION                                :Staţie: Aşteptare
STR_STATION_VIEW_WAITING_AMOUNT                                 :Sumă: Aşteptare
STR_STATION_VIEW_PLANNED_STATION                                :Staţie: Planificat
STR_STATION_VIEW_PLANNED_AMOUNT                                 :Sumă: Planificat
STR_STATION_VIEW_FROM                                           :{YELLOW}{CARGO_SHORT} de la {STATION}
STR_STATION_VIEW_VIA                                            :{YELLOW}{CARGO_SHORT} via {STATION}
STR_STATION_VIEW_TO                                             :{YELLOW}{CARGO_SHORT} către {STATION}
STR_STATION_VIEW_FROM_ANY                                       :{RED}{CARGO_SHORT} de la staţie necunoscută
STR_STATION_VIEW_TO_ANY                                         :{RED}{CARGO_SHORT} către orice staţie
STR_STATION_VIEW_VIA_ANY                                        :{RED}{CARGO_SHORT} prin orice staţie
STR_STATION_VIEW_FROM_HERE                                      :{GREEN}{CARGO_SHORT} de la această staţie
STR_STATION_VIEW_VIA_HERE                                       :{GREEN}{CARGO_SHORT} opreşte la această staţie
STR_STATION_VIEW_TO_HERE                                        :{GREEN}{CARGO_SHORT} către această staţie
STR_STATION_VIEW_NONSTOP                                        :{YELLOW}{CARGO_SHORT} non-stop

STR_STATION_VIEW_GROUP_S_V_D                                    :Sursă-Via-Destinaţie
STR_STATION_VIEW_GROUP_S_D_V                                    :Sursă-Destinaţie-Via
STR_STATION_VIEW_GROUP_V_S_D                                    :Via-Sursă-Destinaţie
STR_STATION_VIEW_GROUP_V_D_S                                    :Via-Destinaţie-Sursă
STR_STATION_VIEW_GROUP_D_S_V                                    :Destinaţie-Sursă-Via
STR_STATION_VIEW_GROUP_D_V_S                                    :Destinaţie-Via-Sursă

############ range for rating starts
STR_CARGO_RATING_APPALLING                                      :Deplorabil
STR_CARGO_RATING_VERY_POOR                                      :Foarte scăzut
STR_CARGO_RATING_POOR                                           :Slab
STR_CARGO_RATING_MEDIOCRE                                       :Mediocru
STR_CARGO_RATING_GOOD                                           :Bun
STR_CARGO_RATING_VERY_GOOD                                      :Foarte bun
STR_CARGO_RATING_EXCELLENT                                      :Excelent
STR_CARGO_RATING_OUTSTANDING                                    :Fantastic
############ range for rating ends

STR_STATION_VIEW_CENTER_TOOLTIP                                 :{BLACK}Centrează imaginea pe locaţia staţiei. Ctrl+Click deshide o fereastra cu locaţia staţiei
STR_STATION_VIEW_RENAME_TOOLTIP                                 :{BLACK}Schimbă numele staţiei

STR_STATION_VIEW_SCHEDULED_TRAINS_TOOLTIP                       :{BLACK}Afiseaza toate trenurile care opresc in aceasta statie
STR_STATION_VIEW_SCHEDULED_ROAD_VEHICLES_TOOLTIP                :{BLACK}Afiseaza toate autovehiculele care opresc in aceasta statie
STR_STATION_VIEW_SCHEDULED_AIRCRAFT_TOOLTIP                     :{BLACK}Afiseaza toate aeronavele care opresc in aceasta statie
STR_STATION_VIEW_SCHEDULED_SHIPS_TOOLTIP                        :{BLACK}Afiseaza toate navele care opresc in aceasta statie

STR_STATION_VIEW_RENAME_STATION_CAPTION                         :Redenumeşte staţia

STR_STATION_VIEW_CLOSE_AIRPORT                                  :{BLACK}Închide aeroport
STR_STATION_VIEW_CLOSE_AIRPORT_TOOLTIP                          :{BLACK}Nu permite avioanelor să aterizeze pe acest aeroport

# Waypoint/buoy view window
STR_WAYPOINT_VIEW_CAPTION                                       :{WHITE}{WAYPOINT}
STR_WAYPOINT_VIEW_CENTER_TOOLTIP                                :{BLACK}Centrază fereasta principală pe punctul de tranzit. Ctrl+Click deshide o fereastra cu locaţia punctului de tranzit
STR_WAYPOINT_VIEW_CHANGE_WAYPOINT_NAME                          :{BLACK}Schimba numele haltei
STR_BUOY_VIEW_CENTER_TOOLTIP                                    :{BLACK}Centrează fereastra principală pe locaţia balizei. Ctrl+Click deshide o fereastra cu locaţia balizei
STR_BUOY_VIEW_CHANGE_BUOY_NAME                                  :{BLACK}Schimbă numele balizei

STR_EDIT_WAYPOINT_NAME                                          :{WHITE}Editează numele haltei

# Finances window
STR_FINANCES_CAPTION                                            :{WHITE}Situaţia financiară a companiei {COMPANY} {BLACK}{COMPANY_NUM}
STR_FINANCES_EXPENDITURE_INCOME_TITLE                           :{WHITE}Cheltuieli/Venituri
STR_FINANCES_YEAR                                               :{WHITE}{NUM}
STR_FINANCES_SECTION_CONSTRUCTION                               :{GOLD}Construcţii
STR_FINANCES_SECTION_NEW_VEHICLES                               :{GOLD}Vehicule noi
STR_FINANCES_SECTION_TRAIN_RUNNING_COSTS                        :{GOLD}Costuri trenuri
STR_FINANCES_SECTION_ROAD_VEHICLE_RUNNING_COSTS                 :{GOLD}Costuri de exploatare autovehicule
STR_FINANCES_SECTION_AIRCRAFT_RUNNING_COSTS                     :{GOLD}Costuri aeronave
STR_FINANCES_SECTION_SHIP_RUNNING_COSTS                         :{GOLD}Costuri nave
STR_FINANCES_SECTION_PROPERTY_MAINTENANCE                       :{GOLD}Întreţinere proprietăţi
STR_FINANCES_SECTION_TRAIN_INCOME                               :{GOLD}Venituri trenuri
STR_FINANCES_SECTION_ROAD_VEHICLE_INCOME                        :{GOLD}Venituri autovehicule
STR_FINANCES_SECTION_AIRCRAFT_INCOME                            :{GOLD}Venituri aeronave
STR_FINANCES_SECTION_SHIP_INCOME                                :{GOLD}Venituri nave
STR_FINANCES_SECTION_LOAN_INTEREST                              :{GOLD}Dobânda la credit
STR_FINANCES_SECTION_OTHER                                      :{GOLD}Altele
STR_FINANCES_NEGATIVE_INCOME                                    :{BLACK}-{CURRENCY_LONG}
STR_FINANCES_POSITIVE_INCOME                                    :{BLACK}+{CURRENCY_LONG}
STR_FINANCES_TOTAL_CAPTION                                      :{WHITE}Total:
STR_FINANCES_BANK_BALANCE_TITLE                                 :{WHITE}Balanţă curentă
STR_FINANCES_LOAN_TITLE                                         :{WHITE}Credite
STR_FINANCES_MAX_LOAN                                           :{WHITE}Limită credit: {BLACK}{CURRENCY_LONG}
STR_FINANCES_TOTAL_CURRENCY                                     :{BLACK}{CURRENCY_LONG}
STR_FINANCES_BORROW_BUTTON                                      :{BLACK}Împrumută {CURRENCY_LONG}
STR_FINANCES_BORROW_TOOLTIP                                     :{BLACK}Împrumută o nouă sumă de bani. Ctrl-click pentru a împrumuta suma maximă posibilă
STR_FINANCES_REPAY_BUTTON                                       :{BLACK}Plăteşte înapoi {CURRENCY_LONG}
STR_FINANCES_REPAY_TOOLTIP                                      :{BLACK}Plăteşte înapoi o parte din credite. Ctrl-click pentru a plăti cât de mult permit finanţele
STR_FINANCES_INFRASTRUCTURE_BUTTON                              :{BLACK}Infrastructură

# Company view
STR_COMPANY_VIEW_CAPTION                                        :{WHITE}{COMPANY} {BLACK}{COMPANY_NUM}
STR_COMPANY_VIEW_PRESIDENT_MANAGER_TITLE                        :{WHITE}{PRESIDENT_NAME}{}{GOLD}(Preşedinte)

STR_COMPANY_VIEW_INAUGURATED_TITLE                              :{GOLD}Anul înfiinţării: {WHITE}{NUM}
STR_COMPANY_VIEW_COLOUR_SCHEME_TITLE                            :{GOLD}Schemă culori:
STR_COMPANY_VIEW_VEHICLES_TITLE                                 :{GOLD}Vehicule:
STR_COMPANY_VIEW_TRAINS                                         :{WHITE}{COMMA} tren{P "" uri}
STR_COMPANY_VIEW_ROAD_VEHICLES                                  :{WHITE}{COMMA} autovehicul{P "" e}
STR_COMPANY_VIEW_AIRCRAFT                                       :{WHITE}{COMMA} aeronav{P ă e}
STR_COMPANY_VIEW_SHIPS                                          :{WHITE}{COMMA} nav{P ã e}
STR_COMPANY_VIEW_VEHICLES_NONE                                  :{WHITE}Nici unul
STR_COMPANY_VIEW_COMPANY_VALUE                                  :{GOLD}Valoarea companiei: {WHITE}{CURRENCY_LONG}
STR_COMPANY_VIEW_SHARES_OWNED_BY                                :{WHITE}({COMMA}% deţinute de {COMPANY})
STR_COMPANY_VIEW_INFRASTRUCTURE                                 :{GOLD}Infrastructură:
STR_COMPANY_VIEW_INFRASTRUCTURE_RAIL                            :{WHITE}{COMMA} pătrățele de cale ferată
STR_COMPANY_VIEW_INFRASTRUCTURE_ROAD                            :{WHITE}{COMMA} pătrățele cu drumuri
STR_COMPANY_VIEW_INFRASTRUCTURE_WATER                           :{WHITE}{COMMA} pătrățele de apă
STR_COMPANY_VIEW_INFRASTRUCTURE_STATION                         :{WHITE}{COMMA} pătrățele stații
STR_COMPANY_VIEW_INFRASTRUCTURE_AIRPORT                         :{WHITE}{COMMA} aeroport{P "" uri}
STR_COMPANY_VIEW_INFRASTRUCTURE_NONE                            :{WHITE}Nici una

STR_COMPANY_VIEW_BUILD_HQ_BUTTON                                :{BLACK}Constr. sediu
STR_COMPANY_VIEW_BUILD_HQ_TOOLTIP                               :{BLACK}Construieşte sediul companiei
STR_COMPANY_VIEW_VIEW_HQ_BUTTON                                 :{BLACK}Vezi sediul
STR_COMPANY_VIEW_VIEW_HQ_TOOLTIP                                :{BLACK}Vezi sediul companiei
STR_COMPANY_VIEW_RELOCATE_HQ                                    :{BLACK}Mută sediu
STR_COMPANY_VIEW_RELOCATE_COMPANY_HEADQUARTERS                  :{BLACK}Mută sediul companiei (costă 1% din valoarea companiei). Shift+Click arată estimarea de cost fără a muta sediul companiei
STR_COMPANY_VIEW_INFRASTRUCTURE_BUTTON                          :{BLACK}Detalii
STR_COMPANY_VIEW_INFRASTRUCTURE_TOOLTIP                         :{BLACK}Vezi contabilizarea infrastructurii
STR_COMPANY_VIEW_GIVE_MONEY_BUTTON                              :{BLACK}Donează bani

STR_COMPANY_VIEW_NEW_FACE_BUTTON                                :{BLACK}Schimbă poza
STR_COMPANY_VIEW_NEW_FACE_TOOLTIP                               :{BLACK}Alege o nouă poză a preşedintelui
STR_COMPANY_VIEW_COLOUR_SCHEME_BUTTON                           :{BLACK}Schemă culori
STR_COMPANY_VIEW_COLOUR_SCHEME_TOOLTIP                          :{BLACK}Schimbă culoarea care îţi reprezintă compania
STR_COMPANY_VIEW_COMPANY_NAME_BUTTON                            :{BLACK}Nume companie
STR_COMPANY_VIEW_COMPANY_NAME_TOOLTIP                           :{BLACK}Schimbă numele companiei
STR_COMPANY_VIEW_PRESIDENT_NAME_BUTTON                          :{BLACK}Nume preşedinte
STR_COMPANY_VIEW_PRESIDENT_NAME_TOOLTIP                         :{BLACK}Schimbă numele preşedintelui

STR_COMPANY_VIEW_BUY_SHARE_BUTTON                               :{BLACK}Cumpără 25% din acţiunile companiei
STR_COMPANY_VIEW_SELL_SHARE_BUTTON                              :{BLACK}Vinde 25% din acţiunile companiei
STR_COMPANY_VIEW_BUY_SHARE_TOOLTIP                              :{BLACK}Cumpără 25% din acţiunile acestei companii. Shift+Click arată costul estimat fără să cumpere acţiuni
STR_COMPANY_VIEW_SELL_SHARE_TOOLTIP                             :{BLACK}Vinde 25% din acţiunile acestei companii. Shift+Click arată costul estimat fără să efectueze vânzarea

STR_COMPANY_VIEW_COMPANY_NAME_QUERY_CAPTION                     :Noul nume al companiei
STR_COMPANY_VIEW_PRESIDENT_S_NAME_QUERY_CAPTION                 :Noul nume al preşedintelui
STR_COMPANY_VIEW_GIVE_MONEY_QUERY_CAPTION                       :Introduceţi suma pe care o oferiţi

STR_BUY_COMPANY_MESSAGE                                         :{WHITE}Căutăm o companie de transport care să preia societatea noastră{}{}Doriţi să cumpăraţi {COMPANY} la preţul de {CURRENCY_LONG}?

# Company infrastructure window
STR_COMPANY_INFRASTRUCTURE_VIEW_CAPTION                         :{WHITE}Infrastructura {COMPANY}
STR_COMPANY_INFRASTRUCTURE_VIEW_RAIL_SECT                       :{GOLD}Pătrățele de cale ferată:
STR_COMPANY_INFRASTRUCTURE_VIEW_SIGNALS                         :{WHITE}Semnale
STR_COMPANY_INFRASTRUCTURE_VIEW_ROAD_SECT                       :{GOLD}Pătrățele cu drumuri:
STR_COMPANY_INFRASTRUCTURE_VIEW_ROAD                            :{WHITE}Drumuri
STR_COMPANY_INFRASTRUCTURE_VIEW_TRAMWAY                         :{WHITE}Tramvaie
STR_COMPANY_INFRASTRUCTURE_VIEW_WATER_SECT                      :{GOLD}Suprafață apă:
STR_COMPANY_INFRASTRUCTURE_VIEW_CANALS                          :{WHITE}Canale
STR_COMPANY_INFRASTRUCTURE_VIEW_STATION_SECT                    :{GOLD}Stații:
STR_COMPANY_INFRASTRUCTURE_VIEW_STATIONS                        :{WHITE}Suprafață stații
STR_COMPANY_INFRASTRUCTURE_VIEW_AIRPORTS                        :{WHITE}Aeroporturi
STR_COMPANY_INFRASTRUCTURE_VIEW_TOTAL                           :{WHITE}{CURRENCY_LONG}/an

# Industry directory
STR_INDUSTRY_DIRECTORY_CAPTION                                  :{WHITE}Industrii
STR_INDUSTRY_DIRECTORY_NONE                                     :{ORANGE}- Nimic-
STR_INDUSTRY_DIRECTORY_ITEM                                     :{ORANGE}{INDUSTRY}{BLACK} ({CARGO_LONG}{STRING}){YELLOW} ({COMMA}% transportat)
STR_INDUSTRY_DIRECTORY_ITEM_TWO                                 :{ORANGE}{INDUSTRY}{BLACK} ({CARGO_LONG}{STRING}/{CARGO_LONG}{STRING}){YELLOW} ({COMMA}%/{COMMA}% transportat)
STR_INDUSTRY_DIRECTORY_ITEM_NOPROD                              :{ORANGE}{INDUSTRY}
STR_INDUSTRY_DIRECTORY_LIST_CAPTION                             :{BLACK}Numele industriilor - clic pe nume pentru focalizarea pe industrie. Ctrl+Click deschide o fereastră cu locaţia industriei

# Industry view
STR_INDUSTRY_VIEW_CAPTION                                       :{WHITE}{INDUSTRY}
STR_INDUSTRY_VIEW_PRODUCTION_LAST_MONTH_TITLE                   :{BLACK}Producţia lunii trecute:
STR_INDUSTRY_VIEW_TRANSPORTED                                   :{YELLOW}{CARGO_LONG}{STRING}{BLACK} ({COMMA}% transportat)
STR_INDUSTRY_VIEW_LOCATION_TOOLTIP                              :{BLACK}Centrează imaginea pe locaţia industriei. Ctrl+Click deshide o fereastra cu locaţia industriei
STR_INDUSTRY_VIEW_PRODUCTION_LEVEL                              :{BLACK}Nivelul producţiei: {YELLOW}{COMMA}%
STR_INDUSTRY_VIEW_INDUSTRY_ANNOUNCED_CLOSURE                    :{YELLOW}Industria a anunţat închiderea iminentă!



STR_CONFIG_GAME_PRODUCTION                                      :{WHITE}Schimba productia (multiplu de 8, până la 2040)
STR_CONFIG_GAME_PRODUCTION_LEVEL                                :{WHITE}Modifică nivelul producţiei (procent, până la 800%)

# Vehicle lists
STR_VEHICLE_LIST_TRAIN_CAPTION                                  :{WHITE}{STRING} - {COMMA} Tren{P "" uri}
STR_VEHICLE_LIST_ROAD_VEHICLE_CAPTION                           :{WHITE}{STRING} - {COMMA} Autovehicule{P "" s}
STR_VEHICLE_LIST_SHIP_CAPTION                                   :{WHITE}{STRING} - {COMMA} Nav{P ă e}
STR_VEHICLE_LIST_AIRCRAFT_CAPTION                               :{WHITE}{STRING} - {COMMA} Aeronave

STR_VEHICLE_LIST_TRAIN_LIST_TOOLTIP                             :{BLACK}Trenuri - click pe un trn pentru detalii
STR_VEHICLE_LIST_ROAD_VEHICLE_TOOLTIP                           :{BLACK}Autovehicule - clic pe vehicul pentru informatii
STR_VEHICLE_LIST_SHIP_TOOLTIP                                   :{BLACK}Nave - click pe navă pentru informaţii
STR_VEHICLE_LIST_AIRCRAFT_TOOLTIP                               :{BLACK}Aeronavă - clic pe aeronavă pentru informaţii

STR_VEHICLE_LIST_PROFIT_THIS_YEAR_LAST_YEAR                     :{TINY_FONT}{BLACK}Profit anul acesta: {CURRENCY_LONG} (anul trecut: {CURRENCY_LONG})

STR_VEHICLE_LIST_AVAILABLE_TRAINS                               :Trenuri disponibile
STR_VEHICLE_LIST_AVAILABLE_ROAD_VEHICLES                        :Vehicule disponibile
STR_VEHICLE_LIST_AVAILABLE_SHIPS                                :Nave disponibile
STR_VEHICLE_LIST_AVAILABLE_AIRCRAFT                             :Aeronave disponibile
STR_VEHICLE_LIST_AVAILABLE_ENGINES_TOOLTIP                      :{BLACK}Vezi o listă de proiecte de motoare disponibile pentru acest tip de vehicul

STR_VEHICLE_LIST_MANAGE_LIST                                    :{BLACK}Gestioneaza lista
STR_VEHICLE_LIST_MANAGE_LIST_TOOLTIP                            :{BLACK}Trimite instructiunile tuturor vehiculelor din aceasta lista
STR_VEHICLE_LIST_REPLACE_VEHICLES                               :Inlocuieste vehiculele
STR_VEHICLE_LIST_SEND_FOR_SERVICING                             :Trimite in service

STR_VEHICLE_LIST_SEND_TRAIN_TO_DEPOT                            :Trimite la depou
STR_VEHICLE_LIST_SEND_ROAD_VEHICLE_TO_DEPOT                     :Trimite la depou
STR_VEHICLE_LIST_SEND_SHIP_TO_DEPOT                             :Trimite la depou
STR_VEHICLE_LIST_SEND_AIRCRAFT_TO_HANGAR                        :Trimite la hangar

STR_VEHICLE_LIST_MASS_STOP_LIST_TOOLTIP                         :{BLACK}Click pt oprirea tuturor vehiculelor din listă
STR_VEHICLE_LIST_MASS_START_LIST_TOOLTIP                        :{BLACK}Apasa pentru pornirea tuturor vehiclulelor din lista

STR_VEHICLE_LIST_SHARED_ORDERS_LIST_CAPTION                     :{WHITE}Comenzi sincronizate pentru {COMMA} vehicul{P "" e}

# Group window
STR_GROUP_ALL_TRAINS                                            :Toate trenurile
STR_GROUP_ALL_ROAD_VEHICLES                                     :Toate autovehiculele
STR_GROUP_ALL_SHIPS                                             :Toate navele
STR_GROUP_ALL_AIRCRAFTS                                         :Toate aeronavele

STR_GROUP_DEFAULT_TRAINS                                        :Trenuri negrupate
STR_GROUP_DEFAULT_ROAD_VEHICLES                                 :Vehicule rutiere negrupate
STR_GROUP_DEFAULT_SHIPS                                         :Nave negrupate
STR_GROUP_DEFAULT_AIRCRAFTS                                     :Aeronave negrupate

STR_GROUPS_CLICK_ON_GROUP_FOR_TOOLTIP                           :{BLACK}Grupuri - click pe un grup pentru lista completă a vehiculelor acestuia
STR_GROUP_CREATE_TOOLTIP                                        :{BLACK}Click pentru a creea un grup
STR_GROUP_DELETE_TOOLTIP                                        :{BLACK}Şterge grupul selectat
STR_GROUP_RENAME_TOOLTIP                                        :{BLACK}Redenumeşte grupul selectat
STR_GROUP_LIVERY_TOOLTIP                                        :{BLACK}Schimbă uniforma grupului selectat
STR_GROUP_REPLACE_PROTECTION_TOOLTIP                            :{BLACK}Click aici pentru a proteja acest grup de la înlocuirile automate globale

STR_QUERY_GROUP_DELETE_CAPTION                                  :{WHITE}Şterge Grup
STR_GROUP_DELETE_QUERY_TEXT                                     :{WHITE}Sigur dorești ștergerea grupului și a descendenților lui?

STR_GROUP_ADD_SHARED_VEHICLE                                    :Adaugă vehicule partajate
STR_GROUP_REMOVE_ALL_VEHICLES                                   :Elimină toate vehiculele

STR_GROUP_RENAME_CAPTION                                        :{BLACK}Redenumeşte un grup

STR_GROUP_OCCUPANCY                                             :Utilizare curentă:

# Build vehicle window
STR_BUY_VEHICLE_TRAIN_RAIL_CAPTION                              :Noi vehicule feroviare
STR_BUY_VEHICLE_TRAIN_ELRAIL_CAPTION                            :Noi Vehicule Electrice pe Sine
STR_BUY_VEHICLE_TRAIN_MONORAIL_CAPTION                          :Noi vehicule monoşină
STR_BUY_VEHICLE_TRAIN_MAGLEV_CAPTION                            :Noi vehicule pe Pernă Magnetică

STR_BUY_VEHICLE_TRAIN_ALL_CAPTION                               :Vehicule pe şine
STR_BUY_VEHICLE_ROAD_VEHICLE_CAPTION                            :Autovehicule noi
STR_BUY_VEHICLE_SHIP_CAPTION                                    :Nave noi
STR_BUY_VEHICLE_AIRCRAFT_CAPTION                                :Aeronavă nouă

STR_PURCHASE_INFO_COST_WEIGHT                                   :{BLACK}Cost: {GOLD}{CURRENCY_LONG}{BLACK} Greutate: {GOLD}{WEIGHT_SHORT}
STR_PURCHASE_INFO_SPEED_POWER                                   :{BLACK}Viteză: {GOLD}{VELOCITY}{BLACK} Putere: {GOLD}{POWER}
STR_PURCHASE_INFO_SPEED                                         :{BLACK}Viteză: {GOLD}{VELOCITY}
STR_PURCHASE_INFO_SPEED_OCEAN                                   :{BLACK}Viteza pe ocean: {GOLD}{VELOCITY}
STR_PURCHASE_INFO_SPEED_CANAL                                   :{BLACK}Viteza pe canal/râu: {GOLD}{VELOCITY}
STR_PURCHASE_INFO_RUNNINGCOST                                   :{BLACK}Cost de rulare: {GOLD}{CURRENCY_LONG}/an
STR_PURCHASE_INFO_CAPACITY                                      :{BLACK}Capacitate: {GOLD}{CARGO_LONG} {STRING}
STR_PURCHASE_INFO_REFITTABLE                                    :(suportă alte mărfuri)
STR_PURCHASE_INFO_DESIGNED_LIFE                                 :{BLACK}An apariţie: {GOLD}{NUM}{BLACK} Durata de viaţă: {GOLD}{COMMA} ani
STR_PURCHASE_INFO_RELIABILITY                                   :{BLACK}Eficienţă max.: {GOLD}{COMMA}%
STR_PURCHASE_INFO_COST                                          :{BLACK}Cost: {GOLD}{CURRENCY_LONG}
STR_PURCHASE_INFO_WEIGHT_CWEIGHT                                :{BLACK}Greutate: {GOLD}{WEIGHT_SHORT} ({WEIGHT_SHORT})
STR_PURCHASE_INFO_COST_SPEED                                    :{BLACK}Cost: {GOLD}{CURRENCY_LONG}{BLACK} Viteză: {GOLD}{VELOCITY}
STR_PURCHASE_INFO_AIRCRAFT_CAPACITY                             :{BLACK}Capacitate: {GOLD}{CARGO_LONG}, {CARGO_LONG}
STR_PURCHASE_INFO_PWAGPOWER_PWAGWEIGHT                          :{BLACK}Vagoane electrificate: {GOLD}+{POWER}{BLACK} Greutate: {GOLD}+{WEIGHT_SHORT}
STR_PURCHASE_INFO_REFITTABLE_TO                                 :{BLACK}Modificabil pentru: {GOLD}{STRING}
STR_PURCHASE_INFO_ALL_TYPES                                     :Toate tipurile de mărfuri
STR_PURCHASE_INFO_ALL_BUT                                       :Toate, cu excepţia {CARGO_LIST}
STR_PURCHASE_INFO_MAX_TE                                        :{BLACK}Efort tractor max.: {GOLD}{FORCE}
STR_PURCHASE_INFO_AIRCRAFT_RANGE                                :{BLACK}Rază acțiune: {GOLD}{COMMA} pătrățele

STR_BUY_VEHICLE_TRAIN_LIST_TOOLTIP                              :{BLACK}Lista de selectie a componentelor trenului - clic pe vehicule pt. informatii
STR_BUY_VEHICLE_ROAD_VEHICLE_LIST_TOOLTIP                       :{BLACK}Listă selecţie vehicule rutiere - apasă pe vehicul pentru informaţii
STR_BUY_VEHICLE_SHIP_LIST_TOOLTIP                               :{BLACK}Listă de selecţie a navelor - click pe o navă pentru informaţii
STR_BUY_VEHICLE_AIRCRAFT_LIST_TOOLTIP                           :{BLACK}Lista de selecţie a aeronavelor - clic pe o aeronavă pentru informaţii

STR_BUY_VEHICLE_TRAIN_BUY_VEHICLE_BUTTON                        :{BLACK}Cumpără vehicul
STR_BUY_VEHICLE_ROAD_VEHICLE_BUY_VEHICLE_BUTTON                 :{BLACK}Cumpără vehicul
STR_BUY_VEHICLE_SHIP_BUY_VEHICLE_BUTTON                         :{BLACK}Cumpără navă
STR_BUY_VEHICLE_AIRCRAFT_BUY_VEHICLE_BUTTON                     :{BLACK}Cumpără aeronavă

STR_BUY_VEHICLE_TRAIN_BUY_VEHICLE_TOOLTIP                       :{BLACK}Cumpără vehiculul feroviar selectat. Shift+Click arată costul estimat fără să cumpere vehiculul
STR_BUY_VEHICLE_ROAD_VEHICLE_BUY_VEHICLE_TOOLTIP                :{BLACK}Cumpără autovehiculul selectat. Shift+Click arată costul estimat fără să cumpere autovehiculul
STR_BUY_VEHICLE_SHIP_BUY_VEHICLE_TOOLTIP                        :{BLACK}Cumpără nava selectată. Shift+Click arată costul estimativ fără a efectua achiziţia
STR_BUY_VEHICLE_AIRCRAFT_BUY_VEHICLE_TOOLTIP                    :{BLACK}Cumpără aeronava selectată. Shift+Click arată costul estimativ fără a efectua achiziţia

STR_BUY_VEHICLE_TRAIN_RENAME_BUTTON                             :{BLACK}Nume nou
STR_BUY_VEHICLE_ROAD_VEHICLE_RENAME_BUTTON                      :{BLACK}Nume nou
STR_BUY_VEHICLE_SHIP_RENAME_BUTTON                              :{BLACK}Nume nou
STR_BUY_VEHICLE_AIRCRAFT_RENAME_BUTTON                          :{BLACK}Redenumire

STR_BUY_VEHICLE_TRAIN_RENAME_TOOLTIP                            :{BLACK}Redenumeste modelul vehiculului
STR_BUY_VEHICLE_ROAD_VEHICLE_RENAME_TOOLTIP                     :{BLACK}Redenumeşte modelul de autovehicul
STR_BUY_VEHICLE_SHIP_RENAME_TOOLTIP                             :{BLACK}Redenumeşte modelul de navă
STR_BUY_VEHICLE_AIRCRAFT_RENAME_TOOLTIP                         :{BLACK}Redenumeşte modelul de aeronavă

STR_BUY_VEHICLE_TRAIN_HIDE_TOGGLE_BUTTON                        :{BLACK}Ascunde
STR_BUY_VEHICLE_ROAD_VEHICLE_HIDE_TOGGLE_BUTTON                 :{BLACK}Ascunde
STR_BUY_VEHICLE_SHIP_HIDE_TOGGLE_BUTTON                         :{BLACK}Ascunde
STR_BUY_VEHICLE_AIRCRAFT_HIDE_TOGGLE_BUTTON                     :{BLACK}Ascunde

STR_BUY_VEHICLE_TRAIN_SHOW_TOGGLE_BUTTON                        :{BLACK}Afișează
STR_BUY_VEHICLE_ROAD_VEHICLE_SHOW_TOGGLE_BUTTON                 :{BLACK}Afișează
STR_BUY_VEHICLE_SHIP_SHOW_TOGGLE_BUTTON                         :{BLACK}Afișează
STR_BUY_VEHICLE_AIRCRAFT_SHOW_TOGGLE_BUTTON                     :{BLACK}Afișează

STR_BUY_VEHICLE_TRAIN_HIDE_SHOW_TOGGLE_TOOLTIP                  :{BLACK}Comută ascunderea/afișarea tipului de tren
STR_BUY_VEHICLE_ROAD_VEHICLE_HIDE_SHOW_TOGGLE_TOOLTIP           :{BLACK}Comutator pentru afişarea tipului de autovehicul
STR_BUY_VEHICLE_SHIP_HIDE_SHOW_TOGGLE_TOOLTIP                   :{BLACK}Comutator pentru afişarea tipului de navă
STR_BUY_VEHICLE_AIRCRAFT_HIDE_SHOW_TOGGLE_TOOLTIP               :{BLACK}Comutator pentru afişarea tipului de aeronavă

STR_QUERY_RENAME_TRAIN_TYPE_CAPTION                             :{WHITE}Redenumeste modelul vehiculului feroviar
STR_QUERY_RENAME_ROAD_VEHICLE_TYPE_CAPTION                      :{WHITE}Redenumeşte modelul de autovehicul
STR_QUERY_RENAME_SHIP_TYPE_CAPTION                              :{WHITE}Redenumeşte modelul de navă
STR_QUERY_RENAME_AIRCRAFT_TYPE_CAPTION                          :{WHITE}Redenumeşte modelul de aeronavă

# Depot window
STR_DEPOT_CAPTION                                               :{WHITE}{DEPOT}

STR_DEPOT_RENAME_TOOLTIP                                        :{BLACK}Schimba numele depoului
STR_DEPOT_RENAME_DEPOT_CAPTION                                  :Redenumire depou

STR_DEPOT_NO_ENGINE                                             :{BLACK}-
STR_DEPOT_VEHICLE_TOOLTIP                                       :{BLACK}{ENGINE}{STRING}
STR_DEPOT_VEHICLE_TOOLTIP_CHAIN                                 :{BLACK}{NUM} vehicul{P "" e}{STRING}
STR_DEPOT_VEHICLE_TOOLTIP_CARGO                                 :{}{CARGO_LONG} ({CARGO_SHORT})

STR_DEPOT_TRAIN_LIST_TOOLTIP                                    :{BLACK}Trenuri - trage vehiculele cu click stânga pentru a adauga/elimina din tren, click dreapta pe vehicul pentru informaţii. Tasta Ctrl aplică funcţiile pentru întreaga garnitură
STR_DEPOT_ROAD_VEHICLE_LIST_TOOLTIP                             :{BLACK}Autovehicule - clic dreapta pe vehicul pentru informaţii
STR_DEPOT_SHIP_LIST_TOOLTIP                                     :{BLACK}Nave - clic dreapta pe o navă pentru informaţii
STR_DEPOT_AIRCRAFT_LIST_TOOLTIP                                 :{BLACK}Aeronavă - clic dreapta pe aeronavă pentru informaţii

STR_DEPOT_TRAIN_SELL_TOOLTIP                                    :{BLACK}Mută un vehicul aici pentru a-l vinde
STR_DEPOT_ROAD_VEHICLE_SELL_TOOLTIP                             :{BLACK}Mută un autovehicul aici pentru a-l vinde
STR_DEPOT_SHIP_SELL_TOOLTIP                                     :{BLACK}Trage nava aici pentru a o vinde
STR_DEPOT_AIRCRAFT_SELL_TOOLTIP                                 :{BLACK}Trage aeronava aici pentru a o vinde

STR_DEPOT_DRAG_WHOLE_TRAIN_TO_SELL_TOOLTIP                      :{BLACK}Trage locomotiva aici pentru a vinde întregul tren

STR_DEPOT_SELL_ALL_BUTTON_TRAIN_TOOLTIP                         :{BLACK}Vinde toate trenurile din the depou
STR_DEPOT_SELL_ALL_BUTTON_ROAD_VEHICLE_TOOLTIP                  :{BLACK}Vinde toate autovehiculele din depou
STR_DEPOT_SELL_ALL_BUTTON_SHIP_TOOLTIP                          :{BLACK}Vinde toate vasele din depou
STR_DEPOT_SELL_ALL_BUTTON_AIRCRAFT_TOOLTIP                      :{BLACK}Vinde toate aeronavele din hangar

STR_DEPOT_AUTOREPLACE_TRAIN_TOOLTIP                             :{BLACK}înlocuieşte automat toate din depou
STR_DEPOT_AUTOREPLACE_ROAD_VEHICLE_TOOLTIP                      :{BLACK}înlocuieşte automat toate autovehiculele din depou
STR_DEPOT_AUTOREPLACE_SHIP_TOOLTIP                              :{BLACK}înlocuieşte automat toate vasele din depou
STR_DEPOT_AUTOREPLACE_AIRCRAFT_TOOLTIP                          :{BLACK}înlocuieşte automat toate aeronavele din hangar

STR_DEPOT_TRAIN_NEW_VEHICLES_BUTTON                             :{BLACK}Vehicule noi
STR_DEPOT_ROAD_VEHICLE_NEW_VEHICLES_BUTTON                      :{BLACK}Autovehicule noi
STR_DEPOT_SHIP_NEW_VEHICLES_BUTTON                              :{BLACK}Nave noi
STR_DEPOT_AIRCRAFT_NEW_VEHICLES_BUTTON                          :{BLACK}Aeronavă nouă

STR_DEPOT_TRAIN_NEW_VEHICLES_TOOLTIP                            :{BLACK}Construieşte un nou vehicul feroviar
STR_DEPOT_ROAD_VEHICLE_NEW_VEHICLES_TOOLTIP                     :{BLACK}Cumpără un autovehicul nou
STR_DEPOT_SHIP_NEW_VEHICLES_TOOLTIP                             :{BLACK}Cumpără o navă nouă
STR_DEPOT_AIRCRAFT_NEW_VEHICLES_TOOLTIP                         :{BLACK}Cumpără o nouă aeronavă

STR_DEPOT_CLONE_TRAIN                                           :{BLACK}Clonare tren
STR_DEPOT_CLONE_ROAD_VEHICLE                                    :{BLACK}Clonare vehicul
STR_DEPOT_CLONE_SHIP                                            :{BLACK}Clonare navă
STR_DEPOT_CLONE_AIRCRAFT                                        :{BLACK}Clonare aeronavă

STR_DEPOT_CLONE_TRAIN_DEPOT_INFO                                :{BLACK}Acest buton va crea o copie a trenului, cu tot cu vagoane. Apasă acest buton, apoi fă click pe un tren din interiorul sau exteriorul depoului. Ctrl+Click va sincroniza comenzile. Shift+Click arată costul estimativ fără a efectua achiziţia
STR_DEPOT_CLONE_ROAD_VEHICLE_DEPOT_INFO                         :{BLACK}Acest buton va crea o copie a autovehiculului. Apasă acest buton, apoi fă click pe un autovehicul din interiorul sau afara depoului. Ctrl+Click va sincroniza comenzile. Shift+Click arată costul estimativ fără a efectua achiziţia
STR_DEPOT_CLONE_SHIP_DEPOT_INFO                                 :{BLACK}Acest buton va crea o copie a navei. Apasă acest buton, apoi fă click pe o navă din interiorul sau exteriorul depoului. Ctrl+Click va sincroniza comenzile. Shift+Click arată costul estimativ fără a efectua achiziţia
STR_DEPOT_CLONE_AIRCRAFT_INFO_HANGAR_WINDOW                     :{BLACK}Acest buton va crea o copie a aeronavei. Apasă acest buton, apoi fă clic pe o aeronavă din interiorul sau exteriorul hangarului. Ctrl+Click va sincroniza comenzile. Shift+Click arată costul estimativ fără a efectua achiziţia

STR_DEPOT_TRAIN_LOCATION_TOOLTIP                                :{BLACK}Centrează imaginea pe locaţia depoului. Ctrl+Click deshide o fereastra cu locaţia depoului
STR_DEPOT_ROAD_VEHICLE_LOCATION_TOOLTIP                         :{BLACK}Centrează imaginea pe locaţia acestei autobaze. Ctrl+Click deshide o fereastra cu locaţia autobazei
STR_DEPOT_SHIP_LOCATION_TOOLTIP                                 :{BLACK}Centrează imaginea pe locaţia şantierului. Ctrl+Click deshide o fereastra cu locaţia şantierului
STR_DEPOT_AIRCRAFT_LOCATION_TOOLTIP                             :{BLACK}Centrează imaginea pe locaţia hangarului. Ctrl+Click deshide o fereastra cu locaţia hangarului

STR_DEPOT_VEHICLE_ORDER_LIST_TRAIN_TOOLTIP                      :{BLACK}Obtine o lista ordonata a tuturor trenurilor din depoul actual
STR_DEPOT_VEHICLE_ORDER_LIST_ROAD_VEHICLE_TOOLTIP               :{BLACK}Obtine o lista ordonata a tuturor autovehiculelor din depoul actual
STR_DEPOT_VEHICLE_ORDER_LIST_SHIP_TOOLTIP                       :{BLACK}Obtine o lista ordonata a tuturor vaselor din depoul actual
STR_DEPOT_VEHICLE_ORDER_LIST_AIRCRAFT_TOOLTIP                   :{BLACK}Obtine o lista ordonata a tuturor aeronavelor din orice hangar al acestui aeroport

STR_DEPOT_MASS_STOP_DEPOT_TRAIN_TOOLTIP                         :{BLACK}Click pt oprirea tuturor trenurilor din depou
STR_DEPOT_MASS_STOP_DEPOT_ROAD_VEHICLE_TOOLTIP                  :{BLACK}Click pt oprirea tuturor autovehiculelor din depou
STR_DEPOT_MASS_STOP_DEPOT_SHIP_TOOLTIP                          :{BLACK}Click pt oprirea tuturor vaselor din depou
STR_DEPOT_MASS_STOP_HANGAR_TOOLTIP                              :{BLACK}Click pt oprirea tuturor aeronavelor din hangar

STR_DEPOT_MASS_START_DEPOT_TRAIN_TOOLTIP                        :{BLACK}Click pt pornirea tuturor trenurilor din depou
STR_DEPOT_MASS_START_DEPOT_ROAD_VEHICLE_TOOLTIP                 :{BLACK}Click pt pornirea tuturor autovehiculelor din depou
STR_DEPOT_MASS_START_DEPOT_SHIP_TOOLTIP                         :{BLACK}Click pt pornirea tuturor vaselor din depou
STR_DEPOT_MASS_START_HANGAR_TOOLTIP                             :{BLACK}Click pt pornirea tuturor aeronavelor din hangar

STR_DEPOT_SELL_CONFIRMATION_TEXT                                :{YELLOW}Eşti pe cale să vinzi toate vehiculele din depou. Eşti sigur?

# Engine preview window
STR_ENGINE_PREVIEW_CAPTION                                      :{WHITE}Mesaj de la producătorul de vehicule
STR_ENGINE_PREVIEW_MESSAGE                                      :{GOLD}Am creat un nou tip de {STRING}. Aţi fi interesaţi de folosirea exclusivă pentru un an a acestui vehicul, astfel ca noi să-i putem observa performanţele înaintea lansării oficiale?
STR_ENGINE_PREVIEW_RAILROAD_LOCOMOTIVE                          :locomotivă
STR_ENGINE_PREVIEW_ROAD_VEHICLE                                 :autovehicul
STR_ENGINE_PREVIEW_AIRCRAFT                                     :aeronavă
STR_ENGINE_PREVIEW_SHIP                                         :navă
STR_ENGINE_PREVIEW_MONORAIL_LOCOMOTIVE                          :locomotivă monoşină
STR_ENGINE_PREVIEW_MAGLEV_LOCOMOTIVE                            :locomotivă pernă magnetică

STR_ENGINE_PREVIEW_COST_WEIGHT_SPEED_POWER                      :{BLACK}Cost: {CURRENCY_LONG} Greutate: {WEIGHT_SHORT}{}Vitezã: {VELOCITY}  Putere: {POWER}{}Cost de rulare: {CURRENCY_LONG}/an{}Capacitate: {CARGO_LONG}
STR_ENGINE_PREVIEW_COST_WEIGHT_SPEED_POWER_MAX_TE               :{BLACK}Cost: {CURRENCY_LONG} Greutate: {WEIGHT_SHORT}{}Viteză: {VELOCITY}  Putere: {POWER}  Ef. T. Max.: {6:FORCE}{}Cost rulaj: {4:CURRENCY_LONG}/an{}Capacitate: {5:CARGO_LONG}
STR_ENGINE_PREVIEW_COST_MAX_SPEED_CAP_RUNCOST                   :{BLACK}Cost: {CURRENCY_LONG} Viteză max.: {VELOCITY}{}Capacitate: {CARGO_LONG}{}Mentenanţă: {CURRENCY_LONG}/an

# Autoreplace window
STR_REPLACE_VEHICLES_WHITE                                      :{WHITE}Înlocuieşte {STRING} - {STRING}
STR_REPLACE_VEHICLE_TRAIN                                       :Trenul
STR_REPLACE_VEHICLE_ROAD_VEHICLE                                :Autovehicolul
STR_REPLACE_VEHICLE_SHIP                                        :Nava
STR_REPLACE_VEHICLE_AIRCRAFT                                    :Aeronava

STR_REPLACE_VEHICLE_VEHICLES_IN_USE                             :{YELLOW}Vehicule în uz
STR_REPLACE_VEHICLE_VEHICLES_IN_USE_TOOLTIP                     :{BLACK}Coloana vehiculelor pe care le deții
STR_REPLACE_VEHICLE_AVAILABLE_VEHICLES                          :{YELLOW}Vehicule disponibile
STR_REPLACE_VEHICLE_AVAILABLE_VEHICLES_TOOLTIP                  :{BLACK}Coloana vehiculelor disponibile pentru înlocuire

STR_REPLACE_HELP_LEFT_ARRAY                                     :{BLACK}Alege tipul de motor pentru înlocuire
STR_REPLACE_HELP_RIGHT_ARRAY                                    :{BLACK}Alege noul tip de motor pe care doreşti să-l foloseşti în locul motorului selectat în stânga

STR_REPLACE_VEHICLES_START                                      :{BLACK}Incepere inlocuire vehicule
STR_REPLACE_VEHICLES_NOW                                        :Înlocuieşte toate vehiculele acum
STR_REPLACE_VEHICLES_WHEN_OLD                                   :Înlocuieşte doar vehiculele vechi
STR_REPLACE_HELP_START_BUTTON                                   :{BLACK}Apasă aici pentru a începe înlocuirea motorului selectat în stânga cu cel selectat în dreapta
STR_REPLACE_NOT_REPLACING                                       :{BLACK}Neinlocuire
STR_REPLACE_NOT_REPLACING_VEHICLE_SELECTED                      :{BLACK}Nici un vehicul selectat
STR_REPLACE_REPLACING_WHEN_OLD                                  :{ENGINE} când este învechit
STR_REPLACE_VEHICLES_STOP                                       :{BLACK}Oprire înlocuire vehicule
STR_REPLACE_HELP_STOP_BUTTON                                    :{BLACK}Apasă aici pentru a opri înlocuirea motorului selectat în stânga

STR_REPLACE_ENGINE_WAGON_SELECT_HELP                            :{BLACK}Comutã între ferestrele de înlocuire motoare si vagoane
STR_REPLACE_ENGINES                                             :Motoare
STR_REPLACE_WAGONS                                              :Vagoane

STR_REPLACE_HELP_RAILTYPE                                       :{BLACK}Alege un tip de cale ferată pentru care doreşti să înlocuieşti locomotivele
STR_REPLACE_HELP_REPLACE_INFO_TAB                               :{BLACK}Arată locomotiva ceva înlocui locomotiva selectată în stânga
STR_REPLACE_RAIL_VEHICLES                                       :Vehicule feroviare
STR_REPLACE_ELRAIL_VEHICLES                                     :Vehicule Electrificate pe Sine
STR_REPLACE_MONORAIL_VEHICLES                                   :Vehicule Monorail
STR_REPLACE_MAGLEV_VEHICLES                                     :Vehicule Pernă Magnetică

STR_REPLACE_REMOVE_WAGON                                        :{BLACK}Retragere vagoane: {ORANGE}{STRING}
STR_REPLACE_REMOVE_WAGON_HELP                                   :{BLACK}Fă optiunea de autoînlocuire să păstreze identică lungimea unui tren prin eliminarea vagoanelor (începând din faţă) dacă înlocuirea locomotivei ar face trenul mai lung

# Vehicle view
STR_VEHICLE_VIEW_CAPTION                                        :{WHITE}{VEHICLE}

STR_VEHICLE_VIEW_TRAIN_LOCATION_TOOLTIP                         :{BLACK}Centrează imaginea pe locaţia curentă a trenului. Ctrl-click va urmări trenul
STR_VEHICLE_VIEW_ROAD_VEHICLE_LOCATION_TOOLTIP                  :{BLACK}Centrează imaginea pe locaţia curentă a autovehiculului. Ctrl-click va urmări autovehiculul
STR_VEHICLE_VIEW_SHIP_LOCATION_TOOLTIP                          :{BLACK}Centrează imaginea pe locaţia curentă a navei. Ctrl-click va urmări nava
STR_VEHICLE_VIEW_AIRCRAFT_LOCATION_TOOLTIP                      :{BLACK}Centrează imaginea pe locaţia curentă a aeronavei. Ctrl-click va urmări aeronava

STR_VEHICLE_VIEW_TRAIN_SEND_TO_DEPOT_TOOLTIP                    :{BLACK}Trimite trenul într-un depou
STR_VEHICLE_VIEW_ROAD_VEHICLE_SEND_TO_DEPOT_TOOLTIP             :{BLACK}Trimite autovehiculul la autobază. Ctrl+clic pentru service
STR_VEHICLE_VIEW_SHIP_SEND_TO_DEPOT_TOOLTIP                     :{BLACK}Trimite nava în şantier. Ctrl+clic pentru întreţinere
STR_VEHICLE_VIEW_AIRCRAFT_SEND_TO_DEPOT_TOOLTIP                 :{BLACK}Trimite aeronava la hangar. Ctrl+clic pentru întreţinere

STR_VEHICLE_VIEW_CLONE_TRAIN_INFO                               :{BLACK}Acest buton va crea o copie a întregului tren. Ctrl+Click va sincroniza comenzile. Shift+Click va afișa costul estimat fără a achiziționa trenul
STR_VEHICLE_VIEW_CLONE_ROAD_VEHICLE_INFO                        :{BLACK}Acest buton va crea o copie a autovehiculului. Ctrl+Click va sincroniza comenzile. Shift+Click va afișa costul estimat fără a achiziționa vehiculul
STR_VEHICLE_VIEW_CLONE_SHIP_INFO                                :{BLACK}Acest buton va crea o copie a navei. Ctrl+Click va sincroniza comenzile. Shift+Click va afișa costul estimat fără a achiziționa nava
STR_VEHICLE_VIEW_CLONE_AIRCRAFT_INFO                            :{BLACK}Acest buton va crea o copie a aeronavei. Ctrl+Click va sincroniza comenzile. Shift+Click va afișa costul estimat fără a cumpăra aeronava

STR_VEHICLE_VIEW_TRAIN_IGNORE_SIGNAL_TOOLTIP                    :{BLACK}Forţează trenul să ignore semnalizarea de oprire

STR_VEHICLE_VIEW_TRAIN_REFIT_TOOLTIP                            :{BLACK}Schimba tipul încãrcãturii cãratã de acest tren
STR_VEHICLE_VIEW_ROAD_VEHICLE_REFIT_TOOLTIP                     :{BLACK}Adapteaza autovehiculul pentru o incarcatura diferita
STR_VEHICLE_VIEW_SHIP_REFIT_TOOLTIP                             :{BLACK}Schimbă tipul de marfă transportat de navă
STR_VEHICLE_VIEW_AIRCRAFT_REFIT_TOOLTIP                         :{BLACK}Schimbă tipul de marfă transportat de aeronavă

STR_VEHICLE_VIEW_TRAIN_REVERSE_TOOLTIP                          :{BLACK}Schimbă sensul de circulaţie al trenului
STR_VEHICLE_VIEW_ROAD_VEHICLE_REVERSE_TOOLTIP                   :{BLACK}Forţează vehiculul să întoarcă

STR_VEHICLE_VIEW_TRAIN_ORDERS_TOOLTIP                           :{BLACK}Afişează comenzile trenului. Ctrl-Click pentru a afişa orarul
STR_VEHICLE_VIEW_ROAD_VEHICLE_ORDERS_TOOLTIP                    :{BLACK}Afişează comenzile autovehiculului. Ctrl-Click pentru a afişa orarul
STR_VEHICLE_VIEW_SHIP_ORDERS_TOOLTIP                            :{BLACK}Afişează comenzile navei. Ctrl-Click pentru a afişa orarul
STR_VEHICLE_VIEW_AIRCRAFT_ORDERS_TOOLTIP                        :{BLACK}Afişează comenzile aeronavei. Ctrl-Click pentru a afişa orarul

STR_VEHICLE_VIEW_TRAIN_SHOW_DETAILS_TOOLTIP                     :{BLACK}Afişează detaliile trenului
STR_VEHICLE_VIEW_ROAD_VEHICLE_SHOW_DETAILS_TOOLTIP              :{BLACK}Afişează detaliile autovehiculului
STR_VEHICLE_VIEW_SHIP_SHOW_DETAILS_TOOLTIP                      :{BLACK}Afişează detaliile navei
STR_VEHICLE_VIEW_AIRCRAFT_SHOW_DETAILS_TOOLTIP                  :{BLACK}Afişează detaliile aeronavei

STR_VEHICLE_VIEW_TRAIN_STATE_START_STOP_TOOLTIP                 :{BLACK}Comanda curentă a trenului - clic aici pentru a opri/porni trenul. Ctrl+Click pentru a vedea destinaţia
STR_VEHICLE_VIEW_ROAD_VEHICLE_STATE_START_STOP_TOOLTIP          :{BLACK}Comanda curentă a autovehiculului - clic aici pentru a opri/porni autovehiculul. Ctrl+Click pentru a vedea destinatia
STR_VEHICLE_VIEW_SHIP_STATE_START_STOP_TOOLTIP                  :{BLACK}Comanda curentă a navei - clic aici pentru a opri/porni nava. Ctrl+Click pentru a vedea destinaţia
STR_VEHICLE_VIEW_AIRCRAFT_STATE_START_STOP_TOOLTIP              :{BLACK}Comanda curentă a aeronavei - clic aici pentru a opri/porni aeronava

# Messages in the start stop button in the vehicle view
STR_VEHICLE_STATUS_LOADING_UNLOADING                            :{LTBLUE}Încărcare / Descărcare
STR_VEHICLE_STATUS_LEAVING                                      :{LTBLUE}Pleaca
STR_VEHICLE_STATUS_CRASHED                                      :{RED}Accident!
STR_VEHICLE_STATUS_BROKEN_DOWN                                  :{RED}Defect
STR_VEHICLE_STATUS_STOPPED                                      :{RED}Oprit
STR_VEHICLE_STATUS_TRAIN_STOPPING_VEL                           :{RED}Oprire, {VELOCITY}
STR_VEHICLE_STATUS_TRAIN_NO_POWER                               :{RED}Fara curent
STR_VEHICLE_STATUS_TRAIN_STUCK                                  :{ORANGE}Astept cale libera
STR_VEHICLE_STATUS_AIRCRAFT_TOO_FAR                             :{ORANGE}Prea departe pentru următoarea destinație

STR_VEHICLE_STATUS_HEADING_FOR_STATION_VEL                      :{LTBLUE}Spre {STATION}, {VELOCITY}
STR_VEHICLE_STATUS_NO_ORDERS_VEL                                :{LTBLUE}Fără comenzi, {VELOCITY}
STR_VEHICLE_STATUS_HEADING_FOR_WAYPOINT_VEL                     :{LTBLUE}Merge spre {WAYPOINT}, {VELOCITY}
STR_VEHICLE_STATUS_HEADING_FOR_DEPOT_VEL                        :{ORANGE}Merge către {DEPOT}, {VELOCITY}
STR_VEHICLE_STATUS_HEADING_FOR_DEPOT_SERVICE_VEL                :{LTBLUE}Service la {DEPOT}, {VELOCITY}

# Vehicle stopped/started animations
STR_VEHICLE_COMMAND_STOPPED_SMALL                               :{TINY_FONT}{RED}Oprit
STR_VEHICLE_COMMAND_STOPPED                                     :{RED}Oprit
STR_VEHICLE_COMMAND_STARTED_SMALL                               :{TINY_FONT}{GREEN}Pornit
STR_VEHICLE_COMMAND_STARTED                                     :{GREEN}Pornit

# Vehicle details
STR_VEHICLE_DETAILS_CAPTION                                     :{WHITE}{VEHICLE} (Detalii)
STR_VEHICLE_NAME_BUTTON                                         :{BLACK}Nume

STR_VEHICLE_DETAILS_TRAIN_RENAME                                :{BLACK}Numele trenului
STR_VEHICLE_DETAILS_ROAD_VEHICLE_RENAME                         :{BLACK}Numele autovehiculului
STR_VEHICLE_DETAILS_SHIP_RENAME                                 :{BLACK}Denumeşte această navă
STR_VEHICLE_DETAILS_AIRCRAFT_RENAME                             :{BLACK}Denumeşte aeronava

STR_VEHICLE_INFO_AGE_RUNNING_COST_YR                            :{BLACK}Vechime: {LTBLUE}{STRING}{BLACK}   Mentenanţă: {LTBLUE}{CURRENCY_LONG}/an
# The next two need to stay in this order
STR_VEHICLE_INFO_AGE                                            :{COMMA} an{P "" i} ({COMMA})
STR_VEHICLE_INFO_AGE_RED                                        :{RED}{COMMA} an{P "" i} ({COMMA})

STR_VEHICLE_INFO_MAX_SPEED                                      :{BLACK}Viteză max.: {LTBLUE}{VELOCITY}
STR_VEHICLE_INFO_WEIGHT_POWER_MAX_SPEED                         :{BLACK}Greutate: {LTBLUE}{WEIGHT_SHORT} {BLACK}Putere: {LTBLUE}{POWER}{BLACK} Viteză max.: {LTBLUE}{VELOCITY}
STR_VEHICLE_INFO_WEIGHT_POWER_MAX_SPEED_MAX_TE                  :{BLACK}Greutate: {LTBLUE}{WEIGHT_SHORT} {BLACK}Putere: {LTBLUE}{POWER}{BLACK} Viteză max.: {LTBLUE}{VELOCITY} {BLACK}Efort tractiv: {LTBLUE}{FORCE}

STR_VEHICLE_INFO_PROFIT_THIS_YEAR_LAST_YEAR                     :{BLACK}Profit pe anul curent: {LTBLUE}{CURRENCY_LONG} (anul precedent: {CURRENCY_LONG})
STR_VEHICLE_INFO_RELIABILITY_BREAKDOWNS                         :{BLACK}Eficienţă: {LTBLUE}{COMMA}%  {BLACK}Defecţiuni de la ultimul service: {LTBLUE}{COMMA}

STR_VEHICLE_INFO_BUILT_VALUE                                    :{LTBLUE}{ENGINE} {BLACK}Construit: {LTBLUE}{NUM}{BLACK} Valoare: {LTBLUE}{CURRENCY_LONG}
STR_VEHICLE_INFO_NO_CAPACITY                                    :{BLACK}Capacitate: {LTBLUE}Nimic{STRING}
STR_VEHICLE_INFO_CAPACITY                                       :{BLACK}Capacitate: {LTBLUE}{CARGO_LONG}{3:STRING}
STR_VEHICLE_INFO_CAPACITY_MULT                                  :{BLACK}Capacitate: {LTBLUE}{CARGO_LONG}{3:STRING} (x{4:NUM})
STR_VEHICLE_INFO_CAPACITY_CAPACITY                              :{BLACK}Capacitate: {LTBLUE}{CARGO_LONG}, {CARGO_LONG}{STRING}

STR_VEHICLE_INFO_FEEDER_CARGO_VALUE                             :{BLACK}Transferă Credit: {LTBLUE}{CURRENCY_LONG}

STR_VEHICLE_DETAILS_SERVICING_INTERVAL_DAYS                     :{BLACK}Intervalul pentru întreţinere: {LTBLUE}{COMMA}zile{BLACK}   Ultima întreţinere: {LTBLUE}{DATE_LONG}
STR_VEHICLE_DETAILS_SERVICING_INTERVAL_PERCENT                  :{BLACK}Intervalul de service: {LTBLUE}{COMMA}%{BLACK}   Ultimul service: {LTBLUE}{DATE_LONG}
STR_VEHICLE_DETAILS_INCREASE_SERVICING_INTERVAL_TOOLTIP         :{BLACK}Măreşte intervalul de service cu 10. Ctrl+click măreşte intervalul de service cu 5
STR_VEHICLE_DETAILS_DECREASE_SERVICING_INTERVAL_TOOLTIP         :{BLACK}Micşorează intervalul de service cu 10. Ctrl+Click micşorează intervalul de service cu 5

STR_SERVICE_INTERVAL_DROPDOWN_TOOLTIP                           :{BLACK}Schimbă tipul intervalului de întreținere
STR_VEHICLE_DETAILS_DEFAULT                                     :Standard
STR_VEHICLE_DETAILS_DAYS                                        :Zile
STR_VEHICLE_DETAILS_PERCENT                                     :Procent

STR_QUERY_RENAME_TRAIN_CAPTION                                  :{WHITE}Numele trenului
STR_QUERY_RENAME_ROAD_VEHICLE_CAPTION                           :{WHITE}Numele autovehiculului
STR_QUERY_RENAME_SHIP_CAPTION                                   :{WHITE}Denumeşte această navă
STR_QUERY_RENAME_AIRCRAFT_CAPTION                               :{WHITE}Denumeşte aeronava

# Extra buttons for train details windows
STR_VEHICLE_DETAILS_TRAIN_ENGINE_BUILT_AND_VALUE                :{LTBLUE}{ENGINE}{BLACK}   Cumpărat: {LTBLUE}{NUM}{BLACK} Valoare: {LTBLUE}{CURRENCY_LONG}
STR_VEHICLE_DETAILS_TRAIN_WAGON_VALUE                           :{LTBLUE}{ENGINE}{BLACK}   Valoare: {LTBLUE}{CURRENCY_LONG}

STR_VEHICLE_DETAILS_TRAIN_TOTAL_CAPACITY_TEXT                   :{BLACK}Încãrcãtura totalã (capacitatea) acestui tren:
STR_VEHICLE_DETAILS_TRAIN_TOTAL_CAPACITY                        :{LTBLUE}- {CARGO_LONG} ({CARGO_SHORT})
STR_VEHICLE_DETAILS_TRAIN_TOTAL_CAPACITY_MULT                   :{LTBLUE}- {CARGO_LONG} ({CARGO_SHORT}) (x{NUM})

STR_VEHICLE_DETAILS_CARGO_EMPTY                                 :{LTBLUE}Gol
STR_VEHICLE_DETAILS_CARGO_FROM                                  :{LTBLUE}{CARGO_LONG} de la {STATION}
STR_VEHICLE_DETAILS_CARGO_FROM_MULT                             :{LTBLUE}{CARGO_LONG} de la {STATION} (x{NUM})

STR_VEHICLE_DETAIL_TAB_CARGO                                    :{BLACK}Încărcătură
STR_VEHICLE_DETAILS_TRAIN_CARGO_TOOLTIP                         :{BLACK}Afişează detalii despre încărcătura transportată
STR_VEHICLE_DETAIL_TAB_INFORMATION                              :{BLACK}Informatii
STR_VEHICLE_DETAILS_TRAIN_INFORMATION_TOOLTIP                   :{BLACK}Afişează detalii despre componentele trenului
STR_VEHICLE_DETAIL_TAB_CAPACITIES                               :{BLACK}Capacităţi
STR_VEHICLE_DETAILS_TRAIN_CAPACITIES_TOOLTIP                    :{BLACK}Afişează capacităţile fiecărei componente
STR_VEHICLE_DETAIL_TAB_TOTAL_CARGO                              :{BLACK}Încãrcãturi
STR_VEHICLE_DETAILS_TRAIN_TOTAL_CARGO_TOOLTIP                   :{BLACK}Afiseazã capacitãtile totale ale trenului, diferentiate pe tip de încãrcãturã

STR_VEHICLE_DETAILS_TRAIN_ARTICULATED_RV_CAPACITY               :{BLACK}Capacitate: {LTBLUE}

# Vehicle refit
STR_REFIT_CAPTION                                               :{WHITE}{VEHICLE} (Schimbă marfa)
STR_REFIT_TITLE                                                 :{GOLD}Alege tipul încărcăturii:
STR_REFIT_NEW_CAPACITY_COST_OF_REFIT                            :{BLACK}Capacitate nouă: {GOLD}{CARGO_LONG}{}{BLACK}Costul schimbării: {RED}{CURRENCY_LONG}
STR_REFIT_NEW_CAPACITY_INCOME_FROM_REFIT                        :{BLACK}Capacitate nouă: {GOLD}{CARGO_LONG}{}{BLACK}Venituri din schimbare: {GREEN}{CURRENCY_LONG}
STR_REFIT_NEW_CAPACITY_COST_OF_AIRCRAFT_REFIT                   :{BLACK}Capacitate nouă: {GOLD}{CARGO_LONG}, {GOLD}{CARGO_LONG}{}{BLACK}Costul schimbării: {RED}{CURRENCY_LONG}
STR_REFIT_NEW_CAPACITY_INCOME_FROM_AIRCRAFT_REFIT               :{BLACK}Capacitate nouă: {GOLD}{CARGO_LONG}, {GOLD}{CARGO_LONG}{}{BLACK}Venituri din schimbare: {GREEN}{CURRENCY_LONG}
STR_REFIT_SELECT_VEHICLES_TOOLTIP                               :{BLACK}Selectează vehiculele pentru modificare. Trage cu mouse-ul pentru a selecta mai multe vehicule. Click pe spațiu gol pentru a selecta intregul vehicul. Ctrl+Click va selecta un vehicul si lanțul atașat

STR_REFIT_TRAIN_LIST_TOOLTIP                                    :{BLACK}Alege tipul de marfă transportat de tren
STR_REFIT_ROAD_VEHICLE_LIST_TOOLTIP                             :{BLACK}Alege tipul de marfă pe care o transportă autovehiculul
STR_REFIT_SHIP_LIST_TOOLTIP                                     :{BLACK}Alege tipul de încărcătură ce va fi transportat de navă
STR_REFIT_AIRCRAFT_LIST_TOOLTIP                                 :{BLACK}Alege tipul de încărcătură ce va fi transportat de aeronavă

STR_REFIT_TRAIN_REFIT_BUTTON                                    :{BLACK}Modifică tip încărcătură
STR_REFIT_ROAD_VEHICLE_REFIT_BUTTON                             :{BLACK}Adaptare autovehicul
STR_REFIT_SHIP_REFIT_BUTTON                                     :{BLACK}Schimbă marfa transportată de navă
STR_REFIT_AIRCRAFT_REFIT_BUTTON                                 :{BLACK}Schimbă marfa transportată de aeronavă

STR_REFIT_TRAIN_REFIT_TOOLTIP                                   :{BLACK}Modifică trenul pentru a transporta marfa aleasă
STR_REFIT_ROAD_VEHICLE_REFIT_TOOLTIP                            :{BLACK}Adaptează vehiculul rutier pentru transportul încărcăturii alese
STR_REFIT_SHIP_REFIT_TOOLTIP                                    :{BLACK}Schimbă tipul de încărcătură al navei cu cel selectat
STR_REFIT_AIRCRAFT_REFIT_TOOLTIP                                :{BLACK}Modifică aeronava pentru a transporta tipul de încărcătură ales

# Order view
STR_ORDERS_CAPTION                                              :{WHITE}{VEHICLE} (Comenzi)
STR_ORDERS_TIMETABLE_VIEW                                       :{BLACK}Orar
STR_ORDERS_TIMETABLE_VIEW_TOOLTIP                               :{BLACK}Comută în modul de vizualizare orar

STR_ORDERS_LIST_TOOLTIP                                         :{BLACK}Lista de comenzi - clic pe o comandă pentru a o selecta. Ctrl+Click poziţionează ecranul pe staţia destinație
STR_ORDER_INDEX                                                 :{COMMA}:{NBSP}
STR_ORDER_TEXT                                                  :{STRING} {STRING} {STRING}

STR_ORDERS_END_OF_ORDERS                                        :- - Sfârşitul comenzilor - -
STR_ORDERS_END_OF_SHARED_ORDERS                                 :- - Sfârşitul comenzilor sincronizate - -

# Order bottom buttons
STR_ORDER_NON_STOP                                              :{BLACK}Non-stop
STR_ORDER_GO_TO                                                 :Du-te la
STR_ORDER_GO_NON_STOP_TO                                        :Du-te fără oprire la
STR_ORDER_GO_VIA                                                :Du-te prin
STR_ORDER_GO_NON_STOP_VIA                                       :Du-te fără oprire prin
STR_ORDER_TOOLTIP_NON_STOP                                      :{BLACK}Schimbă comportamentul de oprire pentru ordinul selectat

STR_ORDER_TOGGLE_FULL_LOAD                                      :{BLACK}Încarcă orice produs
STR_ORDER_DROP_LOAD_IF_POSSIBLE                                 :Încarcă dacă este disponibil
STR_ORDER_DROP_FULL_LOAD_ALL                                    :Încarcă toate produsele
STR_ORDER_DROP_FULL_LOAD_ANY                                    :Încarcă orice produs
STR_ORDER_DROP_NO_LOADING                                       :Nu încărca
STR_ORDER_TOOLTIP_FULL_LOAD                                     :{BLACK}Schimbă comportamentul de încărcare pentru ordinul selectat

STR_ORDER_TOGGLE_UNLOAD                                         :{BLACK}Descarcă tot
STR_ORDER_DROP_UNLOAD_IF_ACCEPTED                               :Descarcă dacă este acceptat
STR_ORDER_DROP_UNLOAD                                           :Descarcă tot
STR_ORDER_DROP_TRANSFER                                         :Transferă
STR_ORDER_DROP_NO_UNLOADING                                     :Nu descărca
STR_ORDER_TOOLTIP_UNLOAD                                        :{BLACK}Schimbă comportamentul de descărcare pentru ordinul selectat

STR_ORDER_REFIT                                                 :{BLACK}Rearanjeaza
STR_ORDER_REFIT_TOOLTIP                                         :{BLACK}Alege tipul de marfă pentru rearanjarea în comandă. Ctrl+clic pentru a anula rearanjarea
STR_ORDER_REFIT_AUTO                                            :{BLACK}Auto-modificare
STR_ORDER_REFIT_AUTO_TOOLTIP                                    :{BLACK}Selectează tipul de marfă pentru modificare cu acest ordin. Ctrl+click pentru a elimina o instrucțiune de modificare încărcătură. Modificarea automată va fi efectuată doar dacă vehiculul permite asta.
STR_ORDER_DROP_REFIT_AUTO                                       :Tip încărcătură nemodificabil
STR_ORDER_DROP_REFIT_AUTO_ANY                                   :Încărcătură disponibilă

STR_ORDER_SERVICE                                               :{BLACK}Service
STR_ORDER_DROP_GO_ALWAYS_DEPOT                                  :Merge mereu
STR_ORDER_DROP_SERVICE_DEPOT                                    :Service dacă este nevoie
STR_ORDER_DROP_HALT_DEPOT                                       :Stop
STR_ORDER_SERVICE_TOOLTIP                                       :{BLACK}Sari peste aceastã comandã dacã nu este necesar un service

STR_ORDER_CONDITIONAL_VARIABLE_TOOLTIP                          :{BLACK}Datele vehiculului pe care se bazează

# Conditional order variables, must follow order of OrderConditionVariable enum
STR_ORDER_CONDITIONAL_LOAD_PERCENTAGE                           :Procentaj încărcare
STR_ORDER_CONDITIONAL_RELIABILITY                               :Eficienţă
STR_ORDER_CONDITIONAL_MAX_SPEED                                 :Viteză maximă
STR_ORDER_CONDITIONAL_AGE                                       :Vechime (ani)
STR_ORDER_CONDITIONAL_REQUIRES_SERVICE                          :Necesită service
STR_ORDER_CONDITIONAL_UNCONDITIONALLY                           :Întotdeauna
STR_ORDER_CONDITIONAL_REMAINING_LIFETIME                        :Durată de viaţă rămasă

STR_ORDER_CONDITIONAL_COMPARATOR_TOOLTIP                        :{BLACK}Cum se face compararea datelor din vehicul cu valoarea dată
STR_ORDER_CONDITIONAL_COMPARATOR_EQUALS                         :este egal cu
STR_ORDER_CONDITIONAL_COMPARATOR_NOT_EQUALS                     :nu este egal cu
STR_ORDER_CONDITIONAL_COMPARATOR_LESS_THAN                      :este mai mic decât
STR_ORDER_CONDITIONAL_COMPARATOR_LESS_EQUALS                    :mai mic sau egal cu
STR_ORDER_CONDITIONAL_COMPARATOR_MORE_THAN                      :este mai mare decât
STR_ORDER_CONDITIONAL_COMPARATOR_MORE_EQUALS                    :mai mare sau egal cu
STR_ORDER_CONDITIONAL_COMPARATOR_IS_TRUE                        :este adevărat
STR_ORDER_CONDITIONAL_COMPARATOR_IS_FALSE                       :este fals

STR_ORDER_CONDITIONAL_VALUE_TOOLTIP                             :{BLACK}Valoarea cu care se compară
STR_ORDER_CONDITIONAL_VALUE_CAPT                                :{WHITE}Introduceţi valoarea de comparat

STR_ORDERS_SKIP_BUTTON                                          :{BLACK}Treci la următoarea
STR_ORDERS_SKIP_TOOLTIP                                         :{BLACK}Renunţă la comanda actuală si preia-o pe urmatoarea. CTRL + click face salt la comanda selectată

STR_ORDERS_DELETE_BUTTON                                        :{BLACK}Şterge
STR_ORDERS_DELETE_TOOLTIP                                       :{BLACK}Şterge comanda selectată
STR_ORDERS_DELETE_ALL_TOOLTIP                                   :{BLACK}Şterge toate ordinele
STR_ORDERS_STOP_SHARING_BUTTON                                  :{BLACK}Opreşte sincronizarea
STR_ORDERS_STOP_SHARING_TOOLTIP                                 :{BLACK}Opreşte sincronizarea ordinelor. Ctrl-Click şterge toate ordinele pentru acest vehicul

STR_ORDERS_GO_TO_BUTTON                                         :{BLACK}Mergi la
STR_ORDER_GO_TO_NEAREST_DEPOT                                   :Du-te la cel mai apropiat depou
STR_ORDER_GO_TO_NEAREST_HANGAR                                  :Du-te la cel mai apropiat hangar
STR_ORDER_CONDITIONAL                                           :Salt în ordine condiţionată
STR_ORDER_SHARE                                                 :Sincronizează ordinele
STR_ORDERS_GO_TO_TOOLTIP                                        :{BLACK}Adaugă o comandă înaintea celei selectate, sau la sfârşitul listei. Ctrl-Click transformă comenzile pentru staţii în 'încarcă orice tip de marfă', pentru punctele de tranzit în 'non-stop' şi pentru depouri în 'service'. 'Sincronizarea ordinelor' sau Ctrl permite acestui vehicul să îşi partajeze ordinele cu vehiculul selectat. Click pe un vehicul pentru a copia ordinele de la el. Un ordin de depou anulează service-ul automat pentru vehicul

STR_ORDERS_VEH_WITH_SHARED_ORDERS_LIST_TOOLTIP                  :{BLACK}Arata toate vehiculele care se incadreaza in acest program

# String parts to build the order string
STR_ORDER_GO_TO_WAYPOINT                                        :Mergi via {WAYPOINT}
STR_ORDER_GO_NON_STOP_TO_WAYPOINT                               :Mergi fără oprire via {WAYPOINT}

STR_ORDER_SERVICE_AT                                            :Service la
STR_ORDER_SERVICE_NON_STOP_AT                                   :Service non-stop la

STR_ORDER_NEAREST_DEPOT                                         :cel mai apropiat
STR_ORDER_NEAREST_HANGAR                                        :cel mai apropiat Hangar
STR_ORDER_TRAIN_DEPOT                                           :Depou de Trenuri
STR_ORDER_ROAD_VEHICLE_DEPOT                                    :Autobază
STR_ORDER_SHIP_DEPOT                                            :Şantier Naval
STR_ORDER_GO_TO_NEAREST_DEPOT_FORMAT                            :{STRING} {STRING} {STRING}
STR_ORDER_GO_TO_DEPOT_FORMAT                                    :{STRING} {DEPOT}

STR_ORDER_REFIT_ORDER                                           :(Rearanjeaza in {STRING})
STR_ORDER_REFIT_STOP_ORDER                                      :(Modifică pentru {STRING} şi opreşte)
STR_ORDER_STOP_ORDER                                            :(Stop)

STR_ORDER_GO_TO_STATION                                         :{STRING} {STATION} {STRING}

STR_ORDER_IMPLICIT                                              :(Implicit)

STR_ORDER_FULL_LOAD                                             :(Încărcare maximă)
STR_ORDER_FULL_LOAD_ANY                                         :(Încărcare orice produs)
STR_ORDER_NO_LOAD                                               :(Fără încărcare)
STR_ORDER_UNLOAD                                                :(Descarcă şi preia încărcătura)
STR_ORDER_UNLOAD_FULL_LOAD                                      :(Descarcă şi aşteaptă încărcare maximă)
STR_ORDER_UNLOAD_FULL_LOAD_ANY                                  :(Descarcă şi aşteaptă orice încărcătură)
STR_ORDER_UNLOAD_NO_LOAD                                        :(Descarcă şi pleacă)
STR_ORDER_TRANSFER                                              :(Transferă - preia încărcătura)
STR_ORDER_TRANSFER_FULL_LOAD                                    :(Transferă şi aşteaptă încărcare maximă)
STR_ORDER_TRANSFER_FULL_LOAD_ANY                                :(Transferă şi aşteaptă orice încărcătură)
STR_ORDER_TRANSFER_NO_LOAD                                      :(Transferă - pleacă descărcat)
STR_ORDER_NO_UNLOAD                                             :(Nu descărca şi preia încărcătura)
STR_ORDER_NO_UNLOAD_FULL_LOAD                                   :(Nu descărca şi aşteaptă încărcare maximă)
STR_ORDER_NO_UNLOAD_FULL_LOAD_ANY                               :(Nu descărca şi aşteaptă orice încărcătură)
STR_ORDER_NO_UNLOAD_NO_LOAD                                     :(Fără încărcare sau descărcare)

STR_ORDER_AUTO_REFIT                                            :(Înlocuire automată cu {STRING})
STR_ORDER_FULL_LOAD_REFIT                                       :(Încărcare completă cu auto-modificare pentru {STRING})
STR_ORDER_FULL_LOAD_ANY_REFIT                                   :(Încarcă complet orice tip de marfă cu auto-înlocuire la {STRING})
STR_ORDER_UNLOAD_REFIT                                          :(Descarcă și preia marfă cu auto-înlocuire pentru {STRING})
STR_ORDER_UNLOAD_FULL_LOAD_REFIT                                :(Descarcă și așteaptă incărcare completă cu auto-înlocuire pentru {STRING})
STR_ORDER_UNLOAD_FULL_LOAD_ANY_REFIT                            :(Descarcă și așteaptă încărcare completă orice tip cu auto-înlocuire pentru {STRING})
STR_ORDER_TRANSFER_REFIT                                        :(Transferă și ia marfă cu auto-înlocuire la {STRING})
STR_ORDER_TRANSFER_FULL_LOAD_REFIT                              :(Transferă și așteaptă încărcare completă cu auto-înlocuire la {STRING})
STR_ORDER_TRANSFER_FULL_LOAD_ANY_REFIT                          :(Transferă și așteaptă încărcare completă orice tip cu auto-înlocuire la {STRING})
STR_ORDER_NO_UNLOAD_REFIT                                       :(Incărcare marfă fără descărcare cu auto-înlocuire la {STRING})
STR_ORDER_NO_UNLOAD_FULL_LOAD_REFIT                             :(Incărcare marfă completă fără descărcare cu auto-înlocuire la {STRING})
STR_ORDER_NO_UNLOAD_FULL_LOAD_ANY_REFIT                         :(Incărcare marfă completă orice tip fără descărcare cu auto-înlocuire la {STRING})

STR_ORDER_AUTO_REFIT_ANY                                        :încărcătura disponibilă

STR_ORDER_STOP_LOCATION_NEAR_END                                :[la capătul apropiat]
STR_ORDER_STOP_LOCATION_MIDDLE                                  :[la mijloc]
STR_ORDER_STOP_LOCATION_FAR_END                                 :[la capătul îndepărtat]

STR_ORDER_OUT_OF_RANGE                                          :{RED} (Următoarea destinație nu se află în raza de acțiune)

STR_ORDER_CONDITIONAL_UNCONDITIONAL                             :Salt la comanda {COMMA}
STR_ORDER_CONDITIONAL_NUM                                       :Salt la comanda {COMMA} cand {STRING} {STRING} {COMMA}
STR_ORDER_CONDITIONAL_TRUE_FALSE                                :Salt la comanda {COMMA} cand {STRING} {STRING}

STR_INVALID_ORDER                                               :{RED} (Comenzi eronate)

# Time table window
STR_TIMETABLE_TITLE                                             :{WHITE}{VEHICLE} (Orar)
STR_TIMETABLE_ORDER_VIEW                                        :{BLACK}Comenzi
STR_TIMETABLE_ORDER_VIEW_TOOLTIP                                :{BLACK}Schimba la panoul de comenzi

STR_TIMETABLE_TOOLTIP                                           :{BLACK}Orar - click pe un ordin pentru a-l selecta

STR_TIMETABLE_NO_TRAVEL                                         :NU este calatorie
STR_TIMETABLE_NOT_TIMETABLEABLE                                 :Călătorie (automat; programată după următoarea comandă manuală)
STR_TIMETABLE_TRAVEL_NOT_TIMETABLED                             :Calatorie (fara orar)
STR_TIMETABLE_TRAVEL_NOT_TIMETABLED_SPEED                       :Călătoriți (neplanificat) cu maxim {2:VELOCITY}
STR_TIMETABLE_TRAVEL_FOR                                        :Calatorii pentru {STRING}
STR_TIMETABLE_TRAVEL_FOR_SPEED                                  :Mergi către {STRING} cu maxim {VELOCITY}
STR_TIMETABLE_TRAVEL_FOR_ESTIMATED                              :Călătorie (pentru {STRING}, neplanificată)
STR_TIMETABLE_TRAVEL_FOR_SPEED_ESTIMATED                        :Călătoriți (pentru {STRING}, neprogramat) cu cel mult {VELOCITY}
STR_TIMETABLE_AND_TRAVEL_FOR_ESTIMATED                          :(călătorie pentru {STRING}, neprogramată)
STR_TIMETABLE_STAY_FOR                                          :şi opreşte pentru {STRING}
STR_TIMETABLE_AND_TRAVEL_FOR                                    :şi călătoreşte pentru {STRING}
STR_TIMETABLE_DAYS                                              :{COMMA} zi{P "" le}
STR_TIMETABLE_TICKS                                             :{COMMA} tic{P "" uri}

STR_TIMETABLE_TOTAL_TIME                                        :{BLACK}Acest orar va lua {STRING} pentru finalizare
STR_TIMETABLE_TOTAL_TIME_INCOMPLETE                             :{BLACK}Acest orar va lua cel putin {STRING} pentru finalizare (nu in intregime programat)

STR_TIMETABLE_STATUS_ON_TIME                                    :{BLACK}Acest vehicul se incadreaza in timp
STR_TIMETABLE_STATUS_LATE                                       :{BLACK}Vehiculul are întârziere de {STRING}
STR_TIMETABLE_STATUS_EARLY                                      :{BLACK}Momentan, acest vehicul si-a devansat programul {STRING}
STR_TIMETABLE_STATUS_NOT_STARTED                                :{BLACK}Acest orar nu a început încă
STR_TIMETABLE_STATUS_START_AT                                   :{BLACK}Acest orar va începe la {STRING}

STR_TIMETABLE_STARTING_DATE                                     :{BLACK}Dată pornire

STR_TIMETABLE_CHANGE_TIME                                       :{BLACK}Modifică timpul
STR_TIMETABLE_WAIT_TIME_TOOLTIP                                 :{BLACK}Modifică durata de timp alocată pentru comanda selectată

STR_TIMETABLE_CLEAR_TIME                                        :{BLACK}Curata timp
STR_TIMETABLE_CLEAR_TIME_TOOLTIP                                :{BLACK}Elimină durata de timp pentru comanda selectată

STR_TIMETABLE_CHANGE_SPEED                                      :{BLACK}Schimbă limita de viteză
STR_TIMETABLE_CHANGE_SPEED_TOOLTIP                              :{BLACK}Schimbă limita maximă de viteză a ordinului selectat

STR_TIMETABLE_CLEAR_SPEED                                       :{BLACK}Şterge limita de viteză
STR_TIMETABLE_CLEAR_SPEED_TOOLTIP                               :{BLACK}Şterge limita maximă de viteză a ordinului selectat

STR_TIMETABLE_RESET_LATENESS                                    :{BLACK}Reinitializeaza contorul de intarziere
STR_TIMETABLE_RESET_LATENESS_TOOLTIP                            :{BLACK}Reiniţializează contorul de întârziere, astfel ca vehiculul să ajungă la timp

STR_TIMETABLE_AUTOFILL                                          :{BLACK}Auto-completare
STR_TIMETABLE_AUTOFILL_TOOLTIP                                  :{BLACK}Completează automat tabela cu timpi cu valorile pentru urmatoarea călătorie (CTRL-clic pentru a încerca să păstraţi timpii de aşteptare)

STR_TIMETABLE_EXPECTED                                          :{BLACK}Estimat
STR_TIMETABLE_SCHEDULED                                         :{BLACK}Planificat
STR_TIMETABLE_EXPECTED_TOOLTIP                                  :{BLACK}Comută între estimare şi orar

STR_TIMETABLE_ARRIVAL_ABBREVIATION                              :A:
STR_TIMETABLE_DEPARTURE_ABBREVIATION                            :D:


# Date window (for timetable)
STR_DATE_CAPTION                                                :{WHITE}Setează data
STR_DATE_SET_DATE                                               :{BLACK}Setează data
STR_DATE_SET_DATE_TOOLTIP                                       :{BLACK}Foloseşte data selectată ca dată de pornire pentru acest orar
STR_DATE_DAY_TOOLTIP                                            :{BLACK}Alege ziua
STR_DATE_MONTH_TOOLTIP                                          :{BLACK}Alege luna
STR_DATE_YEAR_TOOLTIP                                           :{BLACK}Alege anul


# AI debug window
STR_AI_DEBUG                                                    :{WHITE}Depanare IA / Script Joc
STR_AI_DEBUG_NAME_AND_VERSION                                   :{BLACK}{STRING} (v{NUM})
STR_AI_DEBUG_NAME_TOOLTIP                                       :{BLACK}Numele scriptului
STR_AI_DEBUG_SETTINGS                                           :{BLACK}Setări
STR_AI_DEBUG_SETTINGS_TOOLTIP                                   :{BLACK}Schimbă setările scriptului
STR_AI_DEBUG_RELOAD                                             :{BLACK}Reîncarcă IA
STR_AI_DEBUG_RELOAD_TOOLTIP                                     :{BLACK}Opreşte IA, raîncarcă scriptul, apoi reporneşte IA
STR_AI_DEBUG_BREAK_STR_ON_OFF_TOOLTIP                           :{BLACK}Activează/dezactivează suspendarea când un mesaj de la IA se potriveşte cu string-ul de oprire
STR_AI_DEBUG_BREAK_ON_LABEL                                     :{BLACK}Opreşte la:
STR_AI_DEBUG_BREAK_STR_OSKTITLE                                 :{BLACK}Opreşte la
STR_AI_DEBUG_BREAK_STR_TOOLTIP                                  :{BLACK}Când un mesaj al modului de IA se potriveşte cu acest string, se suspendă jocul
STR_AI_DEBUG_MATCH_CASE                                         :{BLACK}Potrivire majuscule/minuscule
STR_AI_DEBUG_MATCH_CASE_TOOLTIP                                 :{BLACK}Comută potrivirea pe majuscule/minuscule când se compară fişierele log ale AI cu string-ul de oprire
STR_AI_DEBUG_CONTINUE                                           :{BLACK}Continuă
STR_AI_DEBUG_CONTINUE_TOOLTIP                                   :{BLACK}Continuă execuţia modulului de Inteligenţă Artificială
STR_AI_DEBUG_SELECT_AI_TOOLTIP                                  :{BLACK}Vizualizează datele de debug ale acestui modul de IA
STR_AI_GAME_SCRIPT                                              :{BLACK}Game Script
STR_AI_GAME_SCRIPT_TOOLTIP                                      :{BLACK}Verifică log-ul Game Script

STR_ERROR_AI_NO_AI_FOUND                                        :Nici o IA potrivită a fost găsită{}Această IA este nefuncţională.{}Poţi descărca IA-uri folsind opţiunea "Resurse online" din meniul principal.
STR_ERROR_AI_PLEASE_REPORT_CRASH                                :{WHITE}O Inteligentă Artificială/Script Joc s-a oprit în mod eronat. Raportează această problemă autorului împreună cu o captură de ecran a ferestrei Depanare IA/Script Joc
STR_ERROR_AI_DEBUG_SERVER_ONLY                                  :{YELLOW}Fereastra pentru depanare IA / Script Joc este disponibilă doar serverului

# AI configuration window
STR_AI_CONFIG_CAPTION                                           :{WHITE}Configurație Inteligentă Artificială / Scripturi Joc
STR_AI_CONFIG_GAMELIST_TOOLTIP                                  :{BLACK}Script Joc încărcat în jocul următor
STR_AI_CONFIG_AILIST_TOOLTIP                                    :{BLACK}Modulul de IA care va fi încărcat în jocul următor
STR_AI_CONFIG_HUMAN_PLAYER                                      :Jucator uman
STR_AI_CONFIG_RANDOM_AI                                         :IA aleator
STR_AI_CONFIG_NONE                                              :(nici unul)

STR_AI_CONFIG_MOVE_UP                                           :{BLACK}În sus
STR_AI_CONFIG_MOVE_UP_TOOLTIP                                   :{BLACK}Mută IA selectată sus în listă
STR_AI_CONFIG_MOVE_DOWN                                         :{BLACK}În jos
STR_AI_CONFIG_MOVE_DOWN_TOOLTIP                                 :{BLACK}Mută IA selectată jos în listă

STR_AI_CONFIG_GAMESCRIPT                                        :{SILVER}Script Joc
STR_AI_CONFIG_AI                                                :{SILVER}IA

STR_AI_CONFIG_CHANGE                                            :{BLACK}Selectare {STRING}
STR_AI_CONFIG_CHANGE_NONE                                       :
STR_AI_CONFIG_CHANGE_AI                                         :IA
STR_AI_CONFIG_CHANGE_GAMESCRIPT                                 :Script Joc
STR_AI_CONFIG_CHANGE_TOOLTIP                                    :{BLACK}Încarcă un alt script
STR_AI_CONFIG_CONFIGURE                                         :{BLACK}Configurază
STR_AI_CONFIG_CONFIGURE_TOOLTIP                                 :{BLACK}Configurează parametrii scriptului

# Available AIs window
STR_AI_LIST_CAPTION                                             :{WHITE}Disponibil {STRING}
STR_AI_LIST_CAPTION_AI                                          :IA
STR_AI_LIST_CAPTION_GAMESCRIPT                                  :Scripturi Joc
STR_AI_LIST_TOOLTIP                                             :{BLACK}Click pentru a alege un script

STR_AI_LIST_AUTHOR                                              :{LTBLUE}Autor: {ORANGE}{STRING}
STR_AI_LIST_VERSION                                             :{LTBLUE}Versiune: {ORANGE}{NUM}
STR_AI_LIST_URL                                                 :{LTBLUE}URL: {ORANGE}{STRING}

STR_AI_LIST_ACCEPT                                              :{BLACK}Acceptă
STR_AI_LIST_ACCEPT_TOOLTIP                                      :{BLACK}Alege scriptul marcat
STR_AI_LIST_CANCEL                                              :{BLACK}Anulează
STR_AI_LIST_CANCEL_TOOLTIP                                      :{BLACK}Nu schimba scriptul

# AI Parameters
STR_AI_SETTINGS_CAPTION                                         :{WHITE}{STRING} Parametrii
STR_AI_SETTINGS_CAPTION_AI                                      :IA
STR_AI_SETTINGS_CAPTION_GAMESCRIPT                              :Script Joc
STR_AI_SETTINGS_CLOSE                                           :{BLACK}Închide
STR_AI_SETTINGS_RESET                                           :{BLACK}Resetează
STR_AI_SETTINGS_SETTING                                         :{STRING}: {ORANGE}{STRING}
STR_AI_SETTINGS_START_DELAY                                     :Perioada (în zile) după care această librărie IA va fi activată, după cea anterioară (valoare aproximativă): {ORANGE}{STRING}


# Textfile window
STR_TEXTFILE_README_CAPTION                                     :{WHITE}{STRING}, fișier readme al {STRING}
STR_TEXTFILE_CHANGELOG_CAPTION                                  :{WHITE}{STRING}, lista de modificări a {STRING}
STR_TEXTFILE_LICENCE_CAPTION                                    :{WHITE}{STRING}, licența fișierului {STRING}
STR_TEXTFILE_WRAP_TEXT                                          :{WHITE}Încadrează textul
STR_TEXTFILE_WRAP_TEXT_TOOLTIP                                  :{BLACK}Încadrează textul ferestrei ca să fie vizibil integral, fără derulare
STR_TEXTFILE_VIEW_README                                        :{BLACK}Vezi fișierul readme
STR_TEXTFILE_VIEW_CHANGELOG                                     :{BLACK}Listă modificări
STR_TEXTFILE_VIEW_LICENCE                                       :{BLACK}Licenţă


# Vehicle loading indicators
STR_PERCENT_UP_SMALL                                            :{TINY_FONT}{WHITE}{NUM}%{UP_ARROW}
STR_PERCENT_UP                                                  :{WHITE}{NUM}%{UP_ARROW}
STR_PERCENT_DOWN_SMALL                                          :{TINY_FONT}{WHITE}{NUM}%{DOWN_ARROW}
STR_PERCENT_DOWN                                                :{WHITE}{NUM}%{DOWN_ARROW}
STR_PERCENT_UP_DOWN_SMALL                                       :{TINY_FONT}{WHITE}{NUM}%{UP_ARROW}{DOWN_ARROW}
STR_PERCENT_UP_DOWN                                             :{WHITE}{NUM}%{UP_ARROW}{DOWN_ARROW}
STR_PERCENT_NONE_SMALL                                          :{TINY_FONT}{WHITE}{NUM}%
STR_PERCENT_NONE                                                :{WHITE}{NUM}%

# Income 'floats'
STR_INCOME_FLOAT_COST_SMALL                                     :{TINY_FONT}{RED}Cheltuieli: {CURRENCY_LONG}
STR_INCOME_FLOAT_COST                                           :{RED}Cheltuieli: {CURRENCY_LONG}
STR_INCOME_FLOAT_INCOME_SMALL                                   :{TINY_FONT}{GREEN}Venituri: {CURRENCY_LONG}
STR_INCOME_FLOAT_INCOME                                         :{GREEN}Venituri: {CURRENCY_LONG}
STR_FEEDER_TINY                                                 :{TINY_FONT}{YELLOW}Transferă: {CURRENCY_LONG}
STR_FEEDER                                                      :{YELLOW}Transferă: {CURRENCY_LONG}
STR_FEEDER_INCOME_TINY                                          :{TINY_FONT}{YELLOW}Transfer: {CURRENCY_LONG}{WHITE} / {GREEN}Venit: {CURRENCY_LONG}
STR_FEEDER_INCOME                                               :{YELLOW}Transfer: {CURRENCY_LONG}{WHITE} / {GREEN}Venit: {CURRENCY_LONG}
STR_FEEDER_COST_TINY                                            :{TINY_FONT}{YELLOW}Transfer: {CURRENCY_LONG}{WHITE} / {RED}Preț: {CURRENCY_LONG}
STR_FEEDER_COST                                                 :{YELLOW}Transfer: {CURRENCY_LONG}{WHITE} / {RED}Preț: {CURRENCY_LONG}
STR_MESSAGE_ESTIMATED_COST                                      :{WHITE}Cost estimat: {CURRENCY_LONG}
STR_MESSAGE_ESTIMATED_INCOME                                    :{WHITE}Venit estimat: {CURRENCY_LONG}

# Saveload messages
STR_ERROR_SAVE_STILL_IN_PROGRESS                                :{WHITE}Salvarea se efectueaza încã,{}vã rugãm asteptati pânã se încheie!
STR_ERROR_AUTOSAVE_FAILED                                       :{WHITE}Auto-salvarea a esuat
STR_ERROR_UNABLE_TO_READ_DRIVE                                  :{BLACK}Discul nu a putut fi citit
STR_ERROR_GAME_SAVE_FAILED                                      :{WHITE}Salvarea jocului eşuată{}{STRING}
STR_ERROR_UNABLE_TO_DELETE_FILE                                 :{WHITE}Ştergerea jocului eşuată
STR_ERROR_GAME_LOAD_FAILED                                      :{WHITE}Încărcarea jocului eşuată{}{STRING}
STR_GAME_SAVELOAD_ERROR_BROKEN_INTERNAL_ERROR                   :Eroare internă: {STRING}
STR_GAME_SAVELOAD_ERROR_BROKEN_SAVEGAME                         :Salvare eronată - {STRING}
STR_GAME_SAVELOAD_ERROR_TOO_NEW_SAVEGAME                        :Salvarea a fost făcută cu o versiune mai nouă
STR_GAME_SAVELOAD_ERROR_FILE_NOT_READABLE                       :Fişierul nu poate fi citit
STR_GAME_SAVELOAD_ERROR_FILE_NOT_WRITEABLE                      :Fişierul nu poate fi scris
STR_GAME_SAVELOAD_ERROR_DATA_INTEGRITY_CHECK_FAILED             :Integritatea datelor compromisă
STR_GAME_SAVELOAD_NOT_AVAILABLE                                 :<indisponibil>
STR_WARNING_LOADGAME_REMOVED_TRAMS                              :{WHITE}Jocul a fost salvat într-o versiune fără suport pentru tramvaie. Toate tramvaiele au fost eliminate

# Map generation messages
STR_ERROR_COULD_NOT_CREATE_TOWN                                 :{WHITE}Generarea hărţii a eşuat...{}... nici o locaţie potrivită pentru oraş
STR_ERROR_NO_TOWN_IN_SCENARIO                                   :{WHITE}... în acest scenariu nu există nici un oraş

STR_ERROR_PNGMAP                                                :{WHITE}Nu pot încărca peisajul din PNG...
STR_ERROR_PNGMAP_FILE_NOT_FOUND                                 :{WHITE}... fişierul lipseşte
STR_ERROR_PNGMAP_IMAGE_TYPE                                     :{WHITE}... nu am reuşit conversia tipului de imagine. Este necesară o imagine PNG pe 8 sau 24 de biţi
STR_ERROR_PNGMAP_MISC                                           :{WHITE}... ceva nu a funcţionat cum trebuie (probabil fişierul este defect)

STR_ERROR_BMPMAP                                                :{WHITE}Nu pot încărca peisajul din BMP...
STR_ERROR_BMPMAP_IMAGE_TYPE                                     :{WHITE}... nu am putut converti tipul de imagine

STR_ERROR_HEIGHTMAP_TOO_LARGE                                   :{WHITE}... imaginea e prea mare

STR_WARNING_HEIGHTMAP_SCALE_CAPTION                             :{WHITE}Avertisment de scala
STR_WARNING_HEIGHTMAP_SCALE_MESSAGE                             :{YELLOW}Redimensionarea excesiva a hartii nu este recomandata. Continui cu generarea?

# Soundset messages
STR_WARNING_FALLBACK_SOUNDSET                                   :{WHITE}Doar un set nul de efecte sonore a fost găsit. Dacă doreşti sunete, instalează un set de sunete folosind sistemul de Resurse Online

# Screenshot related messages
STR_WARNING_SCREENSHOT_SIZE_CAPTION                             :{WHITE}Imagine de dimensiune foarte mare
STR_WARNING_SCREENSHOT_SIZE_MESSAGE                             :{YELLOW}Imaginea capturata va avea o dimensiune de {COMMA} x {COMMA} pixeli. Realizarea unei capturi va dura puțin timp. Dorești să continui?

STR_MESSAGE_SCREENSHOT_SUCCESSFULLY                             :{WHITE}Imagine salvată cu succes pe disc în fişierul '{STRING}'
STR_ERROR_SCREENSHOT_FAILED                                     :{WHITE}Imaginea nu a putut fi capturată!

# Error message titles
STR_ERROR_MESSAGE_CAPTION                                       :{YELLOW}Mesaj
STR_ERROR_MESSAGE_CAPTION_OTHER_COMPANY                         :{YELLOW}Mesaj de la {STRING}

# Generic construction errors
STR_ERROR_OFF_EDGE_OF_MAP                                       :{WHITE}Depăşeşte limita hărţii
STR_ERROR_TOO_CLOSE_TO_EDGE_OF_MAP                              :{WHITE}Prea aproape de marginea hărţii
STR_ERROR_NOT_ENOUGH_CASH_REQUIRES_CURRENCY                     :{WHITE}Nu ai destui bani - îţi trebuie {CURRENCY_LONG}
STR_ERROR_FLAT_LAND_REQUIRED                                    :{WHITE}Necesită teren plat
STR_ERROR_LAND_SLOPED_IN_WRONG_DIRECTION                        :{WHITE}Terenul are o înclinaţie nepotrivită
STR_ERROR_CAN_T_DO_THIS                                         :{WHITE}Nu se poate face asta...
STR_ERROR_BUILDING_MUST_BE_DEMOLISHED                           :{WHITE}Mai întâi trebuie demolată clădirea
STR_ERROR_CAN_T_CLEAR_THIS_AREA                                 :{WHITE}Nu se poate curăţa terenul...
STR_ERROR_SITE_UNSUITABLE                                       :{WHITE}... locaţie nepotrivită
STR_ERROR_ALREADY_BUILT                                         :{WHITE}... deja construit
STR_ERROR_OWNED_BY                                              :{WHITE}... apartine companiei {STRING}
STR_ERROR_AREA_IS_OWNED_BY_ANOTHER                              :{WHITE}... terenul se află în proprietatea altei companii
STR_ERROR_TERRAFORM_LIMIT_REACHED                               :{WHITE}... a fost atinsă limita de modificări ale peisajului pe care le poți face
STR_ERROR_CLEARING_LIMIT_REACHED                                :{WHITE}... a fost atinsă limita numarului de zone pe care le poti curăța
STR_ERROR_TREE_PLANT_LIMIT_REACHED                              :{WHITE}... limita de plantare a copacilor a fost atinsă
STR_ERROR_NAME_MUST_BE_UNIQUE                                   :{WHITE}Numele trebuie să fie unic
STR_ERROR_GENERIC_OBJECT_IN_THE_WAY                             :{WHITE}{1:STRING} în cale
STR_ERROR_NOT_ALLOWED_WHILE_PAUSED                              :{WHITE}Nepermis când jocul este în pauză

# Local authority errors
STR_ERROR_LOCAL_AUTHORITY_REFUSES_TO_ALLOW_THIS                 :{WHITE}Autorităţile locale din {TOWN} refuză să permită această acţiune
STR_ERROR_LOCAL_AUTHORITY_REFUSES_AIRPORT                       :{WHITE}Autoritatea locală din {TOWN} refuză să permită construirea unui nou aeroport în acest oraş
STR_ERROR_LOCAL_AUTHORITY_REFUSES_NOISE                         :{WHITE}Autoritatea locală din {TOWN} nu permite construirea unui nou aeroport datorită poluării fonice
STR_ERROR_BRIBE_FAILED                                          :{WHITE}Tentativa de mituire a fost descoperită de un investigator regional

# Levelling errors
STR_ERROR_CAN_T_RAISE_LAND_HERE                                 :{WHITE}Nu se poate înălţa terenul...
STR_ERROR_CAN_T_LOWER_LAND_HERE                                 :{WHITE}Nu se poate coborî terenul...
STR_ERROR_CAN_T_LEVEL_LAND_HERE                                 :{WHITE}Terenul nu poate fi uniformizat aici...
STR_ERROR_EXCAVATION_WOULD_DAMAGE                               :{WHITE}Săpăturile ar afecta tunelul
STR_ERROR_ALREADY_AT_SEA_LEVEL                                  :{WHITE}Deja la nivelul mării
STR_ERROR_TOO_HIGH                                              :{WHITE}Prea înalt
STR_ERROR_ALREADY_LEVELLED                                      :{WHITE}... este deja plat
STR_ERROR_BRIDGE_TOO_HIGH_AFTER_LOWER_LAND                      :{WHITE}După aceea podul deasupra ar deveni prea înalt.

# Company related errors
STR_ERROR_CAN_T_CHANGE_COMPANY_NAME                             :{WHITE}Nu se poate schimba numele companiei...
STR_ERROR_CAN_T_CHANGE_PRESIDENT                                :{WHITE}Nu se poate schimba numele preşedintelui...

STR_ERROR_MAXIMUM_PERMITTED_LOAN                                :{WHITE}... creditul maxim permis este de {CURRENCY_LONG}
STR_ERROR_CAN_T_BORROW_ANY_MORE_MONEY                           :{WHITE}Nu mai poţi împrumuta bani...
STR_ERROR_LOAN_ALREADY_REPAYED                                  :{WHITE}... nu ai nici un credit de plătit
STR_ERROR_CURRENCY_REQUIRED                                     :{WHITE}... ai nevoie de {CURRENCY_LONG}
STR_ERROR_CAN_T_REPAY_LOAN                                      :{WHITE}Nu poţi plăti creditul...
STR_ERROR_INSUFFICIENT_FUNDS                                    :{WHITE}Nu poţi dona din banii împrumutaţi de la bancă...
STR_ERROR_CAN_T_BUY_COMPANY                                     :{WHITE}Nu se poate cumpăra compania...
STR_ERROR_CAN_T_BUILD_COMPANY_HEADQUARTERS                      :{WHITE}Nu se poate construi sediul companiei...
STR_ERROR_CAN_T_BUY_25_SHARE_IN_THIS                            :{WHITE}Nu se pot cumpăra 25% din acţiunile acestei companii...
STR_ERROR_CAN_T_SELL_25_SHARE_IN                                :{WHITE}Nu se pot vinde 25% din acţiunile acestei companii...
STR_ERROR_PROTECTED                                             :{WHITE}Această companie încă nu vinde acţiuni...

# Town related errors
STR_ERROR_CAN_T_GENERATE_TOWN                                   :{WHITE}Nu pot construi nici un oras
STR_ERROR_CAN_T_RENAME_TOWN                                     :{WHITE}Nu se poate redenumi oraşul...
STR_ERROR_CAN_T_FOUND_TOWN_HERE                                 :{WHITE}Nu se poate construi un oraş aici...
STR_ERROR_CAN_T_EXPAND_TOWN                                     :{WHITE}Oraşul nu poate fi extins...
STR_ERROR_TOO_CLOSE_TO_EDGE_OF_MAP_SUB                          :{WHITE}... prea aproape de marginea hărţii
STR_ERROR_TOO_CLOSE_TO_ANOTHER_TOWN                             :{WHITE}... prea aproape de alt oraş
STR_ERROR_TOO_MANY_TOWNS                                        :{WHITE}... prea multe oraşe
STR_ERROR_NO_SPACE_FOR_TOWN                                     :{WHITE}... nu mai este loc pe hartă
STR_ERROR_TOWN_EXPAND_WARN_NO_ROADS                             :{WHITE}Oraşul nu va construi drumuri. Poţi activa construirea drumurilor via Setari avansate -> Economie -> Oraşe
STR_ERROR_ROAD_WORKS_IN_PROGRESS                                :{WHITE}Lucrari la drum in curs de desfasurare
STR_ERROR_TOWN_CAN_T_DELETE                                     :{WHITE}Acest oraş nu poate fi şters...{}O staţie sau un depou face referire la acest oraş, sau o parcelă deţinută de oraş nu poate fi eliminată
STR_ERROR_STATUE_NO_SUITABLE_PLACE                              :{WHITE}... nu există nici un loc potrivit pentru o statuie în centrul acestui oraş

# Industry related errors
STR_ERROR_TOO_MANY_INDUSTRIES                                   :{WHITE}... prea multe industrii
STR_ERROR_CAN_T_GENERATE_INDUSTRIES                             :{WHITE}Nu pot genera industrii...
STR_ERROR_CAN_T_BUILD_HERE                                      :{WHITE}Nu se poate construi {STRING} aici...
STR_ERROR_CAN_T_CONSTRUCT_THIS_INDUSTRY                         :{WHITE}Acest tip de industrie nu se poate construi aici...
STR_ERROR_INDUSTRY_TOO_CLOSE                                    :{WHITE}... prea aproape de altă industrie
STR_ERROR_MUST_FOUND_TOWN_FIRST                                 :{WHITE}... mai întâi trebuie creat un oraş
STR_ERROR_ONLY_ONE_ALLOWED_PER_TOWN                             :{WHITE}... un singur obiectiv de acest tip este permis per oraş
STR_ERROR_CAN_ONLY_BE_BUILT_IN_TOWNS_WITH_POPULATION_OF_1200    :{WHITE}... se poate construi doar în oraşe cu populaţia de cel puţin 1200
STR_ERROR_CAN_ONLY_BE_BUILT_IN_RAINFOREST                       :{WHITE}... se poate construi doar in padurile tropicale
STR_ERROR_CAN_ONLY_BE_BUILT_IN_DESERT                           :{WHITE}... se poate construi doar în zonele de deşert
STR_ERROR_CAN_ONLY_BE_BUILT_IN_TOWNS                            :{WHITE}... se poate construi doar în oraşe (înlocuind casele)
STR_ERROR_CAN_ONLY_BE_BUILT_NEAR_TOWN_CENTER                    :{WHITE}... se poate construi doar lângă centrul orașului
STR_ERROR_CAN_ONLY_BE_BUILT_IN_LOW_AREAS                        :{WHITE}... poate fi construit(ă) doar în zone joase
STR_ERROR_CAN_ONLY_BE_POSITIONED                                :{WHITE}... se poate construi doar la marginea hărţii
STR_ERROR_FOREST_CAN_ONLY_BE_PLANTED                            :{WHITE}... pădurile pot fi plantate doar în zonele înzăpezite
STR_ERROR_CAN_ONLY_BE_BUILT_ABOVE_SNOW_LINE                     :{WHITE}... poate fi construit doar deasupra liniei zăpezii
STR_ERROR_CAN_ONLY_BE_BUILT_BELOW_SNOW_LINE                     :{WHITE}... poate fi construit doar sub linia zăpezii

STR_ERROR_NO_SUITABLE_PLACES_FOR_INDUSTRIES_EXPLANATION         :{WHITE}Modifică parametrii generatorului ca să obții o hartă mai bună

# Station construction related errors
STR_ERROR_CAN_T_BUILD_RAILROAD_STATION                          :{WHITE}Nu se poate construi o gară aici...
STR_ERROR_CAN_T_BUILD_BUS_STATION                               :{WHITE}Nu se poate construi staţie de autobuz...
STR_ERROR_CAN_T_BUILD_TRUCK_STATION                             :{WHITE}Nu se poate construi platformă pentru camioane...
STR_ERROR_CAN_T_BUILD_PASSENGER_TRAM_STATION                    :{WHITE}Nu pot construi staţie de tramvai aici...
STR_ERROR_CAN_T_BUILD_CARGO_TRAM_STATION                        :{WHITE}Nu pot construi staţie de tramvai aici...
STR_ERROR_CAN_T_BUILD_DOCK_HERE                                 :{WHITE}Nu pot construi port aici...
STR_ERROR_CAN_T_BUILD_AIRPORT_HERE                              :{WHITE}Nu se poate construi un aeroport aici...

STR_ERROR_ADJOINS_MORE_THAN_ONE_EXISTING                        :{WHITE}Este adiacentă mai multor staţii
STR_ERROR_STATION_TOO_SPREAD_OUT                                :{WHITE}... staţie prea întinsă
STR_ERROR_TOO_MANY_STATIONS_LOADING                             :{WHITE}Prea multe staţii
STR_ERROR_TOO_MANY_STATION_SPECS                                :{WHITE}Staţia are prea multe componente
STR_ERROR_TOO_MANY_BUS_STOPS                                    :{WHITE}Prea multe staţii de autobuz
STR_ERROR_TOO_MANY_TRUCK_STOPS                                  :{WHITE}Prea multe staţii de camion
STR_ERROR_TOO_CLOSE_TO_ANOTHER_DOCK                             :{WHITE}Prea aproape de alt port
STR_ERROR_TOO_CLOSE_TO_ANOTHER_AIRPORT                          :{WHITE}Prea aproape de un alt aeroport
STR_ERROR_CAN_T_RENAME_STATION                                  :{WHITE}Nu se poate redenumi staţia...
STR_ERROR_DRIVE_THROUGH_ON_TOWN_ROAD                            :{WHITE}... drum în proprietatea oraşului
STR_ERROR_DRIVE_THROUGH_DIRECTION                               :{WHITE}... drum orientat în direcţia greşită
STR_ERROR_DRIVE_THROUGH_CORNER                                  :{WHITE}... haltele nu pot avea colţuri
STR_ERROR_DRIVE_THROUGH_JUNCTION                                :{WHITE}... haltele nu pot avea intersecţii

# Station destruction related errors
STR_ERROR_CAN_T_REMOVE_PART_OF_STATION                          :{WHITE}Nu se poate demola doar o parte din staţie...
STR_ERROR_MUST_REMOVE_RAILWAY_STATION_FIRST                     :{WHITE}Trebuie mai întâi să demolaţi gara
STR_ERROR_CAN_T_REMOVE_BUS_STATION                              :{WHITE}Staţia de autobuz nu poate fi demolată...
STR_ERROR_CAN_T_REMOVE_TRUCK_STATION                            :{WHITE}Staţia de camioane nu poate fi ştearsă...
STR_ERROR_CAN_T_REMOVE_PASSENGER_TRAM_STATION                   :{WHITE}Nu pot înlătura staţia de tramvai...
STR_ERROR_CAN_T_REMOVE_CARGO_TRAM_STATION                       :{WHITE}Nu pot înlătura staţia de tramvai...
STR_ERROR_MUST_REMOVE_ROAD_STOP_FIRST                           :{WHITE}Trebuie îndepărtată staţia mai întâi
STR_ERROR_THERE_IS_NO_STATION                                   :{WHITE}...nu există staţie aici

STR_ERROR_MUST_DEMOLISH_RAILROAD                                :{WHITE}Mai întâi trebuie demolată gara
STR_ERROR_MUST_DEMOLISH_BUS_STATION_FIRST                       :{WHITE}Mai întâi trebuie demolată staţia de autobuz
STR_ERROR_MUST_DEMOLISH_TRUCK_STATION_FIRST                     :{WHITE}Mai întâi trebuie demolată platforma pentru camioane
STR_ERROR_MUST_DEMOLISH_PASSENGER_TRAM_STATION_FIRST            :{WHITE}Mai întâi trebuie demolată staţia de tramvai
STR_ERROR_MUST_DEMOLISH_CARGO_TRAM_STATION_FIRST                :{WHITE}Mai întâi trebuie demolată staţia de tramvai
STR_ERROR_MUST_DEMOLISH_DOCK_FIRST                              :{WHITE}Mai întâi trebuie demolat portul
STR_ERROR_MUST_DEMOLISH_AIRPORT_FIRST                           :{WHITE}Mai întâi trebuie demolat aeroportul

# Waypoint related errors
STR_ERROR_WAYPOINT_ADJOINS_MORE_THAN_ONE_EXISTING               :{WHITE}Uneşte mai multe puncte de tranzit
STR_ERROR_TOO_CLOSE_TO_ANOTHER_WAYPOINT                         :{WHITE}Prea aproape de alt punct de tranzit

STR_ERROR_CAN_T_BUILD_TRAIN_WAYPOINT                            :{WHITE}Nu se poate plasa o haltă aici...
STR_ERROR_CAN_T_POSITION_BUOY_HERE                              :{WHITE}Nu se poate amplasa baliză aici...
STR_ERROR_CAN_T_CHANGE_WAYPOINT_NAME                            :{WHITE}Nu pot schimba numele haltei...

STR_ERROR_CAN_T_REMOVE_TRAIN_WAYPOINT                           :{WHITE}Nu se poate desfiinţa halta de aici...
STR_ERROR_MUST_REMOVE_RAILWAYPOINT_FIRST                        :{WHITE}Trebuie îndepărtat punctul de tranzit feroviar mai intai
STR_ERROR_BUOY_IN_THE_WAY                                       :{WHITE}... baliză în cale
STR_ERROR_BUOY_IS_IN_USE                                        :{WHITE}... baliza este folosită de o altă companie!

# Depot related errors
STR_ERROR_CAN_T_BUILD_TRAIN_DEPOT                               :{WHITE}Nu se poate construi depou feroviar aici...
STR_ERROR_CAN_T_BUILD_ROAD_DEPOT                                :{WHITE}Nu se poate construi autobază aici...
STR_ERROR_CAN_T_BUILD_TRAM_DEPOT                                :{WHITE}Nu pot construi depou de tramvaie aici...
STR_ERROR_CAN_T_BUILD_SHIP_DEPOT                                :{WHITE}Nu se poate construi şantier naval aici...

STR_ERROR_CAN_T_RENAME_DEPOT                                    :{WHITE}Nu se poate redenumi depoul...

STR_ERROR_TRAIN_MUST_BE_STOPPED_INSIDE_DEPOT                    :{WHITE}... trebuie oprit într-un depou
STR_ERROR_ROAD_VEHICLE_MUST_BE_STOPPED_INSIDE_DEPOT             :{WHITE}... trebuie oprit într-o autobază
STR_ERROR_SHIP_MUST_BE_STOPPED_INSIDE_DEPOT                     :{WHITE}... trebuie oprită într-un şantier naval
STR_ERROR_AIRCRAFT_MUST_BE_STOPPED_INSIDE_HANGAR                :{WHITE}... trebuie oprită intr-un hangar

STR_ERROR_TRAINS_CAN_ONLY_BE_ALTERED_INSIDE_A_DEPOT             :{WHITE}Trenurile pot fi modificate doar când staţionează într-un depou
STR_ERROR_TRAIN_TOO_LONG                                        :{WHITE}Tren prea lung
STR_ERROR_CAN_T_REVERSE_DIRECTION_RAIL_VEHICLE                  :{WHITE}Nu se poate inversa direcţia vehiculului...
STR_ERROR_CAN_T_REVERSE_DIRECTION_RAIL_VEHICLE_MULTIPLE_UNITS   :{WHITE}... este alcătuit din mai multe unități
STR_ERROR_INCOMPATIBLE_RAIL_TYPES                               :Tipuri de sine incompatibile

STR_ERROR_CAN_T_MOVE_VEHICLE                                    :{WHITE}Nu se poate muta vehiculul...
STR_ERROR_REAR_ENGINE_FOLLOW_FRONT                              :{WHITE}Al doilea vagon+motor va avea mereu aceeasi destinatie ca si primul
STR_ERROR_UNABLE_TO_FIND_ROUTE_TO                               :{WHITE}Nu se poate găsi un drum spre un depou apropiat
STR_ERROR_UNABLE_TO_FIND_LOCAL_DEPOT                            :{WHITE}Nu pot găsi o autobază apropiată

STR_ERROR_DEPOT_WRONG_DEPOT_TYPE                                :Tip incorect de depou

# Autoreplace related errors
STR_ERROR_TRAIN_TOO_LONG_AFTER_REPLACEMENT                      :{WHITE}{VEHICLE} este prea lung după înlocuire
STR_ERROR_AUTOREPLACE_NOTHING_TO_DO                             :{WHITE}Nicio regulă autoînlocuire/reînnoire aplicată
STR_ERROR_AUTOREPLACE_MONEY_LIMIT                               :(fonduri limitate)

# Rail construction errors
STR_ERROR_IMPOSSIBLE_TRACK_COMBINATION                          :{WHITE}Combinaţie de linii imposibilă
STR_ERROR_MUST_REMOVE_SIGNALS_FIRST                             :{WHITE}Trebuie îndepărtate semafoarele mai întâi
STR_ERROR_NO_SUITABLE_RAILROAD_TRACK                            :{WHITE}Cale ferată nepotrivită
STR_ERROR_MUST_REMOVE_RAILROAD_TRACK                            :{WHITE}Mai întâi trebuie înlăturată calea ferată
STR_ERROR_CROSSING_ON_ONEWAY_ROAD                               :{WHITE}Drum cu sens unic sau blocat
STR_ERROR_CROSSING_DISALLOWED                                   :{WHITE}Trecerea la nivel nu este permisă pentru acest tip de cale ferată
STR_ERROR_CAN_T_BUILD_SIGNALS_HERE                              :{WHITE}Nu se pot plasa semafoare aici...
STR_ERROR_CAN_T_BUILD_RAILROAD_TRACK                            :{WHITE}Nu se poate construi cale ferată aici...
STR_ERROR_CAN_T_REMOVE_RAILROAD_TRACK                           :{WHITE}Nu se poate înlătura calea ferată...
STR_ERROR_CAN_T_REMOVE_SIGNALS_FROM                             :{WHITE}Nu se pot înlătura semafoarele de aici...
STR_ERROR_SIGNAL_CAN_T_CONVERT_SIGNALS_HERE                     :{WHITE}Nu se pot transforma semnalele...
STR_ERROR_THERE_IS_NO_RAILROAD_TRACK                            :{WHITE}...nu există cale ferată aici
STR_ERROR_THERE_ARE_NO_SIGNALS                                  :{WHITE}...nu există semafoare

STR_ERROR_CAN_T_CONVERT_RAIL                                    :{WHITE}Tipul de şină nu poate fi convertit aici...

# Road construction errors
STR_ERROR_MUST_REMOVE_ROAD_FIRST                                :{WHITE}Mai întâi trebuie înlăturată şoseaua
STR_ERROR_ONEWAY_ROADS_CAN_T_HAVE_JUNCTION                      :{WHITE}... drumurile cu sens unic nu pot avea bifurcatii
STR_ERROR_CAN_T_BUILD_ROAD_HERE                                 :{WHITE}Nu se poate construi şosea aici...
STR_ERROR_CAN_T_BUILD_TRAMWAY_HERE                              :{WHITE}Nu pot construi şină de tramvai aici...
STR_ERROR_CAN_T_REMOVE_ROAD_FROM                                :{WHITE}Nu se poate înlătura şoseaua...
STR_ERROR_CAN_T_REMOVE_TRAMWAY_FROM                             :{WHITE}Nu pot înlătura şina de tramvai de aici...
STR_ERROR_THERE_IS_NO_ROAD                                      :{WHITE}...nu există drum aici
STR_ERROR_THERE_IS_NO_TRAMWAY                                   :{WHITE}...nu există şină de tramvai aici

# Waterway construction errors
STR_ERROR_CAN_T_BUILD_CANALS                                    :{WHITE}Nu pot construi un canal aici...
STR_ERROR_CAN_T_BUILD_LOCKS                                     :{WHITE}Nu se poate construi o ecluză aici...
STR_ERROR_CAN_T_PLACE_RIVERS                                    :{WHITE}Nu pot plasa râuri aici...
STR_ERROR_MUST_BE_BUILT_ON_WATER                                :{WHITE}... trebuie construit pe apă
STR_ERROR_CAN_T_BUILD_ON_WATER                                  :{WHITE}... nu se poate construi pe apă
STR_ERROR_CAN_T_BUILD_ON_SEA                                    :{WHITE}... nu poate fi construit pe mare
STR_ERROR_CAN_T_BUILD_ON_CANAL                                  :{WHITE}... nu poate fi construit pe canal
STR_ERROR_CAN_T_BUILD_ON_RIVER                                  :{WHITE}... nu poate fi construit pe râu
STR_ERROR_MUST_DEMOLISH_CANAL_FIRST                             :{WHITE}Trebuie sa demolezi canalul inainte
STR_ERROR_CAN_T_BUILD_AQUEDUCT_HERE                             :{WHITE}Nu pot construi apeductul aici...

# Tree related errors
STR_ERROR_TREE_ALREADY_HERE                                     :{WHITE}... sunt deja plantaţi arbori
STR_ERROR_TREE_WRONG_TERRAIN_FOR_TREE_TYPE                      :{WHITE}... terenul nu este propice acestui tip de copac
STR_ERROR_CAN_T_PLANT_TREE_HERE                                 :{WHITE}Nu se pot planta arbori aici...

# Bridge related errors
STR_ERROR_CAN_T_BUILD_BRIDGE_HERE                               :{WHITE}Nu se poate construi pod aici...
STR_ERROR_MUST_DEMOLISH_BRIDGE_FIRST                            :{WHITE}Mai întâi trebuie demolat podul
STR_ERROR_CAN_T_START_AND_END_ON                                :{WHITE}Cele două capete nu se pot situa în acelaşi loc
STR_ERROR_BRIDGEHEADS_NOT_SAME_HEIGHT                           :{WHITE}Capetele podului nu sunt la acelasi nivel
STR_ERROR_BRIDGE_TOO_LOW_FOR_TERRAIN                            :{WHITE}Podul este prea jos pentru terenul corespunzator
STR_ERROR_BRIDGE_TOO_HIGH_FOR_TERRAIN                           :{WHITE}Podul este prea înalt pentru acest teren.
STR_ERROR_START_AND_END_MUST_BE_IN                              :{WHITE}Cele două capete trebuie să se situeze în linie
STR_ERROR_ENDS_OF_BRIDGE_MUST_BOTH                              :{WHITE}... ambele capete ale podului trebuie să se situeze pe uscat
STR_ERROR_BRIDGE_TOO_LONG                                       :{WHITE}... podul este prea lung
STR_ERROR_BRIDGE_THROUGH_MAP_BORDER                             :{WHITE}Podul s-ar termina în afara hărții

# Tunnel related errors
STR_ERROR_CAN_T_BUILD_TUNNEL_HERE                               :{WHITE}Nu se poate construi tunel aici...
STR_ERROR_SITE_UNSUITABLE_FOR_TUNNEL                            :{WHITE}Loc nepotrivit pentru intrarea într-un tunel
STR_ERROR_MUST_DEMOLISH_TUNNEL_FIRST                            :{WHITE}Mai întâi trebuie demolat tunelul
STR_ERROR_ANOTHER_TUNNEL_IN_THE_WAY                             :{WHITE}Intersectare cu alt tunel
STR_ERROR_TUNNEL_THROUGH_MAP_BORDER                             :{WHITE}Tunelul ar ieşi din hartă
STR_ERROR_UNABLE_TO_EXCAVATE_LAND                               :{WHITE}Terenul de la celălalt capăt al tunelului este imposibil de excavat
STR_ERROR_TUNNEL_TOO_LONG                                       :{WHITE}... tunel prea lung

# Object related errors
STR_ERROR_TOO_MANY_OBJECTS                                      :{WHITE}... prea multe obiecte
STR_ERROR_CAN_T_BUILD_OBJECT                                    :{WHITE}Obiectul nu poate fi construit...
STR_ERROR_OBJECT_IN_THE_WAY                                     :{WHITE}Obiect în cale
STR_ERROR_COMPANY_HEADQUARTERS_IN                               :{WHITE}... sediu de companie în cale
STR_ERROR_CAN_T_PURCHASE_THIS_LAND                              :{WHITE}Nu poţi cumpăra teren aici...
STR_ERROR_YOU_ALREADY_OWN_IT                                    :{WHITE}... este deja în proprietatea ta!

# Group related errors
STR_ERROR_GROUP_CAN_T_CREATE                                    :{WHITE}Nu pot crea grup...
STR_ERROR_GROUP_CAN_T_DELETE                                    :{WHITE}Nu pot şterge grup...
STR_ERROR_GROUP_CAN_T_RENAME                                    :{WHITE}Nu pot redenumi grup...
STR_ERROR_GROUP_CAN_T_SET_PARENT                                :{WHITE}Nu pot seta grupul predecesor...
STR_ERROR_GROUP_CAN_T_REMOVE_ALL_VEHICLES                       :{WHITE}Nu pot elimina toate vehiculele din acest grup...
STR_ERROR_GROUP_CAN_T_ADD_VEHICLE                               :{WHITE}Nu pot adauga vehiculul in acest grup...
STR_ERROR_GROUP_CAN_T_ADD_SHARED_VEHICLE                        :{WHITE}Nu pot adauga vehicule partajate in grup...

# Generic vehicle errors
STR_ERROR_TRAIN_IN_THE_WAY                                      :{WHITE}Tren în drum
STR_ERROR_ROAD_VEHICLE_IN_THE_WAY                               :{WHITE}Autovehicul in cale
STR_ERROR_SHIP_IN_THE_WAY                                       :{WHITE}Navă în cale
STR_ERROR_AIRCRAFT_IN_THE_WAY                                   :{WHITE}Aeronavă în cale

STR_ERROR_CAN_T_REFIT_TRAIN                                     :{WHITE}Nu pot modifica trenul...
STR_ERROR_CAN_T_REFIT_ROAD_VEHICLE                              :{WHITE}Nu pot adapta autovehiculul...
STR_ERROR_CAN_T_REFIT_SHIP                                      :{WHITE}Nu se poate schimba tipul navei...
STR_ERROR_CAN_T_REFIT_AIRCRAFT                                  :{WHITE}Nu se poate schimba tipul aeronavei...

STR_ERROR_CAN_T_RENAME_TRAIN                                    :{WHITE}Nu se poate denumi trenul...
STR_ERROR_CAN_T_RENAME_ROAD_VEHICLE                             :{WHITE}Nu se poate denumi autovehiculul...
STR_ERROR_CAN_T_RENAME_SHIP                                     :{WHITE}Nu pot denumi nava...
STR_ERROR_CAN_T_RENAME_AIRCRAFT                                 :{WHITE}Nu pot denumi aeronava...

STR_ERROR_CAN_T_STOP_START_TRAIN                                :{WHITE}Nu se poate opri/porni trenul...
STR_ERROR_CAN_T_STOP_START_ROAD_VEHICLE                         :{WHITE}Nu se poate opri/porni autovehiculul...
STR_ERROR_CAN_T_STOP_START_SHIP                                 :{WHITE}Nu pot opri/porni nava...
STR_ERROR_CAN_T_STOP_START_AIRCRAFT                             :{WHITE}Nu se poate opri/porni aeronava...

STR_ERROR_CAN_T_SEND_TRAIN_TO_DEPOT                             :{WHITE}Nu se poate trimite trenul la depou...
STR_ERROR_CAN_T_SEND_ROAD_VEHICLE_TO_DEPOT                      :{WHITE}Nu pot trimite autovehiculul la autobază...
STR_ERROR_CAN_T_SEND_SHIP_TO_DEPOT                              :{WHITE}Nu pot trimite nava în şantier...
STR_ERROR_CAN_T_SEND_AIRCRAFT_TO_HANGAR                         :{WHITE}Nu se poate trimite aeronava la hangar...

STR_ERROR_CAN_T_BUY_TRAIN                                       :{WHITE}Nu pot cumpăra vehiculul feroviar...
STR_ERROR_CAN_T_BUY_ROAD_VEHICLE                                :{WHITE}Nu pot cumpăra autovehicul...
STR_ERROR_CAN_T_BUY_SHIP                                        :{WHITE}Nu pot cumpara nava...
STR_ERROR_CAN_T_BUY_AIRCRAFT                                    :{WHITE}Nu pot cumpăra aeronava...

STR_ERROR_CAN_T_RENAME_TRAIN_TYPE                               :{WHITE}Nu se poate redenumi modelul de vehicul...
STR_ERROR_CAN_T_RENAME_ROAD_VEHICLE_TYPE                        :{WHITE}Nu pot redenumi modelul de autovehicul...
STR_ERROR_CAN_T_RENAME_SHIP_TYPE                                :{WHITE}Nu se poate redenumi modelul de navă...
STR_ERROR_CAN_T_RENAME_AIRCRAFT_TYPE                            :{WHITE}Nu se poate redenumi modelul de aeronavă...

STR_ERROR_CAN_T_SELL_TRAIN                                      :{WHITE}Nu se poate vinde vehiculul...
STR_ERROR_CAN_T_SELL_ROAD_VEHICLE                               :{WHITE}Nu se poate vinde autovehiculul...
STR_ERROR_CAN_T_SELL_SHIP                                       :{WHITE}Nu pot vinde nava...
STR_ERROR_CAN_T_SELL_AIRCRAFT                                   :{WHITE}Nu se poate vinde aeronava...

STR_ERROR_RAIL_VEHICLE_NOT_AVAILABLE                            :{WHITE}Vehiculul nu este disponibil
STR_ERROR_ROAD_VEHICLE_NOT_AVAILABLE                            :{WHITE}Vehiculul nu este disponibil
STR_ERROR_SHIP_NOT_AVAILABLE                                    :{WHITE}Vasul nu este disponibil
STR_ERROR_AIRCRAFT_NOT_AVAILABLE                                :{WHITE}Aeronava nu este disponibilă

STR_ERROR_TOO_MANY_VEHICLES_IN_GAME                             :{WHITE}Prea multe vehicule în joc
STR_ERROR_CAN_T_CHANGE_SERVICING                                :{WHITE}Nu se poate schimba intervalul de întreţinere...

STR_ERROR_VEHICLE_IS_DESTROYED                                  :{WHITE}... vehiculul este distrus

STR_ERROR_NO_VEHICLES_AVAILABLE_AT_ALL                          :{WHITE}Niciun vehicul nu va fi disponibil
STR_ERROR_NO_VEHICLES_AVAILABLE_AT_ALL_EXPLANATION              :{WHITE}Schimbă configuraţia NewGRF
STR_ERROR_NO_VEHICLES_AVAILABLE_YET                             :{WHITE}Niciun vehicul nu este disponibil încă
STR_ERROR_NO_VEHICLES_AVAILABLE_YET_EXPLANATION                 :{WHITE}Începe un joc nou după {DATE_SHORT} sau utilizează un NewGRF care oferă vehicule în avans

# Specific vehicle errors
STR_ERROR_CAN_T_MAKE_TRAIN_PASS_SIGNAL                          :{WHITE}Nu se poate permite trenului să treacă în caz de pericol...
STR_ERROR_CAN_T_REVERSE_DIRECTION_TRAIN                         :{WHITE}Nu se poate schimba sensul de mers al trenului...
STR_ERROR_TRAIN_START_NO_POWER                                  :Trenul nu are putere

STR_ERROR_CAN_T_MAKE_ROAD_VEHICLE_TURN                          :{WHITE}Vehicolul nu poate întoarce la 180 de grade...

STR_ERROR_AIRCRAFT_IS_IN_FLIGHT                                 :{WHITE}Aeronava se află în zbor

# Order related errors
STR_ERROR_NO_MORE_SPACE_FOR_ORDERS                              :{WHITE}Nu mai este loc pentru comenzi
STR_ERROR_TOO_MANY_ORDERS                                       :{WHITE}Prea multe comenzi
STR_ERROR_CAN_T_INSERT_NEW_ORDER                                :{WHITE}Nu se poate adăuga o comandă nouă...
STR_ERROR_CAN_T_DELETE_THIS_ORDER                               :{WHITE}Nu se poate şterge această comandă...
STR_ERROR_CAN_T_MODIFY_THIS_ORDER                               :{WHITE}Nu se poate modifica această comandă...
STR_ERROR_CAN_T_MOVE_THIS_ORDER                                 :{WHITE}Nu pot muta acest ordin...
STR_ERROR_CAN_T_SKIP_ORDER                                      :{WHITE}Nu pot renunta la comanda actuala...
STR_ERROR_CAN_T_SKIP_TO_ORDER                                   :{WHITE}Nu pot sări la ordinul selectat...
STR_ERROR_CAN_T_COPY_SHARE_ORDER                                :{WHITE}... vehiculul nu poate ajunge la toate staţiile
STR_ERROR_CAN_T_ADD_ORDER                                       :{WHITE}... vehiculul nu poate ajunge la acea staţie
STR_ERROR_CAN_T_ADD_ORDER_SHARED                                :{WHITE}... un vehicul care are acest ordin nu poate ajunge la acea staţie

STR_ERROR_CAN_T_SHARE_ORDER_LIST                                :{WHITE}Nu se poate trece la comenzi sincronizate...
STR_ERROR_CAN_T_STOP_SHARING_ORDER_LIST                         :{WHITE}Nu pot opri sincronizarea listei de ordine...
STR_ERROR_CAN_T_COPY_ORDER_LIST                                 :{WHITE}Nu pot copia lista de comenzi...
STR_ERROR_TOO_FAR_FROM_PREVIOUS_DESTINATION                     :{WHITE}... prea departe de destinaţia precedentă
STR_ERROR_AIRCRAFT_NOT_ENOUGH_RANGE                             :{WHITE}... avionul nu are o rază de acțiune suficientă

# Timetable related errors
STR_ERROR_CAN_T_TIMETABLE_VEHICLE                               :{WHITE}Nu pot programa vehiculul...
STR_ERROR_TIMETABLE_ONLY_WAIT_AT_STATIONS                       :{WHITE}Vehiculele pot aştepta numai în staţii
STR_ERROR_TIMETABLE_NOT_STOPPING_HERE                           :{WHITE}Acest vehicul nu are oprire în această staţie

# Sign related errors
STR_ERROR_TOO_MANY_SIGNS                                        :{WHITE}... prea multe semne
STR_ERROR_CAN_T_PLACE_SIGN_HERE                                 :{WHITE}Nu se poate plasa un semn aici...
STR_ERROR_CAN_T_CHANGE_SIGN_NAME                                :{WHITE}Nu se poate schimba numele semnului...
STR_ERROR_CAN_T_DELETE_SIGN                                     :{WHITE}Nu pot sterge semnul...

# Translatable comment for OpenTTD's desktop shortcut
STR_DESKTOP_SHORTCUT_COMMENT                                    :Un joc de simulare bazat pe Transport Tycoon Deluxe

# Translatable descriptions in media/baseset/*.ob* files
STR_BASEGRAPHICS_DOS_DESCRIPTION                                :Setul grafic original al Transport Tycoon Deluxe pentru DOS.
STR_BASEGRAPHICS_DOS_DE_DESCRIPTION                             :Setul grafic original al Transport Tycoon Deluxe pentru DOS (ediţia germană).
STR_BASEGRAPHICS_WIN_DESCRIPTION                                :Setul grafic original al Transport Tycoon Deluxe pentru Windows.
STR_BASESOUNDS_DOS_DESCRIPTION                                  :Setul de sunete original al Transport Tycoon Deluxe pentru DOS.
STR_BASESOUNDS_WIN_DESCRIPTION                                  :Setul de sunete original al Transport Tycoon Deluxe pentru Windows.
STR_BASESOUNDS_NONE_DESCRIPTION                                 :Un set de sunete fără nici un sunet inclus.
STR_BASEMUSIC_WIN_DESCRIPTION                                   :Setul de muzică original al Transport Tycoon Deluxe pentru Windows.
STR_BASEMUSIC_NONE_DESCRIPTION                                  :Un set de muzică fără muzică inclusă.

##id 0x2000
# Town building names
STR_TOWN_BUILDING_NAME_TALL_OFFICE_BLOCK_1                      :Clădire înaltă de birouri
STR_TOWN_BUILDING_NAME_OFFICE_BLOCK_1                           :Clădire de birouri
STR_TOWN_BUILDING_NAME_SMALL_BLOCK_OF_FLATS_1                   :Bloc mic de apartamente
STR_TOWN_BUILDING_NAME_CHURCH_1                                 :Biserică
STR_TOWN_BUILDING_NAME_LARGE_OFFICE_BLOCK_1                     :Clădire mare de birouri
STR_TOWN_BUILDING_NAME_TOWN_HOUSES_1                            :Case
STR_TOWN_BUILDING_NAME_HOTEL_1                                  :Hotel
STR_TOWN_BUILDING_NAME_STATUE_1                                 :Statuie
STR_TOWN_BUILDING_NAME_FOUNTAIN_1                               :Fântână
STR_TOWN_BUILDING_NAME_PARK_1                                   :Parc
STR_TOWN_BUILDING_NAME_OFFICE_BLOCK_2                           :Clădire de birouri
STR_TOWN_BUILDING_NAME_SHOPS_AND_OFFICES_1                      :Magazine şi birouri
STR_TOWN_BUILDING_NAME_MODERN_OFFICE_BUILDING_1                 :Clădire modernă de birouri
STR_TOWN_BUILDING_NAME_WAREHOUSE_1                              :Depozit
STR_TOWN_BUILDING_NAME_OFFICE_BLOCK_3                           :Bloc de birouri
STR_TOWN_BUILDING_NAME_STADIUM_1                                :Stadion
STR_TOWN_BUILDING_NAME_OLD_HOUSES_1                             :Case vechi
STR_TOWN_BUILDING_NAME_COTTAGES_1                               :Căsuţe
STR_TOWN_BUILDING_NAME_HOUSES_1                                 :Case
STR_TOWN_BUILDING_NAME_FLATS_1                                  :Blocuri
STR_TOWN_BUILDING_NAME_TALL_OFFICE_BLOCK_2                      :Clădire înaltă de birouri
STR_TOWN_BUILDING_NAME_SHOPS_AND_OFFICES_2                      :Magazine şi birouri
STR_TOWN_BUILDING_NAME_SHOPS_AND_OFFICES_3                      :Magazine şi birouri
STR_TOWN_BUILDING_NAME_THEATER_1                                :Teatru
STR_TOWN_BUILDING_NAME_STADIUM_2                                :Stadion
STR_TOWN_BUILDING_NAME_OFFICES_1                                :Birouri
STR_TOWN_BUILDING_NAME_HOUSES_2                                 :Case
STR_TOWN_BUILDING_NAME_CINEMA_1                                 :Cinematograf
STR_TOWN_BUILDING_NAME_SHOPPING_MALL_1                          :Centru comercial
STR_TOWN_BUILDING_NAME_IGLOO_1                                  :Iglu
STR_TOWN_BUILDING_NAME_TEPEES_1                                 :Corturi
STR_TOWN_BUILDING_NAME_TEAPOT_HOUSE_1                           :Casă-ceainic
STR_TOWN_BUILDING_NAME_PIGGY_BANK_1                             :Puşculiţă

##id 0x4800
# industry names
STR_INDUSTRY_NAME_COAL_MINE                                     :Mină de cărbune
STR_INDUSTRY_NAME_POWER_STATION                                 :Termocentrală
STR_INDUSTRY_NAME_SAWMILL                                       :Fabrică de cherestea
STR_INDUSTRY_NAME_FOREST                                        :Pădure
STR_INDUSTRY_NAME_OIL_REFINERY                                  :Rafinărie
STR_INDUSTRY_NAME_OIL_RIG                                       :Platformă petrolieră
STR_INDUSTRY_NAME_FACTORY                                       :Fabrică de conserve
STR_INDUSTRY_NAME_PRINTING_WORKS                                :Tipografie
STR_INDUSTRY_NAME_STEEL_MILL                                    :Oţelărie
STR_INDUSTRY_NAME_FARM                                          :Fermă
STR_INDUSTRY_NAME_COPPER_ORE_MINE                               :Mină de cupru
STR_INDUSTRY_NAME_OIL_WELLS                                     :Sonde de petrol
STR_INDUSTRY_NAME_BANK                                          :Bancă
STR_INDUSTRY_NAME_FOOD_PROCESSING_PLANT                         :Combinat alimentar
STR_INDUSTRY_NAME_PAPER_MILL                                    :Fabrică de hârtie
STR_INDUSTRY_NAME_GOLD_MINE                                     :Mină de aur
STR_INDUSTRY_NAME_BANK_TROPIC_ARCTIC                            :Bancă
STR_INDUSTRY_NAME_DIAMOND_MINE                                  :Mină de diamante
STR_INDUSTRY_NAME_IRON_ORE_MINE                                 :Mină de fier
STR_INDUSTRY_NAME_FRUIT_PLANTATION                              :Livadă
STR_INDUSTRY_NAME_RUBBER_PLANTATION                             :Plantaţie de cauciuc
STR_INDUSTRY_NAME_WATER_SUPPLY                                  :Rezervor
STR_INDUSTRY_NAME_WATER_TOWER                                   :Turn de apă
STR_INDUSTRY_NAME_FACTORY_2                                     :Fabrică de conserve
STR_INDUSTRY_NAME_FARM_2                                        :Fermă
STR_INDUSTRY_NAME_LUMBER_MILL                                   :Fabrică de cherestea
STR_INDUSTRY_NAME_COTTON_CANDY_FOREST                           :Pădure de vată de zahăr
STR_INDUSTRY_NAME_CANDY_FACTORY                                 :Fabrică de bomboane
STR_INDUSTRY_NAME_BATTERY_FARM                                  :Fermă de baterii
STR_INDUSTRY_NAME_COLA_WELLS                                    :Fântâni de cola
STR_INDUSTRY_NAME_TOY_SHOP                                      :Magazin de jucării
STR_INDUSTRY_NAME_TOY_FACTORY                                   :Fabrică de jucării
STR_INDUSTRY_NAME_PLASTIC_FOUNTAINS                             :Fântâni de plastic
STR_INDUSTRY_NAME_FIZZY_DRINK_FACTORY                           :Fabrică de sucuri
STR_INDUSTRY_NAME_BUBBLE_GENERATOR                              :Generator de balonaşe
STR_INDUSTRY_NAME_TOFFEE_QUARRY                                 :Carieră de caramel
STR_INDUSTRY_NAME_SUGAR_MINE                                    :Mină de zahăr

############ WARNING, using range 0x6000 for strings that are stored in the savegame
############ These strings may never get a new id, or savegames will break!
##id 0x6000
STR_SV_EMPTY                                                    :
STR_SV_UNNAMED                                                  :NoName
STR_SV_TRAIN_NAME                                               :Trenul {COMMA}
STR_SV_ROAD_VEHICLE_NAME                                        :Autovehiculul {COMMA}
STR_SV_SHIP_NAME                                                :Nava {COMMA}
STR_SV_AIRCRAFT_NAME                                            :Aeronava {COMMA}

STR_SV_STNAME                                                   :{STRING}
STR_SV_STNAME_NORTH                                             :{STRING} Nord
STR_SV_STNAME_SOUTH                                             :{STRING} Sud
STR_SV_STNAME_EAST                                              :{STRING} Est
STR_SV_STNAME_WEST                                              :{STRING} Vest
STR_SV_STNAME_CENTRAL                                           :{STRING} Centru
STR_SV_STNAME_TRANSFER                                          :{STRING} Transfer
STR_SV_STNAME_HALT                                              :Popasul {STRING}
STR_SV_STNAME_VALLEY                                            :Valea {STRING}
STR_SV_STNAME_HEIGHTS                                           :Dealurile {STRING}
STR_SV_STNAME_WOODS                                             :Pădurea {STRING}
STR_SV_STNAME_LAKESIDE                                          :Lacul {STRING}
STR_SV_STNAME_EXCHANGE                                          :Piaţa {STRING}
STR_SV_STNAME_AIRPORT                                           :Aeroportul {STRING}
STR_SV_STNAME_OILFIELD                                          :Platforma {STRING}
STR_SV_STNAME_MINES                                             :Minele {STRING}
STR_SV_STNAME_DOCKS                                             :Portul {STRING}
STR_SV_STNAME_BUOY                                              :{STRING}
STR_SV_STNAME_WAYPOINT                                          :{STRING}
##id 0x6020
STR_SV_STNAME_ANNEXE                                            :Anexa {STRING}
STR_SV_STNAME_SIDINGS                                           :{STRING} Belvedere
STR_SV_STNAME_BRANCH                                            :Ramura {STRING}
STR_SV_STNAME_UPPER                                             :{STRING} de Sus
STR_SV_STNAME_LOWER                                             :{STRING} de Jos
STR_SV_STNAME_HELIPORT                                          :Heliportul {STRING}
STR_SV_STNAME_FOREST                                            :Pădurea {STRING}
STR_SV_STNAME_FALLBACK                                          :{STRING} Staţia #{NUM}
############ end of savegame specific region!

##id 0x8000
# Vehicle names
STR_VEHICLE_NAME_TRAIN_ENGINE_RAIL_KIRBY_PAUL_TANK_STEAM        :Kirby Paul Tank (Aburi)
STR_VEHICLE_NAME_TRAIN_ENGINE_RAIL_MJS_250_DIESEL               :MJS 250 (Diesel)
STR_VEHICLE_NAME_TRAIN_ENGINE_RAIL_PLODDYPHUT_CHOO_CHOO         :Ploddyphut Choo-Choo
STR_VEHICLE_NAME_TRAIN_ENGINE_RAIL_POWERNAUT_CHOO_CHOO          :Powernaut Choo-Choo
STR_VEHICLE_NAME_TRAIN_ENGINE_RAIL_MIGHTYMOVER_CHOO_CHOO        :MightyMover Choo-Choo
STR_VEHICLE_NAME_TRAIN_ENGINE_RAIL_PLODDYPHUT_DIESEL            :Ploddyphut Diesel
STR_VEHICLE_NAME_TRAIN_ENGINE_RAIL_POWERNAUT_DIESEL             :Powernaut Diesel
STR_VEHICLE_NAME_TRAIN_ENGINE_RAIL_WILLS_2_8_0_STEAM            :Wills 2-8-0 (Aburi)
STR_VEHICLE_NAME_TRAIN_ENGINE_RAIL_CHANEY_JUBILEE_STEAM         :Chaney 'Jubilee' (Aburi)
STR_VEHICLE_NAME_TRAIN_ENGINE_RAIL_GINZU_A4_STEAM               :Ginzu 'A4' (Aburi)
STR_VEHICLE_NAME_TRAIN_ENGINE_RAIL_SH_8P_STEAM                  :SH '8P' (Aburi)
STR_VEHICLE_NAME_TRAIN_ENGINE_RAIL_MANLEY_MOREL_DMU_DIESEL      :Manley-Morel DMU (Diesel)
STR_VEHICLE_NAME_TRAIN_ENGINE_RAIL_DASH_DIESEL                  :'Dash' (Diesel)
STR_VEHICLE_NAME_TRAIN_ENGINE_RAIL_SH_HENDRY_25_DIESEL          :SH/Hendry '25' (Diesel)
STR_VEHICLE_NAME_TRAIN_ENGINE_RAIL_UU_37_DIESEL                 :UU '37' (Diesel)
STR_VEHICLE_NAME_TRAIN_ENGINE_RAIL_FLOSS_47_DIESEL              :Floss '47' (Diesel)
STR_VEHICLE_NAME_TRAIN_ENGINE_RAIL_CS_4000_DIESEL               :CS 4000 (Diesel)
STR_VEHICLE_NAME_TRAIN_ENGINE_RAIL_CS_2400_DIESEL               :CS 2400 (Diesel)
STR_VEHICLE_NAME_TRAIN_ENGINE_RAIL_CENTENNIAL_DIESEL            :Centennial (Diesel)
STR_VEHICLE_NAME_TRAIN_ENGINE_RAIL_KELLING_3100_DIESEL          :Kelling 3100 (Diesel)
STR_VEHICLE_NAME_TRAIN_ENGINE_RAIL_TURNER_TURBO_DIESEL          :Turner Turbo (Diesel)
STR_VEHICLE_NAME_TRAIN_ENGINE_RAIL_MJS_1000_DIESEL              :MJS 1000 (Diesel)
STR_VEHICLE_NAME_TRAIN_ENGINE_RAIL_SH_125_DIESEL                :SH '125' (Diesel)
STR_VEHICLE_NAME_TRAIN_ENGINE_RAIL_SH_30_ELECTRIC               :SH '30' (Electric)
STR_VEHICLE_NAME_TRAIN_ENGINE_RAIL_SH_40_ELECTRIC               :SH '40' (Electric)
STR_VEHICLE_NAME_TRAIN_ENGINE_RAIL_T_I_M_ELECTRIC               :'T.I.M.' (Electric)
STR_VEHICLE_NAME_TRAIN_ENGINE_RAIL_ASIASTAR_ELECTRIC            :'AsiaStar' (Electric)
STR_VEHICLE_NAME_TRAIN_WAGON_RAIL_PASSENGER_CAR                 :Vagon pentru călători
STR_VEHICLE_NAME_TRAIN_WAGON_RAIL_MAIL_VAN                      :Vagon pentru poştă
STR_VEHICLE_NAME_TRAIN_WAGON_RAIL_COAL_CAR                      :Vagon pentru cărbuni
STR_VEHICLE_NAME_TRAIN_WAGON_RAIL_OIL_TANKER                    :Cisternă pentru petrol
STR_VEHICLE_NAME_TRAIN_WAGON_RAIL_LIVESTOCK_VAN                 :Vagon pentru animale
STR_VEHICLE_NAME_TRAIN_WAGON_RAIL_GOODS_VAN                     :Vagon pentru bunuri
STR_VEHICLE_NAME_TRAIN_WAGON_RAIL_GRAIN_HOPPER                  :Vagon pentru cereale
STR_VEHICLE_NAME_TRAIN_WAGON_RAIL_WOOD_TRUCK                    :Vagon pentru lemne
STR_VEHICLE_NAME_TRAIN_WAGON_RAIL_IRON_ORE_HOPPER               :Vagon pentru minereu de fier
STR_VEHICLE_NAME_TRAIN_WAGON_RAIL_STEEL_TRUCK                   :Vagon pentru oţel
STR_VEHICLE_NAME_TRAIN_WAGON_RAIL_ARMORED_VAN                   :Vagon blindat
STR_VEHICLE_NAME_TRAIN_WAGON_RAIL_FOOD_VAN                      :Vagon pentru alimente
STR_VEHICLE_NAME_TRAIN_WAGON_RAIL_PAPER_TRUCK                   :Vagon pentru hârtie
STR_VEHICLE_NAME_TRAIN_WAGON_RAIL_COPPER_ORE_HOPPER             :Vagon pentru minereu de cupru
STR_VEHICLE_NAME_TRAIN_WAGON_RAIL_WATER_TANKER                  :Cisternă pentru apă
STR_VEHICLE_NAME_TRAIN_WAGON_RAIL_FRUIT_TRUCK                   :Vagon penru fructe
STR_VEHICLE_NAME_TRAIN_WAGON_RAIL_RUBBER_TRUCK                  :Vagon pentru cauciuc
STR_VEHICLE_NAME_TRAIN_WAGON_RAIL_SUGAR_TRUCK                   :Vagon pentru zahăr
STR_VEHICLE_NAME_TRAIN_WAGON_RAIL_COTTON_CANDY_HOPPER           :Vagon pentru vată de zahăr
STR_VEHICLE_NAME_TRAIN_WAGON_RAIL_TOFFEE_HOPPER                 :Vagon pentru caramel
STR_VEHICLE_NAME_TRAIN_WAGON_RAIL_BUBBLE_VAN                    :Vagon pentru balonaşe
STR_VEHICLE_NAME_TRAIN_WAGON_RAIL_COLA_TANKER                   :Cisternă pentru cola
STR_VEHICLE_NAME_TRAIN_WAGON_RAIL_CANDY_VAN                     :Vagon pentru bomboane
STR_VEHICLE_NAME_TRAIN_WAGON_RAIL_TOY_VAN                       :Vagon pentru jucării
STR_VEHICLE_NAME_TRAIN_WAGON_RAIL_BATTERY_TRUCK                 :Vagon pentru baterii
STR_VEHICLE_NAME_TRAIN_WAGON_RAIL_FIZZY_DRINK_TRUCK             :Vagon pentru sucuri
STR_VEHICLE_NAME_TRAIN_WAGON_RAIL_PLASTIC_TRUCK                 :Vagon pentru plastic
STR_VEHICLE_NAME_TRAIN_ENGINE_MONORAIL_X2001_ELECTRIC           :'X2001' (Electric)
STR_VEHICLE_NAME_TRAIN_ENGINE_MONORAIL_MILLENNIUM_Z1_ELECTRIC   :'Millennium Z1' (Electric)
STR_VEHICLE_NAME_TRAIN_ENGINE_MONORAIL_WIZZOWOW_Z99             :Wizzowow Z99
STR_VEHICLE_NAME_TRAIN_WAGON_MONORAIL_PASSENGER_CAR             :Vagon pentru călători
STR_VEHICLE_NAME_TRAIN_WAGON_MONORAIL_MAIL_VAN                  :Vagon pentru poştă
STR_VEHICLE_NAME_TRAIN_WAGON_MONORAIL_COAL_CAR                  :Vagon pentru cărbuni
STR_VEHICLE_NAME_TRAIN_WAGON_MONORAIL_OIL_TANKER                :Cisternă pentru petrol
STR_VEHICLE_NAME_TRAIN_WAGON_MONORAIL_LIVESTOCK_VAN             :Vagon pentru animale
STR_VEHICLE_NAME_TRAIN_WAGON_MONORAIL_GOODS_VAN                 :Vagon pentru bunuri
STR_VEHICLE_NAME_TRAIN_WAGON_MONORAIL_GRAIN_HOPPER              :Vagon pentru cereale
STR_VEHICLE_NAME_TRAIN_WAGON_MONORAIL_WOOD_TRUCK                :Vagon pentru lemne
STR_VEHICLE_NAME_TRAIN_WAGON_MONORAIL_IRON_ORE_HOPPER           :Vagon pentru minereu de fier
STR_VEHICLE_NAME_TRAIN_WAGON_MONORAIL_STEEL_TRUCK               :Vagon pentru oţel
STR_VEHICLE_NAME_TRAIN_WAGON_MONORAIL_ARMORED_VAN               :Vagon blindat
STR_VEHICLE_NAME_TRAIN_WAGON_MONORAIL_FOOD_VAN                  :Vagon pentru alimente
STR_VEHICLE_NAME_TRAIN_WAGON_MONORAIL_PAPER_TRUCK               :Vagon pentru hârtie
STR_VEHICLE_NAME_TRAIN_WAGON_MONORAIL_COPPER_ORE_HOPPER         :Vagon pentru minereu de cupru
STR_VEHICLE_NAME_TRAIN_WAGON_MONORAIL_WATER_TANKER              :Cisternă pentru apă
STR_VEHICLE_NAME_TRAIN_WAGON_MONORAIL_FRUIT_TRUCK               :Vagon pentru fructe
STR_VEHICLE_NAME_TRAIN_WAGON_MONORAIL_RUBBER_TRUCK              :Vagon pentru cauciuc
STR_VEHICLE_NAME_TRAIN_WAGON_MONORAIL_SUGAR_TRUCK               :Vagon pentru zahăr
STR_VEHICLE_NAME_TRAIN_WAGON_MONORAIL_COTTON_CANDY_HOPPER       :Vagon pentru vată de zahăr
STR_VEHICLE_NAME_TRAIN_WAGON_MONORAIL_TOFFEE_HOPPER             :Vagon pentru caramel
STR_VEHICLE_NAME_TRAIN_WAGON_MONORAIL_BUBBLE_VAN                :Vagon pentru balonaşe
STR_VEHICLE_NAME_TRAIN_WAGON_MONORAIL_COLA_TANKER               :Cisternă pentru cola
STR_VEHICLE_NAME_TRAIN_WAGON_MONORAIL_CANDY_VAN                 :Vagon pentru bomboane
STR_VEHICLE_NAME_TRAIN_WAGON_MONORAIL_TOY_VAN                   :Vagon pentru jucării
STR_VEHICLE_NAME_TRAIN_WAGON_MONORAIL_BATTERY_TRUCK             :Vagon pentru baterii
STR_VEHICLE_NAME_TRAIN_WAGON_MONORAIL_FIZZY_DRINK_TRUCK         :Vagon pentru sucuri
STR_VEHICLE_NAME_TRAIN_WAGON_MONORAIL_PLASTIC_TRUCK             :Vagon pentru plastic
STR_VEHICLE_NAME_TRAIN_ENGINE_MAGLEV_LEV1_LEVIATHAN_ELECTRIC    :Lev1 'Leviathan' (Electric)
STR_VEHICLE_NAME_TRAIN_ENGINE_MAGLEV_LEV2_CYCLOPS_ELECTRIC      :Lev2 'Cyclops' (Electric)
STR_VEHICLE_NAME_TRAIN_ENGINE_MAGLEV_LEV3_PEGASUS_ELECTRIC      :Lev3 'Pegasus' (Electric)
STR_VEHICLE_NAME_TRAIN_ENGINE_MAGLEV_LEV4_CHIMAERA_ELECTRIC     :Lev4 'Chimaera' (Electric)
STR_VEHICLE_NAME_TRAIN_ENGINE_MAGLEV_WIZZOWOW_ROCKETEER         :Wizzowow Rocketeer
STR_VEHICLE_NAME_TRAIN_WAGON_MAGLEV_PASSENGER_CAR               :Vagon pentru călători
STR_VEHICLE_NAME_TRAIN_WAGON_MAGLEV_MAIL_VAN                    :Vagon pentru poştă
STR_VEHICLE_NAME_TRAIN_WAGON_MAGLEV_COAL_CAR                    :Vagon pentru cărbuni
STR_VEHICLE_NAME_TRAIN_WAGON_MAGLEV_OIL_TANKER                  :Cisternă pentru petrol
STR_VEHICLE_NAME_TRAIN_WAGON_MAGLEV_LIVESTOCK_VAN               :Vagon pentru animale
STR_VEHICLE_NAME_TRAIN_WAGON_MAGLEV_GOODS_VAN                   :Vagon pentru bunuri
STR_VEHICLE_NAME_TRAIN_WAGON_MAGLEV_GRAIN_HOPPER                :Vagon pentru cereale
STR_VEHICLE_NAME_TRAIN_WAGON_MAGLEV_WOOD_TRUCK                  :Vagon pentru lemne
STR_VEHICLE_NAME_TRAIN_WAGON_MAGLEV_IRON_ORE_HOPPER             :Vagon pentru minereu de fier
STR_VEHICLE_NAME_TRAIN_WAGON_MAGLEV_STEEL_TRUCK                 :Vagon pentru oţel
STR_VEHICLE_NAME_TRAIN_WAGON_MAGLEV_ARMORED_VAN                 :Vagon blindat
STR_VEHICLE_NAME_TRAIN_WAGON_MAGLEV_FOOD_VAN                    :Vagon pentru alimente
STR_VEHICLE_NAME_TRAIN_WAGON_MAGLEV_PAPER_TRUCK                 :Vagon pentru hârtie
STR_VEHICLE_NAME_TRAIN_WAGON_MAGLEV_COPPER_ORE_HOPPER           :Vagon pentru minereu de cupru
STR_VEHICLE_NAME_TRAIN_WAGON_MAGLEV_WATER_TANKER                :Cisternă pentru apă
STR_VEHICLE_NAME_TRAIN_WAGON_MAGLEV_FRUIT_TRUCK                 :Vagon pentru fructe
STR_VEHICLE_NAME_TRAIN_WAGON_MAGLEV_RUBBER_TRUCK                :Vagon pentru cauciuc
STR_VEHICLE_NAME_TRAIN_WAGON_MAGLEV_SUGAR_TRUCK                 :Vagon pentru zahăr
STR_VEHICLE_NAME_TRAIN_WAGON_MAGLEV_COTTON_CANDY_HOPPER         :Vagon pentru vată de zahăr
STR_VEHICLE_NAME_TRAIN_WAGON_MAGLEV_TOFFEE_HOPPER               :Vagon pentru caramel
STR_VEHICLE_NAME_TRAIN_WAGON_MAGLEV_BUBBLE_VAN                  :Vagon pentru balonaşe
STR_VEHICLE_NAME_TRAIN_WAGON_MAGLEV_COLA_TANKER                 :Cisternă pentru cola
STR_VEHICLE_NAME_TRAIN_WAGON_MAGLEV_CANDY_VAN                   :Vagon pentru bomboane
STR_VEHICLE_NAME_TRAIN_WAGON_MAGLEV_TOY_VAN                     :Vagon pentru jucării
STR_VEHICLE_NAME_TRAIN_WAGON_MAGLEV_BATTERY_TRUCK               :Vagon pentru baterii
STR_VEHICLE_NAME_TRAIN_WAGON_MAGLEV_FIZZY_DRINK_TRUCK           :Vagon pentru sucuri
STR_VEHICLE_NAME_TRAIN_WAGON_MAGLEV_PLASTIC_TRUCK               :Vagon pentru plastic
STR_VEHICLE_NAME_ROAD_VEHICLE_MPS_REGAL_BUS                     :Autobuz MPS Regal
STR_VEHICLE_NAME_ROAD_VEHICLE_HEREFORD_LEOPARD_BUS              :Autobuz Hereford Leopard
STR_VEHICLE_NAME_ROAD_VEHICLE_FOSTER_BUS                        :Autobuz Foster
STR_VEHICLE_NAME_ROAD_VEHICLE_FOSTER_MKII_SUPERBUS              :Autobuz Foster MkII Superbus
STR_VEHICLE_NAME_ROAD_VEHICLE_PLODDYPHUT_MKI_BUS                :Autobuz Ploddyphut MkI
STR_VEHICLE_NAME_ROAD_VEHICLE_PLODDYPHUT_MKII_BUS               :Autobuz Ploddyphut MkII
STR_VEHICLE_NAME_ROAD_VEHICLE_PLODDYPHUT_MKIII_BUS              :Autobuz Ploddyphut MkIII
STR_VEHICLE_NAME_ROAD_VEHICLE_BALOGH_COAL_TRUCK                 :Camion pentru cărbuni Balogh
STR_VEHICLE_NAME_ROAD_VEHICLE_UHL_COAL_TRUCK                    :Camion pentru cărbuni Uhl
STR_VEHICLE_NAME_ROAD_VEHICLE_DW_COAL_TRUCK                     :Camion pentru cărbuni DW
STR_VEHICLE_NAME_ROAD_VEHICLE_MPS_MAIL_TRUCK                    :Camion poştal MPS
STR_VEHICLE_NAME_ROAD_VEHICLE_REYNARD_MAIL_TRUCK                :Camion poştal Reynard
STR_VEHICLE_NAME_ROAD_VEHICLE_PERRY_MAIL_TRUCK                  :Camion poştal Perry
STR_VEHICLE_NAME_ROAD_VEHICLE_MIGHTYMOVER_MAIL_TRUCK            :Camion poştal MightyMover
STR_VEHICLE_NAME_ROAD_VEHICLE_POWERNAUGHT_MAIL_TRUCK            :Camion poştal Powernaught
STR_VEHICLE_NAME_ROAD_VEHICLE_WIZZOWOW_MAIL_TRUCK               :Camion poştal Wizzowow
STR_VEHICLE_NAME_ROAD_VEHICLE_WITCOMBE_OIL_TANKER               :Cisternă pentru petrol Witcombe
STR_VEHICLE_NAME_ROAD_VEHICLE_FOSTER_OIL_TANKER                 :Cisternă pentru petrol Foster
STR_VEHICLE_NAME_ROAD_VEHICLE_PERRY_OIL_TANKER                  :Cisternă pentru petrol Perry
STR_VEHICLE_NAME_ROAD_VEHICLE_TALBOTT_LIVESTOCK_VAN             :Camion pentru animale Talbott
STR_VEHICLE_NAME_ROAD_VEHICLE_UHL_LIVESTOCK_VAN                 :Camion pentru animale Uhl
STR_VEHICLE_NAME_ROAD_VEHICLE_FOSTER_LIVESTOCK_VAN              :Camion pentru animale Foster
STR_VEHICLE_NAME_ROAD_VEHICLE_BALOGH_GOODS_TRUCK                :Camion pentru bunuri Balogh
STR_VEHICLE_NAME_ROAD_VEHICLE_CRAIGHEAD_GOODS_TRUCK             :Camion pentru bunuri Craighead
STR_VEHICLE_NAME_ROAD_VEHICLE_GOSS_GOODS_TRUCK                  :Camion pentru bunuri Goss
STR_VEHICLE_NAME_ROAD_VEHICLE_HEREFORD_GRAIN_TRUCK              :Camion pentru cereale Hereford
STR_VEHICLE_NAME_ROAD_VEHICLE_THOMAS_GRAIN_TRUCK                :Camion pentru cereale Thomas
STR_VEHICLE_NAME_ROAD_VEHICLE_GOSS_GRAIN_TRUCK                  :Camion pentru cereale Goss
STR_VEHICLE_NAME_ROAD_VEHICLE_WITCOMBE_WOOD_TRUCK               :Camion pentru lemne Witcombe
STR_VEHICLE_NAME_ROAD_VEHICLE_FOSTER_WOOD_TRUCK                 :Camion pentru lemne Foster
STR_VEHICLE_NAME_ROAD_VEHICLE_MORELAND_WOOD_TRUCK               :Camion pentru lemne Moreland
STR_VEHICLE_NAME_ROAD_VEHICLE_MPS_IRON_ORE_TRUCK                :Camion pentru fier MPS
STR_VEHICLE_NAME_ROAD_VEHICLE_UHL_IRON_ORE_TRUCK                :Camion pentru fier Uhl
STR_VEHICLE_NAME_ROAD_VEHICLE_CHIPPY_IRON_ORE_TRUCK             :Camion pentru fier Chippy
STR_VEHICLE_NAME_ROAD_VEHICLE_BALOGH_STEEL_TRUCK                :Camion pentru oţel Balogh
STR_VEHICLE_NAME_ROAD_VEHICLE_UHL_STEEL_TRUCK                   :Camion pentru oţel Uhl
STR_VEHICLE_NAME_ROAD_VEHICLE_KELLING_STEEL_TRUCK               :Camion pentru oţel Kelling
STR_VEHICLE_NAME_ROAD_VEHICLE_BALOGH_ARMORED_TRUCK              :Camion blindat Balogh
STR_VEHICLE_NAME_ROAD_VEHICLE_UHL_ARMORED_TRUCK                 :Camion blindat Uhl
STR_VEHICLE_NAME_ROAD_VEHICLE_FOSTER_ARMORED_TRUCK              :Camion blindat Foster
STR_VEHICLE_NAME_ROAD_VEHICLE_FOSTER_FOOD_VAN                   :Camion pentru alimente Foster
STR_VEHICLE_NAME_ROAD_VEHICLE_PERRY_FOOD_VAN                    :Camion pentru alimente Perry
STR_VEHICLE_NAME_ROAD_VEHICLE_CHIPPY_FOOD_VAN                   :Camion pentru alimente Chippy
STR_VEHICLE_NAME_ROAD_VEHICLE_UHL_PAPER_TRUCK                   :Camion pentru hârtie Uhl
STR_VEHICLE_NAME_ROAD_VEHICLE_BALOGH_PAPER_TRUCK                :Camion pentru hârtie Balogh
STR_VEHICLE_NAME_ROAD_VEHICLE_MPS_PAPER_TRUCK                   :Camion pentru hârtie MPS
STR_VEHICLE_NAME_ROAD_VEHICLE_MPS_COPPER_ORE_TRUCK              :Camion pentru cupru MPS
STR_VEHICLE_NAME_ROAD_VEHICLE_UHL_COPPER_ORE_TRUCK              :Camion pentru cupru Uhl
STR_VEHICLE_NAME_ROAD_VEHICLE_GOSS_COPPER_ORE_TRUCK             :Camion pentru cupru Goss
STR_VEHICLE_NAME_ROAD_VEHICLE_UHL_WATER_TANKER                  :Cisternă pentru apă Uhl
STR_VEHICLE_NAME_ROAD_VEHICLE_BALOGH_WATER_TANKER               :Cisternă pentru apă Balogh
STR_VEHICLE_NAME_ROAD_VEHICLE_MPS_WATER_TANKER                  :Cisternă pentru apă MPS
STR_VEHICLE_NAME_ROAD_VEHICLE_BALOGH_FRUIT_TRUCK                :Camion pentru fructe Balogh
STR_VEHICLE_NAME_ROAD_VEHICLE_UHL_FRUIT_TRUCK                   :Camion pentru fructe Uhl
STR_VEHICLE_NAME_ROAD_VEHICLE_KELLING_FRUIT_TRUCK               :Camion pentru fructe Kelling
STR_VEHICLE_NAME_ROAD_VEHICLE_BALOGH_RUBBER_TRUCK               :Camion pentru cauciuc Balogh
STR_VEHICLE_NAME_ROAD_VEHICLE_UHL_RUBBER_TRUCK                  :Camion pentru cauciuc Uhl
STR_VEHICLE_NAME_ROAD_VEHICLE_RMT_RUBBER_TRUCK                  :Camion pentru cauciuc RMT
STR_VEHICLE_NAME_ROAD_VEHICLE_MIGHTYMOVER_SUGAR_TRUCK           :Camion pentru zahăr MightyMover
STR_VEHICLE_NAME_ROAD_VEHICLE_POWERNAUGHT_SUGAR_TRUCK           :Camion pentru zahăr Powernaught
STR_VEHICLE_NAME_ROAD_VEHICLE_WIZZOWOW_SUGAR_TRUCK              :Camion pentru zahăr Wizzowow
STR_VEHICLE_NAME_ROAD_VEHICLE_MIGHTYMOVER_COLA_TRUCK            :Camion pentru cola MightyMover
STR_VEHICLE_NAME_ROAD_VEHICLE_POWERNAUGHT_COLA_TRUCK            :Camion pentru cola Powernaught
STR_VEHICLE_NAME_ROAD_VEHICLE_WIZZOWOW_COLA_TRUCK               :Camion pentru cola Wizzowow
STR_VEHICLE_NAME_ROAD_VEHICLE_MIGHTYMOVER_COTTON_CANDY          :Camion pentru vată de zahăr MightyMover
STR_VEHICLE_NAME_ROAD_VEHICLE_POWERNAUGHT_COTTON_CANDY          :Camion pentru vată de zahăr Powernaught
STR_VEHICLE_NAME_ROAD_VEHICLE_WIZZOWOW_COTTON_CANDY_TRUCK       :Camion pentru vată de zahăr Wizzowow
STR_VEHICLE_NAME_ROAD_VEHICLE_MIGHTYMOVER_TOFFEE_TRUCK          :Camion pentru caramel MightyMover
STR_VEHICLE_NAME_ROAD_VEHICLE_POWERNAUGHT_TOFFEE_TRUCK          :Camion pentru caramel Powernaught
STR_VEHICLE_NAME_ROAD_VEHICLE_WIZZOWOW_TOFFEE_TRUCK             :Camion pentru caramel Wizzowow
STR_VEHICLE_NAME_ROAD_VEHICLE_MIGHTYMOVER_TOY_VAN               :Camion pentru jucării MightyMover
STR_VEHICLE_NAME_ROAD_VEHICLE_POWERNAUGHT_TOY_VAN               :Camion pentru jucării Powernaught
STR_VEHICLE_NAME_ROAD_VEHICLE_WIZZOWOW_TOY_VAN                  :Camion pentru jucării Wizzowow
STR_VEHICLE_NAME_ROAD_VEHICLE_MIGHTYMOVER_CANDY_TRUCK           :Camion pentru bomboane MightyMover
STR_VEHICLE_NAME_ROAD_VEHICLE_POWERNAUGHT_CANDY_TRUCK           :Camion pentru bomboane Powernaught
STR_VEHICLE_NAME_ROAD_VEHICLE_WIZZOWOW_CANDY_TRUCK              :Camion pentru bomboane Wizzowow
STR_VEHICLE_NAME_ROAD_VEHICLE_MIGHTYMOVER_BATTERY_TRUCK         :Camion pentru baterii MightyMover
STR_VEHICLE_NAME_ROAD_VEHICLE_POWERNAUGHT_BATTERY_TRUCK         :Camion pentru baterii Powernaught
STR_VEHICLE_NAME_ROAD_VEHICLE_WIZZOWOW_BATTERY_TRUCK            :Camion pentru baterii Wizzowow
STR_VEHICLE_NAME_ROAD_VEHICLE_MIGHTYMOVER_FIZZY_DRINK           :Camion pentru sucuri MightyMover
STR_VEHICLE_NAME_ROAD_VEHICLE_POWERNAUGHT_FIZZY_DRINK           :Camion pentru sucuri Powernaught
STR_VEHICLE_NAME_ROAD_VEHICLE_WIZZOWOW_FIZZY_DRINK_TRUCK        :Camion pentru sucuri Wizzowow
STR_VEHICLE_NAME_ROAD_VEHICLE_MIGHTYMOVER_PLASTIC_TRUCK         :Camion pentru plastic MightyMover
STR_VEHICLE_NAME_ROAD_VEHICLE_POWERNAUGHT_PLASTIC_TRUCK         :Camion pentru plastic Powernaught
STR_VEHICLE_NAME_ROAD_VEHICLE_WIZZOWOW_PLASTIC_TRUCK            :Camion pentru plastic Wizzowow
STR_VEHICLE_NAME_ROAD_VEHICLE_MIGHTYMOVER_BUBBLE_TRUCK          :Camion pentru balonaşe MightyMover
STR_VEHICLE_NAME_ROAD_VEHICLE_POWERNAUGHT_BUBBLE_TRUCK          :Camion pentru balonaşe Powernaught
STR_VEHICLE_NAME_ROAD_VEHICLE_WIZZOWOW_BUBBLE_TRUCK             :Camion pentru balonaşe Wizzowow
STR_VEHICLE_NAME_SHIP_MPS_OIL_TANKER                            :Tanc petrolier MPS
STR_VEHICLE_NAME_SHIP_CS_INC_OIL_TANKER                         :Tanc petrolier CS-Inc.
STR_VEHICLE_NAME_SHIP_MPS_PASSENGER_FERRY                       :Feribot de călători MPS
STR_VEHICLE_NAME_SHIP_FFP_PASSENGER_FERRY                       :Feribot de călători FFP
STR_VEHICLE_NAME_SHIP_BAKEWELL_300_HOVERCRAFT                   :Aeroglisor Bakewell 300
STR_VEHICLE_NAME_SHIP_CHUGGER_CHUG_PASSENGER                    :Feribot de călători Chugger-Chug
STR_VEHICLE_NAME_SHIP_SHIVERSHAKE_PASSENGER_FERRY               :Feribot de călători Shivershake
STR_VEHICLE_NAME_SHIP_YATE_CARGO_SHIP                           :Navă de marfă Yate
STR_VEHICLE_NAME_SHIP_BAKEWELL_CARGO_SHIP                       :Navă de marfă Bakewell
STR_VEHICLE_NAME_SHIP_MIGHTYMOVER_CARGO_SHIP                    :Navă de marfă MightyMover
STR_VEHICLE_NAME_SHIP_POWERNAUT_CARGO_SHIP                      :Navă de marfă Powernaut
STR_VEHICLE_NAME_AIRCRAFT_SAMPSON_U52                           :Sampson U52
STR_VEHICLE_NAME_AIRCRAFT_COLEMAN_COUNT                         :Coleman Count
STR_VEHICLE_NAME_AIRCRAFT_FFP_DART                              :FFP Dart
STR_VEHICLE_NAME_AIRCRAFT_YATE_HAUGAN                           :Yate Haugan
STR_VEHICLE_NAME_AIRCRAFT_BAKEWELL_COTSWALD_LB_3                :Bakewell Cotswald LB-3
STR_VEHICLE_NAME_AIRCRAFT_BAKEWELL_LUCKETT_LB_8                 :Bakewell Luckett LB-8
STR_VEHICLE_NAME_AIRCRAFT_BAKEWELL_LUCKETT_LB_9                 :Bakewell Luckett LB-9
STR_VEHICLE_NAME_AIRCRAFT_BAKEWELL_LUCKETT_LB80                 :Bakewell Luckett LB80
STR_VEHICLE_NAME_AIRCRAFT_BAKEWELL_LUCKETT_LB_10                :Bakewell Luckett LB-10
STR_VEHICLE_NAME_AIRCRAFT_BAKEWELL_LUCKETT_LB_11                :Bakewell Luckett LB-11
STR_VEHICLE_NAME_AIRCRAFT_YATE_AEROSPACE_YAC_1_11               :Yate Aerospace YAC 1-11
STR_VEHICLE_NAME_AIRCRAFT_DARWIN_100                            :Darwin 100
STR_VEHICLE_NAME_AIRCRAFT_DARWIN_200                            :Darwin 200
STR_VEHICLE_NAME_AIRCRAFT_DARWIN_300                            :Darwin 300
STR_VEHICLE_NAME_AIRCRAFT_DARWIN_400                            :Darwin 400
STR_VEHICLE_NAME_AIRCRAFT_DARWIN_500                            :Darwin 500
STR_VEHICLE_NAME_AIRCRAFT_DARWIN_600                            :Darwin 600
STR_VEHICLE_NAME_AIRCRAFT_GURU_GALAXY                           :Guru Galaxy
STR_VEHICLE_NAME_AIRCRAFT_AIRTAXI_A21                           :Airtaxi A21
STR_VEHICLE_NAME_AIRCRAFT_AIRTAXI_A31                           :Airtaxi A31
STR_VEHICLE_NAME_AIRCRAFT_AIRTAXI_A32                           :Airtaxi A32
STR_VEHICLE_NAME_AIRCRAFT_AIRTAXI_A33                           :Airtaxi A33
STR_VEHICLE_NAME_AIRCRAFT_YATE_AEROSPACE_YAE46                  :Yate Aerospace YAe46
STR_VEHICLE_NAME_AIRCRAFT_DINGER_100                            :Dinger 100
STR_VEHICLE_NAME_AIRCRAFT_AIRTAXI_A34_1000                      :AirTaxi A34-1000
STR_VEHICLE_NAME_AIRCRAFT_YATE_Z_SHUTTLE                        :Yate Z-Shuttle
STR_VEHICLE_NAME_AIRCRAFT_KELLING_K1                            :Kelling K1
STR_VEHICLE_NAME_AIRCRAFT_KELLING_K6                            :Kelling K6
STR_VEHICLE_NAME_AIRCRAFT_KELLING_K7                            :Kelling K7
STR_VEHICLE_NAME_AIRCRAFT_DARWIN_700                            :Darwin 700
STR_VEHICLE_NAME_AIRCRAFT_FFP_HYPERDART_2                       :FFP Hyperdart 2
STR_VEHICLE_NAME_AIRCRAFT_DINGER_200                            :Dinger 200
STR_VEHICLE_NAME_AIRCRAFT_DINGER_1000                           :Dinger 1000
STR_VEHICLE_NAME_AIRCRAFT_PLODDYPHUT_100                        :Ploddyphut 100
STR_VEHICLE_NAME_AIRCRAFT_PLODDYPHUT_500                        :Ploddyphut 500
STR_VEHICLE_NAME_AIRCRAFT_FLASHBANG_X1                          :Flashbang X1
STR_VEHICLE_NAME_AIRCRAFT_JUGGERPLANE_M1                        :Juggerplane M1
STR_VEHICLE_NAME_AIRCRAFT_FLASHBANG_WIZZER                      :Flashbang Wizzer
STR_VEHICLE_NAME_AIRCRAFT_TRICARIO_HELICOPTER                   :Elicopter Tricario
STR_VEHICLE_NAME_AIRCRAFT_GURU_X2_HELICOPTER                    :Elicopter Guru X2
STR_VEHICLE_NAME_AIRCRAFT_POWERNAUT_HELICOPTER                  :Elicopter Powernaut

##id 0x8800
# Formatting of some strings
STR_FORMAT_DATE_TINY                                            :{STRING}-{STRING}-{NUM}
STR_FORMAT_DATE_SHORT                                           :{STRING} {NUM}
STR_FORMAT_DATE_LONG                                            :{STRING} {STRING} {NUM}
STR_FORMAT_DATE_ISO                                             :{2:NUM}-{1:STRING}-{0:STRING}

STR_FORMAT_BUOY_NAME                                            :{TOWN} Baliza
STR_FORMAT_BUOY_NAME_SERIAL                                     :{TOWN} Baliza #{COMMA}
STR_FORMAT_COMPANY_NUM                                          :(Companie {COMMA})
STR_FORMAT_GROUP_NAME                                           :Grup {COMMA}
STR_FORMAT_INDUSTRY_NAME                                        :{TOWN} {STRING}
STR_FORMAT_WAYPOINT_NAME                                        :Halta {TOWN}
STR_FORMAT_WAYPOINT_NAME_SERIAL                                 :Halta {TOWN} #{COMMA}

STR_FORMAT_DEPOT_NAME_TRAIN                                     :Depou trenuri {TOWN}
STR_FORMAT_DEPOT_NAME_TRAIN_SERIAL                              :{TOWN} Depou trenuri #{COMMA}
STR_FORMAT_DEPOT_NAME_ROAD_VEHICLE                              :Depou vehicule {TOWN}
STR_FORMAT_DEPOT_NAME_ROAD_VEHICLE_SERIAL                       :{TOWN} Depou autovehicule #{COMMA}
STR_FORMAT_DEPOT_NAME_SHIP                                      :Depou nave {TOWN}
STR_FORMAT_DEPOT_NAME_SHIP_SERIAL                               :{TOWN} Depou nave #{COMMA}
STR_FORMAT_DEPOT_NAME_AIRCRAFT                                  :{STATION} Hangar

STR_UNKNOWN_STATION                                             :staţie necunoscută
STR_DEFAULT_SIGN_NAME                                           :Semn
STR_COMPANY_SOMEONE                                             :cineva

STR_SAVEGAME_NAME_DEFAULT                                       :{COMPANY}, {STRING}
STR_SAVEGAME_NAME_SPECTATOR                                     :Spectator, {1:STRING}

# Viewport strings
STR_VIEWPORT_TOWN_POP                                           :{WHITE}{TOWN} ({COMMA})
STR_VIEWPORT_TOWN                                               :{WHITE}{TOWN}
STR_VIEWPORT_TOWN_TINY_BLACK                                    :{TINY_FONT}{BLACK}{TOWN}
STR_VIEWPORT_TOWN_TINY_WHITE                                    :{TINY_FONT}{WHITE}{TOWN}

STR_VIEWPORT_SIGN_SMALL_BLACK                                   :{TINY_FONT}{BLACK}{SIGN}
STR_VIEWPORT_SIGN_SMALL_WHITE                                   :{TINY_FONT}{WHITE}{SIGN}

STR_VIEWPORT_STATION                                            :{STATION} {STATION_FEATURES}
STR_VIEWPORT_STATION_TINY                                       :{TINY_FONT}{STATION}

STR_VIEWPORT_WAYPOINT                                           :{WAYPOINT}
STR_VIEWPORT_WAYPOINT_TINY                                      :{TINY_FONT}{WAYPOINT}

# Simple strings to get specific types of data
STR_COMPANY_NAME                                                :{COMPANY}
STR_COMPANY_NAME_COMPANY_NUM                                    :{COMPANY} {COMPANY_NUM}
STR_DEPOT_NAME                                                  :{DEPOT}
STR_ENGINE_NAME                                                 :{ENGINE}
STR_HIDDEN_ENGINE_NAME                                          :{ENGINE} (ascuns)
STR_GROUP_NAME                                                  :{GROUP}
STR_INDUSTRY_NAME                                               :{INDUSTRY}
STR_PRESIDENT_NAME                                              :{PRESIDENT_NAME}
STR_SIGN_NAME                                                   :{SIGN}
STR_STATION_NAME                                                :{STATION}
STR_TOWN_NAME                                                   :{TOWN}
STR_VEHICLE_NAME                                                :{VEHICLE}
STR_WAYPOINT_NAME                                               :{WAYPOINT}

STR_JUST_CARGO                                                  :{CARGO_LONG}
STR_JUST_CHECKMARK                                              :{CHECKMARK}
STR_JUST_COMMA                                                  :{COMMA}
STR_JUST_CURRENCY_SHORT                                         :{CURRENCY_SHORT}
STR_JUST_CURRENCY_LONG                                          :{CURRENCY_LONG}
STR_JUST_CARGO_LIST                                             :{CARGO_LIST}
STR_JUST_INT                                                    :{NUM}
STR_JUST_DATE_TINY                                              :{DATE_TINY}
STR_JUST_DATE_SHORT                                             :{DATE_SHORT}
STR_JUST_DATE_LONG                                              :{DATE_LONG}
STR_JUST_DATE_ISO                                               :{DATE_ISO}
STR_JUST_STRING                                                 :{STRING}
STR_JUST_STRING_STRING                                          :{STRING}{STRING}
STR_JUST_RAW_STRING                                             :{STRING}
STR_JUST_BIG_RAW_STRING                                         :{BIG_FONT}{STRING}

# Slightly 'raw' stringcodes with colour or size
STR_BLACK_COMMA                                                 :{BLACK}{COMMA}
STR_TINY_BLACK_COMA                                             :{TINY_FONT}{BLACK}{COMMA}
STR_TINY_COMMA                                                  :{TINY_FONT}{COMMA}
STR_BLUE_COMMA                                                  :{BLUE}{COMMA}
STR_RED_COMMA                                                   :{RED}{COMMA}
STR_WHITE_COMMA                                                 :{WHITE}{COMMA}
STR_TINY_BLACK_DECIMAL                                          :{TINY_FONT}{BLACK}{DECIMAL}
STR_COMPANY_MONEY                                               :{WHITE}{CURRENCY_LONG}
STR_BLACK_DATE_LONG                                             :{BLACK}{DATE_LONG}
STR_WHITE_DATE_LONG                                             :{WHITE}{DATE_LONG}
STR_SHORT_DATE                                                  :{WHITE}{DATE_TINY}
STR_DATE_LONG_SMALL                                             :{TINY_FONT}{BLACK}{DATE_LONG}
STR_TINY_GROUP                                                  :{TINY_FONT}{GROUP}
STR_BLACK_INT                                                   :{BLACK}{NUM}
STR_ORANGE_INT                                                  :{ORANGE}{NUM}
STR_WHITE_SIGN                                                  :{WHITE}{SIGN}
STR_TINY_BLACK_STATION                                          :{TINY_FONT}{BLACK}{STATION}
STR_BLACK_STRING                                                :{BLACK}{STRING}
STR_BLACK_RAW_STRING                                            :{BLACK}{STRING}
STR_ORANGE_STRING                                               :{ORANGE}{STRING}
STR_LTBLUE_STRING                                               :{LTBLUE}{STRING}
STR_WHITE_STRING                                                :{WHITE}{STRING}
STR_ORANGE_STRING1_WHITE                                        :{ORANGE}{STRING}{WHITE}
STR_ORANGE_STRING1_LTBLUE                                       :{ORANGE}{STRING}{LTBLUE}
STR_TINY_BLACK_HEIGHT                                           :{TINY_FONT}{BLACK}{HEIGHT}
STR_TINY_BLACK_VEHICLE                                          :{TINY_FONT}{BLACK}{VEHICLE}
STR_TINY_RIGHT_ARROW                                            :{TINY_FONT}{RIGHT_ARROW}

STR_BLACK_1                                                     :{BLACK}1
STR_BLACK_2                                                     :{BLACK}2
STR_BLACK_3                                                     :{BLACK}3
STR_BLACK_4                                                     :{BLACK}4
STR_BLACK_5                                                     :{BLACK}5
STR_BLACK_6                                                     :{BLACK}6
STR_BLACK_7                                                     :{BLACK}7

STR_TRAIN                                                       :{BLACK}{TRAIN}
STR_BUS                                                         :{BLACK}{BUS}
STR_LORRY                                                       :{BLACK}{LORRY}
STR_PLANE                                                       :{BLACK}{PLANE}
STR_SHIP                                                        :{BLACK}{SHIP}

STR_TOOLBAR_RAILTYPE_VELOCITY                                   :{STRING} ({VELOCITY})<|MERGE_RESOLUTION|>--- conflicted
+++ resolved
@@ -2048,12 +2048,6 @@
 STR_NETWORK_SERVER                                              :Server
 STR_NETWORK_CLIENT                                              :Client
 STR_NETWORK_SPECTATORS                                          :Spectatori
-
-<<<<<<< HEAD
-STR_NETWORK_TOOLBAR_LIST_SPECTATOR                              :{BLACK}Spectator
-=======
-STR_NETWORK_GIVE_MONEY_CAPTION                                  :{WHITE}Introduceţi suma pe care o oferiţi
->>>>>>> ba55f93f
 
 # Network set password
 STR_COMPANY_PASSWORD_CANCEL                                     :{BLACK}Parola introdusă nu se va salva
