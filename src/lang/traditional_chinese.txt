--- conflicted
+++ resolved
@@ -2075,12 +2075,6 @@
 STR_NETWORK_SERVER                                              :伺服器
 STR_NETWORK_CLIENT                                              :用戶端
 STR_NETWORK_SPECTATORS                                          :旁觀者
-
-<<<<<<< HEAD
-STR_NETWORK_TOOLBAR_LIST_SPECTATOR                              :{BLACK}旁觀者
-=======
-STR_NETWORK_GIVE_MONEY_CAPTION                                  :{WHITE}請輸入你要付出多少資金
->>>>>>> ba55f93f
 
 # Network set password
 STR_COMPANY_PASSWORD_CANCEL                                     :{BLACK}不要儲存所輸入的密碼
