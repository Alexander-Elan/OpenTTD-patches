--- conflicted
+++ resolved
@@ -1264,16 +1264,12 @@
 STR_CONFIG_SETTING_STOP_ON_COMPETITOR_ROAD_HELPTEXT             :다른 회사 소유의 도로 위에 버스 정류장을 건설하는 것을 허용합니다.
 STR_CONFIG_SETTING_DYNAMIC_ENGINES_EXISTING_VEHICLES            :{WHITE}이미 차량이 존재하면 이 설정을 변경하실 수 없습니다.
 STR_CONFIG_SETTING_INFRASTRUCTURE_MAINTENANCE                   :기반시설 유지비: {STRING}
-<<<<<<< HEAD
-STR_CONFIG_SETTING_INFRASTRUCTURE_MAINTENANCE_HELPTEXT          :이 옵션을 활성화하면 기반시설 유지비가 발생합니다. 유지비는 교통망의 규모에 비례하며 대형 회사는 소형 회사보다 많은 유지비가 들어갑니다.
+STR_CONFIG_SETTING_INFRASTRUCTURE_MAINTENANCE_HELPTEXT          :이 설정을 켜면, 기반시설 유지비가 발생합니다. 유지비는 교통망의 규모에 비례하며 대형 회사는 소형 회사보다 많은 유지비가 들어갑니다.
 STR_CONFIG_SETTING_SHIP_COLLISION_AVOIDANCE                     :선박 충돌 방지: {STRING}
 STR_CONFIG_SETTING_SHIP_COLLISION_AVOIDANCE_HELPTEXT            :활성화되면 선박들이 서로를 피하려고 시도합니다. 90° 회전이 비활성화 되어야 합니다.
 
 STR_CONFIG_SETTING_NO_TRAIN_CRASH_OTHER_COMPANY                 :다른 회사의 열차가 서로 충돌할 수 없게 함: {STRING}
 STR_CONFIG_SETTING_NO_TRAIN_CRASH_OTHER_COMPANY_HELPTEXT        :이 옵션은 주로 시설 공유가 활성화된 멀티 플레이 게임에서 신뢰할 수 없는 플레이어에 의해 의도적으로 충돌이 생기는 것을 막기 위해 사용합니다.
-=======
-STR_CONFIG_SETTING_INFRASTRUCTURE_MAINTENANCE_HELPTEXT          :이 설정을 켜면, 기반시설 유지비가 발생합니다. 유지비는 교통망의 규모에 비례하며 대형 회사는 소형 회사보다 많은 유지비가 들어갑니다.
->>>>>>> 3b6fa4e3
 
 STR_CONFIG_SETTING_NEVER_EXPIRE_AIRPORTS                        :옛날 공항을 사라지지 않고 계속 만들 수 있게 함: {STRING}
 STR_CONFIG_SETTING_NEVER_EXPIRE_AIRPORTS_HELPTEXT               :이 설정을 켜면, 소형 공항을 포함한 모든 공항 종류를 도입 이후에 계속 사용할 수 있게 됩니다.
