/* $Id$ */

/*
 * This file is part of OpenTTD.
 * OpenTTD is free software; you can redistribute it and/or modify it under the terms of the GNU General Public License as published by the Free Software Foundation, version 2.
 * OpenTTD is distributed in the hope that it will be useful, but WITHOUT ANY WARRANTY; without even the implied warranty of MERCHANTABILITY or FITNESS FOR A PARTICULAR PURPOSE.
 * See the GNU General Public License for more details. You should have received a copy of the GNU General Public License along with OpenTTD. If not, see <http://www.gnu.org/licenses/>.
 */

/** @file string.cpp Handling of C-type strings (char*). */

#include "stdafx.h"
#include "debug.h"
#include "core/alloc_func.hpp"
#include "core/math_func.hpp"
#include "string_func.h"
#include "string_base.h"

#include "table/control_codes.h"

#include <stdarg.h>
#include <ctype.h> /* required for tolower() */

#ifdef _MSC_VER
#include <errno.h> // required by vsnprintf implementation for MSVC
#endif

#ifdef WIN32
#include "os/windows/win32.h"
#endif

#ifdef WITH_UNISCRIBE
#include "os/windows/string_uniscribe.h"
#endif

#if defined(WITH_COCOA)
#include "os/macosx/string_osx.h"
#endif

#ifdef WITH_ICU_SORT
/* Required by strnatcmp. */
#include <unicode/ustring.h>
#include "language.h"
#include "gfx_func.h"
#endif /* WITH_ICU_SORT */

/* The function vsnprintf is used internally to perform the required formatting
 * tasks. As such this one must be allowed, and makes sure it's terminated. */
#include "safeguards.h"
#undef vsnprintf

/**
 * Safer implementation of vsnprintf; same as vsnprintf except:
 * - last instead of size, i.e. replace sizeof with lastof.
 * - return gives the amount of characters added, not what it would add.
 * @param str    buffer to write to up to last
 * @param last   last character we may write to
 * @param format the formatting (see snprintf)
 * @param ap     the list of arguments for the format
 * @return the number of added characters
 */
int CDECL vseprintf(char *str, const char *last, const char *format, va_list ap)
{
	ptrdiff_t diff = last - str;
	if (diff < 0) return 0;
	return min((int)diff, vsnprintf(str, diff + 1, format, ap));
}

/**
 * Appends characters from one string to another.
 *
 * Appends the source string to the destination string with respect of the
 * terminating null-character and and the last pointer to the last element
 * in the destination buffer. If the last pointer is set to NULL no
 * boundary check is performed.
 *
 * @note usage: strecat(dst, src, lastof(dst));
 * @note lastof() applies only to fixed size arrays
 *
 * @param dst The buffer containing the target string
 * @param src The buffer containing the string to append
 * @param last The pointer to the last element of the destination buffer
 * @return The pointer to the terminating null-character in the destination buffer
 */
char *strecat(char *dst, const char *src, const char *last)
{
	assert(dst <= last);
	while (*dst != '\0') {
		if (dst == last) return dst;
		dst++;
	}

	return strecpy(dst, src, last);
}


/**
 * Copies characters from one buffer to another.
 *
 * Copies the source string to the destination buffer with respect of the
 * terminating null-character and the last pointer to the last element in
 * the destination buffer.
 *
 * @note usage: strecpy(dst, src, lastof(dst));
 * @note lastof() applies only to fixed size arrays
 *
 * @param dst The destination buffer
 * @param src The buffer containing the string to copy
 * @param last The pointer to the last element of the destination buffer
 * @param quiet_mode If set to true, emitted warning for truncating the input string is emitted at level 1 instead of 0
 * @return The pointer to the terminating null-character in the destination buffer
 */
char *strecpy(char *dst, const char *src, const char *last, bool quiet_mode)
{
	assert(dst <= last);
	while (dst != last && *src != '\0') {
		*dst++ = *src++;
	}
	*dst = '\0';

	if (dst == last && *src != '\0') {
#if defined(STRGEN) || defined(SETTINGSGEN)
		error("String too long for destination buffer");
#else /* STRGEN || SETTINGSGEN */
		DEBUG(misc, quiet_mode ? 1 : 0, "String too long for destination buffer");
#endif /* STRGEN || SETTINGSGEN */
	}
	return dst;
}

/**
 * Create a duplicate of the given string.
 * @param s    The string to duplicate.
 * @param last The last character that is safe to duplicate. If NULL, the whole string is duplicated.
 * @note The maximum length of the resulting string might therefore be last - s + 1.
 * @return The duplicate of the string.
 */
char *stredup(const char *s, const char *last)
{
	size_t len = last == NULL ? strlen(s) : ttd_strnlen(s, last - s + 1);
	char *tmp = CallocT<char>(len + 1);
	memcpy(tmp, s, len);
	return tmp;
}

char *str_vfmt(const char *str, va_list va)
{
	char buf[4096];

	int len = vseprintf(buf, lastof(buf), str, va);
	char *p = MallocT<char>(len + 1);
	memcpy(p, buf, len + 1);
	return p;
}

/**
 * Format, "printf", into a newly allocated string.
 * @param str The formatting string.
 * @return The formatted string. You must free this!
 */
char *CDECL str_fmt(const char *str, ...)
{
	va_list va;
	va_start(va, str);
	char *output = str_vfmt(str, va);
	va_end(va);
	return output;
}

/**
 * Scan the string for old values of SCC_ENCODED and fix it to
 * it's new, static value.
 * @param str the string to scan
 * @param last the last valid character of str
 */
void str_fix_scc_encoded(char *str, const char *last)
{
	while (str <= last && *str != '\0') {
		size_t len = Utf8EncodedCharLen(*str);
		if ((len == 0 && str + 4 > last) || str + len > last) break;

		WChar c;
		Utf8Decode(&c, str);
		if (c == '\0') break;

		if (c == 0xE028 || c == 0xE02A) {
			c = SCC_ENCODED;
		}
		str += Utf8Encode(str, c);
	}
	*str = '\0';
}


char *str_validate_intl(char *str, const char *last, StringValidationSettings settings)
{
	/* Assume the ABSOLUTE WORST to be in str as it comes from the outside. */

	char *dst = str;
	while (str <= last && *str != '\0') {
		size_t len = Utf8EncodedCharLen(*str);
		/* If the character is unknown, i.e. encoded length is 0
		 * we assume worst case for the length check.
		 * The length check is needed to prevent Utf8Decode to read
		 * over the terminating '\0' if that happens to be placed
		 * within the encoding of an UTF8 character. */
		if ((len == 0 && str + 4 > last) || str + len > last) break;

		WChar c;
		len = Utf8Decode(&c, str);
		/* It's possible to encode the string termination character
		 * into a multiple bytes. This prevents those termination
		 * characters to be skipped */
		if (c == '\0') break;

		if ((IsPrintable(c) && (c < SCC_SPRITE_START || c > SCC_SPRITE_END)) || ((settings & SVS_ALLOW_CONTROL_CODE) != 0 && c == SCC_ENCODED)) {
			/* Copy the character back. Even if dst is current the same as str
			 * (i.e. no characters have been changed) this is quicker than
			 * moving the pointers ahead by len */
			do {
				*dst++ = *str++;
			} while (--len != 0);
		} else if ((settings & SVS_ALLOW_NEWLINE) != 0  && c == '\n') {
			*dst++ = *str++;
		} else {
			if ((settings & SVS_ALLOW_NEWLINE) != 0 && c == '\r' && str[1] == '\n') {
				str += len;
				continue;
			}
			/* Replace the undesirable character with a question mark */
			str += len;
			if ((settings & SVS_REPLACE_WITH_QUESTION_MARK) != 0) *dst++ = '?';
		}
	}

	return dst;
}

/**
 * Scans the string for valid characters and if it finds invalid ones,
 * replaces them with a question mark '?'.
 * @param str the string to validate
 */
void ValidateString(const char *str)
{
	/* We know it is '\0' terminated. */
	str_validate(const_cast<char *>(str), str + strlen(str) + 1);
}


/**
 * Checks whether the given string is valid, i.e. contains only
 * valid (printable) characters and is properly terminated.
 * @param str  The string to validate.
 * @param last The last character of the string, i.e. the string
 *             must be terminated here or earlier.
 */
bool StrValid(const char *str, const char *last)
{
	/* Assume the ABSOLUTE WORST to be in str as it comes from the outside. */

	while (str <= last && *str != '\0') {
		size_t len = Utf8EncodedCharLen(*str);
		/* Encoded length is 0 if the character isn't known.
		 * The length check is needed to prevent Utf8Decode to read
		 * over the terminating '\0' if that happens to be placed
		 * within the encoding of an UTF8 character. */
		if (len == 0 || str + len > last) return false;

		WChar c;
		len = Utf8Decode(&c, str);
		if (!IsPrintable(c) || (c >= SCC_SPRITE_START && c <= SCC_SPRITE_END)) {
			return false;
		}

		str += len;
	}

	return *str == '\0';
}

/** Scans the string for colour codes and strips them */
void str_strip_colours(char *str)
{
	char *dst = str;
	WChar c;
	size_t len;

	for (len = Utf8Decode(&c, str); c != '\0'; len = Utf8Decode(&c, str)) {
		if (c < SCC_BLUE || c > SCC_BLACK) {
			/* Copy the character back. Even if dst is current the same as str
			 * (i.e. no characters have been changed) this is quicker than
			 * moving the pointers ahead by len */
			do {
				*dst++ = *str++;
			} while (--len != 0);
		} else {
			/* Just skip (strip) the colour codes */
			str += len;
		}
	}
	*dst = '\0';
}

/** Scans the string for a wchar and replace it with another wchar
 * @param str The string buffer
 * @param last The pointer to the last element of the string buffer
 * @param find The character to find
 * @param replace The character to replace, may be 0 to not insert any character
 * @return The pointer to the terminating null-character in the string buffer
 */
char *str_replace_wchar(char *str, const char *last, WChar find, WChar replace)
{
	char *dst = str;

	while (str <= last && *str != '\0') {
		size_t len = Utf8EncodedCharLen(*str);
		/* If the character is unknown, i.e. encoded length is 0
		 * we assume worst case for the length check.
		 * The length check is needed to prevent Utf8Decode to read
		 * over the terminating '\0' if that happens to be placed
		 * within the encoding of an UTF8 character. */
		if ((len == 0 && str + 4 > last) || str + len > last) break;

		WChar c;
		len = Utf8Decode(&c, str);
		/* It's possible to encode the string termination character
		 * into a multiple bytes. This prevents those termination
		 * characters to be skipped */
		if (c == '\0') break;

		if (c != find) {
			/* Copy the character back. Even if dst is current the same as str
			 * (i.e. no characters have been changed) this is quicker than
			 * moving the pointers ahead by len */
			if (dst + len > last) break;
			do {
				*dst++ = *str++;
			} while (--len != 0);
		} else {
			str += len;
			if (replace) {
				len = Utf8EncodedCharLen(replace);
				if (dst + len > last) break;
				dst += Utf8Encode(dst, replace);
			}
		}
	}
	*dst = '\0';
	return dst;
}

/**
 * Get the length of an UTF-8 encoded string in number of characters
 * and thus not the number of bytes that the encoded string contains.
 * @param s The string to get the length for.
 * @return The length of the string in characters.
 */
size_t Utf8StringLength(const char *s)
{
	size_t len = 0;
	const char *t = s;
	while (Utf8Consume(&t) != 0) len++;
	return len;
}


/**
 * Convert a given ASCII string to lowercase.
 * NOTE: only support ASCII characters, no UTF8 fancy. As currently
 * the function is only used to lowercase data-filenames if they are
 * not found, this is sufficient. If more, or general functionality is
 * needed, look to r7271 where it was removed because it was broken when
 * using certain locales: eg in Turkish the uppercase 'I' was converted to
 * '?', so just revert to the old functionality
 * @param str string to convert
 * @return String has changed.
 */
bool strtolower(char *str)
{
	bool changed = false;
	for (; *str != '\0'; str++) {
		char new_str = tolower(*str);
		changed |= new_str != *str;
		*str = new_str;
	}
	return changed;
}

/**
 * Only allow certain keys. You can define the filter to be used. This makes
 *  sure no invalid keys can get into an editbox, like BELL.
 * @param key character to be checked
 * @param afilter the filter to use
 * @return true or false depending if the character is printable/valid or not
 */
bool IsValidChar(WChar key, CharSetFilter afilter)
{
#if !defined(STRGEN) && !defined(SETTINGSGEN)
	extern WChar GetDecimalSeparatorChar();
#endif
	switch (afilter) {
		case CS_ALPHANUMERAL:  return IsPrintable(key);
		case CS_NUMERAL:       return (key >= '0' && key <= '9');
#if !defined(STRGEN) && !defined(SETTINGSGEN)
		case CS_NUMERAL_DECIMAL: return (key >= '0' && key <= '9') || key == '.' || key == GetDecimalSeparatorChar();
#else
		case CS_NUMERAL_DECIMAL: return (key >= '0' && key <= '9') || key == '.';
#endif
		case CS_NUMERAL_SPACE: return (key >= '0' && key <= '9') || key == ' ';
		case CS_ALPHA:         return IsPrintable(key) && !(key >= '0' && key <= '9');
		case CS_HEXADECIMAL:   return (key >= '0' && key <= '9') || (key >= 'a' && key <= 'f') || (key >= 'A' && key <= 'F');
		default: NOT_REACHED();
	}
}

#ifdef WIN32
#if defined(_MSC_VER) && _MSC_VER < 1900
/**
 * Almost POSIX compliant implementation of \c vsnprintf for VC compiler.
 * The difference is in the value returned on output truncation. This
 * implementation returns size whereas a POSIX implementation returns
 * size or more (the number of bytes that would be written to str
 * had size been sufficiently large excluding the terminating null byte).
 */
int CDECL vsnprintf(char *str, size_t size, const char *format, va_list ap)
{
	if (size == 0) return 0;

	errno = 0;
	int ret = _vsnprintf(str, size, format, ap);

	if (ret < 0) {
		if (errno != ERANGE) {
			/* There's a formatting error, better get that looked
			 * at properly instead of ignoring it. */
			NOT_REACHED();
		}
	} else if ((size_t)ret < size) {
		/* The buffer is big enough for the number of
		 * characters stored (excluding null), i.e.
		 * the string has been null-terminated. */
		return ret;
	}

	/* The buffer is too small for _vsnprintf to write the
	 * null-terminator at its end and return size. */
	str[size - 1] = '\0';
	return (int)size;
}
#endif /* _MSC_VER */

#endif /* WIN32 */

/**
 * Safer implementation of snprintf; same as snprintf except:
 * - last instead of size, i.e. replace sizeof with lastof.
 * - return gives the amount of characters added, not what it would add.
 * @param str    buffer to write to up to last
 * @param last   last character we may write to
 * @param format the formatting (see snprintf)
 * @return the number of added characters
 */
int CDECL seprintf(char *str, const char *last, const char *format, ...)
{
	va_list ap;

	va_start(ap, format);
	int ret = vseprintf(str, last, format, ap);
	va_end(ap);
	return ret;
}


/**
 * Convert the md5sum to a hexadecimal string representation
 * @param buf buffer to put the md5sum into
 * @param last last character of buffer (usually lastof(buf))
 * @param md5sum the md5sum itself
 * @return a pointer to the next character after the md5sum
 */
char *md5sumToString(char *buf, const char *last, const uint8 md5sum[16])
{
	char *p = buf;

	for (uint i = 0; i < 16; i++) {
		p += seprintf(p, last, "%02X", md5sum[i]);
	}

	return p;
}


/* UTF-8 handling routines */


/**
 * Decode and consume the next UTF-8 encoded character.
 * @param c Buffer to place decoded character.
 * @param s Character stream to retrieve character from.
 * @return Number of characters in the sequence.
 */
size_t Utf8Decode(WChar *c, const char *s)
{
	assert(c != NULL);

	if (!HasBit(s[0], 7)) {
		/* Single byte character: 0xxxxxxx */
		*c = s[0];
		return 1;
	} else if (GB(s[0], 5, 3) == 6) {
		if (IsUtf8Part(s[1])) {
			/* Double byte character: 110xxxxx 10xxxxxx */
			*c = GB(s[0], 0, 5) << 6 | GB(s[1], 0, 6);
			if (*c >= 0x80) return 2;
		}
	} else if (GB(s[0], 4, 4) == 14) {
		if (IsUtf8Part(s[1]) && IsUtf8Part(s[2])) {
			/* Triple byte character: 1110xxxx 10xxxxxx 10xxxxxx */
			*c = GB(s[0], 0, 4) << 12 | GB(s[1], 0, 6) << 6 | GB(s[2], 0, 6);
			if (*c >= 0x800) return 3;
		}
	} else if (GB(s[0], 3, 5) == 30) {
		if (IsUtf8Part(s[1]) && IsUtf8Part(s[2]) && IsUtf8Part(s[3])) {
			/* 4 byte character: 11110xxx 10xxxxxx 10xxxxxx 10xxxxxx */
			*c = GB(s[0], 0, 3) << 18 | GB(s[1], 0, 6) << 12 | GB(s[2], 0, 6) << 6 | GB(s[3], 0, 6);
			if (*c >= 0x10000 && *c <= 0x10FFFF) return 4;
		}
	}

	/* DEBUG(misc, 1, "[utf8] invalid UTF-8 sequence"); */
	*c = '?';
	return 1;
}


/**
 * Encode a unicode character and place it in the buffer.
 * @param buf Buffer to place character.
 * @param c   Unicode character to encode.
 * @return Number of characters in the encoded sequence.
 */
size_t Utf8Encode(char *buf, WChar c)
{
	if (c < 0x80) {
		*buf = c;
		return 1;
	} else if (c < 0x800) {
		*buf++ = 0xC0 + GB(c,  6, 5);
		*buf   = 0x80 + GB(c,  0, 6);
		return 2;
	} else if (c < 0x10000) {
		*buf++ = 0xE0 + GB(c, 12, 4);
		*buf++ = 0x80 + GB(c,  6, 6);
		*buf   = 0x80 + GB(c,  0, 6);
		return 3;
	} else if (c < 0x110000) {
		*buf++ = 0xF0 + GB(c, 18, 3);
		*buf++ = 0x80 + GB(c, 12, 6);
		*buf++ = 0x80 + GB(c,  6, 6);
		*buf   = 0x80 + GB(c,  0, 6);
		return 4;
	}

	/* DEBUG(misc, 1, "[utf8] can't UTF-8 encode value 0x%X", c); */
	*buf = '?';
	return 1;
}

/**
 * Properly terminate an UTF8 string to some maximum length
 * @param s string to check if it needs additional trimming
 * @param maxlen the maximum length the buffer can have.
 * @return the new length in bytes of the string (eg. strlen(new_string))
 * @note maxlen is the string length _INCLUDING_ the terminating '\0'
 */
size_t Utf8TrimString(char *s, size_t maxlen)
{
	size_t length = 0;

	for (const char *ptr = strchr(s, '\0'); *s != '\0';) {
		size_t len = Utf8EncodedCharLen(*s);
		/* Silently ignore invalid UTF8 sequences, our only concern trimming */
		if (len == 0) len = 1;

		/* Take care when a hard cutoff was made for the string and
		 * the last UTF8 sequence is invalid */
		if (length + len >= maxlen || (s + len > ptr)) break;
		s += len;
		length += len;
	}

	*s = '\0';
	return length;
}

#ifdef DEFINE_STRCASESTR
char *strcasestr(const char *haystack, const char *needle)
{
	size_t hay_len = strlen(haystack);
	size_t needle_len = strlen(needle);
	while (hay_len >= needle_len) {
		if (strncasecmp(haystack, needle, needle_len) == 0) return const_cast<char *>(haystack);

		haystack++;
		hay_len--;
	}

	return NULL;
}
#endif /* DEFINE_STRCASESTR */

/**
 * Skip some of the 'garbage' in the string that we don't want to use
 * to sort on. This way the alphabetical sorting will work better as
 * we would be actually using those characters instead of some other
 * characters such as spaces and tildes at the begin of the name.
 * @param str The string to skip the initial garbage of.
 * @return The string with the garbage skipped.
 */
static const char *SkipGarbage(const char *str)
{
	while (*str != '\0' && (*str < '0' || IsInsideMM(*str, ';', '@' + 1) || IsInsideMM(*str, '[', '`' + 1) || IsInsideMM(*str, '{', '~' + 1))) str++;
	return str;
}

static int _strnatcmpIntl(const char *s1, const char *s2) {
	while (*s1 && *s2) {
		if (IsInsideBS(*s1, '0', 10) && IsInsideBS(*s2, '0', 10)) {
			uint n1 = 0;
			uint n2 = 0;
			for (; IsInsideBS(*s1, '0', 10); s1++) {
				n1 = (n1 * 10) + (*s1 - '0');
			}
			for (; IsInsideBS(*s2, '0', 10); s2++) {
				n2 = (n2 * 10) + (*s2 - '0');
			}
			if (n1 != n2) return n1 > n2 ? 1 : -1;
		} else {
			char c1 = tolower(*s1);
			char c2 = tolower(*s2);
			if (c1 != c2) {
				return c1 > c2 ? 1 : -1;
			}
			s1++;
			s2++;
		}
	}
	if (*s1 && !*s2) {
		return 1;
	} else if (*s2 && !*s1) {
		return -1;
	} else {
		return 0;
	}
}

/**
 * Compares two strings using case insensitive natural sort.
 *
 * @param s1 First string to compare.
 * @param s2 Second string to compare.
 * @param ignore_garbage_at_front Skip punctuation characters in the front
 * @return Less than zero if s1 < s2, zero if s1 == s2, greater than zero if s1 > s2.
 */
int strnatcmp(const char *s1, const char *s2, bool ignore_garbage_at_front)
{
	if (ignore_garbage_at_front) {
		s1 = SkipGarbage(s1);
		s2 = SkipGarbage(s2);
	}

#ifdef WITH_ICU_SORT
	if (_current_collator != NULL) {
		UErrorCode status = U_ZERO_ERROR;
		int result = _current_collator->compareUTF8(s1, s2, status);
		if (U_SUCCESS(status)) return result;
	}
#endif /* WITH_ICU_SORT */

#if defined(WIN32) && !defined(STRGEN) && !defined(SETTINGSGEN)
	int res = OTTDStringCompare(s1, s2);
	if (res != 0) return res - 2; // Convert to normal C return values.
#endif

<<<<<<< HEAD
	/* Do a manual natural sort comparison if ICU is missing or if we cannot create a collator. */
	return _strnatcmpIntl(s1, s2);
=======
#if defined(WITH_COCOA) && !defined(STRGEN) && !defined(SETTINGSGEN)
	int res = MacOSStringCompare(s1, s2);
	if (res != 0) return res - 2; // Convert to normal C return values.
#endif

	/* Do a normal comparison if ICU is missing or if we cannot create a collator. */
	return strcasecmp(s1, s2);
>>>>>>> 68b5b11b
}

#ifdef WITH_UNISCRIBE

/* static */ StringIterator *StringIterator::Create()
{
	return new UniscribeStringIterator();
}

#elif defined(WITH_ICU_SORT)

#include <unicode/utext.h>
#include <unicode/brkiter.h>

/** String iterator using ICU as a backend. */
class IcuStringIterator : public StringIterator
{
	icu::BreakIterator *char_itr; ///< ICU iterator for characters.
	icu::BreakIterator *word_itr; ///< ICU iterator for words.

	SmallVector<UChar, 32> utf16_str;      ///< UTF-16 copy of the string.
	SmallVector<size_t, 32> utf16_to_utf8; ///< Mapping from UTF-16 code point position to index in the UTF-8 source string.

public:
	IcuStringIterator() : char_itr(NULL), word_itr(NULL)
	{
		UErrorCode status = U_ZERO_ERROR;
		this->char_itr = icu::BreakIterator::createCharacterInstance(icu::Locale(_current_language != NULL ? _current_language->isocode : "en"), status);
		this->word_itr = icu::BreakIterator::createWordInstance(icu::Locale(_current_language != NULL ? _current_language->isocode : "en"), status);

		*this->utf16_str.Append() = '\0';
		*this->utf16_to_utf8.Append() = 0;
	}

	virtual ~IcuStringIterator()
	{
		delete this->char_itr;
		delete this->word_itr;
	}

	virtual void SetString(const char *s)
	{
		const char *string_base = s;

		/* Unfortunately current ICU versions only provide rudimentary support
		 * for word break iterators (especially for CJK languages) in combination
		 * with UTF-8 input. As a work around we have to convert the input to
		 * UTF-16 and create a mapping back to UTF-8 character indices. */
		this->utf16_str.Clear();
		this->utf16_to_utf8.Clear();

		while (*s != '\0') {
			size_t idx = s - string_base;

			WChar c = Utf8Consume(&s);
			if (c < 0x10000) {
				*this->utf16_str.Append() = (UChar)c;
			} else {
				/* Make a surrogate pair. */
				*this->utf16_str.Append() = (UChar)(0xD800 + ((c - 0x10000) >> 10));
				*this->utf16_str.Append() = (UChar)(0xDC00 + ((c - 0x10000) & 0x3FF));
				*this->utf16_to_utf8.Append() = idx;
			}
			*this->utf16_to_utf8.Append() = idx;
		}
		*this->utf16_str.Append() = '\0';
		*this->utf16_to_utf8.Append() = s - string_base;

		UText text = UTEXT_INITIALIZER;
		UErrorCode status = U_ZERO_ERROR;
		utext_openUChars(&text, this->utf16_str.Begin(), this->utf16_str.Length() - 1, &status);
		this->char_itr->setText(&text, status);
		this->word_itr->setText(&text, status);
		this->char_itr->first();
		this->word_itr->first();
	}

	virtual size_t SetCurPosition(size_t pos)
	{
		/* Convert incoming position to an UTF-16 string index. */
		uint utf16_pos = 0;
		for (uint i = 0; i < this->utf16_to_utf8.Length(); i++) {
			if (this->utf16_to_utf8[i] == pos) {
				utf16_pos = i;
				break;
			}
		}

		/* isBoundary has the documented side-effect of setting the current
		 * position to the first valid boundary equal to or greater than
		 * the passed value. */
		this->char_itr->isBoundary(utf16_pos);
		return this->utf16_to_utf8[this->char_itr->current()];
	}

	virtual size_t Next(IterType what)
	{
		int32_t pos;
		switch (what) {
			case ITER_CHARACTER:
				pos = this->char_itr->next();
				break;

			case ITER_WORD:
				pos = this->word_itr->following(this->char_itr->current());
				/* The ICU word iterator considers both the start and the end of a word a valid
				 * break point, but we only want word starts. Move to the next location in
				 * case the new position points to whitespace. */
				while (pos != icu::BreakIterator::DONE &&
						IsWhitespace(Utf16DecodeChar((const uint16 *)&this->utf16_str[pos]))) {
					int32_t new_pos = this->word_itr->next();
					/* Don't set it to DONE if it was valid before. Otherwise we'll return END
					 * even though the iterator wasn't at the end of the string before. */
					if (new_pos == icu::BreakIterator::DONE) break;
					pos = new_pos;
				}

				this->char_itr->isBoundary(pos);
				break;

			default:
				NOT_REACHED();
		}

		return pos == icu::BreakIterator::DONE ? END : this->utf16_to_utf8[pos];
	}

	virtual size_t Prev(IterType what)
	{
		int32_t pos;
		switch (what) {
			case ITER_CHARACTER:
				pos = this->char_itr->previous();
				break;

			case ITER_WORD:
				pos = this->word_itr->preceding(this->char_itr->current());
				/* The ICU word iterator considers both the start and the end of a word a valid
				 * break point, but we only want word starts. Move to the previous location in
				 * case the new position points to whitespace. */
				while (pos != icu::BreakIterator::DONE &&
						IsWhitespace(Utf16DecodeChar((const uint16 *)&this->utf16_str[pos]))) {
					int32_t new_pos = this->word_itr->previous();
					/* Don't set it to DONE if it was valid before. Otherwise we'll return END
					 * even though the iterator wasn't at the start of the string before. */
					if (new_pos == icu::BreakIterator::DONE) break;
					pos = new_pos;
				}

				this->char_itr->isBoundary(pos);
				break;

			default:
				NOT_REACHED();
		}

		return pos == icu::BreakIterator::DONE ? END : this->utf16_to_utf8[pos];
	}
};

/* static */ StringIterator *StringIterator::Create()
{
	return new IcuStringIterator();
}

#else

/** Fallback simple string iterator. */
class DefaultStringIterator : public StringIterator
{
	const char *string; ///< Current string.
	size_t len;         ///< String length.
	size_t cur_pos;     ///< Current iteration position.

public:
	DefaultStringIterator() : string(NULL), len(0), cur_pos(0)
	{
	}

	virtual void SetString(const char *s)
	{
		this->string = s;
		this->len = strlen(s);
		this->cur_pos = 0;
	}

	virtual size_t SetCurPosition(size_t pos)
	{
		assert(this->string != NULL && pos <= this->len);
		/* Sanitize in case we get a position inside an UTF-8 sequence. */
		while (pos > 0 && IsUtf8Part(this->string[pos])) pos--;
		return this->cur_pos = pos;
	}

	virtual size_t Next(IterType what)
	{
		assert(this->string != NULL);

		/* Already at the end? */
		if (this->cur_pos >= this->len) return END;

		switch (what) {
			case ITER_CHARACTER: {
				WChar c;
				this->cur_pos += Utf8Decode(&c, this->string + this->cur_pos);
				return this->cur_pos;
			}

			case ITER_WORD: {
				WChar c;
				/* Consume current word. */
				size_t offs = Utf8Decode(&c, this->string + this->cur_pos);
				while (this->cur_pos < this->len && !IsWhitespace(c)) {
					this->cur_pos += offs;
					offs = Utf8Decode(&c, this->string + this->cur_pos);
				}
				/* Consume whitespace to the next word. */
				while (this->cur_pos < this->len && IsWhitespace(c)) {
					this->cur_pos += offs;
					offs = Utf8Decode(&c, this->string + this->cur_pos);
				}

				return this->cur_pos;
			}

			default:
				NOT_REACHED();
		}

		return END;
	}

	virtual size_t Prev(IterType what)
	{
		assert(this->string != NULL);

		/* Already at the beginning? */
		if (this->cur_pos == 0) return END;

		switch (what) {
			case ITER_CHARACTER:
				return this->cur_pos = Utf8PrevChar(this->string + this->cur_pos) - this->string;

			case ITER_WORD: {
				const char *s = this->string + this->cur_pos;
				WChar c;
				/* Consume preceding whitespace. */
				do {
					s = Utf8PrevChar(s);
					Utf8Decode(&c, s);
				} while (s > this->string && IsWhitespace(c));
				/* Consume preceding word. */
				while (s > this->string && !IsWhitespace(c)) {
					s = Utf8PrevChar(s);
					Utf8Decode(&c, s);
				}
				/* Move caret back to the beginning of the word. */
				if (IsWhitespace(c)) Utf8Consume(&s);

				return this->cur_pos = s - this->string;
			}

			default:
				NOT_REACHED();
		}

		return END;
	}
};

#if defined(WITH_COCOA) && !defined(STRGEN) && !defined(SETTINGSGEN)
/* static */ StringIterator *StringIterator::Create()
{
	StringIterator *i = OSXStringIterator::Create();
	if (i != NULL) return i;

	return new DefaultStringIterator();
}
#else
/* static */ StringIterator *StringIterator::Create()
{
	return new DefaultStringIterator();
}
#endif /* defined(WITH_COCOA) && !defined(STRGEN) && !defined(SETTINGSGEN) */

#endif<|MERGE_RESOLUTION|>--- conflicted
+++ resolved
@@ -683,18 +683,13 @@
 	if (res != 0) return res - 2; // Convert to normal C return values.
 #endif
 
-<<<<<<< HEAD
-	/* Do a manual natural sort comparison if ICU is missing or if we cannot create a collator. */
-	return _strnatcmpIntl(s1, s2);
-=======
 #if defined(WITH_COCOA) && !defined(STRGEN) && !defined(SETTINGSGEN)
 	int res = MacOSStringCompare(s1, s2);
 	if (res != 0) return res - 2; // Convert to normal C return values.
 #endif
 
-	/* Do a normal comparison if ICU is missing or if we cannot create a collator. */
-	return strcasecmp(s1, s2);
->>>>>>> 68b5b11b
+	/* Do a manual natural sort comparison if ICU is missing or if we cannot create a collator. */
+	return _strnatcmpIntl(s1, s2);
 }
 
 #ifdef WITH_UNISCRIBE
