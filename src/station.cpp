/*
 * This file is part of OpenTTD.
 * OpenTTD is free software; you can redistribute it and/or modify it under the terms of the GNU General Public License as published by the Free Software Foundation, version 2.
 * OpenTTD is distributed in the hope that it will be useful, but WITHOUT ANY WARRANTY; without even the implied warranty of MERCHANTABILITY or FITNESS FOR A PARTICULAR PURPOSE.
 * See the GNU General Public License for more details. You should have received a copy of the GNU General Public License along with OpenTTD. If not, see <http://www.gnu.org/licenses/>.
 */

/** @file station.cpp Implementation of the station base class. */

#include "stdafx.h"
#include "company_func.h"
#include "company_base.h"
#include "roadveh.h"
#include "viewport_func.h"
#include "viewport_kdtree.h"
#include "date_func.h"
#include "command_func.h"
#include "news_func.h"
#include "aircraft.h"
#include "vehiclelist.h"
#include "core/pool_func.hpp"
#include "station_base.h"
#include "station_kdtree.h"
#include "roadstop_base.h"
#include "industry.h"
#include "town.h"
#include "core/random_func.hpp"
#include "linkgraph/linkgraph.h"
#include "linkgraph/linkgraphschedule.h"
#include "tracerestrict.h"
#include "newgrf_debug.h"

#include "table/strings.h"

#include "safeguards.h"

/** The pool of stations. */
StationPool _station_pool("Station");
INSTANTIATE_POOL_METHODS(Station)


StationKdtree _station_kdtree(Kdtree_StationXYFunc);

void RebuildStationKdtree()
{
	std::vector<StationID> stids;
	for (const Station *st : Station::Iterate()) {
		stids.push_back(st->index);
	}
	_station_kdtree.Build(stids.begin(), stids.end());
}


BaseStation::~BaseStation()
{
	free(this->name);
	free(this->speclist);

	if (CleaningPool()) return;

	DeleteWindowById(WC_TRAINS_LIST,   VehicleListIdentifier(VL_STATION_LIST, VEH_TRAIN,    this->owner, this->index).Pack());
	DeleteWindowById(WC_ROADVEH_LIST,  VehicleListIdentifier(VL_STATION_LIST, VEH_ROAD,     this->owner, this->index).Pack());
	DeleteWindowById(WC_SHIPS_LIST,    VehicleListIdentifier(VL_STATION_LIST, VEH_SHIP,     this->owner, this->index).Pack());
	DeleteWindowById(WC_AIRCRAFT_LIST, VehicleListIdentifier(VL_STATION_LIST, VEH_AIRCRAFT, this->owner, this->index).Pack());
	DeleteWindowById(WC_DEPARTURES_BOARD, this->index);

	this->sign.MarkDirty();
}

Station::Station(TileIndex tile) :
	SpecializedStation<Station, false>(tile),
	bus_station(INVALID_TILE, 0, 0),
	truck_station(INVALID_TILE, 0, 0),
	ship_station(INVALID_TILE, 0, 0),
	indtype(IT_INVALID),
	time_since_load(255),
	time_since_unload(255)
{
	/* this->random_bits is set in Station::AddFacility() */
}

/**
 * Clean up a station by clearing vehicle orders, invalidating windows and
 * removing link stats.
 * Aircraft-Hangar orders need special treatment here, as the hangars are
 * actually part of a station (tiletype is STATION), but the order type
 * is OT_GOTO_DEPOT.
 */
Station::~Station()
{
	if (CleaningPool()) {
		for (CargoID c = 0; c < NUM_CARGO; c++) {
			this->goods[c].cargo.OnCleanPool();
		}
		return;
	}

	while (!this->loading_vehicles.empty()) {
		this->loading_vehicles.front()->LeaveStation();
	}

	for (Aircraft *a : Aircraft::Iterate()) {
		if (!a->IsNormalAircraft()) continue;
		if (a->targetairport == this->index) a->targetairport = INVALID_STATION;
	}

	for (CargoID c = 0; c < NUM_CARGO; ++c) {
		LinkGraph *lg = LinkGraph::GetIfValid(this->goods[c].link_graph);
		if (lg == nullptr) continue;

		for (NodeID node = 0; node < lg->Size(); ++node) {
			Station *st = Station::Get((*lg)[node].Station());
			st->goods[c].flows.erase(this->index);
			if ((*lg)[node][this->goods[c].node].LastUpdate() != INVALID_DATE) {
				st->goods[c].flows.DeleteFlows(this->index);
				RerouteCargo(st, c, this->index, st->index);
			}
		}
		lg->RemoveNode(this->goods[c].node);
		if (lg->Size() == 0) {
			LinkGraphSchedule::instance.Unqueue(lg);
			delete lg;
		}
	}

	for (Vehicle *v : Vehicle::Iterate()) {
		/* Forget about this station if this station is removed */
		if (v->last_station_visited == this->index) {
			v->last_station_visited = INVALID_STATION;
		}
		if (v->last_loading_station == this->index) {
			v->last_loading_station = INVALID_STATION;
		}
	}

	/* Remove station from industries and towns that reference it. */
	this->RemoveFromAllNearbyLists();

	/* Clear the persistent storage. */
	delete this->airport.psa;

	if (this->owner == OWNER_NONE) {
		/* Invalidate all in case of oil rigs. */
		InvalidateWindowClassesData(WC_STATION_LIST, 0);
	} else {
		InvalidateWindowData(WC_STATION_LIST, this->owner, 0);
	}

	DeleteWindowById(WC_STATION_VIEW, index);
	DeleteNewGRFInspectWindow(GSF_FAKE_STATION_STRUCT, this->index);

	/* Now delete all orders that go to the station */
	RemoveOrderFromAllVehicles(OT_GOTO_STATION, this->index);

	TraceRestrictRemoveDestinationID(TROCAF_STATION, this->index);

	/* Remove all news items */
	DeleteStationNews(this->index);

	for (CargoID c = 0; c < NUM_CARGO; c++) {
		this->goods[c].cargo.Truncate();
	}

	CargoPacket::InvalidateAllFrom(this->index);

	_station_kdtree.Remove(this->index);
	if (_viewport_sign_kdtree_valid && this->sign.kdtree_valid) _viewport_sign_kdtree.Remove(ViewportSignKdtreeItem::MakeStation(this->index));
}


/**
 * Invalidating of the JoinStation window has to be done
 * after removing item from the pool.
 * @param index index of deleted item
 */
void BaseStation::PostDestructor(size_t index)
{
	InvalidateWindowData(WC_SELECT_STATION, 0, 0);
}

/**
 * Get the primary road stop (the first road stop) that the given vehicle can load/unload.
 * @param v the vehicle to get the first road stop for
 * @return the first roadstop that this vehicle can load at
 */
RoadStop *Station::GetPrimaryRoadStop(const RoadVehicle *v) const
{
	RoadStop *rs = this->GetPrimaryRoadStop(v->IsBus() ? ROADSTOP_BUS : ROADSTOP_TRUCK);

	for (; rs != nullptr; rs = rs->next) {
		/* The vehicle cannot go to this roadstop (different roadtype) */
		if (!HasTileAnyRoadType(rs->xy, v->compatible_roadtypes)) continue;
		/* The vehicle is articulated and can therefore not go to a standard road stop. */
		if (IsStandardRoadStopTile(rs->xy) && v->HasArticulatedPart()) continue;

		/* The vehicle can actually go to this road stop. So, return it! */
		break;
	}

	return rs;
}

/**
 * Called when new facility is built on the station. If it is the first facility
 * it initializes also 'xy' and 'random_bits' members
 */
void Station::AddFacility(StationFacility new_facility_bit, TileIndex facil_xy)
{
	if (this->facilities == FACIL_NONE) {
		this->MoveSign(facil_xy);
		this->random_bits = Random();
	}
	this->facilities |= new_facility_bit;
	this->owner = _current_company;
	this->build_date = _date;
}

/**
 * Marks the tiles of the station as dirty.
 *
 * @ingroup dirty
 */
void Station::MarkTilesDirty(bool cargo_change) const
{
	TileIndex tile = this->train_station.tile;
	int w, h;

	if (tile == INVALID_TILE) return;

	/* cargo_change is set if we're refreshing the tiles due to cargo moving
	 * around. */
	if (cargo_change) {
		/* Don't waste time updating if there are no custom station graphics
		 * that might change. Even if there are custom graphics, they might
		 * not change. Unfortunately we have no way of telling. */
		if (this->num_specs == 0) return;
	}

	for (h = 0; h < train_station.h; h++) {
		for (w = 0; w < train_station.w; w++) {
			if (this->TileBelongsToRailStation(tile)) {
				MarkTileDirtyByTile(tile, ZOOM_LVL_DRAW_MAP);
			}
			tile += TileDiffXY(1, 0);
		}
		tile += TileDiffXY(-w, 1);
	}
}

/* virtual */ uint Station::GetPlatformLength(TileIndex tile) const
{
	assert_tile(this->TileBelongsToRailStation(tile), tile);

	TileIndexDiff delta = (GetRailStationAxis(tile) == AXIS_X ? TileDiffXY(1, 0) : TileDiffXY(0, 1));

	TileIndex t = tile;
	uint len = 0;
	do {
		t -= delta;
		len++;
	} while (IsCompatibleTrainStationTile(t, tile));

	t = tile;
	do {
		t += delta;
		len++;
	} while (IsCompatibleTrainStationTile(t, tile));

	return len - 1;
}

/* virtual */ uint Station::GetPlatformLength(TileIndex tile, DiagDirection dir) const
{
	TileIndex start_tile = tile;
	uint length = 0;
	assert_tile(IsRailStationTile(tile), tile);
	assert(dir < DIAGDIR_END);

	do {
		length++;
		tile += TileOffsByDiagDir(dir);
	} while (IsCompatibleTrainStationTile(tile, start_tile));

	return length;
}

/**
 * Get the catchment size of an individual station tile.
 * @param tile Station tile to get catchment size of.
 * @param st Associated station of station tile.
 * @pre IsTileType(tile, MP_STATION)
 * @return The catchment size of the station tile.
 */
static uint GetTileCatchmentRadius(TileIndex tile, const Station *st)
{
	assert(IsTileType(tile, MP_STATION));

	const int32 inc = _settings_game.station.catchment_increase;

	if (_settings_game.station.modified_catchment) {
		switch (GetStationType(tile)) {
			case STATION_RAIL:    return CA_TRAIN + inc;
			case STATION_OILRIG:  return CA_UNMODIFIED + inc;
			case STATION_AIRPORT: return st->airport.GetSpec()->catchment + inc;
			case STATION_TRUCK:   return CA_TRUCK + inc;
			case STATION_BUS:     return CA_BUS + inc;
			case STATION_DOCK:    return CA_DOCK + inc;

			default: NOT_REACHED();
			case STATION_BUOY:
			case STATION_WAYPOINT: return CA_NONE;
		}
	} else {
		switch (GetStationType(tile)) {
			default:               return CA_UNMODIFIED + inc;
			case STATION_BUOY:
			case STATION_WAYPOINT: return CA_NONE;
		}
	}
}

/**
 * Determines the catchment radius of the station
 * @return The radius
 */
uint Station::GetCatchmentRadius() const
{
	uint ret = CA_NONE;

	if (_settings_game.station.modified_catchment) {
		if (this->bus_stops          != nullptr)         ret = max<uint>(ret, CA_BUS);
		if (this->truck_stops        != nullptr)         ret = max<uint>(ret, CA_TRUCK);
		if (this->train_station.tile != INVALID_TILE) ret = max<uint>(ret, CA_TRAIN);
		if (this->ship_station.tile  != INVALID_TILE) ret = max<uint>(ret, CA_DOCK);
		if (this->airport.tile       != INVALID_TILE) ret = max<uint>(ret, this->airport.GetSpec()->catchment);
	} else {
		if (this->bus_stops != nullptr || this->truck_stops != nullptr || this->train_station.tile != INVALID_TILE || this->ship_station.tile != INVALID_TILE || this->airport.tile != INVALID_TILE) {
			ret = CA_UNMODIFIED;
		}
	}

	if (ret != CA_NONE) ret += _settings_game.station.catchment_increase;

	return ret;
}

/**
 * Determines catchment rectangle of this station
 * @return clamped catchment rectangle
 */
Rect Station::GetCatchmentRectUsingRadius(uint catchment_radius) const
{
	assert(!this->rect.IsEmpty());

	/* Compute acceptance rectangle */
	Rect ret = {
		max<int>(this->rect.left   - catchment_radius, 0),
		max<int>(this->rect.top    - catchment_radius, 0),
		min<int>(this->rect.right  + catchment_radius, MapMaxX()),
		min<int>(this->rect.bottom + catchment_radius, MapMaxY())
	};

	return ret;
}

bool Station::IsWithinRangeOfDockingTile(TileIndex tile, uint max_distance) const
{
	if (DistanceManhattan(this->xy, tile) > _settings_game.station.station_spread + max_distance) return false;
	for (TileIndex dock_tile : this->docking_tiles) {
		if (DistanceManhattan(dock_tile, tile) <= max_distance) return true;
	}
	return false;
}

/**
 * Add nearby industry to station's industries_near list if it accepts cargo.
 * @param ind Industry
 * @param st Station
 */
static void AddIndustryToDeliver(Industry *ind, Station *st)
{
	/* Don't check further if this industry is already in the list */
	if (st->industries_near.find(ind) != st->industries_near.end()) return;

	/* Include only industries that can accept cargo */
	uint cargo_index;
	for (cargo_index = 0; cargo_index < lengthof(ind->accepts_cargo); cargo_index++) {
		if (ind->accepts_cargo[cargo_index] != CT_INVALID) break;
	}
	if (cargo_index >= lengthof(ind->accepts_cargo)) return;

	st->industries_near.insert(ind);
}

/**
 * Remove this station from the nearby stations lists of all towns and industries.
 */
void Station::RemoveFromAllNearbyLists()
{
	for (Town *t : Town::Iterate()) { t->stations_near.erase(this); }
	for (Industry *i : Industry::Iterate()) { i->stations_near.erase(this); }
}

/**
 * Test if the given town ID is covered by our catchment area.
 * This is used when removing a house tile to determine if it was the last house tile
 * within our catchment.
 * @param t TownID to test.
 * @return true if at least one house tile of TownID is covered.
 */
bool Station::CatchmentCoversTown(TownID t) const
{
	BitmapTileIterator it(this->catchment_tiles);
	for (TileIndex tile = it; tile != INVALID_TILE; tile = ++it) {
		if (IsTileType(tile, MP_HOUSE) && GetTownIndex(tile) == t) return true;
	}
	return false;
}

/**
 * Recompute tiles covered in our catchment area.
 * This will additionally recompute nearby towns and industries.
 */
void Station::RecomputeCatchment(bool no_clear_nearby_lists)
{
	this->industries_near.clear();
	if (!no_clear_nearby_lists) this->RemoveFromAllNearbyLists();

	if (this->rect.IsEmpty()) {
		this->catchment_tiles.Reset();
		return;
	}

	if (!_settings_game.station.serve_neutral_industries && this->industry != nullptr) {
		/* Station is associated with an industry, so we only need to deliver to that industry. */
		this->catchment_tiles.Initialize(this->industry->location);
		TILE_AREA_LOOP(tile, this->industry->location) {
			if (IsTileType(tile, MP_INDUSTRY) && GetIndustryIndex(tile) == this->industry->index) {
				this->catchment_tiles.SetTile(tile);
			}
		}
		/* The industry's stations_near may have been computed before its neutral station was built so clear and re-add here. */
		for (Station *st : this->industry->stations_near) {
			st->industries_near.erase(this->industry);
		}
		this->industry->stations_near.clear();
		this->industry->stations_near.insert(this);
		this->industries_near.insert(this->industry);
		return;
	}

	this->catchment_tiles.Initialize(GetCatchmentRect());

	/* Loop finding all station tiles */
	TileArea ta(TileXY(this->rect.left, this->rect.top), TileXY(this->rect.right, this->rect.bottom));
	TILE_AREA_LOOP(tile, ta) {
		if (!IsTileType(tile, MP_STATION) || GetStationIndex(tile) != this->index) continue;

		uint r = GetTileCatchmentRadius(tile, this);
		if (r == CA_NONE) continue;

		/* This tile sub-loop doesn't need to test any tiles, they are simply added to the catchment set. */
		TileArea ta2 = TileArea(tile, 1, 1).Expand(r);
		TILE_AREA_LOOP(tile2, ta2) this->catchment_tiles.SetTile(tile2);
	}

	/* Search catchment tiles for towns and industries */
	BitmapTileIterator it(this->catchment_tiles);
	for (TileIndex tile = it; tile != INVALID_TILE; tile = ++it) {
		if (IsTileType(tile, MP_HOUSE)) {
			Town *t = Town::GetByTile(tile);
			t->stations_near.insert(this);
		}
		if (IsTileType(tile, MP_INDUSTRY)) {
			Industry *i = Industry::GetByTile(tile);

			/* Ignore industry if it has a neutral station. It already can't be this station. */
			if (!_settings_game.station.serve_neutral_industries && i->neutral_station != nullptr) continue;

			i->stations_near.insert(this);

			/* Add if we can deliver to this industry as well */
			AddIndustryToDeliver(i, this);
		}
	}
}

/**
 * Recomputes catchment of all stations.
 * This will additionally recompute nearby stations for all towns and industries.
 */
/* static */ void Station::RecomputeCatchmentForAll()
{
<<<<<<< HEAD
	Town *t;
	FOR_ALL_TOWNS(t) { t->stations_near.clear(); }
	Industry *i;
	FOR_ALL_INDUSTRIES(i) { i->stations_near.clear(); }
	Station *st;
	FOR_ALL_STATIONS(st) { st->RecomputeCatchment(true); }
=======
	for (Station *st : Station::Iterate()) { st->RecomputeCatchment(); }
>>>>>>> 5b52f259
}

/************************************************************************/
/*                     StationRect implementation                       */
/************************************************************************/

StationRect::StationRect()
{
	this->MakeEmpty();
}

void StationRect::MakeEmpty()
{
	this->left = this->top = this->right = this->bottom = 0;
}

/**
 * Determines whether a given point (x, y) is within a certain distance of
 * the station rectangle.
 * @note x and y are in Tile coordinates
 * @param x X coordinate
 * @param y Y coordinate
 * @param distance The maximum distance a point may have (L1 norm)
 * @return true if the point is within distance tiles of the station rectangle
 */
bool StationRect::PtInExtendedRect(int x, int y, int distance) const
{
	return this->left - distance <= x && x <= this->right + distance &&
			this->top - distance <= y && y <= this->bottom + distance;
}

bool StationRect::IsEmpty() const
{
	return this->left == 0 || this->left > this->right || this->top > this->bottom;
}

CommandCost StationRect::BeforeAddTile(TileIndex tile, StationRectMode mode)
{
	int x = TileX(tile);
	int y = TileY(tile);
	if (this->IsEmpty()) {
		/* we are adding the first station tile */
		if (mode != ADD_TEST) {
			this->left = this->right = x;
			this->top = this->bottom = y;
		}
	} else if (!this->PtInExtendedRect(x, y)) {
		/* current rect is not empty and new point is outside this rect
		 * make new spread-out rectangle */
		Rect new_rect = {min(x, this->left), min(y, this->top), max(x, this->right), max(y, this->bottom)};

		/* check new rect dimensions against preset max */
		int w = new_rect.right - new_rect.left + 1;
		int h = new_rect.bottom - new_rect.top + 1;
		if (mode != ADD_FORCE && (w > _settings_game.station.station_spread || h > _settings_game.station.station_spread)) {
			assert(mode != ADD_TRY);
			return_cmd_error(STR_ERROR_STATION_TOO_SPREAD_OUT);
		}

		/* spread-out ok, return true */
		if (mode != ADD_TEST) {
			/* we should update the station rect */
			*this = new_rect;
		}
	} else {
		; // new point is inside the rect, we don't need to do anything
	}
	return CommandCost();
}

CommandCost StationRect::BeforeAddRect(TileIndex tile, int w, int h, StationRectMode mode)
{
	if (mode == ADD_FORCE || (w <= _settings_game.station.station_spread && h <= _settings_game.station.station_spread)) {
		/* Important when the old rect is completely inside the new rect, resp. the old one was empty. */
		CommandCost ret = this->BeforeAddTile(tile, mode);
		if (ret.Succeeded()) ret = this->BeforeAddTile(TILE_ADDXY(tile, w - 1, h - 1), mode);
		return ret;
	}
	return CommandCost();
}

/**
 * Check whether station tiles of the given station id exist in the given rectangle
 * @param st_id    Station ID to look for in the rectangle
 * @param left_a   Minimal tile X edge of the rectangle
 * @param top_a    Minimal tile Y edge of the rectangle
 * @param right_a  Maximal tile X edge of the rectangle (inclusive)
 * @param bottom_a Maximal tile Y edge of the rectangle (inclusive)
 * @return \c true if a station tile with the given \a st_id exists in the rectangle, \c false otherwise
 */
/* static */ bool StationRect::ScanForStationTiles(StationID st_id, int left_a, int top_a, int right_a, int bottom_a)
{
	TileArea ta(TileXY(left_a, top_a), TileXY(right_a, bottom_a));
	TILE_AREA_LOOP(tile, ta) {
		if (IsTileType(tile, MP_STATION) && GetStationIndex(tile) == st_id) return true;
	}

	return false;
}

bool StationRect::AfterRemoveTile(BaseStation *st, TileIndex tile)
{
	int x = TileX(tile);
	int y = TileY(tile);

	/* look if removed tile was on the bounding rect edge
	 * and try to reduce the rect by this edge
	 * do it until we have empty rect or nothing to do */
	for (;;) {
		/* check if removed tile is on rect edge */
		bool left_edge = (x == this->left);
		bool right_edge = (x == this->right);
		bool top_edge = (y == this->top);
		bool bottom_edge = (y == this->bottom);

		/* can we reduce the rect in either direction? */
		bool reduce_x = ((left_edge || right_edge) && !ScanForStationTiles(st->index, x, this->top, x, this->bottom));
		bool reduce_y = ((top_edge || bottom_edge) && !ScanForStationTiles(st->index, this->left, y, this->right, y));
		if (!(reduce_x || reduce_y)) break; // nothing to do (can't reduce)

		if (reduce_x) {
			/* reduce horizontally */
			if (left_edge) {
				/* move left edge right */
				this->left = x = x + 1;
			} else {
				/* move right edge left */
				this->right = x = x - 1;
			}
		}
		if (reduce_y) {
			/* reduce vertically */
			if (top_edge) {
				/* move top edge down */
				this->top = y = y + 1;
			} else {
				/* move bottom edge up */
				this->bottom = y = y - 1;
			}
		}

		if (left > right || top > bottom) {
			/* can't continue, if the remaining rectangle is empty */
			this->MakeEmpty();
			return true; // empty remaining rect
		}
	}
	return false; // non-empty remaining rect
}

bool StationRect::AfterRemoveRect(BaseStation *st, TileArea ta)
{
	assert(this->PtInExtendedRect(TileX(ta.tile), TileY(ta.tile)));
	assert(this->PtInExtendedRect(TileX(ta.tile) + ta.w - 1, TileY(ta.tile) + ta.h - 1));

	bool empty = this->AfterRemoveTile(st, ta.tile);
	if (ta.w != 1 || ta.h != 1) empty = empty || this->AfterRemoveTile(st, TILE_ADDXY(ta.tile, ta.w - 1, ta.h - 1));
	return empty;
}

StationRect& StationRect::operator = (const Rect &src)
{
	this->left = src.left;
	this->top = src.top;
	this->right = src.right;
	this->bottom = src.bottom;
	return *this;
}

/**
 * Calculates the maintenance cost of all airports of a company.
 * @param owner Company.
 * @return Total cost.
 */
Money AirportMaintenanceCost(Owner owner)
{
	Money total_cost = 0;

	for (const Station *st : Station::Iterate()) {
		if (st->owner == owner && (st->facilities & FACIL_AIRPORT)) {
			total_cost += _price[PR_INFRASTRUCTURE_AIRPORT] * st->airport.GetSpec()->maintenance_cost;
		}
	}
	/* 3 bits fraction for the maintenance cost factor. */
	return total_cost >> 3;
}

bool StationCompare::operator() (const Station *lhs, const Station *rhs) const
{
	return lhs->index < rhs->index;
}<|MERGE_RESOLUTION|>--- conflicted
+++ resolved
@@ -491,16 +491,9 @@
  */
 /* static */ void Station::RecomputeCatchmentForAll()
 {
-<<<<<<< HEAD
-	Town *t;
-	FOR_ALL_TOWNS(t) { t->stations_near.clear(); }
-	Industry *i;
-	FOR_ALL_INDUSTRIES(i) { i->stations_near.clear(); }
-	Station *st;
-	FOR_ALL_STATIONS(st) { st->RecomputeCatchment(true); }
-=======
-	for (Station *st : Station::Iterate()) { st->RecomputeCatchment(); }
->>>>>>> 5b52f259
+	for (Town *t : Town::Iterate()) { t->stations_near.clear(); }
+	for (Industry *i : Industry::Iterate()) { i->stations_near.clear(); }
+	for (Station *st : Station::Iterate()) { st->RecomputeCatchment(true); }
 }
 
 /************************************************************************/
