--- conflicted
+++ resolved
@@ -24,6 +24,7 @@
 #include "window_func.h"
 #include "tile_map.h"
 #include "landscape.h"
+#include "smallmap_colours.h"
 #include "smallmap_gui.h"
 
 #include "table/strings.h"
@@ -77,11 +78,7 @@
 	ScreenshotHandlerProc *proc; ///< Function for writing the screenshot.
 };
 
-<<<<<<< HEAD
 #define MKCOLOUR(x) TO_LE32X(x)
-=======
-#define MKCOLOUR(x)         TO_LE32X(x)
->>>>>>> 5b52f259
 
 /*************************************************
  **** SCREENSHOT CODE FOR WINDOWS BITMAP (.BMP)
@@ -880,7 +877,7 @@
 		}
 
 		case SC_MINIMAP:
-			ret = MakeMinimapWorldScreenshot();
+			ret = MakeMinimapWorldScreenshot(nullptr);
 			break;
 
 		default:
@@ -892,7 +889,6 @@
 	return ret;
 }
 
-<<<<<<< HEAD
 /**
  * Callback for generating a smallmap screenshot.
  * @param userdata SmallMapWindow window pointer
@@ -922,86 +918,6 @@
 	ShowScreenshotResultMessage(ret);
 	return ret;
 }
-
-static byte _owner_colours[OWNER_END + 1];
-
-/**
- * Return the colour a tile would be displayed with in the small map in mode "Owner".
- *
- * @param tile The tile of which we would like to get the colour.
- * @return The colour of tile in the small map in mode "Owner"
- */
-static inline byte GetMinimapOwnerPixels(TileIndex tile)
-{
-	Owner o;
-
-	switch (GetTileType(tile)) {
-		case MP_INDUSTRY: o = OWNER_END;          break;
-		case MP_HOUSE:    o = OWNER_TOWN;         break;
-		default:          o = GetTileOwner(tile); break;
-		/* FIXME: For MP_ROAD there are multiple owners.
-		 * GetTileOwner returns the rail owner (level crossing) resp. the owner of ROADTYPE_ROAD (normal road),
-		 * even if there are no ROADTYPE_ROAD bits on the tile.
-		 */
-	}
-
-	return _owner_colours[o];
-}
-
-static void MinimapOwnerCallback(void *userdata, void *buf, uint y, uint pitch, uint n)
-{
-	uint8 *ubuf = (uint8 *)buf;
-
-	uint num = (pitch * n);
-	uint row, col;
-	byte val;
-
-	for (uint i=0; i < num; i++) {
-		row = y + (int) (i / pitch);
-		col = (MapSizeX()-1) - (i % pitch);
-
-		TileIndex tile = TileXY(col, row);
-
-		if (IsTileType(tile, MP_VOID)) {
-			val = 0x00;
-		} else {
-			val = GetMinimapOwnerPixels(tile);
-		}
-
-		*ubuf = (uint8) _cur_palette.palette[val].b;
-		ubuf += sizeof(uint8); *ubuf = (uint8) _cur_palette.palette[val].g;
-		ubuf += sizeof(uint8); *ubuf = (uint8) _cur_palette.palette[val].r;
-		ubuf += sizeof(uint8);
-		ubuf += sizeof(uint8);
-	}
-}
-
-/**
- * Saves the complete savemap in a PNG-file.
- */
-void SaveMinimap(const char *name)
-{
-	/* setup owner table */
-	const Company *c;
-
-	/* fill with some special colours */
-	_owner_colours[OWNER_TOWN]  = MKCOLOUR(0xB4);
-	_owner_colours[OWNER_NONE]  = MKCOLOUR(0x54);
-	_owner_colours[OWNER_WATER] = MKCOLOUR(0xCA);
-	_owner_colours[OWNER_END]   = MKCOLOUR(0x20); // industry
-
-	/* now fill with the company colours */
-	FOR_ALL_COMPANIES(c) {
-		_owner_colours[c->index] =
-			_colour_gradient[c->colour][5] * 0x01010101;
-	}
-
-	_screenshot_name[0] = '\0';
-	if (name != nullptr) strecpy(_screenshot_name, name, lastof(_screenshot_name));
-
-	const ScreenshotFormat *sf = _screenshot_formats + _cur_screenshot_format;
-	sf->proc(MakeScreenshotName("minimap", sf->extension), MinimapOwnerCallback, nullptr, MapSizeX(), MapSizeY(), 32, _cur_palette.palette);
-=======
 
 /**
  * Return the owner of a tile to display it with in the small map in mode "Owner".
@@ -1068,9 +984,11 @@
 /**
  * Make a minimap screenshot.
  */
-bool MakeMinimapWorldScreenshot()
-{
+bool MakeMinimapWorldScreenshot(const char *name)
+{
+	_screenshot_name[0] = '\0';
+	if (name != nullptr) strecpy(_screenshot_name, name, lastof(_screenshot_name));
+
 	const ScreenshotFormat *sf = _screenshot_formats + _cur_screenshot_format;
 	return sf->proc(MakeScreenshotName(SCREENSHOT_NAME, sf->extension), MinimapScreenCallback, nullptr, MapSizeX(), MapSizeY(), 32, _cur_palette.palette);
->>>>>>> 5b52f259
 }