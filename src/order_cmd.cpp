/* $Id$ */

/*
 * This file is part of OpenTTD.
 * OpenTTD is free software; you can redistribute it and/or modify it under the terms of the GNU General Public License as published by the Free Software Foundation, version 2.
 * OpenTTD is distributed in the hope that it will be useful, but WITHOUT ANY WARRANTY; without even the implied warranty of MERCHANTABILITY or FITNESS FOR A PARTICULAR PURPOSE.
 * See the GNU General Public License for more details. You should have received a copy of the GNU General Public License along with OpenTTD. If not, see <http://www.gnu.org/licenses/>.
 */

/** @file order_cmd.cpp Handling of orders. */

#include "stdafx.h"
#include "debug.h"
#include "cmd_helper.h"
#include "command_func.h"
#include "company_func.h"
#include "news_func.h"
#include "strings_func.h"
#include "timetable.h"
#include "station_base.h"
#include "station_map.h"
#include "station_func.h"
#include "map_func.h"
#include "cargotype.h"
#include "vehicle_func.h"
#include "depot_base.h"
#include "core/bitmath_func.hpp"
#include "core/pool_func.hpp"
#include "core/random_func.hpp"
#include "aircraft.h"
#include "roadveh.h"
#include "station_base.h"
#include "waypoint_base.h"
#include "company_base.h"
#include "infrastructure_func.h"
#include "order_backup.h"
#include "cheat_type.h"
#include "viewport_func.h"
#include "order_cmd.h"
#include "vehiclelist.h"
#include "tracerestrict.h"

#include "table/strings.h"

#include "safeguards.h"

/* DestinationID must be at least as large as every these below, because it can
 * be any of them
 */
assert_compile(sizeof(DestinationID) >= sizeof(DepotID));
assert_compile(sizeof(DestinationID) >= sizeof(StationID));

OrderPool _order_pool("Order");
INSTANTIATE_POOL_METHODS(Order)
OrderListPool _orderlist_pool("OrderList");
INSTANTIATE_POOL_METHODS(OrderList)

/** Clean everything up. */
Order::~Order()
{
	if (CleaningPool()) return;

	/* We can visit oil rigs and buoys that are not our own. They will be shown in
	 * the list of stations. So, we need to invalidate that window if needed. */
	if (this->IsType(OT_GOTO_STATION) || this->IsType(OT_GOTO_WAYPOINT)) {
		BaseStation *bs = BaseStation::GetIfValid(this->GetDestination());
		if (bs != NULL && bs->owner == OWNER_NONE) InvalidateWindowClassesData(WC_STATION_LIST, 0);
	}
}

/**
 * 'Free' the order
 * @note ONLY use on "current_order" vehicle orders!
 */
void Order::Free()
{
	this->type  = OT_NOTHING;
	this->flags = 0;
	this->dest  = 0;
	this->next  = NULL;
	DeAllocExtraInfo();
}

/**
 * Makes this order a Go To Station order.
 * @param destination the station to go to.
 */
void Order::MakeGoToStation(StationID destination)
{
	this->type = OT_GOTO_STATION;
	this->flags = 0;
	this->dest = destination;
}

/**
 * Makes this order a Go To Depot order.
 * @param destination   the depot to go to.
 * @param order         is this order a 'default' order, or an overridden vehicle order?
 * @param non_stop_type how to get to the depot?
 * @param action        what to do in the depot?
 * @param cargo         the cargo type to change to.
 */
void Order::MakeGoToDepot(DepotID destination, OrderDepotTypeFlags order, OrderNonStopFlags non_stop_type, OrderDepotActionFlags action, CargoID cargo)
{
	this->type = OT_GOTO_DEPOT;
	this->SetDepotOrderType(order);
	this->SetDepotActionType(action);
	this->SetNonStopType(non_stop_type);
	this->dest = destination;
	this->SetRefit(cargo);
}

/**
 * Makes this order a Go To Waypoint order.
 * @param destination the waypoint to go to.
 */
void Order::MakeGoToWaypoint(StationID destination)
{
	this->type = OT_GOTO_WAYPOINT;
	this->flags = 0;
	this->dest = destination;
}

/**
 * Makes this order a Loading order.
 * @param ordered is this an ordered stop?
 */
void Order::MakeLoading(bool ordered)
{
	this->type = OT_LOADING;
	if (!ordered) this->flags = 0;
}

/**
 * Update the jump counter, for percent probability
 * conditional orders
 *
 * Not that jump_counter is signed and may become
 * negative when a jump has been taken
 *
 * @return true if the jump should be taken
 */
bool Order::UpdateJumpCounter(byte percent)
{
	if (this->jump_counter >= 0) {
		this->jump_counter += (percent - 100);
		return true;
	}
	this->jump_counter += percent;
	return false;
}

/**
 * Makes this order a Leave Station order.
 */
void Order::MakeLeaveStation()
{
	this->type = OT_LEAVESTATION;
	this->flags = 0;
}

/**
 * Makes this order a Dummy order.
 */
void Order::MakeDummy()
{
	this->type = OT_DUMMY;
	this->flags = 0;
}

/**
 * Makes this order an conditional order.
 * @param order the order to jump to.
 */
void Order::MakeConditional(VehicleOrderID order)
{
	this->type = OT_CONDITIONAL;
	this->flags = order;
	this->dest = 0;
}

/**
 * Makes this order an implicit order.
 * @param destination the station to go to.
 */
void Order::MakeImplicit(StationID destination)
{
	this->type = OT_IMPLICIT;
	this->dest = destination;
}

void Order::MakeWaiting()
{
	this->type = OT_WAITING;
}

void Order::MakeLoadingAdvance(StationID destination)
{
	this->type = OT_LOADING_ADVANCE;
	this->dest = destination;
}

/**
 * Make this depot/station order also a refit order.
 * @param cargo   the cargo type to change to.
 * @pre IsType(OT_GOTO_DEPOT) || IsType(OT_GOTO_STATION).
 */
void Order::SetRefit(CargoID cargo)
{
	this->refit_cargo = cargo;
}

/**
 * Does this order have the same type, flags and destination?
 * @param other the second order to compare to.
 * @return true if the type, flags and destination match.
 */
bool Order::Equals(const Order &other) const
{
	/* In case of go to nearest depot orders we need "only" compare the flags
	 * with the other and not the nearest depot order bit or the actual
	 * destination because those get clear/filled in during the order
	 * evaluation. If we do not do this the order will continuously be seen as
	 * a different order and it will try to find a "nearest depot" every tick. */
	if ((this->IsType(OT_GOTO_DEPOT) && this->type == other.type) &&
			((this->GetDepotActionType() & ODATFB_NEAREST_DEPOT) != 0 ||
			 (other.GetDepotActionType() & ODATFB_NEAREST_DEPOT) != 0)) {
		return this->GetDepotOrderType() == other.GetDepotOrderType() &&
				(this->GetDepotActionType() & ~ODATFB_NEAREST_DEPOT) == (other.GetDepotActionType() & ~ODATFB_NEAREST_DEPOT);
	}

	return this->type == other.type && this->flags == other.flags && this->dest == other.dest;
}

/**
 * Pack this order into a 32 bits integer, or actually only
 * the type, flags and destination.
 * @return the packed representation.
 * @note unpacking is done in the constructor.
 */
uint32 Order::Pack() const
{
	return this->dest << 16 | this->flags << 8 | this->type;
}

/**
 * Pack this order into a 16 bits integer as close to the TTD
 * representation as possible.
 * @return the TTD-like packed representation.
 */
uint16 Order::MapOldOrder() const
{
	uint16 order = this->GetType();
	switch (this->type) {
		case OT_GOTO_STATION:
			if (this->GetUnloadType() & OUFB_UNLOAD) SetBit(order, 5);
			if (this->GetLoadType() & OLFB_FULL_LOAD) SetBit(order, 6);
			if (this->GetNonStopType() & ONSF_NO_STOP_AT_INTERMEDIATE_STATIONS) SetBit(order, 7);
			order |= GB(this->GetDestination(), 0, 8) << 8;
			break;
		case OT_GOTO_DEPOT:
			if (!(this->GetDepotOrderType() & ODTFB_PART_OF_ORDERS)) SetBit(order, 6);
			SetBit(order, 7);
			order |= GB(this->GetDestination(), 0, 8) << 8;
			break;
		case OT_LOADING:
			if (this->GetLoadType() & OLFB_FULL_LOAD) SetBit(order, 6);
			break;
	}
	return order;
}

/**
 * Create an order based on a packed representation of that order.
 * @param packed the packed representation.
 */
Order::Order(uint32 packed)
{
	this->type    = (OrderType)GB(packed,  0,  8);
	this->flags   = GB(packed,  8,  8);
	this->dest    = GB(packed, 16, 16);
	this->extra   = NULL;
	this->next    = NULL;
	this->refit_cargo   = CT_NO_REFIT;
	this->occupancy     = 0;
	this->wait_time     = 0;
	this->travel_time   = 0;
	this->jump_counter  = 0;
	this->max_speed     = UINT16_MAX;
}

/**
 *
 * Updates the widgets of a vehicle which contains the order-data
 *
 */
void InvalidateVehicleOrder(const Vehicle *v, int data)
{
	SetWindowDirty(WC_VEHICLE_VIEW, v->index);

	if (data != 0) {
		/* Calls SetDirty() too */
		InvalidateWindowData(WC_VEHICLE_ORDERS,    v->index, data);
		InvalidateWindowData(WC_VEHICLE_TIMETABLE, v->index, data);
		return;
	}

	SetWindowDirty(WC_VEHICLE_ORDERS,    v->index);
	SetWindowDirty(WC_VEHICLE_TIMETABLE, v->index);
}

/**
 *
 * Assign data to an order (from another order)
 *   This function makes sure that the index is maintained correctly
 * @param other the data to copy (except next pointer).
 *
 */
void Order::AssignOrder(const Order &other)
{
	this->type  = other.type;
	this->flags = other.flags;
	this->dest  = other.dest;

	this->refit_cargo   = other.refit_cargo;

	this->wait_time   = other.wait_time;

	this->jump_counter = other.jump_counter;
	this->travel_time = other.travel_time;
	this->max_speed   = other.max_speed;

	if ((this->GetUnloadType() == OUFB_CARGO_TYPE_UNLOAD || this->GetLoadType() == OLFB_CARGO_TYPE_LOAD) && other.extra != NULL) {
		this->AllocExtraInfo();
		*(this->extra) = *(other.extra);
	} else {
		this->DeAllocExtraInfo();
	}
}

void Order::AllocExtraInfo()
{
	if (!this->extra) {
		this->extra.reset(new OrderExtraInfo());
	}
}

void Order::DeAllocExtraInfo()
{
	this->extra.reset();
}

void CargoStationIDStackSet::FillNextStoppingStation(const Vehicle *v, const OrderList *o, const Order *first, uint hops)
{
	this->more.clear();
<<<<<<< HEAD
	this->first = o->GetNextStoppingStation(v, ~0, first, hops);
	if (this->first.cargo_mask != (uint32) ~0) {
		uint32 have_cargoes = this->first.cargo_mask;
		do {
			this->more.push_back(o->GetNextStoppingStation(v, ~have_cargoes, first, hops));
			have_cargoes |= this->more.back().cargo_mask;
		} while (have_cargoes != (uint32) ~0);
=======
	this->first = o->GetNextStoppingStation(v, ALL_CARGOTYPES, first, hops);
	if (this->first.cargo_mask != ALL_CARGOTYPES) {
		CargoTypes have_cargoes = this->first.cargo_mask;
		do {
			this->more.push_back(o->GetNextStoppingStation(v, ~have_cargoes, first, hops));
			have_cargoes |= this->more.back().cargo_mask;
		} while (have_cargoes != ALL_CARGOTYPES);
>>>>>>> 00b1fe62
	}
}

/**
 * Recomputes everything.
 * @param chain first order in the chain
 * @param v one of vehicle that is using this orderlist
 */
void OrderList::Initialize(Order *chain, Vehicle *v)
{
	this->first = chain;
	this->first_shared = v;

	this->num_orders = 0;
	this->num_manual_orders = 0;
	this->num_vehicles = 1;
	this->timetable_duration = 0;
	this->total_duration = 0;

	for (Order *o = this->first; o != NULL; o = o->next) {
		++this->num_orders;
		if (!o->IsType(OT_IMPLICIT)) ++this->num_manual_orders;
		if (!o->IsType(OT_CONDITIONAL)) {
			this->timetable_duration += o->GetTimetabledWait() + o->GetTimetabledTravel();
			this->total_duration += o->GetWaitTime() + o->GetTravelTime();
		}
	}

	for (Vehicle *u = this->first_shared->PreviousShared(); u != NULL; u = u->PreviousShared()) {
		++this->num_vehicles;
		this->first_shared = u;
	}

	for (const Vehicle *u = v->NextShared(); u != NULL; u = u->NextShared()) ++this->num_vehicles;
}

/**
 * Free a complete order chain.
 * @param keep_orderlist If this is true only delete the orders, otherwise also delete the OrderList.
 * @note do not use on "current_order" vehicle orders!
 */
void OrderList::FreeChain(bool keep_orderlist)
{
	Order *next;
	for (Order *o = this->first; o != NULL; o = next) {
		next = o->next;
		delete o;
	}

	if (keep_orderlist) {
		this->first = NULL;
		this->num_orders = 0;
		this->num_manual_orders = 0;
		this->timetable_duration = 0;
	} else {
		delete this;
	}
}

/**
 * Get a certain order of the order chain.
 * @param index zero-based index of the order within the chain.
 * @return the order at position index.
 */
Order *OrderList::GetOrderAt(int index) const
{
	if (index < 0) return NULL;

	Order *order = this->first;

	while (order != NULL && index-- > 0) {
		order = order->next;
	}
	return order;
}

/**
 * Get the index of an order of the order chain, or INVALID_VEH_ORDER_ID.
 * @param order order to get the index of.
 * @return the position index of the given order, or INVALID_VEH_ORDER_ID.
 */
VehicleOrderID OrderList::GetIndexOfOrder(const Order *order) const
{
	VehicleOrderID index = 0;
	const Order *o = this->first;
	while (o != nullptr) {
		if (o == order) return index;
		index++;
		o = o->next;
	}

	return INVALID_VEH_ORDER_ID;
}

/**
 * Get the next order which will make the given vehicle stop at a station
 * or refit at a depot or evaluate a non-trivial condition.
 * @param next The order to start looking at.
 * @param hops The number of orders we have already looked at.
 * @param cargo_mask The bit set of cargoes that the we are looking at, this may be reduced to indicate the set of cargoes that the result is valid for.
 * @return Either of
 *         \li a station order
 *         \li a refitting depot order
 *         \li a non-trivial conditional order
 *         \li NULL  if the vehicle won't stop anymore.
 */
<<<<<<< HEAD
const Order *OrderList::GetNextDecisionNode(const Order *next, uint hops, uint32 &cargo_mask) const
=======
const Order *OrderList::GetNextDecisionNode(const Order *next, uint hops, CargoTypes &cargo_mask) const
>>>>>>> 00b1fe62
{
	assert(cargo_mask != 0);

	if (hops > this->GetNumOrders() || next == NULL) return NULL;

	if (next->IsType(OT_CONDITIONAL)) {
		if (next->GetConditionVariable() != OCV_UNCONDITIONALLY) return next;

		/* We can evaluate trivial conditions right away. They're conceptually
		 * the same as regular order progression. */
		return this->GetNextDecisionNode(
				this->GetOrderAt(next->GetConditionSkipToOrder()),
				hops + 1, cargo_mask);
	}

	if (next->IsType(OT_GOTO_DEPOT)) {
		if (next->GetDepotActionType() & ODATFB_HALT) return NULL;
		if (next->IsRefit()) return next;
	}

	bool can_load_or_unload = false;
	if ((next->IsType(OT_GOTO_STATION) || next->IsType(OT_IMPLICIT)) &&
			(next->GetNonStopType() & ONSF_NO_STOP_AT_DESTINATION_STATION) == 0) {
		if (next->GetUnloadType() == OUFB_CARGO_TYPE_UNLOAD || next->GetLoadType() == OLFB_CARGO_TYPE_LOAD) {
			/* This is a cargo-specific load/unload order.
			 * If the first cargo is both a no-load and no-unload order, skip it.
			 * Drop cargoes which don't match the first one. */
			can_load_or_unload = CargoMaskValueFilter<bool>(cargo_mask, [&](CargoID cargo) {
				return ((next->GetCargoLoadType(cargo) & OLFB_NO_LOAD) == 0 || (next->GetCargoUnloadType(cargo) & OUFB_NO_UNLOAD) == 0);
			});
		} else if ((next->GetLoadType() & OLFB_NO_LOAD) == 0 || (next->GetUnloadType() & OUFB_NO_UNLOAD) == 0) {
			can_load_or_unload = true;
		}
	}

	if (!can_load_or_unload) {
		return this->GetNextDecisionNode(this->GetNext(next), hops + 1, cargo_mask);
	}

	return next;
}

/**
 * Recursively determine the next deterministic station to stop at.
 * @param v The vehicle we're looking at.
<<<<<<< HEAD
 * @param uint32 cargo_mask Bit-set of the cargo IDs of interest.
=======
 * @param CargoTypes cargo_mask Bit-set of the cargo IDs of interest.
>>>>>>> 00b1fe62
 * @param first Order to start searching at or NULL to start at cur_implicit_order_index + 1.
 * @param hops Number of orders we have already looked at.
 * @return A CargoMaskedStationIDStack of the cargo mask the result is valid for, and the next stoppping station or INVALID_STATION.
 * @pre The vehicle is currently loading and v->last_station_visited is meaningful.
 * @note This function may draw a random number. Don't use it from the GUI.
 */
<<<<<<< HEAD
CargoMaskedStationIDStack OrderList::GetNextStoppingStation(const Vehicle *v, uint32 cargo_mask, const Order *first, uint hops) const
=======
CargoMaskedStationIDStack OrderList::GetNextStoppingStation(const Vehicle *v, CargoTypes cargo_mask, const Order *first, uint hops) const
>>>>>>> 00b1fe62
{
	assert(cargo_mask != 0);

	const Order *next = first;
	if (first == NULL) {
		next = this->GetOrderAt(v->cur_implicit_order_index);
		if (next == NULL) {
			next = this->GetFirstOrder();
			if (next == NULL) return CargoMaskedStationIDStack(cargo_mask, INVALID_STATION);
		} else {
			/* GetNext never returns NULL if there is a valid station in the list.
			 * As the given "next" is already valid and a station in the list, we
			 * don't have to check for NULL here. */
			next = this->GetNext(next);
			assert(next != NULL);
		}
	}

	do {
		next = this->GetNextDecisionNode(next, ++hops, cargo_mask);

		/* Resolve possibly nested conditionals by estimation. */
		while (next != NULL && next->IsType(OT_CONDITIONAL)) {
			/* We return both options of conditional orders. */
			const Order *skip_to = this->GetNextDecisionNode(
					this->GetOrderAt(next->GetConditionSkipToOrder()), hops, cargo_mask);
			const Order *advance = this->GetNextDecisionNode(
					this->GetNext(next), hops, cargo_mask);
			if (advance == NULL || advance == first || skip_to == advance) {
				next = (skip_to == first) ? NULL : skip_to;
			} else if (skip_to == NULL || skip_to == first) {
				next = (advance == first) ? NULL : advance;
			} else {
				CargoMaskedStationIDStack st1 = this->GetNextStoppingStation(v, cargo_mask, skip_to, hops);
				cargo_mask &= st1.cargo_mask;
				CargoMaskedStationIDStack st2 = this->GetNextStoppingStation(v, cargo_mask, advance, hops);
				st1.cargo_mask &= st2.cargo_mask;
				while (!st2.station.IsEmpty()) st1.station.Push(st2.station.Pop());
				return st1;
			}
			++hops;
		}

		if (next == NULL) return CargoMaskedStationIDStack(cargo_mask, INVALID_STATION);

		/* Don't return a next stop if the vehicle has to unload everything. */
		if ((next->IsType(OT_GOTO_STATION) || next->IsType(OT_IMPLICIT)) &&
				next->GetDestination() == v->last_station_visited) {
			/* This is a cargo-specific load/unload order.
			 * Don't return a next stop if first cargo has transfer or unload set.
			 * Drop cargoes which don't match the first one. */
			bool invalid = CargoMaskValueFilter<bool>(cargo_mask, [&](CargoID cargo) {
				return ((next->GetCargoUnloadType(cargo) & (OUFB_TRANSFER | OUFB_UNLOAD)) != 0);
			});
			if (invalid) return CargoMaskedStationIDStack(cargo_mask, INVALID_STATION);
		}
	} while (next->IsType(OT_GOTO_DEPOT) || next->GetDestination() == v->last_station_visited);

	return CargoMaskedStationIDStack(cargo_mask, next->GetDestination());
}

/**
 * Insert a new order into the order chain.
 * @param new_order is the order to insert into the chain.
 * @param index is the position where the order is supposed to be inserted.
 */
void OrderList::InsertOrderAt(Order *new_order, int index)
{
	if (this->first == NULL) {
		this->first = new_order;
	} else {
		if (index == 0) {
			/* Insert as first or only order */
			new_order->next = this->first;
			this->first = new_order;
		} else if (index >= this->num_orders) {
			/* index is after the last order, add it to the end */
			this->GetLastOrder()->next = new_order;
		} else {
			/* Put the new order in between */
			Order *order = this->GetOrderAt(index - 1);
			new_order->next = order->next;
			order->next = new_order;
		}
	}
	++this->num_orders;
	if (!new_order->IsType(OT_IMPLICIT)) ++this->num_manual_orders;
	if (!new_order->IsType(OT_CONDITIONAL)) {
		this->timetable_duration += new_order->GetTimetabledWait() + new_order->GetTimetabledTravel();
		this->total_duration += new_order->GetWaitTime() + new_order->GetTravelTime();
	}

	/* We can visit oil rigs and buoys that are not our own. They will be shown in
	 * the list of stations. So, we need to invalidate that window if needed. */
	if (new_order->IsType(OT_GOTO_STATION) || new_order->IsType(OT_GOTO_WAYPOINT)) {
		BaseStation *bs = BaseStation::Get(new_order->GetDestination());
		if (bs->owner == OWNER_NONE) InvalidateWindowClassesData(WC_STATION_LIST, 0);
	}

}


/**
 * Remove an order from the order list and delete it.
 * @param index is the position of the order which is to be deleted.
 */
void OrderList::DeleteOrderAt(int index)
{
	if (index >= this->num_orders) return;

	Order *to_remove;

	if (index == 0) {
		to_remove = this->first;
		this->first = to_remove->next;
	} else {
		Order *prev = GetOrderAt(index - 1);
		to_remove = prev->next;
		prev->next = to_remove->next;
	}
	--this->num_orders;
	if (!to_remove->IsType(OT_IMPLICIT)) --this->num_manual_orders;
	if (!to_remove->IsType(OT_CONDITIONAL)) {
		this->timetable_duration -= (to_remove->GetTimetabledWait() + to_remove->GetTimetabledTravel());
		this->total_duration -= (to_remove->GetWaitTime() + to_remove->GetTravelTime());
	}
	delete to_remove;
}

/**
 * Move an order to another position within the order list.
 * @param from is the zero-based position of the order to move.
 * @param to is the zero-based position where the order is moved to.
 */
void OrderList::MoveOrder(int from, int to)
{
	if (from >= this->num_orders || to >= this->num_orders || from == to) return;

	Order *moving_one;

	/* Take the moving order out of the pointer-chain */
	if (from == 0) {
		moving_one = this->first;
		this->first = moving_one->next;
	} else {
		Order *one_before = GetOrderAt(from - 1);
		moving_one = one_before->next;
		one_before->next = moving_one->next;
	}

	/* Insert the moving_order again in the pointer-chain */
	if (to == 0) {
		moving_one->next = this->first;
		this->first = moving_one;
	} else {
		Order *one_before = GetOrderAt(to - 1);
		moving_one->next = one_before->next;
		one_before->next = moving_one;
	}
}

/**
 * Removes the vehicle from the shared order list.
 * @note This is supposed to be called when the vehicle is still in the chain
 * @param v vehicle to remove from the list
 */
void OrderList::RemoveVehicle(Vehicle *v)
{
	--this->num_vehicles;
	if (v == this->first_shared) this->first_shared = v->NextShared();
}

/**
 * Checks whether a vehicle is part of the shared vehicle chain.
 * @param v is the vehicle to search in the shared vehicle chain.
 */
bool OrderList::IsVehicleInSharedOrdersList(const Vehicle *v) const
{
	for (const Vehicle *v_shared = this->first_shared; v_shared != NULL; v_shared = v_shared->NextShared()) {
		if (v_shared == v) return true;
	}

	return false;
}

/**
 * Gets the position of the given vehicle within the shared order vehicle list.
 * @param v is the vehicle of which to get the position
 * @return position of v within the shared vehicle chain.
 */
int OrderList::GetPositionInSharedOrderList(const Vehicle *v) const
{
	int count = 0;
	for (const Vehicle *v_shared = v->PreviousShared(); v_shared != NULL; v_shared = v_shared->PreviousShared()) count++;
	return count;
}

/**
 * Checks whether all orders of the list have a filled timetable.
 * @return whether all orders have a filled timetable.
 */
bool OrderList::IsCompleteTimetable() const
{
	for (Order *o = this->first; o != NULL; o = o->next) {
		/* Implicit orders are, by definition, not timetabled. */
		if (o->IsType(OT_IMPLICIT)) continue;
		if (!o->IsCompletelyTimetabled()) return false;
	}
	return true;
}

/**
 * Checks for internal consistency of order list. Triggers assertion if something is wrong.
 */
void OrderList::DebugCheckSanity() const
{
	VehicleOrderID check_num_orders = 0;
	VehicleOrderID check_num_manual_orders = 0;
	uint check_num_vehicles = 0;
	Ticks check_timetable_duration = 0;
	Ticks check_total_duration = 0;

	DEBUG(misc, 6, "Checking OrderList %hu for sanity...", this->index);

	for (const Order *o = this->first; o != NULL; o = o->next) {
		++check_num_orders;
		if (!o->IsType(OT_IMPLICIT)) ++check_num_manual_orders;
		if (!o->IsType(OT_CONDITIONAL)) {
			check_timetable_duration += o->GetTimetabledWait() + o->GetTimetabledTravel();
			check_total_duration += o->GetWaitTime() + o->GetTravelTime();
		}
	}
	assert_msg(this->num_orders == check_num_orders, "%u, %u", this->num_orders, check_num_orders);
	assert_msg(this->num_manual_orders == check_num_manual_orders, "%u, %u", this->num_manual_orders, check_num_manual_orders);
	assert_msg(this->timetable_duration == check_timetable_duration, "%u, %u", this->timetable_duration, check_timetable_duration);
	assert_msg(this->total_duration == check_total_duration, "%u, %u", this->total_duration, check_total_duration);

	for (const Vehicle *v = this->first_shared; v != NULL; v = v->NextShared()) {
		++check_num_vehicles;
		assert_msg(v->orders.list == this, "%p, %p", v->orders.list, this);
	}
	assert_msg(this->num_vehicles == check_num_vehicles, "%u, %u", this->num_vehicles, check_num_vehicles);
	DEBUG(misc, 6, "... detected %u orders (%u manual), %u vehicles, %i timetabled, %i total",
			(uint)this->num_orders, (uint)this->num_manual_orders,
			this->num_vehicles, this->timetable_duration, this->total_duration);
}

/**
 * Checks whether the order goes to a station or not, i.e. whether the
 * destination is a station
 * @param v the vehicle to check for
 * @param o the order to check
 * @return true if the destination is a station
 */
static inline bool OrderGoesToStation(const Vehicle *v, const Order *o)
{
	return o->IsType(OT_GOTO_STATION) ||
			(v->type == VEH_AIRCRAFT && o->IsType(OT_GOTO_DEPOT) && !(o->GetDepotActionType() & ODATFB_NEAREST_DEPOT));
}

/**
 * Delete all news items regarding defective orders about a vehicle
 * This could kill still valid warnings (for example about void order when just
 * another order gets added), but assume the company will notice the problems,
 * when (s)he's changing the orders.
 */
static void DeleteOrderWarnings(const Vehicle *v)
{
	DeleteVehicleNews(v->index, STR_NEWS_VEHICLE_HAS_TOO_FEW_ORDERS);
	DeleteVehicleNews(v->index, STR_NEWS_VEHICLE_HAS_VOID_ORDER);
	DeleteVehicleNews(v->index, STR_NEWS_VEHICLE_HAS_DUPLICATE_ENTRY);
	DeleteVehicleNews(v->index, STR_NEWS_VEHICLE_HAS_INVALID_ENTRY);
	DeleteVehicleNews(v->index, STR_NEWS_PLANE_USES_TOO_SHORT_RUNWAY);
}

/**
 * Returns a tile somewhat representing the order destination (not suitable for pathfinding).
 * @param v The vehicle to get the location for.
 * @param airport Get the airport tile and not the station location for aircraft.
 * @return destination of order, or INVALID_TILE if none.
 */
TileIndex Order::GetLocation(const Vehicle *v, bool airport) const
{
	switch (this->GetType()) {
		case OT_GOTO_WAYPOINT:
		case OT_GOTO_STATION:
		case OT_IMPLICIT:
			if (airport && v->type == VEH_AIRCRAFT) return Station::Get(this->GetDestination())->airport.tile;
			return BaseStation::Get(this->GetDestination())->xy;

		case OT_GOTO_DEPOT:
			if ((this->GetDepotActionType() & ODATFB_NEAREST_DEPOT) != 0) return INVALID_TILE;
			return (v->type == VEH_AIRCRAFT) ? Station::Get(this->GetDestination())->xy : Depot::Get(this->GetDestination())->xy;

		default:
			return INVALID_TILE;
	}
}

/**
 * Get the distance between two orders of a vehicle. Conditional orders are resolved
 * and the bigger distance of the two order branches is returned.
 * @param prev Origin order.
 * @param cur Destination order.
 * @param v The vehicle to get the distance for.
 * @param conditional_depth Internal param for resolving conditional orders.
 * @return Maximum distance between the two orders.
 */
uint GetOrderDistance(const Order *prev, const Order *cur, const Vehicle *v, int conditional_depth)
{
	if (cur->IsType(OT_CONDITIONAL)) {
		if (conditional_depth > v->GetNumOrders()) return 0;

		conditional_depth++;

		int dist1 = GetOrderDistance(prev, v->GetOrder(cur->GetConditionSkipToOrder()), v, conditional_depth);
		int dist2 = GetOrderDistance(prev, cur->next == NULL ? v->orders.list->GetFirstOrder() : cur->next, v, conditional_depth);
		return max(dist1, dist2);
	}

	TileIndex prev_tile = prev->GetLocation(v, true);
	TileIndex cur_tile = cur->GetLocation(v, true);
	if (prev_tile == INVALID_TILE || cur_tile == INVALID_TILE) return 0;
	return v->type == VEH_AIRCRAFT ? DistanceSquare(prev_tile, cur_tile) : DistanceManhattan(prev_tile, cur_tile);
}

/**
 * Add an order to the orderlist of a vehicle.
 * @param tile unused
 * @param flags operation to perform
 * @param p1 various bitstuffed elements
 * - p1 = (bit  0 - 19) - ID of the vehicle
 * - p1 = (bit 20 - 27) - the selected order (if any). If the last order is given,
 *                        the order will be inserted before that one
 *                        the maximum vehicle order id is 254.
 * @param p2 packed order to insert
 * @param text unused
 * @return the cost of this operation or an error
 */
CommandCost CmdInsertOrder(TileIndex tile, DoCommandFlag flags, uint32 p1, uint32 p2, const char *text)
{
	VehicleID veh          = GB(p1,  0, 20);
	VehicleOrderID sel_ord = GB(p1, 20, 8);
	Order new_order(p2);

	Vehicle *v = Vehicle::GetIfValid(veh);
	if (v == NULL || !v->IsPrimaryVehicle()) return CMD_ERROR;

	CommandCost ret = CheckOwnership(v->owner);
	if (ret.Failed()) return ret;

	/* Check if the inserted order is to the correct destination (owner, type),
	 * and has the correct flags if any */
	switch (new_order.GetType()) {
		case OT_GOTO_STATION: {
			const Station *st = Station::GetIfValid(new_order.GetDestination());
			if (st == NULL) return CMD_ERROR;

			if (st->owner != OWNER_NONE) {
				CommandCost ret = CheckInfraUsageAllowed(v->type, st->owner);
				if (ret.Failed()) return ret;
			}

			if (!CanVehicleUseStation(v, st)) return_cmd_error(STR_ERROR_CAN_T_ADD_ORDER);
			for (Vehicle *u = v->FirstShared(); u != NULL; u = u->NextShared()) {
				if (!CanVehicleUseStation(u, st)) return_cmd_error(STR_ERROR_CAN_T_ADD_ORDER_SHARED);
			}

			/* Non stop only allowed for ground vehicles. */
			if (new_order.GetNonStopType() != ONSF_STOP_EVERYWHERE && !v->IsGroundVehicle()) return CMD_ERROR;

			/* Filter invalid load/unload types. */
			switch (new_order.GetLoadType()) {
				case OLF_LOAD_IF_POSSIBLE: case OLFB_FULL_LOAD: case OLF_FULL_LOAD_ANY: case OLFB_NO_LOAD: break;
				default: return CMD_ERROR;
			}
			switch (new_order.GetUnloadType()) {
				case OUF_UNLOAD_IF_POSSIBLE: case OUFB_UNLOAD: case OUFB_TRANSFER: case OUFB_NO_UNLOAD: break;
				default: return CMD_ERROR;
			}

			/* Filter invalid stop locations */
			switch (new_order.GetStopLocation()) {
				case OSL_PLATFORM_NEAR_END:
				case OSL_PLATFORM_MIDDLE:
				case OSL_PLATFORM_THROUGH:
					if (v->type != VEH_TRAIN) return CMD_ERROR;
					FALLTHROUGH;

				case OSL_PLATFORM_FAR_END:
					break;

				default:
					return CMD_ERROR;
			}

			break;
		}

		case OT_GOTO_DEPOT: {
			if ((new_order.GetDepotActionType() & ODATFB_NEAREST_DEPOT) == 0) {
				if (v->type == VEH_AIRCRAFT) {
					const Station *st = Station::GetIfValid(new_order.GetDestination());

					if (st == NULL) return CMD_ERROR;

					CommandCost ret = CheckInfraUsageAllowed(v->type, st->owner);
					if (ret.Failed()) return ret;

					if (!CanVehicleUseStation(v, st) || !st->airport.HasHangar()) {
						return CMD_ERROR;
					}
				} else {
					const Depot *dp = Depot::GetIfValid(new_order.GetDestination());

					if (dp == NULL) return CMD_ERROR;

					CommandCost ret = CheckInfraUsageAllowed(v->type, GetTileOwner(dp->xy), dp->xy);
					if (ret.Failed()) return ret;

					switch (v->type) {
						case VEH_TRAIN:
							if (!IsRailDepotTile(dp->xy)) return CMD_ERROR;
							break;

						case VEH_ROAD:
							if (!IsRoadDepotTile(dp->xy)) return CMD_ERROR;
							break;

						case VEH_SHIP:
							if (!IsShipDepotTile(dp->xy)) return CMD_ERROR;
							break;

						default: return CMD_ERROR;
					}
				}
			}

			if (new_order.GetNonStopType() != ONSF_STOP_EVERYWHERE && !v->IsGroundVehicle()) return CMD_ERROR;
			if (new_order.GetDepotOrderType() & ~(ODTFB_PART_OF_ORDERS | ((new_order.GetDepotOrderType() & ODTFB_PART_OF_ORDERS) != 0 ? ODTFB_SERVICE : 0))) return CMD_ERROR;
			if (new_order.GetDepotActionType() & ~(ODATFB_HALT | ODATFB_SELL | ODATFB_NEAREST_DEPOT)) return CMD_ERROR;
			if ((new_order.GetDepotOrderType() & ODTFB_SERVICE) && (new_order.GetDepotActionType() & ODATFB_HALT)) return CMD_ERROR;
			break;
		}

		case OT_GOTO_WAYPOINT: {
			const Waypoint *wp = Waypoint::GetIfValid(new_order.GetDestination());
			if (wp == NULL) return CMD_ERROR;

			switch (v->type) {
				default: return CMD_ERROR;

				case VEH_TRAIN: {
					if (!(wp->facilities & FACIL_TRAIN)) return_cmd_error(STR_ERROR_CAN_T_ADD_ORDER);

					CommandCost ret = CheckInfraUsageAllowed(v->type, wp->owner);
					if (ret.Failed()) return ret;
					break;
				}

				case VEH_SHIP:
					if (!(wp->facilities & FACIL_DOCK)) return_cmd_error(STR_ERROR_CAN_T_ADD_ORDER);
					if (wp->owner != OWNER_NONE) {
						CommandCost ret = CheckInfraUsageAllowed(v->type, wp->owner);
						if (ret.Failed()) return ret;
					}
					break;
			}

			/* Order flags can be any of the following for waypoints:
			 * [non-stop]
			 * non-stop orders (if any) are only valid for trains */
			if (new_order.GetNonStopType() != ONSF_STOP_EVERYWHERE && v->type != VEH_TRAIN) return CMD_ERROR;
			break;
		}

		case OT_CONDITIONAL: {
			VehicleOrderID skip_to = new_order.GetConditionSkipToOrder();
			if (skip_to != 0 && skip_to >= v->GetNumOrders()) return CMD_ERROR; // Always allow jumping to the first (even when there is no order).
			if (new_order.GetConditionVariable() >= OCV_END) return CMD_ERROR;

			OrderConditionComparator occ = new_order.GetConditionComparator();
			if (occ >= OCC_END) return CMD_ERROR;
			switch (new_order.GetConditionVariable()) {
				case OCV_SLOT_OCCUPANCY: {
					TraceRestrictSlotID slot = new_order.GetXData();
					if (slot != INVALID_TRACE_RESTRICT_SLOT_ID && !TraceRestrictSlot::IsValidID(slot)) return CMD_ERROR;
					if (occ != OCC_IS_TRUE && occ != OCC_IS_FALSE) return CMD_ERROR;
					break;
				}

				case OCV_CARGO_WAITING:
				case OCV_CARGO_ACCEPTANCE:
					if (!CargoSpec::Get(new_order.GetConditionValue())->IsValid()) return CMD_ERROR;
					/* FALL THROUGH */

				case OCV_REQUIRES_SERVICE:
					if (occ != OCC_IS_TRUE && occ != OCC_IS_FALSE) return CMD_ERROR;
					break;

				case OCV_UNCONDITIONALLY:
					if (occ != OCC_EQUALS) return CMD_ERROR;
					if (new_order.GetConditionValue() != 0) return CMD_ERROR;
					break;

				case OCV_FREE_PLATFORMS:
					if (v->type != VEH_TRAIN) return CMD_ERROR;
					if (occ == OCC_IS_TRUE || occ == OCC_IS_FALSE) return CMD_ERROR;
					break;

				case OCV_PERCENT:
					if (occ != OCC_EQUALS) return CMD_ERROR;
					/* FALL THROUGH */
				case OCV_LOAD_PERCENTAGE:
				case OCV_RELIABILITY:
					if (new_order.GetConditionValue() > 100) return CMD_ERROR;
					FALLTHROUGH;

				default:
					if (occ == OCC_IS_TRUE || occ == OCC_IS_FALSE) return CMD_ERROR;
					break;
			}
			break;
		}

		default: return CMD_ERROR;
	}

	if (sel_ord > v->GetNumOrders()) return CMD_ERROR;

	if (v->GetNumOrders() >= MAX_VEH_ORDER_ID) return_cmd_error(STR_ERROR_TOO_MANY_ORDERS);
	if (!Order::CanAllocateItem()) return_cmd_error(STR_ERROR_NO_MORE_SPACE_FOR_ORDERS);
	if (v->orders.list == NULL && !OrderList::CanAllocateItem()) return_cmd_error(STR_ERROR_NO_MORE_SPACE_FOR_ORDERS);

	if (v->type == VEH_SHIP && _settings_game.pf.pathfinder_for_ships != VPF_NPF) {
		/* Make sure the new destination is not too far away from the previous */
		const Order *prev = NULL;
		uint n = 0;

		/* Find the last goto station or depot order before the insert location.
		 * If the order is to be inserted at the beginning of the order list this
		 * finds the last order in the list. */
		const Order *o;
		FOR_VEHICLE_ORDERS(v, o) {
			switch (o->GetType()) {
				case OT_GOTO_STATION:
				case OT_GOTO_DEPOT:
				case OT_GOTO_WAYPOINT:
					prev = o;
					break;

				default: break;
			}
			if (++n == sel_ord && prev != NULL) break;
		}
		if (prev != NULL) {
			uint dist;
			if (new_order.IsType(OT_CONDITIONAL)) {
				/* The order is not yet inserted, so we have to do the first iteration here. */
				dist = GetOrderDistance(prev, v->GetOrder(new_order.GetConditionSkipToOrder()), v);
			} else {
				dist = GetOrderDistance(prev, &new_order, v);
			}

			if (dist >= 130) {
				return_cmd_error(STR_ERROR_TOO_FAR_FROM_PREVIOUS_DESTINATION);
			}
		}
	}

	if (flags & DC_EXEC) {
		Order *new_o = new Order();
		new_o->AssignOrder(new_order);
		InsertOrder(v, new_o, sel_ord);
		CheckMarkDirtyFocusedRoutePaths(v);
	}

	return CommandCost();
}

/**
 * Insert a new order but skip the validation.
 * @param v       The vehicle to insert the order to.
 * @param new_o   The new order.
 * @param sel_ord The position the order should be inserted at.
 */
void InsertOrder(Vehicle *v, Order *new_o, VehicleOrderID sel_ord)
{
	/* Create new order and link in list */
	if (v->orders.list == NULL) {
		v->orders.list = new OrderList(new_o, v);
	} else {
		v->orders.list->InsertOrderAt(new_o, sel_ord);
	}

	Vehicle *u = v->FirstShared();
	DeleteOrderWarnings(u);
	for (; u != NULL; u = u->NextShared()) {
		assert(v->orders.list == u->orders.list);

		/* If there is added an order before the current one, we need
		 * to update the selected order. We do not change implicit/real order indices though.
		 * If the new order is between the current implicit order and real order, the implicit order will
		 * later skip the inserted order. */
		if (sel_ord <= u->cur_real_order_index) {
			uint cur = u->cur_real_order_index + 1;
			/* Check if we don't go out of bound */
			if (cur < u->GetNumOrders()) {
				u->cur_real_order_index = cur;
			}
		}
		if (sel_ord == u->cur_implicit_order_index && u->IsGroundVehicle()) {
			/* We are inserting an order just before the current implicit order.
			 * We do not know whether we will reach current implicit or the newly inserted order first.
			 * So, disable creation of implicit orders until we are on track again. */
			uint16 &gv_flags = u->GetGroundVehicleFlags();
			SetBit(gv_flags, GVF_SUPPRESS_IMPLICIT_ORDERS);
		}
		if (sel_ord <= u->cur_implicit_order_index) {
			uint cur = u->cur_implicit_order_index + 1;
			/* Check if we don't go out of bound */
			if (cur < u->GetNumOrders()) {
				u->cur_implicit_order_index = cur;
			}
		}
		if (u->cur_timetable_order_index != INVALID_VEH_ORDER_ID && sel_ord <= u->cur_timetable_order_index) {
			uint cur = u->cur_timetable_order_index + 1;
			/* Check if we don't go out of bound */
			if (cur < u->GetNumOrders()) {
				u->cur_timetable_order_index = cur;
			}
		}
		/* Update any possible open window of the vehicle */
		InvalidateVehicleOrder(u, INVALID_VEH_ORDER_ID | (sel_ord << 8));
	}

	/* As we insert an order, the order to skip to will be 'wrong'. */
	VehicleOrderID cur_order_id = 0;
	Order *order;
	FOR_VEHICLE_ORDERS(v, order) {
		if (order->IsType(OT_CONDITIONAL)) {
			VehicleOrderID order_id = order->GetConditionSkipToOrder();
			if (order_id >= sel_ord) {
				order->SetConditionSkipToOrder(order_id + 1);
			}
			if (order_id == cur_order_id) {
				order->SetConditionSkipToOrder((order_id + 1) % v->GetNumOrders());
			}
		}
		cur_order_id++;
	}

	/* Make sure to rebuild the whole list */
	InvalidateWindowClassesData(GetWindowClassForVehicleType(v->type), 0);
}

/**
 * Declone an order-list
 * @param *dst delete the orders of this vehicle
 * @param flags execution flags
 */
static CommandCost DecloneOrder(Vehicle *dst, DoCommandFlag flags)
{
	if (flags & DC_EXEC) {
		/* Clear cheduled dispatch flag if any */
		if (HasBit(dst->vehicle_flags, VF_SCHEDULED_DISPATCH)) {
			ClrBit(dst->vehicle_flags, VF_SCHEDULED_DISPATCH);
		}

		DeleteVehicleOrders(dst);
		InvalidateVehicleOrder(dst, VIWD_REMOVE_ALL_ORDERS);
		InvalidateWindowClassesData(GetWindowClassForVehicleType(dst->type), 0);
		CheckMarkDirtyFocusedRoutePaths(dst);
	}
	return CommandCost();
}

/**
 * Get the first cargoID that points to a valid cargo (usually 0)
 */
static CargoID GetFirstValidCargo()
{
	for (CargoID i = 0; i < NUM_CARGO; i++) {
		if (CargoSpec::Get(i)->IsValid()) return i;
	}
	/* No cargos defined -> 'Houston, we have a problem!' */
	NOT_REACHED();
}

/**
 * Delete an order from the orderlist of a vehicle.
 * @param tile unused
 * @param flags operation to perform
 * @param p1 the ID of the vehicle
 * @param p2 the order to delete (max 255)
 * @param text unused
 * @return the cost of this operation or an error
 */
CommandCost CmdDeleteOrder(TileIndex tile, DoCommandFlag flags, uint32 p1, uint32 p2, const char *text)
{
	VehicleID veh_id = GB(p1, 0, 20);
	VehicleOrderID sel_ord = GB(p2, 0, 8);

	Vehicle *v = Vehicle::GetIfValid(veh_id);

	if (v == NULL || !v->IsPrimaryVehicle()) return CMD_ERROR;

	CommandCost ret = CheckOwnership(v->owner);
	if (ret.Failed()) return ret;

	/* If we did not select an order, we maybe want to de-clone the orders */
	if (sel_ord >= v->GetNumOrders()) return DecloneOrder(v, flags);

	if (v->GetOrder(sel_ord) == NULL) return CMD_ERROR;

	if (flags & DC_EXEC) {
		DeleteOrder(v, sel_ord);
		CheckMarkDirtyFocusedRoutePaths(v);
	}
	return CommandCost();
}

/**
 * Cancel the current loading order of the vehicle as the order was deleted.
 * @param v the vehicle
 */
static void CancelLoadingDueToDeletedOrder(Vehicle *v)
{
	if (v->current_order.IsType(OT_LOADING_ADVANCE)) {
		SetBit(v->vehicle_flags, VF_LOADING_FINISHED);
		return;
	}

	assert(v->current_order.IsType(OT_LOADING));
	/* NON-stop flag is misused to see if a train is in a station that is
	 * on his order list or not */
	v->current_order.SetNonStopType(ONSF_STOP_EVERYWHERE);
	/* When full loading, "cancel" that order so the vehicle doesn't
	 * stay indefinitely at this station anymore. */
	if (v->current_order.GetLoadType() & OLFB_FULL_LOAD) v->current_order.SetLoadType(OLF_LOAD_IF_POSSIBLE);
}

/**
 * Delete an order but skip the parameter validation.
 * @param v       The vehicle to delete the order from.
 * @param sel_ord The id of the order to be deleted.
 */
void DeleteOrder(Vehicle *v, VehicleOrderID sel_ord)
{
	v->orders.list->DeleteOrderAt(sel_ord);

	Vehicle *u = v->FirstShared();
	DeleteOrderWarnings(u);
	for (; u != NULL; u = u->NextShared()) {
		assert(v->orders.list == u->orders.list);

		if (sel_ord == u->cur_real_order_index && u->current_order.IsAnyLoadingType()) {
			CancelLoadingDueToDeletedOrder(u);
		}

		if (sel_ord < u->cur_real_order_index) {
			u->cur_real_order_index--;
		} else if (sel_ord == u->cur_real_order_index) {
			u->UpdateRealOrderIndex();
		}

		if (sel_ord < u->cur_implicit_order_index) {
			u->cur_implicit_order_index--;
		} else if (sel_ord == u->cur_implicit_order_index) {
			/* Make sure the index is valid */
			if (u->cur_implicit_order_index >= u->GetNumOrders()) u->cur_implicit_order_index = 0;

			/* Skip non-implicit orders for the implicit-order-index (e.g. if the current implicit order was deleted */
			while (u->cur_implicit_order_index != u->cur_real_order_index && !u->GetOrder(u->cur_implicit_order_index)->IsType(OT_IMPLICIT)) {
				u->cur_implicit_order_index++;
				if (u->cur_implicit_order_index >= u->GetNumOrders()) u->cur_implicit_order_index = 0;
			}
		}

		if (u->cur_timetable_order_index != INVALID_VEH_ORDER_ID) {
			if (sel_ord < u->cur_timetable_order_index) {
				u->cur_timetable_order_index--;
			} else if (sel_ord == u->cur_timetable_order_index) {
				u->cur_timetable_order_index = INVALID_VEH_ORDER_ID;
			}
		}

		/* Update any possible open window of the vehicle */
		InvalidateVehicleOrder(u, sel_ord | (INVALID_VEH_ORDER_ID << 8));
	}

	/* As we delete an order, the order to skip to will be 'wrong'. */
	VehicleOrderID cur_order_id = 0;
	Order *order = NULL;
	FOR_VEHICLE_ORDERS(v, order) {
		if (order->IsType(OT_CONDITIONAL)) {
			VehicleOrderID order_id = order->GetConditionSkipToOrder();
			if (order_id >= sel_ord) {
				order_id = max(order_id - 1, 0);
			}
			if (order_id == cur_order_id) {
				order_id = (order_id + 1) % v->GetNumOrders();
			}
			order->SetConditionSkipToOrder(order_id);
		}
		cur_order_id++;
	}

	InvalidateWindowClassesData(GetWindowClassForVehicleType(v->type), 0);
}

/**
 * Goto order of order-list.
 * @param tile unused
 * @param flags operation to perform
 * @param p1 The ID of the vehicle which order is skipped
 * @param p2 the selected order to which we want to skip
 * @param text unused
 * @return the cost of this operation or an error
 */
CommandCost CmdSkipToOrder(TileIndex tile, DoCommandFlag flags, uint32 p1, uint32 p2, const char *text)
{
	VehicleID veh_id = GB(p1, 0, 20);
	VehicleOrderID sel_ord = GB(p2, 0, 8);

	Vehicle *v = Vehicle::GetIfValid(veh_id);

	if (v == NULL || !v->IsPrimaryVehicle() || sel_ord == v->cur_implicit_order_index || sel_ord >= v->GetNumOrders() || v->GetNumOrders() < 2) return CMD_ERROR;

	CommandCost ret = CheckOwnership(v->owner);
	if (ret.Failed()) return ret;

	if (flags & DC_EXEC) {
		if (v->current_order.IsAnyLoadingType()) v->LeaveStation();
		if (v->current_order.IsType(OT_WAITING)) v->HandleWaiting(true);

		v->cur_implicit_order_index = v->cur_real_order_index = sel_ord;
		v->UpdateRealOrderIndex();
		v->cur_timetable_order_index = INVALID_VEH_ORDER_ID;

		InvalidateVehicleOrder(v, VIWD_MODIFY_ORDERS);

		v->ClearSeparation();
		if (HasBit(v->vehicle_flags, VF_TIMETABLE_SEPARATION)) ClrBit(v->vehicle_flags, VF_TIMETABLE_STARTED);
	}

	/* We have an aircraft/ship, they have a mini-schedule, so update them all */
	if (v->type == VEH_AIRCRAFT) SetWindowClassesDirty(WC_AIRCRAFT_LIST);
	if (v->type == VEH_SHIP) SetWindowClassesDirty(WC_SHIPS_LIST);

	return CommandCost();
}

/**
 * Move an order inside the orderlist
 * @param tile unused
 * @param flags operation to perform
 * @param p1 the ID of the vehicle
 * @param p2 order to move and target
 *           bit 0-15  : the order to move
 *           bit 16-31 : the target order
 * @param text unused
 * @return the cost of this operation or an error
 * @note The target order will move one place down in the orderlist
 *  if you move the order upwards else it'll move it one place down
 */
CommandCost CmdMoveOrder(TileIndex tile, DoCommandFlag flags, uint32 p1, uint32 p2, const char *text)
{
	VehicleID veh = GB(p1, 0, 20);
	VehicleOrderID moving_order = GB(p2,  0, 16);
	VehicleOrderID target_order = GB(p2, 16, 16);

	Vehicle *v = Vehicle::GetIfValid(veh);
	if (v == NULL || !v->IsPrimaryVehicle()) return CMD_ERROR;

	CommandCost ret = CheckOwnership(v->owner);
	if (ret.Failed()) return ret;

	/* Don't make senseless movements */
	if (moving_order >= v->GetNumOrders() || target_order >= v->GetNumOrders() ||
			moving_order == target_order || v->GetNumOrders() <= 1) return CMD_ERROR;

	Order *moving_one = v->GetOrder(moving_order);
	/* Don't move an empty order */
	if (moving_one == NULL) return CMD_ERROR;

	if (flags & DC_EXEC) {
		v->orders.list->MoveOrder(moving_order, target_order);

		/* Update shared list */
		Vehicle *u = v->FirstShared();

		DeleteOrderWarnings(u);

		for (; u != NULL; u = u->NextShared()) {
			/* Update the current order.
			 * There are multiple ways to move orders, which result in cur_implicit_order_index
			 * and cur_real_order_index to not longer make any sense. E.g. moving another
			 * real order between them.
			 *
			 * Basically one could choose to preserve either of them, but not both.
			 * While both ways are suitable in this or that case from a human point of view, neither
			 * of them makes really sense.
			 * However, from an AI point of view, preserving cur_real_order_index is the most
			 * predictable and transparent behaviour.
			 *
			 * With that decision it basically does not matter what we do to cur_implicit_order_index.
			 * If we change orders between the implicit- and real-index, the implicit orders are mostly likely
			 * completely out-dated anyway. So, keep it simple and just keep cur_implicit_order_index as well.
			 * The worst which can happen is that a lot of implicit orders are removed when reaching current_order.
			 */
			if (u->cur_real_order_index == moving_order) {
				u->cur_real_order_index = target_order;
			} else if (u->cur_real_order_index > moving_order && u->cur_real_order_index <= target_order) {
				u->cur_real_order_index--;
			} else if (u->cur_real_order_index < moving_order && u->cur_real_order_index >= target_order) {
				u->cur_real_order_index++;
			}

			if (u->cur_implicit_order_index == moving_order) {
				u->cur_implicit_order_index = target_order;
			} else if (u->cur_implicit_order_index > moving_order && u->cur_implicit_order_index <= target_order) {
				u->cur_implicit_order_index--;
			} else if (u->cur_implicit_order_index < moving_order && u->cur_implicit_order_index >= target_order) {
				u->cur_implicit_order_index++;
			}

			u->cur_timetable_order_index = INVALID_VEH_ORDER_ID;

			assert(v->orders.list == u->orders.list);
			/* Update any possible open window of the vehicle */
			InvalidateVehicleOrder(u, moving_order | (target_order << 8));
		}

		/* As we move an order, the order to skip to will be 'wrong'. */
		Order *order;
		FOR_VEHICLE_ORDERS(v, order) {
			if (order->IsType(OT_CONDITIONAL)) {
				VehicleOrderID order_id = order->GetConditionSkipToOrder();
				if (order_id == moving_order) {
					order_id = target_order;
				} else if (order_id > moving_order && order_id <= target_order) {
					order_id--;
				} else if (order_id < moving_order && order_id >= target_order) {
					order_id++;
				}
				order->SetConditionSkipToOrder(order_id);
			}
		}

		/* Make sure to rebuild the whole list */
		InvalidateWindowClassesData(GetWindowClassForVehicleType(v->type), 0);
		CheckMarkDirtyFocusedRoutePaths(v);
	}

	return CommandCost();
}

/**
 * Modify an order in the orderlist of a vehicle.
 * @param tile unused
 * @param flags operation to perform
 * @param p1 various bitstuffed elements
 * - p1 = (bit  0 - 19) - ID of the vehicle
 * - p1 = (bit 20 - 27) - the selected order (if any). If the last order is given,
 *                        the order will be inserted before that one
 *                        the maximum vehicle order id is 254.
 * @param p2 various bitstuffed elements
 *  - p2 = (bit 0 -  3) - what data to modify (@see ModifyOrderFlags)
<<<<<<< HEAD
 *  - p2 = (bit 4 - 19) - the data to modify
 *  - p2 = (bit 20 - 27) - a CargoID for cargo type orders (MOF_CARGO_TYPE_UNLOAD or MOF_CARGO_TYPE_LOAD)
=======
 *  - p2 = (bit 4 - 15) - the data to modify
 *  - p2 = (bit 16 - 23) - a CargoID for cargo type orders (MOF_CARGO_TYPE_UNLOAD or MOF_CARGO_TYPE_LOAD)
>>>>>>> 00b1fe62
 * @param text unused
 * @return the cost of this operation or an error
 */
CommandCost CmdModifyOrder(TileIndex tile, DoCommandFlag flags, uint32 p1, uint32 p2, const char *text)
{
	VehicleOrderID sel_ord = GB(p1, 20,  8);
	VehicleID veh          = GB(p1,  0, 20);
	ModifyOrderFlags mof   = Extract<ModifyOrderFlags, 0, 4>(p2);
<<<<<<< HEAD
	uint16 data            = GB(p2,  4, 16);
	CargoID cargo_id       = (mof == MOF_CARGO_TYPE_UNLOAD || mof == MOF_CARGO_TYPE_LOAD) ? (CargoID) GB(p2, 20, 8) : (CargoID) CT_INVALID;
=======
	uint16 data            = GB(p2,  4, 11);
	CargoID cargo_id       = (mof == MOF_CARGO_TYPE_UNLOAD || mof == MOF_CARGO_TYPE_LOAD) ? (CargoID) GB(p2, 16, 8) : (CargoID) CT_INVALID;
>>>>>>> 00b1fe62

	if (mof >= MOF_END) return CMD_ERROR;

	Vehicle *v = Vehicle::GetIfValid(veh);
	if (v == NULL || !v->IsPrimaryVehicle()) return CMD_ERROR;

	CommandCost ret = CheckOwnership(v->owner);
	if (ret.Failed()) return ret;

	/* Is it a valid order? */
	if (sel_ord >= v->GetNumOrders()) return CMD_ERROR;

	Order *order = v->GetOrder(sel_ord);
	switch (order->GetType()) {
		case OT_GOTO_STATION:
			if (mof != MOF_NON_STOP && mof != MOF_STOP_LOCATION && mof != MOF_UNLOAD && mof != MOF_LOAD && mof != MOF_CARGO_TYPE_UNLOAD && mof != MOF_CARGO_TYPE_LOAD) return CMD_ERROR;
			break;

		case OT_GOTO_DEPOT:
			if (mof != MOF_NON_STOP && mof != MOF_DEPOT_ACTION) return CMD_ERROR;
			break;

		case OT_GOTO_WAYPOINT:
			if (mof != MOF_NON_STOP && mof != MOF_WAYPOINT_FLAGS) return CMD_ERROR;
			break;

		case OT_CONDITIONAL:
			if (mof != MOF_COND_VARIABLE && mof != MOF_COND_COMPARATOR && mof != MOF_COND_VALUE && mof != MOF_COND_DESTINATION) return CMD_ERROR;
			break;

		default:
			return CMD_ERROR;
	}

	switch (mof) {
		default: NOT_REACHED();

		case MOF_NON_STOP:
			if (!v->IsGroundVehicle()) return CMD_ERROR;
			if (data >= ONSF_END) return CMD_ERROR;
			if (data == order->GetNonStopType()) return CMD_ERROR;
			break;

		case MOF_STOP_LOCATION:
			if (v->type != VEH_TRAIN) return CMD_ERROR;
			if (data >= OSL_END) return CMD_ERROR;
			break;

		case MOF_CARGO_TYPE_UNLOAD:
			if (cargo_id >= NUM_CARGO) return CMD_ERROR;
			if (data == OUFB_CARGO_TYPE_UNLOAD) return CMD_ERROR;
			/* FALL THROUGH */
		case MOF_UNLOAD:
			if (order->GetNonStopType() & ONSF_NO_STOP_AT_DESTINATION_STATION) return CMD_ERROR;
			if ((data & ~(OUFB_UNLOAD | OUFB_TRANSFER | OUFB_NO_UNLOAD | OUFB_CARGO_TYPE_UNLOAD)) != 0) return CMD_ERROR;
			/* Unload and no-unload are mutual exclusive and so are transfer and no unload. */
			if (data != 0 && (data & OUFB_CARGO_TYPE_UNLOAD) == 0 && ((data & (OUFB_UNLOAD | OUFB_TRANSFER)) != 0) == ((data & OUFB_NO_UNLOAD) != 0)) return CMD_ERROR;
			/* Cargo-type-unload exclude all the other flags. */
			if ((data & OUFB_CARGO_TYPE_UNLOAD) != 0 && data != OUFB_CARGO_TYPE_UNLOAD) return CMD_ERROR;
			if (data == order->GetUnloadType()) return CMD_ERROR;
			break;

		case MOF_CARGO_TYPE_LOAD:
			if (cargo_id >= NUM_CARGO) return CMD_ERROR;
			if (data == OLFB_CARGO_TYPE_LOAD || data == OLF_FULL_LOAD_ANY) return CMD_ERROR;
			/* FALL THROUGH */
		case MOF_LOAD:
			if (order->GetNonStopType() & ONSF_NO_STOP_AT_DESTINATION_STATION) return CMD_ERROR;
			if ((data > OLFB_NO_LOAD && data != OLFB_CARGO_TYPE_LOAD) || data == 1) return CMD_ERROR;
			if (data == order->GetLoadType()) return CMD_ERROR;
			break;

		case MOF_DEPOT_ACTION:
			if (data >= DA_END) return CMD_ERROR;
			break;

		case MOF_COND_VARIABLE:
			if (data == OCV_FREE_PLATFORMS && v->type != VEH_TRAIN) return CMD_ERROR;
			if (data >= OCV_END) return CMD_ERROR;
			break;

		case MOF_COND_COMPARATOR:
			if (data >= OCC_END) return CMD_ERROR;
			switch (order->GetConditionVariable()) {
				case OCV_UNCONDITIONALLY:
				case OCV_PERCENT:
					return CMD_ERROR;

				case OCV_REQUIRES_SERVICE:
				case OCV_CARGO_ACCEPTANCE:
				case OCV_CARGO_WAITING:
				case OCV_SLOT_OCCUPANCY:
					if (data != OCC_IS_TRUE && data != OCC_IS_FALSE) return CMD_ERROR;
					break;

				default:
					if (data == OCC_IS_TRUE || data == OCC_IS_FALSE) return CMD_ERROR;
					break;
			}
			break;

		case MOF_COND_VALUE:
			switch (order->GetConditionVariable()) {
				case OCV_UNCONDITIONALLY:
				case OCV_REQUIRES_SERVICE:
					return CMD_ERROR;

				case OCV_LOAD_PERCENTAGE:
				case OCV_RELIABILITY:
				case OCV_PERCENT:
					if (data > 100) return CMD_ERROR;
					break;

				case OCV_SLOT_OCCUPANCY:
					if (data != INVALID_TRACE_RESTRICT_SLOT_ID && !TraceRestrictSlot::IsValidID(data)) return CMD_ERROR;
					break;

				case OCV_CARGO_ACCEPTANCE:
				case OCV_CARGO_WAITING:
					if (!(data < NUM_CARGO && CargoSpec::Get(data)->IsValid())) return CMD_ERROR;
					break;

				default:
					if (data > 2047) return CMD_ERROR;
					break;
			}
			break;

		case MOF_COND_DESTINATION:
			if (data >= v->GetNumOrders()) return CMD_ERROR;
			break;

		case MOF_WAYPOINT_FLAGS:
			if (data != (data & OWF_REVERSE)) return CMD_ERROR;
			break;
	}

	if (flags & DC_EXEC) {
		switch (mof) {
			case MOF_NON_STOP:
				order->SetNonStopType((OrderNonStopFlags)data);
				if (data & ONSF_NO_STOP_AT_DESTINATION_STATION) {
					order->SetRefit(CT_NO_REFIT);
					order->SetLoadType(OLF_LOAD_IF_POSSIBLE);
					order->SetUnloadType(OUF_UNLOAD_IF_POSSIBLE);
				}
				break;

			case MOF_STOP_LOCATION:
				order->SetStopLocation((OrderStopLocation)data);
				break;

			case MOF_UNLOAD:
				order->SetUnloadType((OrderUnloadFlags)data);
				break;

			case MOF_CARGO_TYPE_UNLOAD:
				order->SetUnloadType((OrderUnloadFlags)data, cargo_id);
				break;

			case MOF_LOAD:
				order->SetLoadType((OrderLoadFlags)data);
				if (data & OLFB_NO_LOAD) order->SetRefit(CT_NO_REFIT);
				break;

			case MOF_CARGO_TYPE_LOAD:
				order->SetLoadType((OrderLoadFlags)data, cargo_id);
				break;

			case MOF_DEPOT_ACTION: {
				OrderDepotActionFlags base_order_action_type = order->GetDepotActionType() & ~(ODATFB_HALT | ODATFB_SELL);
				switch (data) {
					case DA_ALWAYS_GO:
						order->SetDepotOrderType((OrderDepotTypeFlags)(order->GetDepotOrderType() & ~ODTFB_SERVICE));
						order->SetDepotActionType((OrderDepotActionFlags)(base_order_action_type));
						break;

					case DA_SERVICE:
						order->SetDepotOrderType((OrderDepotTypeFlags)(order->GetDepotOrderType() | ODTFB_SERVICE));
						order->SetDepotActionType((OrderDepotActionFlags)(base_order_action_type));
						order->SetRefit(CT_NO_REFIT);
						break;

					case DA_STOP:
						order->SetDepotOrderType((OrderDepotTypeFlags)(order->GetDepotOrderType() & ~ODTFB_SERVICE));
						order->SetDepotActionType((OrderDepotActionFlags)(base_order_action_type | ODATFB_HALT));
						order->SetRefit(CT_NO_REFIT);
						break;

					case DA_SELL:
						order->SetDepotOrderType((OrderDepotTypeFlags)(order->GetDepotOrderType() & ~ODTFB_SERVICE));
						order->SetDepotActionType((OrderDepotActionFlags)(base_order_action_type | ODATFB_HALT | ODATFB_SELL));
						order->SetRefit(CT_NO_REFIT);
						break;

					default:
						NOT_REACHED();
				}
				break;
			}

			case MOF_COND_VARIABLE: {
				/* Check whether old conditional variable had a cargo as value */
				bool old_var_was_cargo = (order->GetConditionVariable() == OCV_CARGO_ACCEPTANCE || order->GetConditionVariable() == OCV_CARGO_WAITING);
				bool old_var_was_slot = (order->GetConditionVariable() == OCV_SLOT_OCCUPANCY);
				order->SetConditionVariable((OrderConditionVariable)data);

				OrderConditionComparator occ = order->GetConditionComparator();
				switch (order->GetConditionVariable()) {
					case OCV_UNCONDITIONALLY:
						order->SetConditionComparator(OCC_EQUALS);
						order->SetConditionValue(0);
						break;

					case OCV_SLOT_OCCUPANCY:
						if (!old_var_was_slot) order->GetXDataRef() = INVALID_TRACE_RESTRICT_SLOT_ID;
						if (occ != OCC_IS_TRUE && occ != OCC_IS_FALSE) order->SetConditionComparator(OCC_IS_TRUE);
						break;

					case OCV_CARGO_ACCEPTANCE:
					case OCV_CARGO_WAITING:
						if (!old_var_was_cargo) order->SetConditionValue((uint16) GetFirstValidCargo());
						if (occ != OCC_IS_TRUE && occ != OCC_IS_FALSE) order->SetConditionComparator(OCC_IS_TRUE);
						break;
					case OCV_REQUIRES_SERVICE:
						if (old_var_was_cargo || old_var_was_slot) order->SetConditionValue(0);
						if (occ != OCC_IS_TRUE && occ != OCC_IS_FALSE) order->SetConditionComparator(OCC_IS_TRUE);
						order->SetConditionValue(0);
						break;

					case OCV_PERCENT:
						order->SetConditionComparator(OCC_EQUALS);
						/* FALL THROUGH */
					case OCV_LOAD_PERCENTAGE:
					case OCV_RELIABILITY:
						if (order->GetConditionValue() > 100) order->SetConditionValue(100);
						FALLTHROUGH;

					default:
						if (old_var_was_cargo || old_var_was_slot) order->SetConditionValue(0);
						if (occ == OCC_IS_TRUE || occ == OCC_IS_FALSE) order->SetConditionComparator(OCC_EQUALS);
						break;
				}
				break;
			}

			case MOF_COND_COMPARATOR:
				order->SetConditionComparator((OrderConditionComparator)data);
				break;

			case MOF_COND_VALUE:
				switch (order->GetConditionVariable()) {
					case OCV_SLOT_OCCUPANCY:
						order->GetXDataRef() = data;
						break;

					default:
						order->SetConditionValue(data);
						break;
				}
				break;

			case MOF_COND_DESTINATION:
				order->SetConditionSkipToOrder(data);
				break;

			case MOF_WAYPOINT_FLAGS:
				order->SetWaypointFlags((OrderWaypointFlags)data);
				break;

			default: NOT_REACHED();
		}

		/* Update the windows and full load flags, also for vehicles that share the same order list */
		Vehicle *u = v->FirstShared();
		DeleteOrderWarnings(u);
		for (; u != NULL; u = u->NextShared()) {
			/* Toggle u->current_order "Full load" flag if it changed.
			 * However, as the same flag is used for depot orders, check
			 * whether we are not going to a depot as there are three
			 * cases where the full load flag can be active and only
			 * one case where the flag is used for depot orders. In the
			 * other cases for the OrderTypeByte the flags are not used,
			 * so do not care and those orders should not be active
			 * when this function is called.
			 */
			if (sel_ord == u->cur_real_order_index &&
					(u->current_order.IsType(OT_GOTO_STATION) || u->current_order.IsAnyLoadingType())) {
				if (u->current_order.GetLoadType() != order->GetLoadType()) {
					u->current_order.SetLoadType(order->GetLoadType());
				}
				if (u->current_order.GetUnloadType() != order->GetUnloadType()) {
					u->current_order.SetUnloadType(order->GetUnloadType());
				}
				switch (mof) {
					case MOF_CARGO_TYPE_UNLOAD:
						u->current_order.SetUnloadType((OrderUnloadFlags)data, cargo_id);
						break;

					case MOF_CARGO_TYPE_LOAD:
						u->current_order.SetLoadType((OrderLoadFlags)data, cargo_id);
						break;

					default:
						break;
				}
			}
			InvalidateVehicleOrder(u, VIWD_MODIFY_ORDERS);
		}
		CheckMarkDirtyFocusedRoutePaths(v);
	}

	return CommandCost();
}

/**
 * Check if an aircraft has enough range for an order list.
 * @param v_new Aircraft to check.
 * @param v_order Vehicle currently holding the order list.
 * @param first First order in the source order list.
 * @return True if the aircraft has enough range for the orders, false otherwise.
 */
static bool CheckAircraftOrderDistance(const Aircraft *v_new, const Vehicle *v_order, const Order *first)
{
	if (first == NULL || v_new->acache.cached_max_range == 0) return true;

	/* Iterate over all orders to check the distance between all
	 * 'goto' orders and their respective next order (of any type). */
	for (const Order *o = first; o != NULL; o = o->next) {
		switch (o->GetType()) {
			case OT_GOTO_STATION:
			case OT_GOTO_DEPOT:
			case OT_GOTO_WAYPOINT:
				/* If we don't have a next order, we've reached the end and must check the first order instead. */
				if (GetOrderDistance(o, o->next != NULL ? o->next : first, v_order) > v_new->acache.cached_max_range_sqr) return false;
				break;

			default: break;
		}
	}

	return true;
}

/**
 * Clone/share/copy an order-list of another vehicle.
 * @param tile unused
 * @param flags operation to perform
 * @param p1 various bitstuffed elements
 * - p1 = (bit  0-19) - destination vehicle to clone orders to
 * - p1 = (bit 30-31) - action to perform
 * @param p2 source vehicle to clone orders from, if any (none for CO_UNSHARE)
 * @param text unused
 * @return the cost of this operation or an error
 */
CommandCost CmdCloneOrder(TileIndex tile, DoCommandFlag flags, uint32 p1, uint32 p2, const char *text)
{
	VehicleID veh_src = GB(p2, 0, 20);
	VehicleID veh_dst = GB(p1, 0, 20);

	Vehicle *dst = Vehicle::GetIfValid(veh_dst);
	if (dst == NULL || !dst->IsPrimaryVehicle()) return CMD_ERROR;

	CommandCost ret = CheckOwnership(dst->owner);
	if (ret.Failed()) return ret;

	switch (GB(p1, 30, 2)) {
		case CO_SHARE: {
			Vehicle *src = Vehicle::GetIfValid(veh_src);

			/* Sanity checks */
			if (src == NULL || !src->IsPrimaryVehicle() || dst->type != src->type || dst == src) return CMD_ERROR;

			CommandCost ret = CheckOwnership(src->owner);
			if (ret.Failed()) return ret;

			/* Trucks can't share orders with busses (and visa versa) */
			if (src->type == VEH_ROAD && RoadVehicle::From(src)->IsBus() != RoadVehicle::From(dst)->IsBus()) {
				return CMD_ERROR;
			}

			/* Is the vehicle already in the shared list? */
			if (src->FirstShared() == dst->FirstShared()) return CMD_ERROR;

			const Order *order;

			FOR_VEHICLE_ORDERS(src, order) {
				if (!OrderGoesToStation(dst, order)) continue;

				/* Allow copying unreachable destinations if they were already unreachable for the source.
				 * This is basically to allow cloning / autorenewing / autoreplacing vehicles, while the stations
				 * are temporarily invalid due to reconstruction. */
				const Station *st = Station::Get(order->GetDestination());
				if (CanVehicleUseStation(src, st) && !CanVehicleUseStation(dst, st)) {
					return_cmd_error(STR_ERROR_CAN_T_COPY_SHARE_ORDER);
				}
			}

			/* Check for aircraft range limits. */
			if (dst->type == VEH_AIRCRAFT && !CheckAircraftOrderDistance(Aircraft::From(dst), src, src->GetFirstOrder())) {
				return_cmd_error(STR_ERROR_AIRCRAFT_NOT_ENOUGH_RANGE);
			}

			if (src->orders.list == NULL && !OrderList::CanAllocateItem()) {
				return_cmd_error(STR_ERROR_NO_MORE_SPACE_FOR_ORDERS);
			}

			if (flags & DC_EXEC) {
				/* If the destination vehicle had a OrderList, destroy it.
				 * We only reset the order indices, if the new orders are obviously different.
				 * (We mainly do this to keep the order indices valid and in range.) */
				DeleteVehicleOrders(dst, false, dst->GetNumOrders() != src->GetNumOrders());

				dst->orders.list = src->orders.list;

				/* Link this vehicle in the shared-list */
				dst->AddToShared(src);


				/* Set automation bit if target has it. */
				if (HasBit(src->vehicle_flags, VF_AUTOMATE_TIMETABLE)) {
					SetBit(dst->vehicle_flags, VF_AUTOMATE_TIMETABLE);
				} else {
					ClrBit(dst->vehicle_flags, VF_AUTOMATE_TIMETABLE);
				}
				/* Set auto separation bit if target has it. */
				if (HasBit(src->vehicle_flags, VF_TIMETABLE_SEPARATION)) {
					SetBit(dst->vehicle_flags, VF_TIMETABLE_SEPARATION);
				} else {
					ClrBit(dst->vehicle_flags, VF_TIMETABLE_SEPARATION);
				}
				/* Set manual dispatch bit if target has it. */
				if (HasBit(src->vehicle_flags, VF_SCHEDULED_DISPATCH)) {
					SetBit(dst->vehicle_flags, VF_SCHEDULED_DISPATCH);
				} else {
					ClrBit(dst->vehicle_flags, VF_SCHEDULED_DISPATCH);
				}
				ClrBit(dst->vehicle_flags, VF_AUTOFILL_TIMETABLE);
				ClrBit(dst->vehicle_flags, VF_AUTOFILL_PRES_WAIT_TIME);

				dst->ClearSeparation();
				if (HasBit(dst->vehicle_flags, VF_TIMETABLE_SEPARATION)) ClrBit(dst->vehicle_flags, VF_TIMETABLE_STARTED);

				InvalidateVehicleOrder(dst, VIWD_REMOVE_ALL_ORDERS);
				InvalidateVehicleOrder(src, VIWD_MODIFY_ORDERS);


				InvalidateWindowClassesData(GetWindowClassForVehicleType(dst->type), 0);
				CheckMarkDirtyFocusedRoutePaths(dst);
			}
			break;
		}

		case CO_COPY: {
			Vehicle *src = Vehicle::GetIfValid(veh_src);

			/* Sanity checks */
			if (src == NULL || !src->IsPrimaryVehicle() || dst->type != src->type || dst == src) return CMD_ERROR;

			CommandCost ret = CheckOwnership(src->owner);
			if (ret.Failed()) return ret;

			/* Trucks can't copy all the orders from busses (and visa versa),
			 * and neither can helicopters and aircraft. */
			const Order *order;
			FOR_VEHICLE_ORDERS(src, order) {
				if (OrderGoesToStation(dst, order) &&
						!CanVehicleUseStation(dst, Station::Get(order->GetDestination()))) {
					return_cmd_error(STR_ERROR_CAN_T_COPY_SHARE_ORDER);
				}
			}

			/* Check for aircraft range limits. */
			if (dst->type == VEH_AIRCRAFT && !CheckAircraftOrderDistance(Aircraft::From(dst), src, src->GetFirstOrder())) {
				return_cmd_error(STR_ERROR_AIRCRAFT_NOT_ENOUGH_RANGE);
			}

			/* make sure there are orders available */
			if (!Order::CanAllocateItem(src->GetNumOrders()) || !OrderList::CanAllocateItem()) {
				return_cmd_error(STR_ERROR_NO_MORE_SPACE_FOR_ORDERS);
			}

			if (flags & DC_EXEC) {
				const Order *order;
				Order *first = NULL;
				Order **order_dst;

				/* If the destination vehicle had an order list, destroy the chain but keep the OrderList.
				 * We only reset the order indices, if the new orders are obviously different.
				 * (We mainly do this to keep the order indices valid and in range.) */
				DeleteVehicleOrders(dst, true, dst->GetNumOrders() != src->GetNumOrders());

				order_dst = &first;
				FOR_VEHICLE_ORDERS(src, order) {
					*order_dst = new Order();
					(*order_dst)->AssignOrder(*order);
					order_dst = &(*order_dst)->next;
				}
				if (dst->orders.list == NULL) {
					dst->orders.list = new OrderList(first, dst);
				} else {
					assert(dst->orders.list->GetFirstOrder() == NULL);
					assert(!dst->orders.list->IsShared());
					delete dst->orders.list;
					assert(OrderList::CanAllocateItem());
					dst->orders.list = new OrderList(first, dst);
				}

				/* Copy over scheduled dispatch data */
				assert(dst->orders.list != NULL);
				if (src->orders.list != NULL) {
					dst->orders.list->SetScheduledDispatchDuration(src->orders.list->GetScheduledDispatchDuration());
					dst->orders.list->SetScheduledDispatchDelay(src->orders.list->GetScheduledDispatchDelay());
					for (const auto& slot : src->orders.list->GetScheduledDispatch()) {
						dst->orders.list->AddScheduledDispatch(slot);
					}

					Date start_date;
					uint16 start_full_date_fract;
					SchdispatchConvertToFullDateFract(
							src->orders.list->GetScheduledDispatchStartTick(),
							&start_date, &start_full_date_fract);
					dst->orders.list->SetScheduledDispatchStartDate(start_date, start_full_date_fract);
					/* Don't copy last dispatch, leave it at 0 (default) */
				}

				/* Set automation bit if target has it. */
				if (HasBit(src->vehicle_flags, VF_AUTOMATE_TIMETABLE)) {
					SetBit(dst->vehicle_flags, VF_AUTOMATE_TIMETABLE);
					ClrBit(dst->vehicle_flags, VF_AUTOFILL_TIMETABLE);
					ClrBit(dst->vehicle_flags, VF_AUTOFILL_PRES_WAIT_TIME);
				} else {
					ClrBit(dst->vehicle_flags, VF_AUTOMATE_TIMETABLE);
				}
				/* Set auto separation bit if target has it. */
				if (HasBit(src->vehicle_flags, VF_TIMETABLE_SEPARATION)) {
					SetBit(dst->vehicle_flags, VF_TIMETABLE_SEPARATION);
				} else {
					ClrBit(dst->vehicle_flags, VF_TIMETABLE_SEPARATION);
				}
				/* Set manual dispatch bit if target has it. */
				if (HasBit(src->vehicle_flags, VF_SCHEDULED_DISPATCH)) {
					SetBit(dst->vehicle_flags, VF_SCHEDULED_DISPATCH);
				} else {
					ClrBit(dst->vehicle_flags, VF_SCHEDULED_DISPATCH);
				}

				InvalidateVehicleOrder(dst, VIWD_REMOVE_ALL_ORDERS);

				InvalidateWindowClassesData(GetWindowClassForVehicleType(dst->type), 0);
				CheckMarkDirtyFocusedRoutePaths(dst);
			}
			break;
		}

		case CO_UNSHARE: return DecloneOrder(dst, flags);
		default: return CMD_ERROR;
	}

	return CommandCost();
}

/**
 * Add/remove refit orders from an order
 * @param tile Not used
 * @param flags operation to perform
 * @param p1 VehicleIndex of the vehicle having the order
 * @param p2 bitmask
 *   - bit 0-7 CargoID
 *   - bit 16-23 number of order to modify
 * @param text unused
 * @return the cost of this operation or an error
 */
CommandCost CmdOrderRefit(TileIndex tile, DoCommandFlag flags, uint32 p1, uint32 p2, const char *text)
{
	VehicleID veh = GB(p1, 0, 20);
	VehicleOrderID order_number  = GB(p2, 16, 8);
	CargoID cargo = GB(p2, 0, 8);

	if (cargo >= NUM_CARGO && cargo != CT_NO_REFIT && cargo != CT_AUTO_REFIT) return CMD_ERROR;

	const Vehicle *v = Vehicle::GetIfValid(veh);
	if (v == NULL || !v->IsPrimaryVehicle()) return CMD_ERROR;

	CommandCost ret = CheckOwnership(v->owner);
	if (ret.Failed()) return ret;

	Order *order = v->GetOrder(order_number);
	if (order == NULL) return CMD_ERROR;

	/* Automatic refit cargo is only supported for goto station orders. */
	if (cargo == CT_AUTO_REFIT && !order->IsType(OT_GOTO_STATION)) return CMD_ERROR;

	if (order->GetLoadType() & OLFB_NO_LOAD) return CMD_ERROR;

	if (flags & DC_EXEC) {
		order->SetRefit(cargo);

		/* Make the depot order an 'always go' order. */
		if (cargo != CT_NO_REFIT && order->IsType(OT_GOTO_DEPOT)) {
			order->SetDepotOrderType((OrderDepotTypeFlags)(order->GetDepotOrderType() & ~ODTFB_SERVICE));
			order->SetDepotActionType((OrderDepotActionFlags)(order->GetDepotActionType() & ~(ODATFB_HALT | ODATFB_SELL)));
		}

		for (Vehicle *u = v->FirstShared(); u != NULL; u = u->NextShared()) {
			/* Update any possible open window of the vehicle */
			InvalidateVehicleOrder(u, VIWD_MODIFY_ORDERS);

			/* If the vehicle already got the current depot set as current order, then update current order as well */
			if (u->cur_real_order_index == order_number && (u->current_order.GetDepotOrderType() & ODTFB_PART_OF_ORDERS)) {
				u->current_order.SetRefit(cargo);
			}
		}
		CheckMarkDirtyFocusedRoutePaths(v);
	}

	return CommandCost();
}


/**
 *
 * Check the orders of a vehicle, to see if there are invalid orders and stuff
 *
 */
void CheckOrders(const Vehicle *v)
{
	/* Does the user wants us to check things? */
	if (_settings_client.gui.order_review_system == 0) return;

	/* Do nothing for crashed vehicles */
	if (v->vehstatus & VS_CRASHED) return;

	/* Do nothing for stopped vehicles if setting is '1' */
	if (_settings_client.gui.order_review_system == 1 && (v->vehstatus & VS_STOPPED)) return;

	/* do nothing we we're not the first vehicle in a share-chain */
	if (v->FirstShared() != v) return;

	/* Only check every 20 days, so that we don't flood the message log */
	/* The check is skipped entirely in case the current vehicle is virtual (a.k.a a 'template train') */
	if (v->owner == _local_company && v->day_counter % 20 == 0 && !HasBit(v->subtype, GVSF_VIRTUAL)) {
		const Order *order;
		StringID message = INVALID_STRING_ID;

		/* Check the order list */
		int n_st = 0;

		FOR_VEHICLE_ORDERS(v, order) {
			/* Dummy order? */
			if (order->IsType(OT_DUMMY)) {
				message = STR_NEWS_VEHICLE_HAS_VOID_ORDER;
				break;
			}
			/* Does station have a load-bay for this vehicle? */
			if (order->IsType(OT_GOTO_STATION)) {
				const Station *st = Station::Get(order->GetDestination());

				n_st++;
				if (!CanVehicleUseStation(v, st)) {
					message = STR_NEWS_VEHICLE_HAS_INVALID_ENTRY;
				} else if (v->type == VEH_AIRCRAFT &&
							(AircraftVehInfo(v->engine_type)->subtype & AIR_FAST) &&
							(st->airport.GetFTA()->flags & AirportFTAClass::SHORT_STRIP) &&
							_settings_game.vehicle.plane_crashes != 0 &&
							!_cheats.no_jetcrash.value &&
							message == INVALID_STRING_ID) {
					message = STR_NEWS_PLANE_USES_TOO_SHORT_RUNWAY;
				}
			}
		}

		/* Check if the last and the first order are the same */
		if (v->GetNumOrders() > 1) {
			const Order *last = v->GetLastOrder();

			if (v->orders.list->GetFirstOrder()->Equals(*last)) {
				message = STR_NEWS_VEHICLE_HAS_DUPLICATE_ENTRY;
			}
		}

		/* Do we only have 1 station in our order list? */
		if (n_st < 2 && message == INVALID_STRING_ID) message = STR_NEWS_VEHICLE_HAS_TOO_FEW_ORDERS;

#ifndef NDEBUG
		if (v->orders.list != NULL) v->orders.list->DebugCheckSanity();
#endif

		/* We don't have a problem */
		if (message == INVALID_STRING_ID) return;

		SetDParam(0, v->index);
		AddVehicleAdviceNewsItem(message, v->index);
	}
}

/**
 * Removes an order from all vehicles. Triggers when, say, a station is removed.
 * @param type The type of the order (OT_GOTO_[STATION|DEPOT|WAYPOINT]).
 * @param destination The destination. Can be a StationID, DepotID or WaypointID.
 */
void RemoveOrderFromAllVehicles(OrderType type, DestinationID destination)
{
	Vehicle *v;

	/* Aircraft have StationIDs for depot orders and never use DepotIDs
	 * This fact is handled specially below
	 */

	/* Go through all vehicles */
	FOR_ALL_VEHICLES(v) {
		Order *order = &v->current_order;
		if ((v->type == VEH_AIRCRAFT && order->IsType(OT_GOTO_DEPOT) ? OT_GOTO_STATION : order->GetType()) == type &&
				v->current_order.GetDestination() == destination) {
			order->MakeDummy();
			SetWindowDirty(WC_VEHICLE_VIEW, v->index);
		}

		/* order list */
		if (v->FirstShared() != v) continue;

		RemoveVehicleOrdersIf(v, [&](const Order *o) {
			OrderType ot = o->GetType();
			if (ot == OT_GOTO_DEPOT && (o->GetDepotActionType() & ODATFB_NEAREST_DEPOT) != 0) return false;
			if (ot == OT_IMPLICIT || (v->type == VEH_AIRCRAFT && ot == OT_GOTO_DEPOT)) ot = OT_GOTO_STATION;
			return (ot == type && o->GetDestination() == destination);
		});
	}

	OrderBackup::RemoveOrder(type, destination);
}

/**
 * Checks if a vehicle has a depot in its order list.
 * @return True iff at least one order is a depot order.
 */
bool Vehicle::HasDepotOrder() const
{
	const Order *order;

	FOR_VEHICLE_ORDERS(this, order) {
		if (order->IsType(OT_GOTO_DEPOT)) return true;
	}

	return false;
}

/**
 * Delete all orders from a vehicle
 * @param v                   Vehicle whose orders to reset
 * @param keep_orderlist      If true, do not free the order list, only empty it.
 * @param reset_order_indices If true, reset cur_implicit_order_index and cur_real_order_index
 *                            and cancel the current full load order (if the vehicle is loading).
 *                            If false, _you_ have to make sure the order indices are valid after
 *                            your messing with them!
 */
void DeleteVehicleOrders(Vehicle *v, bool keep_orderlist, bool reset_order_indices)
{
	DeleteOrderWarnings(v);

	if (v->IsOrderListShared()) {
		/* Remove ourself from the shared order list. */
		v->RemoveFromShared();
		v->orders.list = NULL;
	} else {
		DeleteWindowById(GetWindowClassForVehicleType(v->type), VehicleListIdentifier(VL_SHARED_ORDERS, v->type, v->owner, v->index).Pack());
		if (v->orders.list != NULL) {
			/* Remove the orders */
			v->orders.list->FreeChain(keep_orderlist);
			if (!keep_orderlist) v->orders.list = NULL;
		}
	}

	if (reset_order_indices) {
		v->cur_implicit_order_index = v->cur_real_order_index = 0;
		v->cur_timetable_order_index = INVALID_VEH_ORDER_ID;
		if (v->current_order.IsAnyLoadingType()) {
			CancelLoadingDueToDeletedOrder(v);
		}
	}
}

/**
 * Clamp the service interval to the correct min/max. The actual min/max values
 * depend on whether it's in percent or days.
 * @param interval proposed service interval
 * @param company_id the owner of the vehicle
 * @return Clamped service interval
 */
uint16 GetServiceIntervalClamped(uint interval, bool ispercent)
{
	return ispercent ? Clamp(interval, MIN_SERVINT_PERCENT, MAX_SERVINT_PERCENT) : Clamp(interval, MIN_SERVINT_DAYS, MAX_SERVINT_DAYS);
}

/**
 *
 * Check if a vehicle has any valid orders
 *
 * @return false if there are no valid orders
 * @note Conditional orders are not considered valid destination orders
 *
 */
static bool CheckForValidOrders(const Vehicle *v)
{
	const Order *order;

	FOR_VEHICLE_ORDERS(v, order) {
		switch (order->GetType()) {
			case OT_GOTO_STATION:
			case OT_GOTO_DEPOT:
			case OT_GOTO_WAYPOINT:
				return true;

			default:
				break;
		}
	}

	return false;
}

/**
 * Compare the variable and value based on the given comparator.
 */
static bool OrderConditionCompare(OrderConditionComparator occ, int variable, int value)
{
	switch (occ) {
		case OCC_EQUALS:      return variable == value;
		case OCC_NOT_EQUALS:  return variable != value;
		case OCC_LESS_THAN:   return variable <  value;
		case OCC_LESS_EQUALS: return variable <= value;
		case OCC_MORE_THAN:   return variable >  value;
		case OCC_MORE_EQUALS: return variable >= value;
		case OCC_IS_TRUE:     return variable != 0;
		case OCC_IS_FALSE:    return variable == 0;
		default: NOT_REACHED();
	}
}

/* Get the number of free (train) platforms in a station.
 * @param st_id The StationID of the station.
 * @return The number of free train platforms.
 */
static uint16 GetFreeStationPlatforms(StationID st_id)
{
	assert(Station::IsValidID(st_id));
	const Station *st = Station::Get(st_id);
	if (!(st->facilities & FACIL_TRAIN)) return 0;
	bool is_free;
	TileIndex t2;
	uint16 counter = 0;
	TILE_AREA_LOOP(t1, st->train_station) {
		if (st->TileBelongsToRailStation(t1)) {
			/* We only proceed if this tile is a track tile and the north(-east/-west) end of the platform */
			if (IsCompatibleTrainStationTile(t1 + TileOffsByDiagDir(GetRailStationAxis(t1) == AXIS_X ? DIAGDIR_NE : DIAGDIR_NW), t1) || IsStationTileBlocked(t1)) continue;
			is_free = true;
			t2 = t1;
			do {
				if (GetStationReservationTrackBits(t2)) {
					is_free = false;
					break;
				}
				t2 += TileOffsByDiagDir(GetRailStationAxis(t1) == AXIS_X ? DIAGDIR_SW : DIAGDIR_SE);
			} while (IsCompatibleTrainStationTile(t2, t1));
			if (is_free) counter++;
		}
	}
	return counter;
}

/** Gets the next 'real' station in the order list
 * @param v the vehicle in question
 * @param order the current (conditional) order
 * @return the StationID of the next valid station in the order list, or INVALID_STATION if there is none.
 */
static StationID GetNextRealStation(const Vehicle *v, const Order *order, int conditional_depth = 0)
{
	if (order->IsType(OT_GOTO_STATION)) {
		if (Station::IsValidID(order->GetDestination())) return order->GetDestination();
	}
	//nothing conditional about this
	if (conditional_depth > v->GetNumOrders()) return INVALID_STATION;
	return GetNextRealStation(v, (order->next != NULL) ? order->next : v->GetFirstOrder(), ++conditional_depth);
}

/**
 * Process a conditional order and determine the next order.
 * @param order the order the vehicle currently has
 * @param v the vehicle to update
 * @return index of next order to jump to, or INVALID_VEH_ORDER_ID to use the next order
 */
VehicleOrderID ProcessConditionalOrder(const Order *order, const Vehicle *v)
{
	if (order->GetType() != OT_CONDITIONAL) return INVALID_VEH_ORDER_ID;

	bool skip_order = false;
	OrderConditionComparator occ = order->GetConditionComparator();
	uint16 value = order->GetConditionValue();

	// OrderConditionCompare ignores the last parameter for occ == OCC_IS_TRUE or occ == OCC_IS_FALSE.
	switch (order->GetConditionVariable()) {
		case OCV_LOAD_PERCENTAGE:    skip_order = OrderConditionCompare(occ, CalcPercentVehicleFilled(v, NULL), value); break;
		case OCV_RELIABILITY:        skip_order = OrderConditionCompare(occ, ToPercent16(v->reliability),       value); break;
		case OCV_MAX_SPEED:          skip_order = OrderConditionCompare(occ, v->GetDisplayMaxSpeed() * 10 / 16, value); break;
		case OCV_AGE:                skip_order = OrderConditionCompare(occ, v->age / DAYS_IN_LEAP_YEAR,        value); break;
		case OCV_REQUIRES_SERVICE:   skip_order = OrderConditionCompare(occ, v->NeedsServicing(),               value); break;
		case OCV_UNCONDITIONALLY:    skip_order = true; break;
		case OCV_CARGO_WAITING: {
			StationID next_station = GetNextRealStation(v, order);
			if (Station::IsValidID(next_station)) skip_order = OrderConditionCompare(occ, (Station::Get(next_station)->goods[value].cargo.AvailableCount() > 0), value);
				break;
		}
		case OCV_CARGO_ACCEPTANCE: {
			StationID next_station = GetNextRealStation(v, order);
			if (Station::IsValidID(next_station)) skip_order = OrderConditionCompare(occ, HasBit(Station::Get(next_station)->goods[value].status, GoodsEntry::GES_ACCEPTANCE), value);
			break;
		}
		case OCV_SLOT_OCCUPANCY: {
			const TraceRestrictSlot* slot = TraceRestrictSlot::GetIfValid(order->GetXData());
			if (slot != nullptr) skip_order = OrderConditionCompare(occ, slot->occupants.size() >= slot->max_occupancy, value);
			break;
		}
		case OCV_FREE_PLATFORMS: {
			StationID next_station = GetNextRealStation(v, order);
			if (Station::IsValidID(next_station)) skip_order = OrderConditionCompare(occ, GetFreeStationPlatforms(next_station), value);
			break;
		}
		case OCV_PERCENT: {
			/* get a non-const reference to the current order */
			Order *ord = const_cast<Order *>(order);
			skip_order = ord->UpdateJumpCounter((byte)value);
			break;
		}
		case OCV_REMAINING_LIFETIME: skip_order = OrderConditionCompare(occ, max(v->max_age - v->age + DAYS_IN_LEAP_YEAR - 1, 0) / DAYS_IN_LEAP_YEAR, value); break;
		default: NOT_REACHED();
	}

	return skip_order ? order->GetConditionSkipToOrder() : (VehicleOrderID)INVALID_VEH_ORDER_ID;
}

/**
 * Update the vehicle's destination tile from an order.
 * @param order the order the vehicle currently has
 * @param v the vehicle to update
 * @param conditional_depth the depth (amount of steps) to go with conditional orders. This to prevent infinite loops.
 * @param pbs_look_ahead Whether we are forecasting orders for pbs reservations in advance. If true, the order indices must not be modified.
 */
bool UpdateOrderDest(Vehicle *v, const Order *order, int conditional_depth, bool pbs_look_ahead)
{
	if (conditional_depth > v->GetNumOrders()) {
		v->current_order.Free();
		v->dest_tile = 0;
		return false;
	}

	switch (order->GetType()) {
		case OT_GOTO_STATION:
			v->dest_tile = v->GetOrderStationLocation(order->GetDestination());
			return true;

		case OT_GOTO_DEPOT:
			if ((order->GetDepotOrderType() & ODTFB_SERVICE) && !v->NeedsServicing()) {
				assert(!pbs_look_ahead);
				UpdateVehicleTimetable(v, true);
				v->IncrementRealOrderIndex();
				break;
			}

			if (v->current_order.GetDepotActionType() & ODATFB_NEAREST_DEPOT) {
				/* We need to search for the nearest depot (hangar). */
				TileIndex location;
				DestinationID destination;
				bool reverse;

				if (v->FindClosestDepot(&location, &destination, &reverse)) {
					/* PBS reservations cannot reverse */
					if (pbs_look_ahead && reverse) return false;

					v->dest_tile = location;
					v->current_order.MakeGoToDepot(destination, v->current_order.GetDepotOrderType(), v->current_order.GetNonStopType(), (OrderDepotActionFlags)(v->current_order.GetDepotActionType() & ~ODATFB_NEAREST_DEPOT), v->current_order.GetRefitCargo());

					/* If there is no depot in front, reverse automatically (trains only) */
					if (v->type == VEH_TRAIN && reverse) DoCommand(v->tile, v->index, 0, DC_EXEC, CMD_REVERSE_TRAIN_DIRECTION);

					if (v->type == VEH_AIRCRAFT) {
						Aircraft *a = Aircraft::From(v);
						if (a->state == FLYING && a->targetairport != destination) {
							/* The aircraft is now heading for a different hangar than the next in the orders */
							extern void AircraftNextAirportPos_and_Order(Aircraft *a);
							AircraftNextAirportPos_and_Order(a);
						}
					}
					return true;
				}

				/* If there is no depot, we cannot help PBS either. */
				if (pbs_look_ahead) return false;

				UpdateVehicleTimetable(v, true);
				v->IncrementRealOrderIndex();
			} else {
				if (v->type != VEH_AIRCRAFT) {
					v->dest_tile = Depot::Get(order->GetDestination())->xy;
				}
				return true;
			}
			break;

		case OT_GOTO_WAYPOINT:
			v->dest_tile = Waypoint::Get(order->GetDestination())->xy;
			return true;

		case OT_CONDITIONAL: {
			assert(!pbs_look_ahead);
			VehicleOrderID next_order = ProcessConditionalOrder(order, v);
			if (next_order != INVALID_VEH_ORDER_ID) {
				/* Jump to next_order. cur_implicit_order_index becomes exactly that order,
				 * cur_real_order_index might come after next_order. */
				UpdateVehicleTimetable(v, false);
				v->cur_implicit_order_index = v->cur_real_order_index = next_order;
				v->UpdateRealOrderIndex();
				v->cur_timetable_order_index = v->GetIndexOfOrder(order);

				/* Disable creation of implicit orders.
				 * When inserting them we do not know that we would have to make the conditional orders point to them. */
				if (v->IsGroundVehicle()) {
					uint16 &gv_flags = v->GetGroundVehicleFlags();
					SetBit(gv_flags, GVF_SUPPRESS_IMPLICIT_ORDERS);
				}
			} else {
				v->cur_timetable_order_index = INVALID_VEH_ORDER_ID;
				UpdateVehicleTimetable(v, true);
				v->IncrementRealOrderIndex();
			}
			break;
		}

		default:
			v->dest_tile = 0;
			return false;
	}

	assert(v->cur_implicit_order_index < v->GetNumOrders());
	assert(v->cur_real_order_index < v->GetNumOrders());

	/* Get the current order */
	order = v->GetOrder(v->cur_real_order_index);
	if (order != NULL && order->IsType(OT_IMPLICIT)) {
		assert(v->GetNumManualOrders() == 0);
		order = NULL;
	}

	if (order == NULL) {
		v->current_order.Free();
		v->dest_tile = 0;
		return false;
	}

	v->current_order = *order;
	return UpdateOrderDest(v, order, conditional_depth + 1, pbs_look_ahead);
}

/**
 * Handle the orders of a vehicle and determine the next place
 * to go to if needed.
 * @param v the vehicle to do this for.
 * @return true *if* the vehicle is eligible for reversing
 *              (basically only when leaving a station).
 */
bool ProcessOrders(Vehicle *v)
{
	switch (v->current_order.GetType()) {
		case OT_GOTO_DEPOT:
			/* Let a depot order in the orderlist interrupt. */
			if (!(v->current_order.GetDepotOrderType() & ODTFB_PART_OF_ORDERS)) return false;
			break;

		case OT_LOADING:
			return false;

		case OT_LOADING_ADVANCE:
			return false;

		case OT_WAITING:
			return false;

		case OT_LEAVESTATION:
			if (v->type != VEH_AIRCRAFT) return false;
			break;

		default: break;
	}

	/**
	 * Reversing because of order change is allowed only just after leaving a
	 * station (and the difficulty setting to allowed, of course)
	 * this can be detected because only after OT_LEAVESTATION, current_order
	 * will be reset to nothing. (That also happens if no order, but in that case
	 * it won't hit the point in code where may_reverse is checked)
	 */
	bool may_reverse = v->current_order.IsType(OT_NOTHING);

	/* Check if we've reached a 'via' destination. */
	if (((v->current_order.IsType(OT_GOTO_STATION) && (v->current_order.GetNonStopType() & ONSF_NO_STOP_AT_DESTINATION_STATION)) || v->current_order.IsType(OT_GOTO_WAYPOINT)) &&
			IsTileType(v->tile, MP_STATION) &&
			v->current_order.GetDestination() == GetStationIndex(v->tile)) {
		v->DeleteUnreachedImplicitOrders();
		/* We set the last visited station here because we do not want
		 * the train to stop at this 'via' station if the next order
		 * is a no-non-stop order; in that case not setting the last
		 * visited station will cause the vehicle to still stop. */
		v->last_station_visited = v->current_order.GetDestination();
		UpdateVehicleTimetable(v, true);
		v->IncrementImplicitOrderIndex();
	}

	/* Get the current order */
	assert(v->cur_implicit_order_index == 0 || v->cur_implicit_order_index < v->GetNumOrders());
	v->UpdateRealOrderIndex();

	const Order *order = v->GetOrder(v->cur_real_order_index);
	if (order != NULL && order->IsType(OT_IMPLICIT)) {
		assert(v->GetNumManualOrders() == 0);
		order = NULL;
	}

	/* If no order, do nothing. */
	if (order == NULL || (v->type == VEH_AIRCRAFT && !CheckForValidOrders(v))) {
		if (v->type == VEH_AIRCRAFT) {
			/* Aircraft do something vastly different here, so handle separately */
			extern void HandleMissingAircraftOrders(Aircraft *v);
			HandleMissingAircraftOrders(Aircraft::From(v));
			return false;
		}

		v->current_order.Free();
		v->dest_tile = 0;
		return false;
	}

	/* If it is unchanged, keep it. */
	if (order->Equals(v->current_order) && (v->type == VEH_AIRCRAFT || v->dest_tile != 0) &&
			(v->type != VEH_SHIP || !order->IsType(OT_GOTO_STATION) || Station::Get(order->GetDestination())->HasFacilities(FACIL_DOCK))) {
		return false;
	}

	/* Otherwise set it, and determine the destination tile. */
	v->current_order = *order;

	InvalidateVehicleOrder(v, VIWD_MODIFY_ORDERS);
	switch (v->type) {
		default:
			NOT_REACHED();

		case VEH_ROAD:
		case VEH_TRAIN:
			break;

		case VEH_AIRCRAFT:
		case VEH_SHIP:
			SetWindowClassesDirty(GetWindowClassForVehicleType(v->type));
			break;
	}

	return UpdateOrderDest(v, order) && may_reverse;
}

/**
 * Check whether the given vehicle should stop at the given station
 * based on this order and the non-stop settings.
 * @param v       the vehicle that might be stopping.
 * @param station the station to stop at.
 * @return true if the vehicle should stop.
 */
bool Order::ShouldStopAtStation(const Vehicle *v, StationID station) const
{
	if (this->IsType(OT_LOADING_ADVANCE) && this->dest == station) return true;
	bool is_dest_station = this->IsType(OT_GOTO_STATION) && this->dest == station;

	return (!this->IsType(OT_GOTO_DEPOT) || (this->GetDepotOrderType() & ODTFB_PART_OF_ORDERS) != 0) &&
			v->last_station_visited != station && // Do stop only when we've not just been there
			/* Finally do stop when there is no non-stop flag set for this type of station. */
			!(this->GetNonStopType() & (is_dest_station ? ONSF_NO_STOP_AT_DESTINATION_STATION : ONSF_NO_STOP_AT_INTERMEDIATE_STATIONS));
}

/**
 * A vehicle can leave the current station with cargo if:
 * 1. it can load cargo here OR
 * 2a. it could leave the last station with cargo AND
 * 2b. it doesn't have to unload all cargo here.
 */
bool Order::CanLeaveWithCargo(bool has_cargo, CargoID cargo) const
{
	return (this->GetCargoLoadType(cargo) & OLFB_NO_LOAD) == 0 || (has_cargo &&
			(this->GetCargoUnloadType(cargo) & (OUFB_UNLOAD | OUFB_TRANSFER)) == 0);
<<<<<<< HEAD
}

/**
 * Mass change the target of an order.
 * This implemented by adding a new order and if that succeeds deleting the previous one.
 * @param tile unused
 * @param flags operation to perform
 * @param p1 various bitstuffed elements
 * - p1 = (bit  0 - 15) - The destination ID to change from
 * - p1 = (bit 16 - 18) - The vehicle type
 * - p1 = (bit 20 - 23) - The order type
 * @param p2 various bitstuffed elements
  * - p2 = (bit  0 - 15) - The destination ID to change to
 * @param text unused
 * @return the cost of this operation or an error
 */
CommandCost CmdMassChangeOrder(TileIndex tile, DoCommandFlag flags, uint32 p1, uint32 p2, const char *text)
{
	DestinationID from_dest = GB(p1, 0, 16);
	VehicleType vehtype = Extract<VehicleType, 16, 3>(p1);
	OrderType order_type = (OrderType) GB(p1, 20, 4);
	DestinationID to_dest = GB(p2, 0, 16);

	if (flags & DC_EXEC) {
		Vehicle *v;
		FOR_ALL_VEHICLES(v) {
			if (v->type == vehtype && v->IsPrimaryVehicle() && CheckOwnership(v->owner).Succeeded()) {
				Order *order;
				int index = 0;
				bool changed = false;

				FOR_VEHICLE_ORDERS(v, order) {
					if (order->GetDestination() == from_dest && order->IsType(order_type) &&
							!(order_type == OT_GOTO_DEPOT && order->GetDepotActionType() & ODATFB_NEAREST_DEPOT)) {
						Order new_order;
						new_order.AssignOrder(*order);
						new_order.SetDestination(to_dest);
						new_order.SetWaitTimetabled(false);
						new_order.SetTravelTimetabled(false);
						if (DoCommand(0, v->index | ((index + 1) << 20), new_order.Pack(), flags, CMD_INSERT_ORDER).Succeeded()) {
							DoCommand(0, v->index, index, flags, CMD_DELETE_ORDER);

							order = v->orders.list->GetOrderAt(index);
							order->SetRefit(new_order.GetRefitCargo());
							order->SetMaxSpeed(new_order.GetMaxSpeed());
							changed = true;
						}

						new_order.Free();
					}
					index++;
				}
				if (changed) CheckMarkDirtyFocusedRoutePaths(v);
			}
		}
	}
	return CommandCost();
=======
>>>>>>> 00b1fe62
}<|MERGE_RESOLUTION|>--- conflicted
+++ resolved
@@ -353,15 +353,6 @@
 void CargoStationIDStackSet::FillNextStoppingStation(const Vehicle *v, const OrderList *o, const Order *first, uint hops)
 {
 	this->more.clear();
-<<<<<<< HEAD
-	this->first = o->GetNextStoppingStation(v, ~0, first, hops);
-	if (this->first.cargo_mask != (uint32) ~0) {
-		uint32 have_cargoes = this->first.cargo_mask;
-		do {
-			this->more.push_back(o->GetNextStoppingStation(v, ~have_cargoes, first, hops));
-			have_cargoes |= this->more.back().cargo_mask;
-		} while (have_cargoes != (uint32) ~0);
-=======
 	this->first = o->GetNextStoppingStation(v, ALL_CARGOTYPES, first, hops);
 	if (this->first.cargo_mask != ALL_CARGOTYPES) {
 		CargoTypes have_cargoes = this->first.cargo_mask;
@@ -369,7 +360,6 @@
 			this->more.push_back(o->GetNextStoppingStation(v, ~have_cargoes, first, hops));
 			have_cargoes |= this->more.back().cargo_mask;
 		} while (have_cargoes != ALL_CARGOTYPES);
->>>>>>> 00b1fe62
 	}
 }
 
@@ -476,11 +466,7 @@
  *         \li a non-trivial conditional order
  *         \li NULL  if the vehicle won't stop anymore.
  */
-<<<<<<< HEAD
-const Order *OrderList::GetNextDecisionNode(const Order *next, uint hops, uint32 &cargo_mask) const
-=======
 const Order *OrderList::GetNextDecisionNode(const Order *next, uint hops, CargoTypes &cargo_mask) const
->>>>>>> 00b1fe62
 {
 	assert(cargo_mask != 0);
 
@@ -526,22 +512,14 @@
 /**
  * Recursively determine the next deterministic station to stop at.
  * @param v The vehicle we're looking at.
-<<<<<<< HEAD
- * @param uint32 cargo_mask Bit-set of the cargo IDs of interest.
-=======
  * @param CargoTypes cargo_mask Bit-set of the cargo IDs of interest.
->>>>>>> 00b1fe62
  * @param first Order to start searching at or NULL to start at cur_implicit_order_index + 1.
  * @param hops Number of orders we have already looked at.
  * @return A CargoMaskedStationIDStack of the cargo mask the result is valid for, and the next stoppping station or INVALID_STATION.
  * @pre The vehicle is currently loading and v->last_station_visited is meaningful.
  * @note This function may draw a random number. Don't use it from the GUI.
  */
-<<<<<<< HEAD
-CargoMaskedStationIDStack OrderList::GetNextStoppingStation(const Vehicle *v, uint32 cargo_mask, const Order *first, uint hops) const
-=======
 CargoMaskedStationIDStack OrderList::GetNextStoppingStation(const Vehicle *v, CargoTypes cargo_mask, const Order *first, uint hops) const
->>>>>>> 00b1fe62
 {
 	assert(cargo_mask != 0);
 
@@ -1511,13 +1489,8 @@
  *                        the maximum vehicle order id is 254.
  * @param p2 various bitstuffed elements
  *  - p2 = (bit 0 -  3) - what data to modify (@see ModifyOrderFlags)
-<<<<<<< HEAD
  *  - p2 = (bit 4 - 19) - the data to modify
  *  - p2 = (bit 20 - 27) - a CargoID for cargo type orders (MOF_CARGO_TYPE_UNLOAD or MOF_CARGO_TYPE_LOAD)
-=======
- *  - p2 = (bit 4 - 15) - the data to modify
- *  - p2 = (bit 16 - 23) - a CargoID for cargo type orders (MOF_CARGO_TYPE_UNLOAD or MOF_CARGO_TYPE_LOAD)
->>>>>>> 00b1fe62
  * @param text unused
  * @return the cost of this operation or an error
  */
@@ -1526,13 +1499,8 @@
 	VehicleOrderID sel_ord = GB(p1, 20,  8);
 	VehicleID veh          = GB(p1,  0, 20);
 	ModifyOrderFlags mof   = Extract<ModifyOrderFlags, 0, 4>(p2);
-<<<<<<< HEAD
 	uint16 data            = GB(p2,  4, 16);
 	CargoID cargo_id       = (mof == MOF_CARGO_TYPE_UNLOAD || mof == MOF_CARGO_TYPE_LOAD) ? (CargoID) GB(p2, 20, 8) : (CargoID) CT_INVALID;
-=======
-	uint16 data            = GB(p2,  4, 11);
-	CargoID cargo_id       = (mof == MOF_CARGO_TYPE_UNLOAD || mof == MOF_CARGO_TYPE_LOAD) ? (CargoID) GB(p2, 16, 8) : (CargoID) CT_INVALID;
->>>>>>> 00b1fe62
 
 	if (mof >= MOF_END) return CMD_ERROR;
 
@@ -2728,7 +2696,6 @@
 {
 	return (this->GetCargoLoadType(cargo) & OLFB_NO_LOAD) == 0 || (has_cargo &&
 			(this->GetCargoUnloadType(cargo) & (OUFB_UNLOAD | OUFB_TRANSFER)) == 0);
-<<<<<<< HEAD
 }
 
 /**
@@ -2786,6 +2753,4 @@
 		}
 	}
 	return CommandCost();
-=======
->>>>>>> 00b1fe62
 }