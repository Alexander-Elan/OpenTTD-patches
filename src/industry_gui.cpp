--- conflicted
+++ resolved
@@ -1395,25 +1395,9 @@
 	/** Sort industries by name */
 	static bool IndustryNameSorter(const Industry * const &a, const Industry * const &b)
 	{
-<<<<<<< HEAD
-		return strnatcmp(a->GetCachedName(), b->GetCachedName()) < 0; // Sort by name (natural sorting).
-=======
-		static char buf_cache[96];
-		static char buf[96];
-
-		SetDParam(0, a->index);
-		GetString(buf, STR_INDUSTRY_NAME, lastof(buf));
-
-		if (b != last_industry) {
-			last_industry = b;
-			SetDParam(0, b->index);
-			GetString(buf_cache, STR_INDUSTRY_NAME, lastof(buf_cache));
-		}
-
-		int r = strnatcmp(buf, buf_cache); // Sort by name (natural sorting).
+		int r = strnatcmp(a->GetCachedName(), b->GetCachedName()); // Sort by name (natural sorting).
 		if (r == 0) return a->index < b->index;
 		return r < 0;
->>>>>>> 5a31efd9
 	}
 
 	/** Sort industries by type and name */
