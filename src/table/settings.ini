--- conflicted
+++ resolved
@@ -2537,11 +2537,7 @@
 
 [SDT_VAR]
 base     = GameSettings
-<<<<<<< HEAD
-var      = order.occupancy_smoothness
-=======
 var      = order.old_occupancy_smoothness
->>>>>>> 6d263226
 type     = SLE_UINT8
 def      = 75
 min      = 0
@@ -2551,11 +2547,7 @@
 strhelp  = STR_CONFIG_OCCUPANCY_SMOOTHNESS_HELPTEXT
 strval   = STR_CONFIG_SETTING_PERCENTAGE
 cat      = SC_EXPERT
-<<<<<<< HEAD
-extver   = SlXvFeatureTest(XSLFTO_AND, XSLFI_ORDER_OCCUPANCY)
-=======
 extver   = SlXvFeatureTest(XSLFTO_AND, XSLFI_ORDER_OCCUPANCY, 1, 1)
->>>>>>> 6d263226
 patxname = ""order_occupancy.order.occupancy_smoothness""
 
 ##
