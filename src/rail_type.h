/* $Id$ */

/*
 * This file is part of OpenTTD.
 * OpenTTD is free software; you can redistribute it and/or modify it under the terms of the GNU General Public License as published by the Free Software Foundation, version 2.
 * OpenTTD is distributed in the hope that it will be useful, but WITHOUT ANY WARRANTY; without even the implied warranty of MERCHANTABILITY or FITNESS FOR A PARTICULAR PURPOSE.
 * See the GNU General Public License for more details. You should have received a copy of the GNU General Public License along with OpenTTD. If not, see <http://www.gnu.org/licenses/>.
 */

/** @file rail_type.h The different types of rail */

#ifndef RAIL_TYPE_H
#define RAIL_TYPE_H

#include "core/enum_type.hpp"

typedef uint32 RailTypeLabel;

static const RailTypeLabel RAILTYPE_RAIL_LABEL     = 'RAIL';
static const RailTypeLabel RAILTYPE_ELECTRIC_LABEL = 'ELRL';
static const RailTypeLabel RAILTYPE_MONO_LABEL     = 'MONO';
static const RailTypeLabel RAILTYPE_MAGLEV_LABEL   = 'MGLV';

/**
 * Enumeration for all possible railtypes.
 *
 * This enumeration defines all 4 possible railtypes.
 */
enum RailType {
	RAILTYPE_BEGIN    = 0,          ///< Used for iterations
	RAILTYPE_RAIL     = 0,          ///< Standard non-electric rails
	RAILTYPE_ELECTRIC = 1,          ///< Electric rails
	RAILTYPE_MONO     = 2,          ///< Monorail
	RAILTYPE_MAGLEV   = 3,          ///< Maglev
<<<<<<< HEAD
	RAILTYPE_END      = 32,         ///< Used for iterations
=======
	RAILTYPE_END      = 64,         ///< Used for iterations
>>>>>>> bf8d7df7
	INVALID_RAILTYPE  = 0xFF,       ///< Flag for invalid railtype

	DEF_RAILTYPE_FIRST = RAILTYPE_END, ///< Default railtype: first available
	DEF_RAILTYPE_LAST,                 ///< Default railtype: last available
	DEF_RAILTYPE_MOST_USED,            ///< Default railtype: most used
};

/** Allow incrementing of Track variables */
DECLARE_POSTFIX_INCREMENT(RailType)
/** Define basic enum properties */
<<<<<<< HEAD
template <> struct EnumPropsT<RailType> : MakeEnumPropsT<RailType, byte, RAILTYPE_BEGIN, RAILTYPE_END, INVALID_RAILTYPE, 5> {};
=======
template <> struct EnumPropsT<RailType> : MakeEnumPropsT<RailType, byte, RAILTYPE_BEGIN, RAILTYPE_END, INVALID_RAILTYPE, 6> {};
>>>>>>> bf8d7df7
typedef TinyEnumT<RailType> RailTypeByte;

/**
 * The different roadtypes we support, but then a bitmask of them
 */
enum RailTypes {
	RAILTYPES_NONE     = 0,                      ///< No rail types
	RAILTYPES_RAIL     = 1 << RAILTYPE_RAIL,     ///< Non-electrified rails
	RAILTYPES_ELECTRIC = 1 << RAILTYPE_ELECTRIC, ///< Electrified rails
	RAILTYPES_MONO     = 1 << RAILTYPE_MONO,     ///< Monorail!
	RAILTYPES_MAGLEV   = 1 << RAILTYPE_MAGLEV,   ///< Ever fast maglev
	INVALID_RAILTYPES  = UINT64_MAX,             ///< Invalid railtypes
};
DECLARE_ENUM_AS_BIT_SET(RailTypes)

#endif /* RAIL_TYPE_H */<|MERGE_RESOLUTION|>--- conflicted
+++ resolved
@@ -32,11 +32,7 @@
 	RAILTYPE_ELECTRIC = 1,          ///< Electric rails
 	RAILTYPE_MONO     = 2,          ///< Monorail
 	RAILTYPE_MAGLEV   = 3,          ///< Maglev
-<<<<<<< HEAD
-	RAILTYPE_END      = 32,         ///< Used for iterations
-=======
 	RAILTYPE_END      = 64,         ///< Used for iterations
->>>>>>> bf8d7df7
 	INVALID_RAILTYPE  = 0xFF,       ///< Flag for invalid railtype
 
 	DEF_RAILTYPE_FIRST = RAILTYPE_END, ///< Default railtype: first available
@@ -47,11 +43,7 @@
 /** Allow incrementing of Track variables */
 DECLARE_POSTFIX_INCREMENT(RailType)
 /** Define basic enum properties */
-<<<<<<< HEAD
-template <> struct EnumPropsT<RailType> : MakeEnumPropsT<RailType, byte, RAILTYPE_BEGIN, RAILTYPE_END, INVALID_RAILTYPE, 5> {};
-=======
 template <> struct EnumPropsT<RailType> : MakeEnumPropsT<RailType, byte, RAILTYPE_BEGIN, RAILTYPE_END, INVALID_RAILTYPE, 6> {};
->>>>>>> bf8d7df7
 typedef TinyEnumT<RailType> RailTypeByte;
 
 /**
