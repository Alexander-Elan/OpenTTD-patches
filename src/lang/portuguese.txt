--- conflicted
+++ resolved
@@ -676,10 +676,7 @@
 STR_MUSIC_TOOLTIP_SHOW_MUSIC_TRACK_SELECTION                    :{BLACK}Mostrar janela de selecção de faixas de música
 
 # Playlist window
-<<<<<<< HEAD
-=======
 STR_PLAYLIST_MUSIC_SELECTION_SETNAME                            :{WHITE}Programa musical - '{STRING}'
->>>>>>> 01261dae
 STR_PLAYLIST_TRACK_NAME                                         :{TINY_FONT}{LTBLUE}{ZEROFILL_NUM} '{STRING}'
 STR_PLAYLIST_TRACK_INDEX                                        :{TINY_FONT}{BLACK}Índice de faixas
 STR_PLAYLIST_PROGRAM                                            :{TINY_FONT}{BLACK}Programa - '{STRING}'
@@ -1361,15 +1358,12 @@
 STR_CONFIG_SETTING_SMALLMAP_LAND_COLOUR_GREEN                   :Verde
 STR_CONFIG_SETTING_SMALLMAP_LAND_COLOUR_DARK_GREEN              :Verde Escuro
 STR_CONFIG_SETTING_SMALLMAP_LAND_COLOUR_VIOLET                  :Violeta
-<<<<<<< HEAD
-=======
 STR_CONFIG_SETTING_SCROLLMODE                                   :Comportamento de deslocação da janela de exibição: {STRING}
 STR_CONFIG_SETTING_SCROLLMODE_HELPTEXT                          :Comportamento na deslocação do mapa
 STR_CONFIG_SETTING_SCROLLMODE_DEFAULT                           :Mover janela de exibição com Botão Direito Rato, posição do rato bloqueada
 STR_CONFIG_SETTING_SCROLLMODE_RMB_LOCKED                        :Mover mapa com Botão Direito Rato, posição do rato bloqueada
 STR_CONFIG_SETTING_SCROLLMODE_RMB                               :Mover mapa com Botão Direito Rato
 STR_CONFIG_SETTING_SCROLLMODE_LMB                               :Mover mapa com Botão Esquerdo Rato
->>>>>>> 01261dae
 STR_CONFIG_SETTING_SMOOTH_SCROLLING                             :Suavizar deslocamento da navegação no mapa: {STRING}
 STR_CONFIG_SETTING_SMOOTH_SCROLLING_HELPTEXT                    :Controla como a vista principal navega para uma posição específica ao clicar no mapa pequeno ou ao dar um comando para navegar para um objecto específico no mapa. Se activo, a vista principal navega suavemente, se inactivo a vista salta directamente para o destino.
 STR_CONFIG_SETTING_MEASURE_TOOLTIP                              :Mostrar medidas nas várias ferramentas de construção: {STRING}
@@ -2778,13 +2772,6 @@
 ############ End of leave-in-this-order
 
 
-# Framerate display window
-############ Leave those lines in this order!!
-############ End of leave-in-this-order
-############ Leave those lines in this order!!
-############ End of leave-in-this-order
-
-
 # Save/load game/scenario
 STR_SAVELOAD_SAVE_CAPTION                                       :{WHITE}Guardar Jogo
 STR_SAVELOAD_LOAD_CAPTION                                       :{WHITE}Abrir Jogo
@@ -3088,10 +3075,7 @@
 STR_TOWN_VIEW_TOWN_CAPTION                                      :{WHITE}{TOWN}
 STR_TOWN_VIEW_CITY_CAPTION                                      :{WHITE}{TOWN} (Cidade)
 STR_TOWN_VIEW_POPULATION_HOUSES                                 :{BLACK}População: {ORANGE}{COMMA}{BLACK}  Casas: {ORANGE}{COMMA}
-<<<<<<< HEAD
-=======
 STR_TOWN_VIEW_CARGO_LAST_MONTH_MAX                              :{BLACK}{CARGO_LIST} ultimo mês: {ORANGE}{COMMA}{BLACK}  max: {ORANGE}{COMMA}
->>>>>>> 01261dae
 STR_TOWN_VIEW_CARGO_FOR_TOWNGROWTH                              :{BLACK}Mercadoria necessária para o seu desenvolvimento:
 STR_TOWN_VIEW_CARGO_FOR_TOWNGROWTH_REQUIRED_GENERAL             :{RED}É necessário {ORANGE}{STRING}
 STR_TOWN_VIEW_CARGO_FOR_TOWNGROWTH_REQUIRED_WINTER              :{BLACK}No inverno, é necessário {ORANGE}{STRING}
