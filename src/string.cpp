--- conflicted
+++ resolved
@@ -193,8 +193,9 @@
  * it's new, static value.
  * @param str the string to scan
  * @param last the last valid character of str
- */
-void str_fix_scc_encoded(char *str, const char *last)
+ * @return Pointer to new null terminator.
+ */
+const char *str_fix_scc_encoded(char *str, const char *last)
 {
 	while (str <= last && *str != '\0') {
 		size_t len = Utf8EncodedCharLen(*str);
@@ -210,15 +211,12 @@
 		str += Utf8Encode(str, c);
 	}
 	*str = '\0';
-}
-
-
-<<<<<<< HEAD
-char *str_validate_intl(char *str, const char *last, StringValidationSettings settings)
-=======
+	return str;
+}
+
+
 template <class T>
 static void str_validate(T &dst, const char *str, const char *last, StringValidationSettings settings)
->>>>>>> c972a63c
 {
 	/* Assume the ABSOLUTE WORST to be in str as it comes from the outside. */
 
@@ -259,22 +257,20 @@
 	}
 }
 
-<<<<<<< HEAD
-	return dst;
-=======
 /**
  * Scans the string for valid characters and if it finds invalid ones,
  * replaces them with a question mark '?' (if not ignored)
  * @param str the string to validate
  * @param last the last valid character of str
  * @param settings the settings for the string validation.
- */
-void str_validate(char *str, const char *last, StringValidationSettings settings)
+ * @return pointer to terminating 0.
+ */
+char *str_validate(char *str, const char *last, StringValidationSettings settings)
 {
 	char *dst = str;
 	str_validate(dst, str, last, settings);
 	*dst = '\0';
->>>>>>> c972a63c
+	return dst;
 }
 
 /**
