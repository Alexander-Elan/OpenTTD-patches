--- conflicted
+++ resolved
@@ -135,11 +135,7 @@
 	abort();
 }
 
-<<<<<<< HEAD
 void CDECL assert_msg_error(int line, const char *file, const char *expr, const char *extra, const char *str, ...)
-=======
-void CDECL assert_msg_error(int line, const char *file, const char *expr, const char *str, ...)
->>>>>>> 46b5b015
 {
 	va_list va;
 	char buf[2048];
@@ -147,13 +143,10 @@
 	char *b = buf;
 	b += seprintf(b, lastof(buf), "Assertion failed at line %i of %s: %s\n\t", line, file, expr);
 
-<<<<<<< HEAD
 	if (extra != nullptr) {
 		b += seprintf(b, lastof(buf), "%s\n\t", extra);
 	}
 
-=======
->>>>>>> 46b5b015
 	va_start(va, str);
 	vseprintf(b, lastof(buf), str, va);
 	va_end(va);
@@ -165,15 +158,12 @@
 	abort();
 }
 
-<<<<<<< HEAD
 const char *assert_tile_info(uint32 tile) {
 	static char buffer[128];
 	DumpTileInfo(buffer, lastof(buffer), tile);
 	return buffer;
 }
 
-=======
->>>>>>> 46b5b015
 /**
  * Shows some information on the console/a popup box depending on the OS.
  * @param str the text to show.
