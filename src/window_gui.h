--- conflicted
+++ resolved
@@ -277,50 +277,51 @@
 
 struct QueryString;
 
-<<<<<<< HEAD
-struct WindowBase {
-	WindowBase *z_front;             ///< The window in front of us in z-order.
-	WindowBase *z_back;              ///< The window behind us in z-order.
-	WindowClass window_class;        ///< Window class
-
-	virtual ~WindowBase() {}
-
-	/**
-	 * Memory allocator for a single class instance.
-	 * @param size the amount of bytes to allocate.
-	 * @return the given amounts of bytes zeroed.
-	 */
-	inline void *operator new(size_t size) { return CallocT<byte>(size); }
-
-protected:
-	WindowBase() {}
-
-private:
-	/**
-	 * Memory allocator for an array of class instances.
-	 * @param size the amount of bytes to allocate.
-	 * @return the given amounts of bytes zeroed.
-	 */
-	inline void *operator new[](size_t size) { NOT_REACHED(); }
-
-	/**
-	 * Memory release for a single class instance.
-	 * @param ptr  the memory to free.
-	 */
-	inline void operator delete(void *ptr) { NOT_REACHED(); }
-
-	/**
-	 * Memory release for an array of class instances.
-	 * @param ptr  the memory to free.
-	 */
-	inline void operator delete[](void *ptr) { NOT_REACHED(); }
-=======
 /* misc_gui.cpp */
 enum TooltipCloseCondition {
 	TCC_RIGHT_CLICK,
 	TCC_HOVER,
 	TCC_NONE,
->>>>>>> fdaf67d9
+	TCC_HOVER_VIEWPORT,
+	TCC_NEXT_LOOP,
+};
+
+struct WindowBase {
+	WindowBase *z_front;             ///< The window in front of us in z-order.
+	WindowBase *z_back;              ///< The window behind us in z-order.
+	WindowClass window_class;        ///< Window class
+
+	virtual ~WindowBase() {}
+
+	/**
+	 * Memory allocator for a single class instance.
+	 * @param size the amount of bytes to allocate.
+	 * @return the given amounts of bytes zeroed.
+	 */
+	inline void *operator new(size_t size) { return CallocT<byte>(size); }
+
+protected:
+	WindowBase() {}
+
+private:
+	/**
+	 * Memory allocator for an array of class instances.
+	 * @param size the amount of bytes to allocate.
+	 * @return the given amounts of bytes zeroed.
+	 */
+	inline void *operator new[](size_t size) { NOT_REACHED(); }
+
+	/**
+	 * Memory release for a single class instance.
+	 * @param ptr  the memory to free.
+	 */
+	inline void operator delete(void *ptr) { NOT_REACHED(); }
+
+	/**
+	 * Memory release for an array of class instances.
+	 * @param ptr  the memory to free.
+	 */
+	inline void operator delete[](void *ptr) { NOT_REACHED(); }
 };
 
 /**
@@ -934,18 +935,6 @@
 
 void RelocateAllWindows(int neww, int newh);
 
-<<<<<<< HEAD
-/* misc_gui.cpp */
-enum TooltipCloseCondition {
-	TCC_RIGHT_CLICK,
-	TCC_LEFT_CLICK,
-	TCC_HOVER,
-	TCC_HOVER_VIEWPORT,
-	TCC_NEXT_LOOP,
-};
-
-=======
->>>>>>> fdaf67d9
 void GuiShowTooltips(Window *parent, StringID str, uint paramcount = 0, const uint64 params[] = NULL, TooltipCloseCondition close_tooltip = TCC_HOVER);
 
 /* widget.cpp */
