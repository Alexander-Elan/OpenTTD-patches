/* $Id$ */

/*
 * This file is part of OpenTTD.
 * OpenTTD is free software; you can redistribute it and/or modify it under the terms of the GNU General Public License as published by the Free Software Foundation, version 2.
 * OpenTTD is distributed in the hope that it will be useful, but WITHOUT ANY WARRANTY; without even the implied warranty of MERCHANTABILITY or FITNESS FOR A PARTICULAR PURPOSE.
 * See the GNU General Public License for more details. You should have received a copy of the GNU General Public License along with OpenTTD. If not, see <http://www.gnu.org/licenses/>.
 */

/** @file rev.cpp Autogenerated file with the revision and such of OpenTTD. */

#include "stdafx.h"
#include "core/bitmath_func.hpp"
#include "rev.h"

#include "safeguards.h"

/**
 * Is this version of OpenTTD a release version?
 * @return True if it is a release version.
 */
bool IsReleasedVersion()
{
	return HasBit(_openttd_newgrf_version, 19);
}

/**
 * The text version of OpenTTD's revision.
 * This will be either
 * - "<tag>", like "<major>.<minor>.<build>[-RC<rc>]",
 * - "<commitdate>-g<shorthash><modified>" in "master",
 * - "<commitdate>-<branch>-g<shorthash><modified>" in other branches, or
 * - "norev000", if the version is unknown.
 *
 * The major, minor and build are the numbers that describe releases of
 * OpenTTD (like 0.5.3). "-RC" is used to flag release candidates.
 *
 * <modified> shows a "M", if the binary is made from modified source code.
 */
const char _openttd_revision[] = "!!VERSION!!";

/**
 * The text version of OpenTTD's build date.
 * Updating the build date in this file is the safest as it generally gets
 * updated for each revision in contrary to most other files that only see
 * updates when they are actually changed themselves.
 */
const char _openttd_build_date[] = __DATE__ " " __TIME__;


/**
 * The configure invocation used to build OpenTTD
 */
const char _openttd_build_configure[] = "!!CONFIGURE_INVOCATION!!";

/**
 * The git revision hash of this version.
 */
const char _openttd_revision_hash[] = "!!GITHASH!!";

/**
 * Let us know if current build was modified. This detection
 * works even in the case when revision string is overridden by
 * --revision argument.
 * Value 0 means no modification, 1 is for unknown state
 * (compiling from sources without any version control software)
 * and 2 is for modified revision.
 */
const byte _openttd_revision_modified = !!MODIFIED!!;

/**
 * Indicate whether this is a tagged version.
 * If this is non-0, then _openttd_revision is the name of the tag,
 * and the version is likely a beta, release candidate, or real release.
 */
const byte _openttd_revision_tagged = !!ISTAG!!;

/**
 * The NewGRF revision of OTTD:
 * bits  meaning.
 * 28-31 major version
 * 24-27 minor version
 * 20-23 build
 *    19 1 if it is a release, 0 if it is not.
 *  0-18 used to be the SVN revision, now just last revision before switch to git
 *
 * The 19th bit is there so the development/betas/alpha, etc. leading to a
 * final release will always have a lower version number than the released
 * version, thus making comparisons on specific revisions easy.
 */
<<<<<<< HEAD
const uint32 _openttd_newgrf_version = 1 << 28 | 9 << 24 | 0 << 20 | 0 << 19 | 28004;

#ifdef __MORPHOS__
/**
 * Variable used by MorphOS to show the version.
 */
extern const char morphos_versions_tag[] = "$VER: OpenTTD !!VERSION!! (!!DATE!!) OpenTTD Team [MorphOS, PowerPC]";
#endif
=======
const uint32 _openttd_newgrf_version = 1 << 28 | 10 << 24 | 0 << 20 | !!ISSTABLETAG!! << 19 | 28004;
>>>>>>> 01261dae
<|MERGE_RESOLUTION|>--- conflicted
+++ resolved
@@ -88,15 +88,4 @@
  * final release will always have a lower version number than the released
  * version, thus making comparisons on specific revisions easy.
  */
-<<<<<<< HEAD
-const uint32 _openttd_newgrf_version = 1 << 28 | 9 << 24 | 0 << 20 | 0 << 19 | 28004;
-
-#ifdef __MORPHOS__
-/**
- * Variable used by MorphOS to show the version.
- */
-extern const char morphos_versions_tag[] = "$VER: OpenTTD !!VERSION!! (!!DATE!!) OpenTTD Team [MorphOS, PowerPC]";
-#endif
-=======
-const uint32 _openttd_newgrf_version = 1 << 28 | 10 << 24 | 0 << 20 | !!ISSTABLETAG!! << 19 | 28004;
->>>>>>> 01261dae
+const uint32 _openttd_newgrf_version = 1 << 28 | 10 << 24 | 0 << 20 | !!ISSTABLETAG!! << 19 | 28004;