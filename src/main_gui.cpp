--- conflicted
+++ resolved
@@ -50,12 +50,7 @@
 
 void CcGiveMoney(const CommandCost &result, TileIndex tile, uint32 p1, uint32 p2)
 {
-<<<<<<< HEAD
-#ifdef ENABLE_NETWORK
 	if (result.Failed() || !_settings_game.economy.give_money || !_networking) return;
-=======
-	if (result.Failed() || !_settings_game.economy.give_money) return;
->>>>>>> fdaf67d9
 
 	/* Inform the company of the action of one of its clients (controllers). */
 	char msg[64];
@@ -75,29 +70,6 @@
 	}
 }
 
-<<<<<<< HEAD
-=======
-void HandleOnEditText(const char *str)
-{
-	switch (_rename_what) {
-		case 3: { // Give money, you can only give money in excess of loan
-			const Company *c = Company::GetIfValid(_local_company);
-			if (c == NULL) break;
-			Money money = min(c->money - c->current_loan, (Money)(atoi(str) / _currency->rate));
-
-			uint32 money_c = Clamp(ClampToI32(money), 0, 20000000); // Clamp between 20 million and 0
-
-			/* Give 'id' the money, and subtract it from ourself */
-			DoCommandP(0, money_c, _rename_id, CMD_GIVE_MONEY | CMD_MSG(STR_ERROR_INSUFFICIENT_FUNDS), CcGiveMoney, str);
-			break;
-		}
-		default: NOT_REACHED();
-	}
-
-	_rename_id = _rename_what = -1;
-}
-
->>>>>>> fdaf67d9
 /**
  * This code is shared for the majority of the pushbuttons.
  * Handles e.g. the pressing of a button (to build things), playing of click sound and sets certain parameters
@@ -131,17 +103,6 @@
 	if (result.Succeeded() && _settings_client.sound.confirm) SndPlayTileFx(SND_12_EXPLOSION, tile);
 }
 
-<<<<<<< HEAD
-=======
-void ShowNetworkGiveMoneyWindow(CompanyID company)
-{
-	_rename_id = company;
-	_rename_what = 3;
-	ShowQueryString(STR_EMPTY, STR_NETWORK_GIVE_MONEY_CAPTION, 30, NULL, CS_NUMERAL, QSF_NONE);
-}
-
-
->>>>>>> fdaf67d9
 /**
  * Zooms a viewport in a window in or out.
  * @param how Zooming direction.
@@ -565,12 +526,8 @@
 	Hotkey(_ghk_chat_all_keys, "chat_all", GHK_CHAT_ALL),
 	Hotkey(_ghk_chat_company_keys, "chat_company", GHK_CHAT_COMPANY),
 	Hotkey(_ghk_chat_server_keys, "chat_server", GHK_CHAT_SERVER),
-<<<<<<< HEAD
-#endif
 	Hotkey(WKC_PAGEUP,   "previous_map_mode", GHK_CHANGE_MAP_MODE_PREV),
 	Hotkey(WKC_PAGEDOWN, "next_map_mode",     GHK_CHANGE_MAP_MODE_NEXT),
-=======
->>>>>>> fdaf67d9
 	HOTKEY_LIST_END
 };
 HotkeyList MainWindow::hotkeys("global", global_hotkeys);
