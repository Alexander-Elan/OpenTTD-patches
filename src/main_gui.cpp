/* $Id$ */

/*
 * This file is part of OpenTTD.
 * OpenTTD is free software; you can redistribute it and/or modify it under the terms of the GNU General Public License as published by the Free Software Foundation, version 2.
 * OpenTTD is distributed in the hope that it will be useful, but WITHOUT ANY WARRANTY; without even the implied warranty of MERCHANTABILITY or FITNESS FOR A PARTICULAR PURPOSE.
 * See the GNU General Public License for more details. You should have received a copy of the GNU General Public License along with OpenTTD. If not, see <http://www.gnu.org/licenses/>.
 */

/** @file main_gui.cpp Handling of the main viewport. */

#include "stdafx.h"
#include "currency.h"
#include "spritecache.h"
#include "window_gui.h"
#include "window_func.h"
#include "textbuf_gui.h"
#include "viewport_func.h"
#include "command_func.h"
#include "console_gui.h"
#include "progress.h"
#include "transparency_gui.h"
#include "map_func.h"
#include "sound_func.h"
#include "transparency.h"
#include "strings_func.h"
#include "zoom_func.h"
#include "company_base.h"
#include "company_func.h"
#include "toolbar_gui.h"
#include "statusbar_gui.h"
#include "linkgraph/linkgraph_gui.h"
#include "tilehighlight_func.h"
#include "hotkeys.h"
#include "guitimer_func.h"

#include "saveload/saveload.h"

#include "widgets/main_widget.h"

#include "network/network.h"
#include "network/network_func.h"
#include "network/network_gui.h"
#include "network/network_base.h"

#include "table/sprites.h"
#include "table/strings.h"

#include "safeguards.h"

void CcGiveMoney(const CommandCost &result, TileIndex tile, uint32 p1, uint32 p2)
{
	if (result.Failed() || !_settings_game.economy.give_money || !_networking) return;

	/* Inform the company of the action of one of its clients (controllers). */
	char msg[64];
	SetDParam(0, p2);
	GetString(msg, STR_COMPANY_NAME, lastof(msg));

	/*
	 * bits 31-16: source company
	 * bits 15-0: target company
	 */
	uint64 auxdata = (p2 & 0xFFFF) | (((uint64) _local_company) << 16);

	if (!_network_server) {
		NetworkClientSendChat(NETWORK_ACTION_GIVE_MONEY, DESTTYPE_BROADCAST_SS, p2, msg, NetworkTextMessageData(p1, auxdata));
	} else {
<<<<<<< HEAD
		NetworkServerSendChat(NETWORK_ACTION_GIVE_MONEY, DESTTYPE_BROADCAST_SS, p2, msg, CLIENT_ID_SERVER, NetworkTextMessageData(p1, auxdata));
=======
		NetworkServerSendChat(NETWORK_ACTION_GIVE_MONEY, DESTTYPE_TEAM, p2, msg, CLIENT_ID_SERVER, p1);
	}
}

void HandleOnEditText(const char *str)
{
	switch (_rename_what) {
		case 3: { // Give money, you can only give money in excess of loan
			const Company *c = Company::GetIfValid(_local_company);
			if (c == nullptr) break;
			Money money = min(c->money - c->current_loan, (Money)(atoi(str) / _currency->rate));

			uint32 money_c = Clamp(ClampToI32(money), 0, 20000000); // Clamp between 20 million and 0

			/* Give 'id' the money, and subtract it from ourself */
			DoCommandP(0, money_c, _rename_id, CMD_GIVE_MONEY | CMD_MSG(STR_ERROR_INSUFFICIENT_FUNDS), CcGiveMoney, str);
			break;
		}
		default: NOT_REACHED();
>>>>>>> 7c8e7c6b
	}
}

/**
 * This code is shared for the majority of the pushbuttons.
 * Handles e.g. the pressing of a button (to build things), playing of click sound and sets certain parameters
 *
 * @param w Window which called the function
 * @param widget ID of the widget (=button) that called this function
 * @param cursor How should the cursor image change? E.g. cursor with depot image in it
 * @param mode Tile highlighting mode, e.g. drawing a rectangle or a dot on the ground
 * @return true if the button is clicked, false if it's unclicked
 */
bool HandlePlacePushButton(Window *w, int widget, CursorID cursor, HighLightStyle mode)
{
	if (w->IsWidgetDisabled(widget)) return false;

	if (_settings_client.sound.click_beep) SndPlayFx(SND_15_BEEP);
	w->SetDirty();

	if (w->IsWidgetLowered(widget)) {
		ResetObjectToPlace();
		return false;
	}

	SetObjectToPlace(cursor, PAL_NONE, mode, w->window_class, w->window_number);
	w->LowerWidget(widget);
	return true;
}


void CcPlaySound_EXPLOSION(const CommandCost &result, TileIndex tile, uint32 p1, uint32 p2)
{
	if (result.Succeeded() && _settings_client.sound.confirm) SndPlayTileFx(SND_12_EXPLOSION, tile);
}

<<<<<<< HEAD
=======
void ShowNetworkGiveMoneyWindow(CompanyID company)
{
	_rename_id = company;
	_rename_what = 3;
	ShowQueryString(STR_EMPTY, STR_NETWORK_GIVE_MONEY_CAPTION, 30, nullptr, CS_NUMERAL, QSF_NONE);
}


>>>>>>> 7c8e7c6b
/**
 * Zooms a viewport in a window in or out.
 * @param how Zooming direction.
 * @param w   Window owning the viewport.
 * @return Returns \c true if zooming step could be done, \c false if further zooming is not possible.
 * @note No button handling or what so ever is done.
 */
bool DoZoomInOutWindow(ZoomStateChange how, Window *w)
{
	ViewPort *vp;

	assert(w != nullptr);
	vp = w->viewport;

	switch (how) {
		case ZOOM_NONE:
			/* On initialisation of the viewport we don't do anything. */
			break;

		case ZOOM_IN:
			if (vp->zoom <= _settings_client.gui.zoom_min) return false;
			vp->zoom = (ZoomLevel)((int)vp->zoom - 1);
			vp->virtual_width >>= 1;
			vp->virtual_height >>= 1;

			w->viewport->scrollpos_x += vp->virtual_width >> 1;
			w->viewport->scrollpos_y += vp->virtual_height >> 1;
			w->viewport->dest_scrollpos_x = w->viewport->scrollpos_x;
			w->viewport->dest_scrollpos_y = w->viewport->scrollpos_y;
			w->viewport->follow_vehicle = INVALID_VEHICLE;
			break;
		case ZOOM_OUT:
			if (vp->zoom >= _settings_client.gui.zoom_max) return false;
			vp->zoom = (ZoomLevel)((int)vp->zoom + 1);

			w->viewport->scrollpos_x -= vp->virtual_width >> 1;
			w->viewport->scrollpos_y -= vp->virtual_height >> 1;
			w->viewport->dest_scrollpos_x = w->viewport->scrollpos_x;
			w->viewport->dest_scrollpos_y = w->viewport->scrollpos_y;

			vp->virtual_width <<= 1;
			vp->virtual_height <<= 1;
			w->viewport->follow_vehicle = INVALID_VEHICLE;
			break;
	}
	if (vp != nullptr) { // the vp can be null when how == ZOOM_NONE
		vp->virtual_left = w->viewport->scrollpos_x;
		vp->virtual_top = w->viewport->scrollpos_y;
	}
	/* Update the windows that have zoom-buttons to perhaps disable their buttons */
	w->InvalidateData();
	if (how != ZOOM_NONE) {
		RebuildViewportOverlay(w, false);
	}
	return true;
}

void ZoomInOrOutToCursorWindow(bool in, Window *w)
{
	assert(w != nullptr);

	if (_game_mode != GM_MENU) {
		ViewPort *vp = w->viewport;
		if ((in && vp->zoom <= _settings_client.gui.zoom_min) || (!in && vp->zoom >= _settings_client.gui.zoom_max)) return;

		Point pt = GetTileZoomCenterWindow(in, w);
		if (pt.x != -1) {
			ScrollWindowTo(pt.x, pt.y, -1, w, true);

			DoZoomInOutWindow(in ? ZOOM_IN : ZOOM_OUT, w);
		}
	}
}

static const struct NWidgetPart _nested_main_window_widgets[] = {
	NWidget(NWID_VIEWPORT, INVALID_COLOUR, WID_M_VIEWPORT), SetResize(1, 1),
};

enum {
	GHK_QUIT,
	GHK_ABANDON,
	GHK_CONSOLE,
	GHK_BOUNDING_BOXES,
	GHK_DIRTY_BLOCKS,
	GHK_CENTER,
	GHK_CENTER_ZOOM,
	GHK_RESET_OBJECT_TO_PLACE,
	GHK_DELETE_WINDOWS,
	GHK_DELETE_NONVITAL_WINDOWS,
	GHK_DELETE_ALL_MESSAGES,
	GHK_REFRESH_SCREEN,
	GHK_CRASH,
	GHK_MONEY,
	GHK_UPDATE_COORDS,
	GHK_TOGGLE_TRANSPARENCY,
	GHK_TOGGLE_INVISIBILITY = GHK_TOGGLE_TRANSPARENCY + 9,
	GHK_TRANSPARENCY_TOOLBAR = GHK_TOGGLE_INVISIBILITY + 8,
	GHK_TRANSPARANCY,
	GHK_CHAT,
	GHK_CHAT_ALL,
	GHK_CHAT_COMPANY,
	GHK_CHAT_SERVER,
	GHK_CHANGE_MAP_MODE_PREV,
	GHK_CHANGE_MAP_MODE_NEXT,
};

struct MainWindow : Window
{
	GUITimer refresh;

	/* Refresh times in milliseconds */
	static const uint LINKGRAPH_REFRESH_PERIOD = 7650;
	static const uint LINKGRAPH_DELAY = 450;

	MainWindow(WindowDesc *desc) : Window(desc)
	{
		this->InitNested(0);
		CLRBITS(this->flags, WF_WHITE_BORDER);
		ResizeWindow(this, _screen.width, _screen.height);

		NWidgetViewport *nvp = this->GetWidget<NWidgetViewport>(WID_M_VIEWPORT);
		nvp->InitializeViewport(this, TileXY(32, 32), ZOOM_LVL_VIEWPORT);

		this->viewport->map_type = (ViewportMapType) _settings_client.gui.default_viewport_map_mode;
		this->viewport->overlay = new LinkGraphOverlay(this, WID_M_VIEWPORT, 0, 0, 3);
		this->refresh.SetInterval(LINKGRAPH_DELAY);
	}

	void OnRealtimeTick(uint delta_ms) override
	{
		if (!this->refresh.Elapsed(delta_ms)) return;

		this->refresh.SetInterval(LINKGRAPH_REFRESH_PERIOD);

		if (this->viewport->overlay->GetCargoMask() == 0 ||
				this->viewport->overlay->GetCompanyMask() == 0) {
			return;
		}

		this->viewport->overlay->SetDirty();
		this->GetWidget<NWidgetBase>(WID_M_VIEWPORT)->SetDirty(this);
	}

	void OnPaint() override
	{
		this->DrawWidgets();
		if (_game_mode == GM_MENU) {
			static const SpriteID title_sprites[] = {SPR_OTTD_O, SPR_OTTD_P, SPR_OTTD_E, SPR_OTTD_N, SPR_OTTD_T, SPR_OTTD_T, SPR_OTTD_D};
			static const uint LETTER_SPACING = 10;
			int name_width = (lengthof(title_sprites) - 1) * LETTER_SPACING;

			for (uint i = 0; i < lengthof(title_sprites); i++) {
				name_width += GetSpriteSize(title_sprites[i]).width;
			}
			int off_x = (this->width - name_width) / 2;

			for (uint i = 0; i < lengthof(title_sprites); i++) {
				DrawSprite(title_sprites[i], PAL_NONE, off_x, 50);
				off_x += GetSpriteSize(title_sprites[i]).width + LETTER_SPACING;
			}
		}
	}

	EventState OnHotkey(int hotkey) override
	{
		if (hotkey == GHK_QUIT) {
			HandleExitGameRequest();
			return ES_HANDLED;
		}

		/* Disable all key shortcuts, except quit shortcuts when
		 * generating the world, otherwise they create threading
		 * problem during the generating, resulting in random
		 * assertions that are hard to trigger and debug */
		if (HasModalProgress()) return ES_NOT_HANDLED;

		switch (hotkey) {
			case GHK_ABANDON:
				/* No point returning from the main menu to itself */
				if (_game_mode == GM_MENU) return ES_HANDLED;
				if (_settings_client.gui.autosave_on_exit) {
					DoExitSave();
					_switch_mode = SM_MENU;
				} else {
					AskExitToGameMenu();
				}
				return ES_HANDLED;

			case GHK_CONSOLE:
				IConsoleSwitch();
				return ES_HANDLED;

			case GHK_BOUNDING_BOXES:
				ToggleBoundingBoxes();
				return ES_HANDLED;

			case GHK_DIRTY_BLOCKS:
				ToggleDirtyBlocks();
				return ES_HANDLED;
		}

		if (_game_mode == GM_MENU) return ES_NOT_HANDLED;

		switch (hotkey) {
			case GHK_CENTER:
			case GHK_CENTER_ZOOM: {
				Point pt = GetTileBelowCursor();
				if (pt.x != -1) {
					bool instant = (hotkey == GHK_CENTER_ZOOM && this->viewport->zoom != _settings_client.gui.zoom_min);
					if (hotkey == GHK_CENTER_ZOOM) MaxZoomInOut(ZOOM_IN, this);
					ScrollMainWindowTo(pt.x, pt.y, -1, instant);
				}
				break;
			}

			case GHK_RESET_OBJECT_TO_PLACE: ResetObjectToPlace(); break;
			case GHK_DELETE_WINDOWS: DeleteNonVitalWindows(); break;
			case GHK_DELETE_NONVITAL_WINDOWS: DeleteAllNonVitalWindows(); break;
			case GHK_DELETE_ALL_MESSAGES: DeleteAllMessages(); break;
			case GHK_REFRESH_SCREEN: MarkWholeScreenDirty(); break;

			case GHK_CRASH: // Crash the game
				*(volatile byte *)0 = 0;
				break;

			case GHK_MONEY: // Gimme money
				/* You can only cheat for money in single player. */
				if (!_networking) DoCommandP(0, 10000000, 0, CMD_MONEY_CHEAT);
				break;

			case GHK_UPDATE_COORDS: // Update the coordinates of all station signs
				UpdateAllVirtCoords();
				break;

			case GHK_TOGGLE_TRANSPARENCY:
			case GHK_TOGGLE_TRANSPARENCY + 1:
			case GHK_TOGGLE_TRANSPARENCY + 2:
			case GHK_TOGGLE_TRANSPARENCY + 3:
			case GHK_TOGGLE_TRANSPARENCY + 4:
			case GHK_TOGGLE_TRANSPARENCY + 5:
			case GHK_TOGGLE_TRANSPARENCY + 6:
			case GHK_TOGGLE_TRANSPARENCY + 7:
			case GHK_TOGGLE_TRANSPARENCY + 8:
				/* Transparency toggle hot keys */
				ToggleTransparency((TransparencyOption)(hotkey - GHK_TOGGLE_TRANSPARENCY));
				MarkWholeScreenDirty();
				break;

			case GHK_TOGGLE_INVISIBILITY:
			case GHK_TOGGLE_INVISIBILITY + 1:
			case GHK_TOGGLE_INVISIBILITY + 2:
			case GHK_TOGGLE_INVISIBILITY + 3:
			case GHK_TOGGLE_INVISIBILITY + 4:
			case GHK_TOGGLE_INVISIBILITY + 5:
			case GHK_TOGGLE_INVISIBILITY + 6:
			case GHK_TOGGLE_INVISIBILITY + 7:
				/* Invisibility toggle hot keys */
				ToggleInvisibilityWithTransparency((TransparencyOption)(hotkey - GHK_TOGGLE_INVISIBILITY));
				MarkWholeScreenDirty();
				break;

			case GHK_TRANSPARENCY_TOOLBAR:
				ShowTransparencyToolbar();
				break;

			case GHK_TRANSPARANCY:
				ResetRestoreAllTransparency();
				break;

			case GHK_CHAT: // smart chat; send to team if any, otherwise to all
				if (_networking) {
					const NetworkClientInfo *cio = NetworkClientInfo::GetByClientID(_network_own_client_id);
					if (cio == nullptr) break;

					ShowNetworkChatQueryWindow(NetworkClientPreferTeamChat(cio) ? DESTTYPE_TEAM : DESTTYPE_BROADCAST, cio->client_playas);
				}
				break;

			case GHK_CHAT_ALL: // send text message to all clients
				if (_networking) ShowNetworkChatQueryWindow(DESTTYPE_BROADCAST, 0);
				break;

			case GHK_CHAT_COMPANY: // send text to all team mates
				if (_networking) {
					const NetworkClientInfo *cio = NetworkClientInfo::GetByClientID(_network_own_client_id);
					if (cio == nullptr) break;

					ShowNetworkChatQueryWindow(DESTTYPE_TEAM, cio->client_playas);
				}
				break;

			case GHK_CHAT_SERVER: // send text to the server
				if (_networking && !_network_server) {
					ShowNetworkChatQueryWindow(DESTTYPE_CLIENT, CLIENT_ID_SERVER);
				}
				break;

			case GHK_CHANGE_MAP_MODE_PREV:
				if (_focused_window && _focused_window->viewport && _focused_window->viewport->zoom >= ZOOM_LVL_DRAW_MAP) {
					_focused_window->viewport->map_type = ChangeRenderMode(_focused_window->viewport, true);
					_focused_window->SetDirty();
				} else if (this->viewport->zoom >= ZOOM_LVL_DRAW_MAP) {
					this->viewport->map_type = ChangeRenderMode(this->viewport, true);
					this->SetDirty();
				}
				break;
			case GHK_CHANGE_MAP_MODE_NEXT:
				if (_focused_window && _focused_window->viewport && _focused_window->viewport->zoom >= ZOOM_LVL_DRAW_MAP) {
					_focused_window->viewport->map_type = ChangeRenderMode(_focused_window->viewport, false);
					_focused_window->SetDirty();
				} else if (this->viewport->zoom >= ZOOM_LVL_DRAW_MAP) {
					this->viewport->map_type = ChangeRenderMode(this->viewport, false);
					this->SetDirty();
				}
				break;

			default: return ES_NOT_HANDLED;
		}
		return ES_HANDLED;
	}

	void OnScroll(Point delta) override
	{
		this->viewport->scrollpos_x += ScaleByZoom(delta.x, this->viewport->zoom);
		this->viewport->scrollpos_y += ScaleByZoom(delta.y, this->viewport->zoom);
		this->viewport->dest_scrollpos_x = this->viewport->scrollpos_x;
		this->viewport->dest_scrollpos_y = this->viewport->scrollpos_y;
		this->refresh.SetInterval(LINKGRAPH_DELAY);
	}

	void OnMouseWheel(int wheel) override
	{
		if (_ctrl_pressed) {
			/* Cycle through the drawing modes */
			this->viewport->map_type = ChangeRenderMode(this->viewport, wheel < 0);
			this->SetDirty();
		} else if (_settings_client.gui.scrollwheel_scrolling != 2) {
			ZoomInOrOutToCursorWindow(wheel < 0, this);
		}
	}

	void OnResize() override
	{
		if (this->viewport != nullptr) {
			NWidgetViewport *nvp = this->GetWidget<NWidgetViewport>(WID_M_VIEWPORT);
			nvp->UpdateViewportCoordinates(this);
			this->refresh.SetInterval(LINKGRAPH_DELAY);
		}
	}

	/**
	 * Some data on this window has become invalid.
	 * @param data Information about the changed data.
	 * @param gui_scope Whether the call is done from GUI scope. You may not do everything when not in GUI scope. See #InvalidateWindowData() for details.
	 */
	void OnInvalidateData(int data = 0, bool gui_scope = true) override
	{
		if (!gui_scope) return;
		/* Forward the message to the appropriate toolbar (ingame or scenario editor) */
		InvalidateWindowData(WC_MAIN_TOOLBAR, 0, data, true);
	}

	virtual void OnMouseOver(Point pt, int widget)
	{
		if (pt.x != -1 && _game_mode != GM_MENU && (_mouse_hovering || _settings_client.gui.hover_delay_ms == 0)) {
			/* Show tooltip with last month production or town name */
			const Point p = GetTileBelowCursor();
			const TileIndex tile = TileVirtXY(p.x, p.y);
			if (tile < MapSize()) ShowTooltipForTile(this, tile);
		}
	}

	static HotkeyList hotkeys;
};

const uint16 _ghk_quit_keys[] = {'Q' | WKC_CTRL, 'Q' | WKC_META, 0};
const uint16 _ghk_abandon_keys[] = {'W' | WKC_CTRL, 'W' | WKC_META, 0};
const uint16 _ghk_chat_keys[] = {WKC_RETURN, 'T', 0};
const uint16 _ghk_chat_all_keys[] = {WKC_SHIFT | WKC_RETURN, WKC_SHIFT | 'T', 0};
const uint16 _ghk_chat_company_keys[] = {WKC_CTRL | WKC_RETURN, WKC_CTRL | 'T', 0};
const uint16 _ghk_chat_server_keys[] = {WKC_CTRL | WKC_SHIFT | WKC_RETURN, WKC_CTRL | WKC_SHIFT | 'T', 0};

static Hotkey global_hotkeys[] = {
	Hotkey(_ghk_quit_keys, "quit", GHK_QUIT),
	Hotkey(_ghk_abandon_keys, "abandon", GHK_ABANDON),
	Hotkey(WKC_BACKQUOTE, "console", GHK_CONSOLE),
	Hotkey('B' | WKC_CTRL, "bounding_boxes", GHK_BOUNDING_BOXES),
	Hotkey('I' | WKC_CTRL, "dirty_blocks", GHK_DIRTY_BLOCKS),
	Hotkey('C', "center", GHK_CENTER),
	Hotkey('Z', "center_zoom", GHK_CENTER_ZOOM),
	Hotkey(WKC_ESC, "reset_object_to_place", GHK_RESET_OBJECT_TO_PLACE),
	Hotkey(WKC_DELETE, "delete_windows", GHK_DELETE_WINDOWS),
	Hotkey(WKC_DELETE | WKC_SHIFT, "delete_all_windows", GHK_DELETE_NONVITAL_WINDOWS),
	Hotkey(WKC_DELETE | WKC_CTRL, "delete_all_messages", GHK_DELETE_ALL_MESSAGES),
	Hotkey('R' | WKC_CTRL, "refresh_screen", GHK_REFRESH_SCREEN),
#if defined(_DEBUG)
	Hotkey('0' | WKC_ALT, "crash_game", GHK_CRASH),
	Hotkey('1' | WKC_ALT, "money", GHK_MONEY),
	Hotkey('2' | WKC_ALT, "update_coordinates", GHK_UPDATE_COORDS),
#endif
	Hotkey('1' | WKC_CTRL, "transparency_signs", GHK_TOGGLE_TRANSPARENCY),
	Hotkey('2' | WKC_CTRL, "transparency_trees", GHK_TOGGLE_TRANSPARENCY + 1),
	Hotkey('3' | WKC_CTRL, "transparency_houses", GHK_TOGGLE_TRANSPARENCY + 2),
	Hotkey('4' | WKC_CTRL, "transparency_industries", GHK_TOGGLE_TRANSPARENCY + 3),
	Hotkey('5' | WKC_CTRL, "transparency_buildings", GHK_TOGGLE_TRANSPARENCY + 4),
	Hotkey('6' | WKC_CTRL, "transparency_bridges", GHK_TOGGLE_TRANSPARENCY + 5),
	Hotkey('7' | WKC_CTRL, "transparency_structures", GHK_TOGGLE_TRANSPARENCY + 6),
	Hotkey('8' | WKC_CTRL, "transparency_catenary", GHK_TOGGLE_TRANSPARENCY + 7),
	Hotkey('9' | WKC_CTRL, "transparency_loading", GHK_TOGGLE_TRANSPARENCY + 8),
	Hotkey('1' | WKC_CTRL | WKC_SHIFT, "invisibility_signs", GHK_TOGGLE_INVISIBILITY),
	Hotkey('2' | WKC_CTRL | WKC_SHIFT, "invisibility_trees", GHK_TOGGLE_INVISIBILITY + 1),
	Hotkey('3' | WKC_CTRL | WKC_SHIFT, "invisibility_houses", GHK_TOGGLE_INVISIBILITY + 2),
	Hotkey('4' | WKC_CTRL | WKC_SHIFT, "invisibility_industries", GHK_TOGGLE_INVISIBILITY + 3),
	Hotkey('5' | WKC_CTRL | WKC_SHIFT, "invisibility_buildings", GHK_TOGGLE_INVISIBILITY + 4),
	Hotkey('6' | WKC_CTRL | WKC_SHIFT, "invisibility_bridges", GHK_TOGGLE_INVISIBILITY + 5),
	Hotkey('7' | WKC_CTRL | WKC_SHIFT, "invisibility_structures", GHK_TOGGLE_INVISIBILITY + 6),
	Hotkey('8' | WKC_CTRL | WKC_SHIFT, "invisibility_catenary", GHK_TOGGLE_INVISIBILITY + 7),
	Hotkey('X' | WKC_CTRL, "transparency_toolbar", GHK_TRANSPARENCY_TOOLBAR),
	Hotkey('X', "toggle_transparency", GHK_TRANSPARANCY),
	Hotkey(_ghk_chat_keys, "chat", GHK_CHAT),
	Hotkey(_ghk_chat_all_keys, "chat_all", GHK_CHAT_ALL),
	Hotkey(_ghk_chat_company_keys, "chat_company", GHK_CHAT_COMPANY),
	Hotkey(_ghk_chat_server_keys, "chat_server", GHK_CHAT_SERVER),
	Hotkey(WKC_PAGEUP,   "previous_map_mode", GHK_CHANGE_MAP_MODE_PREV),
	Hotkey(WKC_PAGEDOWN, "next_map_mode",     GHK_CHANGE_MAP_MODE_NEXT),
	HOTKEY_LIST_END
};
HotkeyList MainWindow::hotkeys("global", global_hotkeys);

static WindowDesc _main_window_desc(
	WDP_MANUAL, nullptr, 0, 0,
	WC_MAIN_WINDOW, WC_NONE,
	0,
	_nested_main_window_widgets, lengthof(_nested_main_window_widgets),
	&MainWindow::hotkeys
);

/**
 * Does the given keycode match one of the keycodes bound to 'quit game'?
 * @param keycode The keycode that was pressed by the user.
 * @return True iff the keycode matches one of the hotkeys for 'quit'.
 */
bool IsQuitKey(uint16 keycode)
{
	int num = MainWindow::hotkeys.CheckMatch(keycode);
	return num == GHK_QUIT;
}


void ShowSelectGameWindow();

/**
 * Initialise the default colours (remaps and the likes), and load the main windows.
 */
void SetupColoursAndInitialWindow()
{
	for (uint i = 0; i != 16; i++) {
		const byte *b = GetNonSprite(PALETTE_RECOLOUR_START + i, ST_RECOLOUR);

		assert(b);
		memcpy(_colour_gradient[i], b + 0xC6, sizeof(_colour_gradient[i]));
	}

	new MainWindow(&_main_window_desc);

	/* XXX: these are not done */
	switch (_game_mode) {
		default: NOT_REACHED();
		case GM_MENU:
			ShowSelectGameWindow();
			break;

		case GM_NORMAL:
		case GM_EDITOR:
			ShowVitalWindows();
			break;
	}
}

/**
 * Show the vital in-game windows.
 */
void ShowVitalWindows()
{
	AllocateToolbar();

	/* Status bad only for normal games */
	if (_game_mode == GM_EDITOR) return;

	ShowStatusBar();
}

/**
 * Size of the application screen changed.
 * Adapt the game screen-size, re-allocate the open windows, and repaint everything
 */
void GameSizeChanged()
{
	_cur_resolution.width  = _screen.width;
	_cur_resolution.height = _screen.height;
	ScreenSizeChanged();
	RelocateAllWindows(_screen.width, _screen.height);
	MarkWholeScreenDirty();
}<|MERGE_RESOLUTION|>--- conflicted
+++ resolved
@@ -66,29 +66,7 @@
 	if (!_network_server) {
 		NetworkClientSendChat(NETWORK_ACTION_GIVE_MONEY, DESTTYPE_BROADCAST_SS, p2, msg, NetworkTextMessageData(p1, auxdata));
 	} else {
-<<<<<<< HEAD
 		NetworkServerSendChat(NETWORK_ACTION_GIVE_MONEY, DESTTYPE_BROADCAST_SS, p2, msg, CLIENT_ID_SERVER, NetworkTextMessageData(p1, auxdata));
-=======
-		NetworkServerSendChat(NETWORK_ACTION_GIVE_MONEY, DESTTYPE_TEAM, p2, msg, CLIENT_ID_SERVER, p1);
-	}
-}
-
-void HandleOnEditText(const char *str)
-{
-	switch (_rename_what) {
-		case 3: { // Give money, you can only give money in excess of loan
-			const Company *c = Company::GetIfValid(_local_company);
-			if (c == nullptr) break;
-			Money money = min(c->money - c->current_loan, (Money)(atoi(str) / _currency->rate));
-
-			uint32 money_c = Clamp(ClampToI32(money), 0, 20000000); // Clamp between 20 million and 0
-
-			/* Give 'id' the money, and subtract it from ourself */
-			DoCommandP(0, money_c, _rename_id, CMD_GIVE_MONEY | CMD_MSG(STR_ERROR_INSUFFICIENT_FUNDS), CcGiveMoney, str);
-			break;
-		}
-		default: NOT_REACHED();
->>>>>>> 7c8e7c6b
 	}
 }
 
@@ -125,17 +103,6 @@
 	if (result.Succeeded() && _settings_client.sound.confirm) SndPlayTileFx(SND_12_EXPLOSION, tile);
 }
 
-<<<<<<< HEAD
-=======
-void ShowNetworkGiveMoneyWindow(CompanyID company)
-{
-	_rename_id = company;
-	_rename_what = 3;
-	ShowQueryString(STR_EMPTY, STR_NETWORK_GIVE_MONEY_CAPTION, 30, nullptr, CS_NUMERAL, QSF_NONE);
-}
-
-
->>>>>>> 7c8e7c6b
 /**
  * Zooms a viewport in a window in or out.
  * @param how Zooming direction.
