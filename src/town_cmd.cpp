/* $Id$ */

/*
 * This file is part of OpenTTD.
 * OpenTTD is free software; you can redistribute it and/or modify it under the terms of the GNU General Public License as published by the Free Software Foundation, version 2.
 * OpenTTD is distributed in the hope that it will be useful, but WITHOUT ANY WARRANTY; without even the implied warranty of MERCHANTABILITY or FITNESS FOR A PARTICULAR PURPOSE.
 * See the GNU General Public License for more details. You should have received a copy of the GNU General Public License along with OpenTTD. If not, see <http://www.gnu.org/licenses/>.
 */

/** @file town_cmd.cpp Handling of town tiles. */

#include "stdafx.h"

#include <bitset>

#include "road_internal.h" /* Cleaning up road bits */
#include "road_cmd.h"
#include "landscape.h"
#include "viewport_func.h"
#include "viewport_kdtree.h"
#include "cmd_helper.h"
#include "command_func.h"
#include "industry.h"
#include "station_base.h"
#include "station_kdtree.h"
#include "company_base.h"
#include "news_func.h"
#include "error.h"
#include "object.h"
#include "genworld.h"
#include "newgrf_debug.h"
#include "newgrf_house.h"
#include "autoslope.h"
#include "tunnelbridge_map.h"
#include "strings_func.h"
#include "window_func.h"
#include "string_func.h"
#include "newgrf_cargo.h"
#include "cheat_type.h"
#include "animated_tile_func.h"
#include "date_func.h"
#include "subsidy_func.h"
#include "core/pool_func.hpp"
#include "town.h"
#include "town_kdtree.h"
#include "townname_func.h"
#include "core/random_func.hpp"
#include "core/backup_type.hpp"
#include "depot_base.h"
#include "object_map.h"
#include "object_base.h"
#include "ai/ai.hpp"
#include "game/game.hpp"
#include "zoom_func.h"
#include "zoning.h"
#include "scope.h"

#include "table/strings.h"
#include "table/town_land.h"

#include "safeguards.h"

TownID _new_town_id;
CargoTypes _town_cargoes_accepted; ///< Bitmap of all cargoes accepted by houses.

/* Initialize the town-pool */
TownPool _town_pool("Town");
INSTANTIATE_POOL_METHODS(Town)


TownKdtree _town_kdtree(&Kdtree_TownXYFunc);

void RebuildTownKdtree()
{
	std::vector<TownID> townids;
	Town *town;
	FOR_ALL_TOWNS(town) {
		townids.push_back(town->index);
	}
	_town_kdtree.Build(townids.begin(), townids.end());
}


/**
 * Check if a town 'owns' a bridge.
 * Bridges to not directly have an owner, so we check the tiles adjacent to the bridge ends.
 * If either adjacent tile belongs to the town then it will be assumed that the town built
 * the bridge.
 * @param tile Bridge tile to test
 * @param t Town we are interested in
 * @return true if town 'owns' a bridge.
 */
static bool TestTownOwnsBridge(TileIndex tile, const Town *t)
{
	if (!IsTileOwner(tile, OWNER_TOWN)) return false;

	TileIndex adjacent = tile + TileOffsByDiagDir(ReverseDiagDir(GetTunnelBridgeDirection(tile)));
	bool town_owned = IsTileType(adjacent, MP_ROAD) && IsTileOwner(adjacent, OWNER_TOWN) && GetTownIndex(adjacent) == t->index;

	if (!town_owned) {
		/* Or other adjacent road */
		TileIndex adjacent = tile + TileOffsByDiagDir(ReverseDiagDir(GetTunnelBridgeDirection(GetOtherTunnelBridgeEnd(tile))));
		town_owned = IsTileType(adjacent, MP_ROAD) && IsTileOwner(adjacent, OWNER_TOWN) && GetTownIndex(adjacent) == t->index;
	}

	return town_owned;
}

Town::~Town()
{
	free(this->name);
	free(this->text);

	if (CleaningPool()) return;

	/* Delete town authority window
	 * and remove from list of sorted towns */
	DeleteWindowById(WC_TOWN_VIEW, this->index);

	/* Check no industry is related to us. */
	const Industry *i;
	FOR_ALL_INDUSTRIES(i) assert(i->town != this);

	/* ... and no object is related to us. */
	const Object *o;
	FOR_ALL_OBJECTS(o) assert(o->town != this);

	/* Check no tile is related to us. */
	for (TileIndex tile = 0; tile < MapSize(); ++tile) {
		switch (GetTileType(tile)) {
			case MP_HOUSE:
				assert_tile(GetTownIndex(tile) != this->index, tile);
				break;

			case MP_ROAD:
				assert_tile(!HasTownOwnedRoad(tile) || GetTownIndex(tile) != this->index, tile);
				break;

			case MP_TUNNELBRIDGE:
				assert_tile(!TestTownOwnsBridge(tile, this), tile);
				break;

			default:
				break;
		}
	}

	/* Clear the persistent storage list. */
	this->psa_list.clear();

	DeleteSubsidyWith(ST_TOWN, this->index);
	DeleteNewGRFInspectWindow(GSF_FAKE_TOWNS, this->index);
	CargoPacket::InvalidateAllFrom(ST_TOWN, this->index);
	MarkWholeScreenDirty();
}


/**
 * Invalidating of the "nearest town cache" has to be done
 * after removing item from the pool.
 * @param index index of deleted item
 */
void Town::PostDestructor(size_t index)
{
	InvalidateWindowData(WC_TOWN_DIRECTORY, 0, 0);
	UpdateNearestTownForRoadTiles(false);

	/* Give objects a new home! */
	Object *o;
	FOR_ALL_OBJECTS(o) {
		if (o->town == nullptr) o->town = CalcClosestTownFromTile(o->location.tile, UINT_MAX);
	}
}

/**
 * Assigns town layout. If Random, generates one based on TileHash.
 */
void Town::InitializeLayout(TownLayout layout)
{
	if (layout != TL_RANDOM) {
		this->layout = layout;
		return;
	}

	this->layout = TileHash(TileX(this->xy), TileY(this->xy)) % (NUM_TLS - 1);
}

/**
 * Return a random valid town.
 * @return random town, nullptr if there are no towns
 */
/* static */ Town *Town::GetRandom()
{
	if (Town::GetNumItems() == 0) return nullptr;
	int num = RandomRange((uint16)Town::GetNumItems());
	size_t index = MAX_UVALUE(size_t);

	while (num >= 0) {
		num--;
		index++;

		/* Make sure we have a valid town */
		while (!Town::IsValidID(index)) {
			index++;
			assert(index < Town::GetPoolSize());
		}
	}

	return Town::Get(index);
}

/**
 * Updates the town label of the town after changes in rating. The colour scheme is:
 * Red: Appalling and Very poor ratings.
 * Orange: Poor and mediocre ratings.
 * Yellow: Good rating.
 * White: Very good rating (standard).
 * Green: Excellent and outstanding ratings.
 */
void Town::UpdateLabel()
{
	if (!(_game_mode == GM_EDITOR) && (_local_company < MAX_COMPANIES)) {
		int r = this->ratings[_local_company];
		(this->town_label = 0, r <= RATING_VERYPOOR)  || // Appalling and Very Poor
		(this->town_label++,   r <= RATING_MEDIOCRE)  || // Poor and Mediocre
		(this->town_label++,   r <= RATING_GOOD)      || // Good
		(this->town_label++,   r <= RATING_VERYGOOD)  || // Very Good
		(this->town_label++,   true);                    // Excellent and Outstanding
	}
}

/**
 * Get the cost for removing this house
 * @return the cost (inflation corrected etc)
 */
Money HouseSpec::GetRemovalCost() const
{
	return (_price[PR_CLEAR_HOUSE] * this->removal_cost) >> 8;
}

/* Local */
static int _grow_town_result;

/* Describe the possible states */
enum TownGrowthResult {
	GROWTH_SUCCEED         = -1,
	GROWTH_SEARCH_STOPPED  =  0
//	GROWTH_SEARCH_RUNNING >=  1
};

static bool BuildTownHouse(Town *t, TileIndex tile);
static Town *CreateRandomTown(uint attempts, uint32 townnameparts, TownSize size, bool city, TownLayout layout);

static void TownDrawHouseLift(const TileInfo *ti)
{
	AddChildSpriteScreen(SPR_LIFT, PAL_NONE, 14, 60 - GetLiftPosition(ti->tile));
}

static void DrawHouseLiftInGUI(int x, int y)
{
	DrawSprite(SPR_LIFT, PAL_NONE, x - 18, y + 7);
}

typedef void TownDrawTileProc(const TileInfo *ti);
static TownDrawTileProc * const _town_draw_tile_procs[1] = {
	TownDrawHouseLift
};

/**
 * Return a random direction
 *
 * @return a random direction
 */
static inline DiagDirection RandomDiagDir()
{
	return (DiagDirection)(3 & Random());
}

/**
 * House Tile drawing handler.
 * Part of the tile loop process
 * @param ti TileInfo of the tile to draw
 */
static void DrawTile_Town(TileInfo *ti)
{
	HouseID house_id = GetHouseType(ti->tile);

	if (house_id >= NEW_HOUSE_OFFSET) {
		/* Houses don't necessarily need new graphics. If they don't have a
		 * spritegroup associated with them, then the sprite for the substitute
		 * house id is drawn instead. */
		if (HouseSpec::Get(house_id)->grf_prop.spritegroup[0] != nullptr) {
			DrawNewHouseTile(ti, house_id);
			return;
		} else {
			house_id = HouseSpec::Get(house_id)->grf_prop.subst_id;
		}
	}

	/* Retrieve pointer to the draw town tile struct */
	const DrawBuildingsTileStruct *dcts = &_town_draw_tile_data[house_id << 4 | TileHash2Bit(ti->x, ti->y) << 2 | GetHouseBuildingStage(ti->tile)];

	if (ti->tileh != SLOPE_FLAT) DrawFoundation(ti, FOUNDATION_LEVELED);

	DrawGroundSprite(dcts->ground.sprite, dcts->ground.pal);

	/* If houses are invisible, do not draw the upper part */
	if (IsInvisibilitySet(TO_HOUSES)) return;

	/* Add a house on top of the ground? */
	SpriteID image = dcts->building.sprite;
	if (image != 0) {
		AddSortableSpriteToDraw(image, dcts->building.pal,
			ti->x + dcts->subtile_x,
			ti->y + dcts->subtile_y,
			dcts->width,
			dcts->height,
			dcts->dz,
			ti->z,
			IsTransparencySet(TO_HOUSES)
		);

		if (IsTransparencySet(TO_HOUSES)) return;
	}

	{
		int proc = dcts->draw_proc - 1;

		if (proc >= 0) _town_draw_tile_procs[proc](ti);
	}
}

static void DrawOldHouseTileInGUI(int x, int y, HouseID house_id, bool ground)
{
	/* Retrieve pointer to the draw town tile struct */
	const DrawBuildingsTileStruct *dcts = &_town_draw_tile_data[house_id << 4 | TOWN_HOUSE_COMPLETED];
	if (ground) {
		/* Draw the ground sprite */
		DrawSprite(dcts->ground.sprite, dcts->ground.pal, x, y);
	} else {
		/* Add a house on top of the ground? */
		if (dcts->building.sprite != 0) {
			DrawSprite(dcts->building.sprite, dcts->building.pal, x + dcts->subtile_x, y + dcts->subtile_y);
		}
		/* Draw the lift */
		if (dcts->draw_proc == 1) DrawHouseLiftInGUI(x, y);
	}
}

/**
 * Draw image of a house. Image will be centered between the \c left and the \c right and verticaly aligned to the \c bottom.
 *
 * @param house_id house type
 * @param left left bound of the drawing area
 * @param top top bound of the drawing area
 * @param right right bound of the drawing area
 * @param bottom bottom bound of the drawing area
 */
void DrawHouseImage(HouseID house_id, int left, int top, int right, int bottom)
{
	DrawPixelInfo tmp_dpi;
	if (!FillDrawPixelInfo(&tmp_dpi, left, top, right - left + 1, bottom - top + 1)) return;
	DrawPixelInfo *old_dpi = _cur_dpi;
	_cur_dpi = &tmp_dpi;

	const HouseSpec *hs = HouseSpec::Get(house_id);

	/* sprites are relative to the topmost pixel of the ground tile */
	uint x = (right - left + 1) / 2;
	uint y = bottom - top + 1 - TILE_PIXELS;
	if (hs->building_flags & TILE_SIZE_1x2) x -= TILE_PIXELS / 2;
	if (hs->building_flags & TILE_SIZE_2x1) x += TILE_PIXELS / 2;
	if (hs->building_flags & BUILDING_HAS_2_TILES) y -= TILE_PIXELS / 2;
	if (hs->building_flags & BUILDING_HAS_4_TILES) y -= TILE_PIXELS / 2;

	bool new_house = false;
	if (house_id >= NEW_HOUSE_OFFSET) {
		/* Houses don't necessarily need new graphics. If they don't have a
		 * spritegroup associated with them, then the sprite for the substitute
		 * house id is drawn instead. */
		if (hs->grf_prop.spritegroup[0] != NULL) {
			new_house = true;
		} else {
			house_id = hs->grf_prop.subst_id;
		}
	}

	uint num_row = (hs->building_flags & BUILDING_2_TILES_X) ? 2 : 1;
	uint num_col = (hs->building_flags & BUILDING_2_TILES_Y) ? 2 : 1;

	for (bool ground = true; ; ground = !ground) {
		HouseID hid = house_id;
		for (uint row = 0; row < num_row; row++) {
			for (uint col = 0; col < num_col; col++) {
				Point offset = RemapCoords(row * TILE_SIZE, col * TILE_SIZE, 0); // offset for current tile
				offset.x = UnScaleByZoom(offset.x, ZOOM_LVL_GUI);
				offset.y = UnScaleByZoom(offset.y, ZOOM_LVL_GUI);
				if (new_house) {
					DrawNewHouseTileInGUI(x + offset.x, y + offset.y, hid, ground);
				} else {
					DrawOldHouseTileInGUI(x + offset.x, y + offset.y, hid, ground);
				}
				hid++;
			}
		}
		if (!ground) break;
	}

	_cur_dpi = old_dpi;
}

static int GetSlopePixelZ_Town(TileIndex tile, uint x, uint y)
{
	return GetTileMaxPixelZ(tile);
}

/** Tile callback routine */
static Foundation GetFoundation_Town(TileIndex tile, Slope tileh)
{
	HouseID hid = GetHouseType(tile);

	/* For NewGRF house tiles we might not be drawing a foundation. We need to
	 * account for this, as other structures should
	 * draw the wall of the foundation in this case.
	 */
	if (hid >= NEW_HOUSE_OFFSET) {
		const HouseSpec *hs = HouseSpec::Get(hid);
		if (hs->grf_prop.spritegroup[0] != nullptr && HasBit(hs->callback_mask, CBM_HOUSE_DRAW_FOUNDATIONS)) {
			uint32 callback_res = GetHouseCallback(CBID_HOUSE_DRAW_FOUNDATIONS, 0, 0, hid, Town::GetByTile(tile), tile);
			if (callback_res != CALLBACK_FAILED && !ConvertBooleanCallback(hs->grf_prop.grffile, CBID_HOUSE_DRAW_FOUNDATIONS, callback_res)) return FOUNDATION_NONE;
		}
	}
	return FlatteningFoundation(tileh);
}

/**
 * Animate a tile for a town
 * Only certain houses can be animated
 * The newhouses animation supersedes regular ones
 * @param tile TileIndex of the house to animate
 */
void AnimateTile_Town(TileIndex tile)
{
	if (GetHouseType(tile) >= NEW_HOUSE_OFFSET) {
		AnimateNewHouseTile(tile);
		return;
	}

	if (_scaled_tick_counter & 3) return;

	/* If the house is not one with a lift anymore, then stop this animating.
	 * Not exactly sure when this happens, but probably when a house changes.
	 * Before this was just a return...so it'd leak animated tiles..
	 * That bug seems to have been here since day 1?? */
	if (!(HouseSpec::Get(GetHouseType(tile))->building_flags & BUILDING_IS_ANIMATED)) {
		DeleteAnimatedTile(tile);
		return;
	}

	if (!LiftHasDestination(tile)) {
		uint i;

		/* Building has 6 floors, number 0 .. 6, where 1 is illegal.
		 * This is due to the fact that the first floor is, in the graphics,
		 *  the height of 2 'normal' floors.
		 * Furthermore, there are 6 lift positions from floor N (incl) to floor N + 1 (excl) */
		do {
			i = RandomRange(7);
		} while (i == 1 || i * 6 == GetLiftPosition(tile));

		SetLiftDestination(tile, i);
	}

	int pos = GetLiftPosition(tile);
	int dest = GetLiftDestination(tile) * 6;
	pos += (pos < dest) ? 1 : -1;
	SetLiftPosition(tile, pos);

	if (pos == dest) {
		HaltLift(tile);
		DeleteAnimatedTile(tile);
	}

	MarkTileDirtyByTile(tile, ZOOM_LVL_DRAW_MAP);
}

/**
 * Determines if a town is close to a tile
 * @param tile TileIndex of the tile to query
 * @param dist maximum distance to be accepted
 * @returns true if the tile correspond to the distance criteria
 */
static bool IsCloseToTown(TileIndex tile, uint dist)
{
	if (_town_kdtree.Count() == 0) return false;
	Town *t = Town::Get(_town_kdtree.FindNearest(TileX(tile), TileY(tile)));
	return DistanceManhattan(tile, t->xy) < dist;
}

/**
 * Resize the sign(label) of the town after changes in
 * population (creation or growth or else)
 */
void Town::UpdateVirtCoord()
{
	this->UpdateLabel();
	Point pt = RemapCoords2(TileX(this->xy) * TILE_SIZE, TileY(this->xy) * TILE_SIZE);
	SetDParam(0, this->index);
	SetDParam(1, this->cache.population);
	this->cache.sign.UpdatePosition(pt.x, pt.y - 24 * ZOOM_LVL_BASE, this->Label(), STR_VIEWPORT_TOWN);

	SetWindowDirty(WC_TOWN_VIEW, this->index);
}

/** Update the virtual coords needed to draw the town sign for all towns. */
void UpdateAllTownVirtCoords()
{
	Town *t;

	FOR_ALL_TOWNS(t) {
		t->UpdateVirtCoord();
	}
}

/**
 * Change the towns population
 * @param t Town which population has changed
 * @param mod population change (can be positive or negative)
 */
static void ChangePopulation(Town *t, int mod)
{
	t->cache.population += mod;
	InvalidateWindowData(WC_TOWN_VIEW, t->index); // Cargo requirements may appear/vanish for small populations
	if (_settings_client.gui.population_in_label) t->UpdateVirtCoord();

	InvalidateWindowData(WC_TOWN_DIRECTORY, 0, 1);
}

/**
 * Determines the world population
 * Basically, count population of all towns, one by one
 * @return uint32 the calculated population of the world
 */
uint32 GetWorldPopulation()
{
	uint32 pop = 0;
	const Town *t;

	FOR_ALL_TOWNS(t) pop += t->cache.population;
	return pop;
}

/**
 * Remove stations from nearby station list if a town is no longer in the catchment area of each.
 * @param t Town to work on
 */
static void RemoveNearbyStations(Town *t)
{
	for (StationList::iterator it = t->stations_near.begin(); it != t->stations_near.end(); /* incremented inside loop */) {
		const Station *st = *it;
		if (!st->CatchmentCoversTown(t->index)) {
			it = t->stations_near.erase(it);
		} else {
			++it;
		}
	}
}

/**
 * Helper function for house completion stages progression
 * @param tile TileIndex of the house (or parts of it) to "grow"
 */
static void MakeSingleHouseBigger(TileIndex tile)
{
	assert_tile(IsTileType(tile, MP_HOUSE), tile);

	/* progress in construction stages */
	IncHouseConstructionTick(tile);
	if (GetHouseConstructionTick(tile) != 0) return;

	AnimateNewHouseConstruction(tile);

	if (IsHouseCompleted(tile)) {
		/* Now that construction is complete, we can add the population of the
		 * building to the town. */
		ChangePopulation(Town::GetByTile(tile), HouseSpec::Get(GetHouseType(tile))->population);
		ResetHouseAge(tile);
	}
	MarkTileDirtyByTile(tile, ZOOM_LVL_DRAW_MAP);
}

/**
 * Make the house advance in its construction stages until completion
 * @param tile TileIndex of house
 */
static void MakeTownHouseBigger(TileIndex tile)
{
	uint flags = HouseSpec::Get(GetHouseType(tile))->building_flags;
	if (flags & BUILDING_HAS_1_TILE)  MakeSingleHouseBigger(TILE_ADDXY(tile, 0, 0));
	if (flags & BUILDING_2_TILES_Y)   MakeSingleHouseBigger(TILE_ADDXY(tile, 0, 1));
	if (flags & BUILDING_2_TILES_X)   MakeSingleHouseBigger(TILE_ADDXY(tile, 1, 0));
	if (flags & BUILDING_HAS_4_TILES) MakeSingleHouseBigger(TILE_ADDXY(tile, 1, 1));
}

/**
 * Generate cargo for a town (house).
 *
 * The amount of cargo should be and will be greater than zero.
 *
 * @param t current town
 * @param ct type of cargo to generate, usually CT_PASSENGERS or CT_MAIL
 * @param amount how many units of cargo
 * @param stations available stations for this house
 * @param economy_adjust true if amount should be reduced during recession
 */
static void TownGenerateCargo (Town *t, CargoID ct, uint amount, StationFinder &stations, bool economy_adjust)
{
	// custom cargo generation factor
	int factor = _settings_game.economy.town_cargo_scale_factor;

	// when the economy flunctuates, everyone wants to stay at home
	if (economy_adjust && EconomyIsInRecession()) {
		amount = (amount + 1) >> 1;
	}

	factor += 200; // ensure factor is positive
	assert(factor >= 0);
	int cf = (factor / 10) - 20;
	int fine = factor % 10;
	if (fine != 0) {
		// 2^0.1 << 16 to 2^0.9 << 16
		const uint32 adj[9] = {70239, 75281, 80684, 86475, 92681, 99334, 106463, 114104, 122294};
		uint64 scaled_amount = ((uint64) amount) * ((uint64) adj[fine - 1]);
		amount = scaled_amount >> 16;
	}

	// apply custom factor?
	if (cf < 0) {
		// approx (amount / 2^cf)
		// adjust with a constant offset of {(2 ^ cf) - 1} (i.e. add cf * 1-bits) before dividing to ensure that it doesn't become zero
		// this skews the curve a little so that isn't entirely exponential, but will still decrease
		amount = (amount + ((1 << -cf) - 1)) >> -cf;
	}

	else if (cf > 0) {
		// approx (amount * 2^cf)
		// XXX: overflow?
		amount = amount << cf;
	}

	// calculate for town stats

	switch (ct) {
		case CT_PASSENGERS:
		case CT_MAIL:
			t->supplied[ct].new_max += amount;
			t->supplied[ct].new_act += MoveGoodsToStation(ct, amount, ST_TOWN, t->index, stations.GetStations());
			break;

		default: {
			const CargoSpec *cs = CargoSpec::Get(ct);
			t->supplied[cs->Index()].new_max += amount;
			t->supplied[cs->Index()].new_act += MoveGoodsToStation(ct, amount, ST_TOWN, t->index, stations.GetStations());
			break;
		}
	}
}

/**
 * Tile callback function.
 *
 * Periodic tic handler for houses and town
 * @param tile been asked to do its stuff
 */
static void TileLoop_Town(TileIndex tile)
{
	HouseID house_id = GetHouseType(tile);

	/* NewHouseTileLoop returns false if Callback 21 succeeded, i.e. the house
	 * doesn't exist any more, so don't continue here. */
	if (house_id >= NEW_HOUSE_OFFSET && !NewHouseTileLoop(tile)) return;

	if (!IsHouseCompleted(tile)) {
		/* Construction is not completed. See if we can go further in construction*/
		MakeTownHouseBigger(tile);
		return;
	}

	const HouseSpec *hs = HouseSpec::Get(house_id);

	/* If the lift has a destination, it is already an animated tile. */
	if ((hs->building_flags & BUILDING_IS_ANIMATED) &&
			house_id < NEW_HOUSE_OFFSET &&
			!LiftHasDestination(tile) &&
			Chance16(1, 2)) {
		AddAnimatedTile(tile);
	}

	Town *t = Town::GetByTile(tile);
	uint32 r = Random();

	StationFinder stations(TileArea(tile, 1, 1));

	if (HasBit(hs->callback_mask, CBM_HOUSE_PRODUCE_CARGO)) {
		for (uint i = 0; i < 256; i++) {
			uint16 callback = GetHouseCallback(CBID_HOUSE_PRODUCE_CARGO, i, r, house_id, t, tile);

			if (callback == CALLBACK_FAILED || callback == CALLBACK_HOUSEPRODCARGO_END) break;

			CargoID cargo = GetCargoTranslation(GB(callback, 8, 7), hs->grf_prop.grffile);
			if (cargo == CT_INVALID) continue;

			uint amt = GB(callback, 0, 8);
			if (amt == 0) continue;

			// XXX: no economy flunctuation for GRF cargos?
			TownGenerateCargo(t, cargo, amt, stations, false);
		}
	} else {
		switch (_settings_game.economy.town_cargogen_mode) {
			case TCGM_ORIGINAL:
				/* Original (quadratic) cargo generation algorithm */
				if (GB(r, 0, 8) < hs->population) {
					uint amt = GB(r, 0, 8) / 8 + 1;
					TownGenerateCargo(t, CT_PASSENGERS, amt, stations, true);
				}

				if (GB(r, 8, 8) < hs->mail_generation) {
					uint amt = GB(r, 8, 8) / 8 + 1;
					TownGenerateCargo(t, CT_MAIL, amt, stations, true);
				}
				break;

			case TCGM_BITCOUNT:
				/* Binomial distribution per tick, by a series of coin flips */
				/* Reduce generation rate to a 1/4, using tile bits to spread out distribution.
				 * As tick counter is incremented by 256 between each call, we ignore the lower 8 bits. */
				if (GB(_tick_counter, 8, 2) == GB(tile, 0, 2)) {
					/* Make a bitmask with up to 32 bits set, one for each potential pax */
					int genmax = (hs->population + 7) / 8;
					uint32 genmask = (genmax >= 32) ? 0xFFFFFFFF : ((1 << genmax) - 1);
					/* Mask random value by potential pax and count number of actual pax */
					uint amt = CountBits(r & genmask);
					/* Adjust and apply */
					TownGenerateCargo(t, CT_PASSENGERS, amt, stations, true);

					/* Do the same for mail, with a fresh random */
					r = Random();
					genmax = (hs->mail_generation + 7) / 8;
					genmask = (genmax >= 32) ? 0xFFFFFFFF : ((1 << genmax) - 1);
					amt = CountBits(r & genmask);
					TownGenerateCargo(t, CT_MAIL, amt, stations, true);
				}
				break;

			default:
				NOT_REACHED();
		}
	}

	Backup<CompanyByte> cur_company(_current_company, OWNER_TOWN, FILE_LINE);

	if ((hs->building_flags & BUILDING_HAS_1_TILE) &&
			HasBit(t->flags, TOWN_IS_GROWING) &&
			CanDeleteHouse(tile) &&
			GetHouseAge(tile) >= hs->minimum_life &&
			--t->time_until_rebuild == 0) {
		t->time_until_rebuild = GB(r, 16, 8) + 192;

		ClearTownHouse(t, tile);

		/* Rebuild with another house? */
		if (GB(r, 24, 8) < 12 || !BuildTownHouse(t, tile))
		{
			/* House wasn't replaced, so remove it */
			if (!_generating_world) RemoveNearbyStations(t);
		}
	}

	cur_company.Restore();
}

static CommandCost ClearTile_Town(TileIndex tile, DoCommandFlag flags)
{
	if (flags & DC_AUTO) return_cmd_error(STR_ERROR_BUILDING_MUST_BE_DEMOLISHED);
	if (!CanDeleteHouse(tile)) return CMD_ERROR;

	const HouseSpec *hs = HouseSpec::Get(GetHouseType(tile));

	CommandCost cost(EXPENSES_CONSTRUCTION);
	cost.AddCost(hs->GetRemovalCost());

	int rating = hs->remove_rating_decrease;
	Town *t = Town::GetByTile(tile);

	if (Company::IsValidID(_current_company)) {
		if (rating > t->ratings[_current_company] && !(flags & DC_NO_TEST_TOWN_RATING) && !_cheats.magic_bulldozer.value) {
			SetDParam(0, t->index);
			return_cmd_error(STR_ERROR_LOCAL_AUTHORITY_REFUSES_TO_ALLOW_THIS);
		}
	}

	ChangeTownRating(t, -rating, RATING_HOUSE_MINIMUM, flags);
	if (flags & DC_EXEC) {
		ClearTownHouse(t, tile);
		RemoveNearbyStations(t);
	}

	return cost;
}

void AddProducedHouseCargo(HouseID house_id, TileIndex tile, CargoArray &produced)
{
	const HouseSpec *hs = HouseSpec::Get(house_id);

	if (HasBit(hs->callback_mask, CBM_HOUSE_PRODUCE_CARGO)) {
		Town *t = (tile == INVALID_TILE) ? NULL : Town::GetByTile(tile);
		for (uint i = 0; i < 256; i++) {
			uint16 callback = GetHouseCallback(CBID_HOUSE_PRODUCE_CARGO, i, 0, house_id, t, tile);

			if (callback == CALLBACK_FAILED || callback == CALLBACK_HOUSEPRODCARGO_END) break;

			CargoID cargo = GetCargoTranslation(GB(callback, 8, 7), hs->grf_prop.grffile);

			if (cargo == CT_INVALID) continue;
			produced[cargo]++;
		}
	} else {
		if (hs->population > 0) {
			produced[CT_PASSENGERS]++;
		}
		if (hs->mail_generation > 0) {
			produced[CT_MAIL]++;
		}
	}
}

static void AddProducedCargo_Town(TileIndex tile, CargoArray &produced)
{
	AddProducedHouseCargo(GetHouseType(tile), tile, produced);
}

static inline void AddAcceptedCargoSetMask(CargoID cargo, uint amount, CargoArray &acceptance, CargoTypes *always_accepted)
{
	if (cargo == CT_INVALID || amount == 0) return;
	acceptance[cargo] += amount;
	SetBit(*always_accepted, cargo);
}

void AddAcceptedHouseCargo(HouseID house_id, TileIndex tile, CargoArray &acceptance, CargoTypes *always_accepted)
{
	const HouseSpec *hs = HouseSpec::Get(house_id);
	Town *t = (tile == INVALID_TILE) ? NULL : Town::GetByTile(tile);
	CargoID accepts[lengthof(hs->accepts_cargo)];

	/* Set the initial accepted cargo types */
	for (uint8 i = 0; i < lengthof(accepts); i++) {
		accepts[i] = hs->accepts_cargo[i];
	}

	/* Check for custom accepted cargo types */
	if (HasBit(hs->callback_mask, CBM_HOUSE_ACCEPT_CARGO)) {
		uint16 callback = GetHouseCallback(CBID_HOUSE_ACCEPT_CARGO, 0, 0, house_id, t, tile);
		if (callback != CALLBACK_FAILED) {
			/* Replace accepted cargo types with translated values from callback */
			accepts[0] = GetCargoTranslation(GB(callback,  0, 5), hs->grf_prop.grffile);
			accepts[1] = GetCargoTranslation(GB(callback,  5, 5), hs->grf_prop.grffile);
			accepts[2] = GetCargoTranslation(GB(callback, 10, 5), hs->grf_prop.grffile);
		}
	}

	/* Check for custom cargo acceptance */
	if (HasBit(hs->callback_mask, CBM_HOUSE_CARGO_ACCEPTANCE)) {
		uint16 callback = GetHouseCallback(CBID_HOUSE_CARGO_ACCEPTANCE, 0, 0, house_id, t, tile);
		if (callback != CALLBACK_FAILED) {
			AddAcceptedCargoSetMask(accepts[0], GB(callback, 0, 4), acceptance, always_accepted);
			AddAcceptedCargoSetMask(accepts[1], GB(callback, 4, 4), acceptance, always_accepted);
			if (_settings_game.game_creation.landscape != LT_TEMPERATE && HasBit(callback, 12)) {
				/* The 'S' bit indicates food instead of goods */
				AddAcceptedCargoSetMask(CT_FOOD, GB(callback, 8, 4), acceptance, always_accepted);
			} else {
				AddAcceptedCargoSetMask(accepts[2], GB(callback, 8, 4), acceptance, always_accepted);
			}
			return;
		}
	}

	/* No custom acceptance, so fill in with the default values */
	for (uint8 i = 0; i < lengthof(accepts); i++) {
		AddAcceptedCargoSetMask(accepts[i], hs->cargo_acceptance[i], acceptance, always_accepted);
	}
}

static void AddAcceptedCargo_Town(TileIndex tile, CargoArray &acceptance, CargoTypes *always_accepted)
{
	AddAcceptedHouseCargo(GetHouseType(tile), tile, acceptance, always_accepted);
}

static void GetTileDesc_Town(TileIndex tile, TileDesc *td)
{
	const HouseID house = GetHouseType(tile);

	td->str = GetHouseName(house, tile);

	if (!IsHouseCompleted(tile)) {
		SetDParamX(td->dparam, 0, td->str);
		td->str = STR_LAI_TOWN_INDUSTRY_DESCRIPTION_UNDER_CONSTRUCTION;
	}

<<<<<<< HEAD
	const HouseSpec *hs = HouseSpec::Get(house);
	if (hs->grf_prop.grffile != NULL) {
=======
	if (hs->grf_prop.grffile != nullptr) {
>>>>>>> 7c8e7c6b
		const GRFConfig *gc = GetGRFConfig(hs->grf_prop.grffile->grfid);
		td->grf = gc->GetName();
	}

	td->owner[0] = OWNER_TOWN;
}

static TrackStatus GetTileTrackStatus_Town(TileIndex tile, TransportType mode, uint sub_mode, DiagDirection side)
{
	/* not used */
	return 0;
}

static void ChangeTileOwner_Town(TileIndex tile, Owner old_owner, Owner new_owner)
{
	/* not used */
}

/** Update the total cargo acceptance of the whole town.
 * @param t The town to update.
 */
void UpdateTownCargoTotal(Town *t)
{
	t->cargo_accepted_total = 0;

	const TileArea &area = t->cargo_accepted.GetArea();
	TILE_AREA_LOOP(tile, area) {
		if (TileX(tile) % AcceptanceMatrix::GRID == 0 && TileY(tile) % AcceptanceMatrix::GRID == 0) {
			t->cargo_accepted_total |= t->cargo_accepted[tile];
		}
	}
}

/**
 * Update accepted town cargoes around a specific tile.
 * @param t The town to update.
 * @param start Update the values around this tile.
 * @param update_total Set to true if the total cargo acceptance should be updated.
 */
static void UpdateTownCargoes(Town *t, TileIndex start, bool update_total = true)
{
	CargoArray accepted, produced;
	CargoTypes dummy = 0;

	/* Gather acceptance for all houses in an area around the start tile.
	 * The area is composed of the square the tile is in, extended one square in all
	 * directions as the coverage area of a single station is bigger than just one square. */
	TileArea area = AcceptanceMatrix::GetAreaForTile(start, 1);
	TILE_AREA_LOOP(tile, area) {
		if (!IsTileType(tile, MP_HOUSE) || GetTownIndex(tile) != t->index) continue;

		AddAcceptedCargo_Town(tile, accepted, &dummy);
		AddProducedCargo_Town(tile, produced);
	}

	/* Create bitmap of produced and accepted cargoes. */
	CargoTypes acc = 0;
	for (uint cid = 0; cid < NUM_CARGO; cid++) {
		if (accepted[cid] >= 8) SetBit(acc, cid);
		if (produced[cid] > 0) SetBit(t->cargo_produced, cid);
	}
	t->cargo_accepted[start] = acc;

	if (update_total) UpdateTownCargoTotal(t);
}

/** Update cargo acceptance for the complete town.
 * @param t The town to update.
 */
void UpdateTownCargoes(Town *t)
{
	t->cargo_produced = 0;

	const TileArea &area = t->cargo_accepted.GetArea();
	if (area.tile == INVALID_TILE) return;

	/* Update acceptance for each grid square. */
	TILE_AREA_LOOP(tile, area) {
		if (TileX(tile) % AcceptanceMatrix::GRID == 0 && TileY(tile) % AcceptanceMatrix::GRID == 0) {
			UpdateTownCargoes(t, tile, false);
		}
	}

	/* Update the total acceptance. */
	UpdateTownCargoTotal(t);
}

/** Updates the bitmap of all cargoes accepted by houses. */
void UpdateTownCargoBitmap()
{
	Town *town;
	_town_cargoes_accepted = 0;

	FOR_ALL_TOWNS(town) {
		_town_cargoes_accepted |= town->cargo_accepted_total;
	}
}

static bool GrowTown(Town *t);

static void TownTickHandler(Town *t)
{
	if (HasBit(t->flags, TOWN_IS_GROWING)) {
		int i = (int)t->grow_counter - 1;
		if (i < 0) {
			if (GrowTown(t)) {
				i = t->growth_rate;
			} else {
				/* If growth failed wait a bit before retrying */
				i = min(t->growth_rate, TOWN_GROWTH_TICKS - 1);
			}
		}
		t->grow_counter = i;
	}
}

void OnTick_Town()
{
	if (_game_mode == GM_EDITOR) return;

	Town *t;
	FOR_ALL_TOWNS(t) {
		TownTickHandler(t);
	}
}

/**
 * Return the RoadBits of a tile
 *
 * @note There are many other functions doing things like that.
 * @note Needs to be checked for needlessness.
 * @param tile The tile we want to analyse
 * @return The roadbits of the given tile
 */
static RoadBits GetTownRoadBits(TileIndex tile)
{
	if (IsRoadDepotTile(tile) || IsStandardRoadStopTile(tile)) return ROAD_NONE;

	return GetAnyRoadBits(tile, ROADTYPE_ROAD, true);
}

/**
 * Check for parallel road inside a given distance.
 *   Assuming a road from (tile - TileOffsByDiagDir(dir)) to tile,
 *   is there a parallel road left or right of it within distance dist_multi?
 *
 * @param tile current tile
 * @param dir target direction
 * @param dist_multi distance multiplayer
 * @return true if there is a parallel road
 */
static bool IsNeighborRoadTile(TileIndex tile, const DiagDirection dir, uint dist_multi)
{
	if (!IsValidTile(tile)) return false;

	/* Lookup table for the used diff values */
	const TileIndexDiff tid_lt[3] = {
		TileOffsByDiagDir(ChangeDiagDir(dir, DIAGDIRDIFF_90RIGHT)),
		TileOffsByDiagDir(ChangeDiagDir(dir, DIAGDIRDIFF_90LEFT)),
		TileOffsByDiagDir(ReverseDiagDir(dir)),
	};

	dist_multi = (dist_multi + 1) * 4;
	for (uint pos = 4; pos < dist_multi; pos++) {
		/* Go (pos / 4) tiles to the left or the right */
		TileIndexDiff cur = tid_lt[(pos & 1) ? 0 : 1] * (pos / 4);

		/* Use the current tile as origin, or go one tile backwards */
		if (pos & 2) cur += tid_lt[2];

		/* Test for roadbit parallel to dir and facing towards the middle axis */
		if (IsValidTile(tile + cur) &&
				GetTownRoadBits(TILE_ADD(tile, cur)) & DiagDirToRoadBits((pos & 2) ? dir : ReverseDiagDir(dir))) return true;
	}
	return false;
}

/**
 * Check if a Road is allowed on a given tile
 *
 * @param t The current town
 * @param tile The target tile
 * @param dir The direction in which we want to extend the town
 * @return true if it is allowed else false
 */
static bool IsRoadAllowedHere(Town *t, TileIndex tile, DiagDirection dir)
{
	if (DistanceFromEdge(tile) == 0) return false;

	/* Prevent towns from building roads under bridges along the bridge. Looks silly. */
	if (IsBridgeAbove(tile) && GetBridgeAxis(tile) == DiagDirToAxis(dir)) return false;

	/* Check if there already is a road at this point? */
	if (GetTownRoadBits(tile) == ROAD_NONE) {
		/* No, try if we are able to build a road piece there.
		 * If that fails clear the land, and if that fails exit.
		 * This is to make sure that we can build a road here later. */
		if (DoCommand(tile, ((dir == DIAGDIR_NW || dir == DIAGDIR_SE) ? ROAD_Y : ROAD_X), 0, DC_AUTO, CMD_BUILD_ROAD).Failed() &&
				DoCommand(tile, 0, 0, DC_AUTO, CMD_LANDSCAPE_CLEAR).Failed()) {
			return false;
		}
	}

	Slope cur_slope = _settings_game.construction.build_on_slopes ? GetFoundationSlope(tile) : GetTileSlope(tile);
	bool ret = !IsNeighborRoadTile(tile, dir, t->layout == TL_ORIGINAL ? 1 : 2);
	if (cur_slope == SLOPE_FLAT) return ret;

	/* If the tile is not a slope in the right direction, then
	 * maybe terraform some. */
	Slope desired_slope = (dir == DIAGDIR_NW || dir == DIAGDIR_SE) ? SLOPE_NW : SLOPE_NE;
	if (desired_slope != cur_slope && ComplementSlope(desired_slope) != cur_slope) {
		if (Chance16(1, 8)) {
			CommandCost res = CMD_ERROR;
			if (!_generating_world && Chance16(1, 10)) {
				/* Note: Do not replace "^ SLOPE_ELEVATED" with ComplementSlope(). The slope might be steep. */
				res = DoCommand(tile, Chance16(1, 16) ? cur_slope : cur_slope ^ SLOPE_ELEVATED, 0,
						DC_EXEC | DC_AUTO | DC_NO_WATER, CMD_TERRAFORM_LAND);
			}
			if (res.Failed() && Chance16(1, 3)) {
				/* We can consider building on the slope, though. */
				return ret;
			}
		}
		return false;
	}
	return ret;
}

static bool TerraformTownTile(TileIndex tile, int edges, int dir)
{
	assert(tile < MapSize());

	CommandCost r = DoCommand(tile, edges, dir, DC_AUTO | DC_NO_WATER, CMD_TERRAFORM_LAND);
	if (r.Failed() || r.GetCost() >= (_price[PR_TERRAFORM] + 2) * 8) return false;
	DoCommand(tile, edges, dir, DC_AUTO | DC_NO_WATER | DC_EXEC, CMD_TERRAFORM_LAND);
	return true;
}

static void LevelTownLand(TileIndex tile)
{
	assert(tile < MapSize());

	/* Don't terraform if land is plain or if there's a house there. */
	if (IsTileType(tile, MP_HOUSE)) return;
	Slope tileh = GetTileSlope(tile);
	if (tileh == SLOPE_FLAT) return;

	/* First try up, then down */
	if (!TerraformTownTile(tile, ~tileh & SLOPE_ELEVATED, 1)) {
		TerraformTownTile(tile, tileh & SLOPE_ELEVATED, 0);
	}
}

/**
 * Generate the RoadBits of a grid tile
 *
 * @param t current town
 * @param tile tile in reference to the town
 * @param dir The direction to which we are growing ATM
 * @return the RoadBit of the current tile regarding
 *  the selected town layout
 */
static RoadBits GetTownRoadGridElement(Town *t, TileIndex tile, DiagDirection dir)
{
	/* align the grid to the downtown */
	TileIndexDiffC grid_pos = TileIndexToTileIndexDiffC(t->xy, tile); // Vector from downtown to the tile
	RoadBits rcmd = ROAD_NONE;

	switch (t->layout) {
		default: NOT_REACHED();

		case TL_2X2_GRID:
			if ((grid_pos.x % 3) == 0) rcmd |= ROAD_Y;
			if ((grid_pos.y % 3) == 0) rcmd |= ROAD_X;
			break;

		case TL_3X3_GRID:
			if ((grid_pos.x % 4) == 0) rcmd |= ROAD_Y;
			if ((grid_pos.y % 4) == 0) rcmd |= ROAD_X;
			break;
	}

	/* Optimise only X-junctions */
	if (rcmd != ROAD_ALL) return rcmd;

	RoadBits rb_template;

	switch (GetTileSlope(tile)) {
		default:       rb_template = ROAD_ALL; break;
		case SLOPE_W:  rb_template = ROAD_NW | ROAD_SW; break;
		case SLOPE_SW: rb_template = ROAD_Y  | ROAD_SW; break;
		case SLOPE_S:  rb_template = ROAD_SW | ROAD_SE; break;
		case SLOPE_SE: rb_template = ROAD_X  | ROAD_SE; break;
		case SLOPE_E:  rb_template = ROAD_SE | ROAD_NE; break;
		case SLOPE_NE: rb_template = ROAD_Y  | ROAD_NE; break;
		case SLOPE_N:  rb_template = ROAD_NE | ROAD_NW; break;
		case SLOPE_NW: rb_template = ROAD_X  | ROAD_NW; break;
		case SLOPE_STEEP_W:
		case SLOPE_STEEP_S:
		case SLOPE_STEEP_E:
		case SLOPE_STEEP_N:
			rb_template = ROAD_NONE;
			break;
	}

	/* Stop if the template is compatible to the growth dir */
	if (DiagDirToRoadBits(ReverseDiagDir(dir)) & rb_template) return rb_template;
	/* If not generate a straight road in the direction of the growth */
	return DiagDirToRoadBits(dir) | DiagDirToRoadBits(ReverseDiagDir(dir));
}

/**
 * Grows the town with an extra house.
 *  Check if there are enough neighbor house tiles
 *  next to the current tile. If there are enough
 *  add another house.
 *
 * @param t The current town
 * @param tile The target tile for the extra house
 * @return true if an extra house has been added
 */
static bool GrowTownWithExtraHouse(Town *t, TileIndex tile)
{
	/* We can't look further than that. */
	if (DistanceFromEdge(tile) == 0) return false;

	uint counter = 0; // counts the house neighbor tiles

	/* Check the tiles E,N,W and S of the current tile for houses */
	for (DiagDirection dir = DIAGDIR_BEGIN; dir < DIAGDIR_END; dir++) {
		/* Count both void and house tiles for checking whether there
		 * are enough houses in the area. This to make it likely that
		 * houses get build up to the edge of the map. */
		switch (GetTileType(TileAddByDiagDir(tile, dir))) {
			case MP_HOUSE:
			case MP_VOID:
				counter++;
				break;

			default:
				break;
		}

		/* If there are enough neighbors stop here */
		if (counter >= 3) {
			if (BuildTownHouse(t, tile)) {
				_grow_town_result = GROWTH_SUCCEED;
				return true;
			}
			return false;
		}
	}
	return false;
}

/**
 * Grows the town with a road piece.
 *
 * @param t The current town
 * @param tile The current tile
 * @param rcmd The RoadBits we want to build on the tile
 * @return true if the RoadBits have been added else false
 */
static bool GrowTownWithRoad(const Town *t, TileIndex tile, RoadBits rcmd)
{
	if (DoCommand(tile, rcmd, t->index, DC_EXEC | DC_AUTO | DC_NO_WATER, CMD_BUILD_ROAD).Succeeded()) {
		_grow_town_result = GROWTH_SUCCEED;
		return true;
	}
	return false;
}

/**
 * Grows the town with a bridge.
 *  At first we check if a bridge is reasonable.
 *  If so we check if we are able to build it.
 *
 * @param t The current town
 * @param tile The current tile
 * @param bridge_dir The valid direction in which to grow a bridge
 * @return true if a bridge has been build else false
 */
static bool GrowTownWithBridge(const Town *t, const TileIndex tile, const DiagDirection bridge_dir)
{
	assert(bridge_dir < DIAGDIR_END);

	const Slope slope = GetTileSlope(tile);

	/* Make sure the direction is compatible with the slope.
	 * Well we check if the slope has an up bit set in the
	 * reverse direction. */
	if (slope != SLOPE_FLAT && slope & InclinedSlope(bridge_dir)) return false;

	/* Assure that the bridge is connectable to the start side */
	if (!(GetTownRoadBits(TileAddByDiagDir(tile, ReverseDiagDir(bridge_dir))) & DiagDirToRoadBits(bridge_dir))) return false;

	/* We are in the right direction */
	uint8 bridge_length = 0;      // This value stores the length of the possible bridge
	TileIndex bridge_tile = tile; // Used to store the other waterside

	const int delta = TileOffsByDiagDir(bridge_dir);

	if (slope == SLOPE_FLAT) {
		/* Bridges starting on flat tiles are only allowed when crossing rivers, rails or one-way roads. */
		do {
			if (bridge_length++ >= 4) {
				/* Allow to cross rivers, not big lakes, nor large amounts of rails or one-way roads. */
				return false;
			}
			bridge_tile += delta;
		} while (IsValidTile(bridge_tile) && ((IsWaterTile(bridge_tile) && !IsSea(bridge_tile)) || IsPlainRailTile(bridge_tile) || (IsNormalRoadTile(bridge_tile) && GetDisallowedRoadDirections(bridge_tile) != DRD_NONE)));
	} else {
		do {
			if (bridge_length++ >= 11) {
				/* Max 11 tile long bridges */
				return false;
			}
			bridge_tile += delta;
		} while (IsValidTile(bridge_tile) && (IsWaterTile(bridge_tile) || IsPlainRailTile(bridge_tile) || (IsNormalRoadTile(bridge_tile) && GetDisallowedRoadDirections(bridge_tile) != DRD_NONE)));
	}

	/* no water tiles in between? */
	if (bridge_length == 1) return false;

	std::bitset <MAX_BRIDGES> tried;
	uint n = MAX_BRIDGES;
	byte bridge_type = RandomRange (n);

	for (;;) {
		/* Can we actually build the bridge? */
		if (DoCommand(tile, bridge_tile, bridge_type | ROADTYPES_ROAD << 8 | TRANSPORT_ROAD << 15, CommandFlagsToDCFlags(GetCommandFlags(CMD_BUILD_BRIDGE)), CMD_BUILD_BRIDGE).Succeeded()) {
			DoCommand(tile, bridge_tile, bridge_type | ROADTYPES_ROAD << 8 | TRANSPORT_ROAD << 15, DC_EXEC | CommandFlagsToDCFlags(GetCommandFlags(CMD_BUILD_BRIDGE)), CMD_BUILD_BRIDGE);
			_grow_town_result = GROWTH_SUCCEED;
			return true;
		}

		/* Try a different bridge. */
		tried[bridge_type] = true;
		n--;
		assert (n + tried.count() == MAX_BRIDGES);
		if (n == 0) break;

		bridge_type = 0;
		uint i = RandomRange (n);
		while (tried[bridge_type] || (i-- > 0)) {
			bridge_type++;
			assert (bridge_type < MAX_BRIDGES);
		}
	}

	/* Quit if no bridge can be built. */
	return false;
}

/**
 * Grows the given town.
 * There are at the moment 3 possible way's for
 * the town expansion:
 *  @li Generate a random tile and check if there is a road allowed
 *  @li TL_ORIGINAL
 *  @li TL_BETTER_ROADS
 *  @li Check if the town geometry allows a road and which one
 *  @li TL_2X2_GRID
 *  @li TL_3X3_GRID
 *  @li Forbid roads, only build houses
 *
 * @param tile_ptr The current tile
 * @param cur_rb The current tiles RoadBits
 * @param target_dir The target road dir
 * @param t1 The current town
 */
static void GrowTownInTile(TileIndex *tile_ptr, RoadBits cur_rb, DiagDirection target_dir, Town *t1)
{
	RoadBits rcmd = ROAD_NONE;  // RoadBits for the road construction command
	TileIndex tile = *tile_ptr; // The main tile on which we base our growth

	assert(tile < MapSize());

	if (cur_rb == ROAD_NONE) {
		/* Tile has no road. First reset the status counter
		 * to say that this is the last iteration. */
		_grow_town_result = GROWTH_SEARCH_STOPPED;

		if (!_settings_game.economy.allow_town_roads && !_generating_world) return;
		if (!_settings_game.economy.allow_town_level_crossings && IsTileType(tile, MP_RAILWAY)) return;

		/* Remove hills etc */
		if (!_settings_game.construction.build_on_slopes || Chance16(1, 6)) LevelTownLand(tile);

		/* Is a road allowed here? */
		switch (t1->layout) {
			default: NOT_REACHED();

			case TL_3X3_GRID:
			case TL_2X2_GRID:
				rcmd = GetTownRoadGridElement(t1, tile, target_dir);
				if (rcmd == ROAD_NONE) return;
				break;

			case TL_BETTER_ROADS:
			case TL_ORIGINAL:
				if (!IsRoadAllowedHere(t1, tile, target_dir)) return;

				DiagDirection source_dir = ReverseDiagDir(target_dir);

				if (Chance16(1, 4)) {
					/* Randomize a new target dir */
					do target_dir = RandomDiagDir(); while (target_dir == source_dir);
				}

				if (!IsRoadAllowedHere(t1, TileAddByDiagDir(tile, target_dir), target_dir)) {
					/* A road is not allowed to continue the randomized road,
					 *  return if the road we're trying to build is curved. */
					if (target_dir != ReverseDiagDir(source_dir)) return;

					/* Return if neither side of the new road is a house */
					if (!IsTileType(TileAddByDiagDir(tile, ChangeDiagDir(target_dir, DIAGDIRDIFF_90RIGHT)), MP_HOUSE) &&
							!IsTileType(TileAddByDiagDir(tile, ChangeDiagDir(target_dir, DIAGDIRDIFF_90LEFT)), MP_HOUSE)) {
						return;
					}

					/* That means that the road is only allowed if there is a house
					 *  at any side of the new road. */
				}

				rcmd = DiagDirToRoadBits(target_dir) | DiagDirToRoadBits(source_dir);
				break;
		}

	} else if (target_dir < DIAGDIR_END && !(cur_rb & DiagDirToRoadBits(ReverseDiagDir(target_dir)))) {
		/* Continue building on a partial road.
		 * Should be always OK, so we only generate
		 * the fitting RoadBits */
		_grow_town_result = GROWTH_SEARCH_STOPPED;

		if (!_settings_game.economy.allow_town_roads && !_generating_world) return;

		switch (t1->layout) {
			default: NOT_REACHED();

			case TL_3X3_GRID:
			case TL_2X2_GRID:
				rcmd = GetTownRoadGridElement(t1, tile, target_dir);
				break;

			case TL_BETTER_ROADS:
			case TL_ORIGINAL:
				rcmd = DiagDirToRoadBits(ReverseDiagDir(target_dir));
				break;
		}
	} else {
		bool allow_house = true; // Value which decides if we want to construct a house

		/* Reached a tunnel/bridge? Then continue at the other side of it, unless
		 * it is the starting tile. Half the time, we stay on this side then.*/
		if (IsTileType(tile, MP_TUNNELBRIDGE)) {
			if (GetTunnelBridgeTransportType(tile) == TRANSPORT_ROAD && (target_dir != DIAGDIR_END || Chance16(1, 2))) {
				*tile_ptr = GetOtherTunnelBridgeEnd(tile);
			}
			return;
		}

		/* Possibly extend the road in a direction.
		 * Randomize a direction and if it has a road, bail out. */
		target_dir = RandomDiagDir();
		RoadBits target_rb = DiagDirToRoadBits(target_dir);
		TileIndex house_tile; // position of a possible house

		if (cur_rb & target_rb) {
			/* If it's a road turn possibly build a house in a corner.
			 * Use intersection with straight road as an indicator
			 * that we randomed corner house position.
			 * A turn (and we check for that later) always has only
			 * one common bit with a straight road so it has the same
			 * chance to be chosen as the house on the side of a road.
			 */
			if ((cur_rb & ROAD_X) != target_rb) return;

			/* Check whether it is a turn and if so determine
			 * position of the corner tile */
			switch (cur_rb) {
				case ROAD_N:
					house_tile = TileAddByDir(tile, DIR_S);
					break;
				case ROAD_S:
					house_tile = TileAddByDir(tile, DIR_N);
					break;
				case ROAD_E:
					house_tile = TileAddByDir(tile, DIR_W);
					break;
				case ROAD_W:
					house_tile = TileAddByDir(tile, DIR_E);
					break;
				default:
					return;  // not a turn
			}
			target_dir = DIAGDIR_END;
		} else {
			house_tile = TileAddByDiagDir(tile, target_dir);
		}

		/* Don't walk into water. */
		if (HasTileWaterGround(house_tile)) return;

		if (!IsValidTile(house_tile)) return;

		if (target_dir != DIAGDIR_END && (_settings_game.economy.allow_town_roads || _generating_world)) {
			switch (t1->layout) {
				default: NOT_REACHED();

				case TL_3X3_GRID: // Use 2x2 grid afterwards!
					GrowTownWithExtraHouse(t1, TileAddByDiagDir(house_tile, target_dir));
					FALLTHROUGH;

				case TL_2X2_GRID:
					rcmd = GetTownRoadGridElement(t1, tile, target_dir);
					allow_house = (rcmd & target_rb) == ROAD_NONE;
					break;

				case TL_BETTER_ROADS: // Use original afterwards!
					GrowTownWithExtraHouse(t1, TileAddByDiagDir(house_tile, target_dir));
					FALLTHROUGH;

				case TL_ORIGINAL:
					/* Allow a house at the edge. 60% chance or
					 * always ok if no road allowed. */
					rcmd = target_rb;
					allow_house = (!IsRoadAllowedHere(t1, house_tile, target_dir) || Chance16(6, 10));
					break;
			}
		}

		if (allow_house) {
			/* Build a house, but not if there already is a house there. */
			if (!IsTileType(house_tile, MP_HOUSE)) {
				/* Level the land if possible */
				if (Chance16(1, 6)) LevelTownLand(house_tile);

				/* And build a house.
				 * Set result to -1 if we managed to build it. */
				if (BuildTownHouse(t1, house_tile)) {
					_grow_town_result = GROWTH_SUCCEED;
				}
			}
			return;
		}

		_grow_town_result = GROWTH_SEARCH_STOPPED;
	}

	/* Return if a water tile */
	if (HasTileWaterGround(tile)) return;

	/* Make the roads look nicer */
	rcmd = CleanUpRoadBits(tile, rcmd);
	if (rcmd == ROAD_NONE) return;

	/* Only use the target direction for bridges to ensure they're connected.
	 * The target_dir is as computed previously according to town layout, so
	 * it will match it perfectly. */
	if (GrowTownWithBridge(t1, tile, target_dir)) return;

	GrowTownWithRoad(t1, tile, rcmd);
}

/**
 * Checks whether a road can be followed or is a dead end, that can not be extended to the next tile.
 * This only checks trivial but often cases.
 * @param tile Start tile for road.
 * @param dir Direction for road to follow or build.
 * @return true If road is or can be connected in the specified direction.
 */
static bool CanFollowRoad(TileIndex tile, DiagDirection dir)
{
	TileIndex target_tile = tile + TileOffsByDiagDir(dir);
	if (!IsValidTile(target_tile)) return false;
	if (HasTileWaterGround(target_tile)) return false;

	RoadBits target_rb = GetTownRoadBits(target_tile);
	if (_settings_game.economy.allow_town_roads || _generating_world) {
		/* Check whether a road connection exists or can be build. */
		switch (GetTileType(target_tile)) {
			case MP_ROAD:
				return target_rb != ROAD_NONE;

			case MP_STATION:
				return IsDriveThroughStopTile(target_tile);

			case MP_TUNNELBRIDGE:
				return GetTunnelBridgeTransportType(target_tile) == TRANSPORT_ROAD;

			case MP_HOUSE:
			case MP_INDUSTRY:
			case MP_OBJECT:
				return false;

			default:
				/* Checked for void and water earlier */
				return true;
		}
	} else {
		/* Check whether a road connection already exists,
		 * and it leads somewhere else. */
		RoadBits back_rb = DiagDirToRoadBits(ReverseDiagDir(dir));
		return (target_rb & back_rb) != 0 && (target_rb & ~back_rb) != 0;
	}
}

/**
 * Returns "growth" if a house was built, or no if the build failed.
 * @param t town to inquiry
 * @param tile to inquiry
 * @return true if town expansion was possible
 */
static bool GrowTownAtRoad(Town *t, TileIndex tile)
{
	/* Special case.
	 * @see GrowTownInTile Check the else if
	 */
	DiagDirection target_dir = DIAGDIR_END; // The direction in which we want to extend the town

	assert(tile < MapSize());

	/* Number of times to search.
	 * Better roads, 2X2 and 3X3 grid grow quite fast so we give
	 * them a little handicap. */
	switch (t->layout) {
		case TL_BETTER_ROADS:
			_grow_town_result = 10 + t->cache.num_houses * 2 / 9;
			break;

		case TL_3X3_GRID:
		case TL_2X2_GRID:
			_grow_town_result = 10 + t->cache.num_houses * 1 / 9;
			break;

		default:
			_grow_town_result = 10 + t->cache.num_houses * 4 / 9;
			break;
	}

	do {
		RoadBits cur_rb = GetTownRoadBits(tile); // The RoadBits of the current tile

		/* Try to grow the town from this point */
		GrowTownInTile(&tile, cur_rb, target_dir, t);
		if (_grow_town_result == GROWTH_SUCCEED) return true;

		/* Exclude the source position from the bitmask
		 * and return if no more road blocks available */
		if (IsValidDiagDirection(target_dir)) cur_rb &= ~DiagDirToRoadBits(ReverseDiagDir(target_dir));
		if (cur_rb == ROAD_NONE) return false;

		if (IsTileType(tile, MP_TUNNELBRIDGE)) {
			/* Only build in the direction away from the tunnel or bridge. */
			target_dir = ReverseDiagDir(GetTunnelBridgeDirection(tile));
		} else {
			/* Select a random bit from the blockmask, walk a step
			 * and continue the search from there. */
			do {
				if (cur_rb == ROAD_NONE) return false;
				RoadBits target_bits;
				do {
					target_dir = RandomDiagDir();
					target_bits = DiagDirToRoadBits(target_dir);
				} while (!(cur_rb & target_bits));
				cur_rb &= ~target_bits;
			} while (!CanFollowRoad(tile, target_dir));
		}
		tile = TileAddByDiagDir(tile, target_dir);

		if (IsTileType(tile, MP_ROAD) && !IsRoadDepot(tile) && HasTileRoadType(tile, ROADTYPE_ROAD)) {
			/* Don't allow building over roads of other cities */
			if (IsRoadOwner(tile, ROADTYPE_ROAD, OWNER_TOWN) && Town::GetByTile(tile) != t) {
				return false;
			} else if (IsRoadOwner(tile, ROADTYPE_ROAD, OWNER_NONE) && _game_mode == GM_EDITOR) {
				/* If we are in the SE, and this road-piece has no town owner yet, it just found an
				 * owner :) (happy happy happy road now) */
				SetRoadOwner(tile, ROADTYPE_ROAD, OWNER_TOWN);
				SetTownIndex(tile, t->index);
			}
		}

		/* Max number of times is checked. */
	} while (--_grow_town_result >= 0);

	return false;
}

/**
 * Generate a random road block.
 * The probability of a straight road
 * is somewhat higher than a curved.
 *
 * @return A RoadBits value with 2 bits set
 */
static RoadBits GenRandomRoadBits()
{
	uint32 r = Random();
	uint a = GB(r, 0, 2);
	uint b = GB(r, 8, 2);
	if (a == b) b ^= 2;
	return (RoadBits)((ROAD_NW << a) + (ROAD_NW << b));
}

/**
 * Grow the town
 * @param t town to grow
 * @return true iff something (house, road, bridge, ...) was built
 */
static bool GrowTown(Town *t)
{
	static const TileIndexDiffC _town_coord_mod[] = {
		{-1,  0},
		{ 1,  1},
		{ 1, -1},
		{-1, -1},
		{-1,  0},
		{ 0,  2},
		{ 2,  0},
		{ 0, -2},
		{-1, -1},
		{-2,  2},
		{ 2,  2},
		{ 2, -2},
		{ 0,  0}
	};

	/* Current "company" is a town */
	Backup<CompanyByte> cur_company(_current_company, OWNER_TOWN, FILE_LINE);

	TileIndex tile = t->xy; // The tile we are working with ATM

	/* Find a road that we can base the construction on. */
	const TileIndexDiffC *ptr;
	for (ptr = _town_coord_mod; ptr != endof(_town_coord_mod); ++ptr) {
		if (GetTownRoadBits(tile) != ROAD_NONE) {
			bool success = GrowTownAtRoad(t, tile);
			cur_company.Restore();
			return success;
		}
		tile = TILE_ADD(tile, ToTileIndexDiff(*ptr));
	}

	/* No road available, try to build a random road block by
	 * clearing some land and then building a road there. */
	if (_settings_game.economy.allow_town_roads || _generating_world) {
		tile = t->xy;
		for (ptr = _town_coord_mod; ptr != endof(_town_coord_mod); ++ptr) {
			/* Only work with plain land that not already has a house */
			if (!IsTileType(tile, MP_HOUSE) && IsTileFlat(tile)) {
				if (DoCommand(tile, 0, 0, DC_AUTO | DC_NO_WATER, CMD_LANDSCAPE_CLEAR).Succeeded()) {
					DoCommand(tile, GenRandomRoadBits(), t->index, DC_EXEC | DC_AUTO, CMD_BUILD_ROAD);
					cur_company.Restore();
					return true;
				}
			}
			tile = TILE_ADD(tile, ToTileIndexDiff(*ptr));
		}
	}

	cur_company.Restore();
	return false;
}

void UpdateTownRadius(Town *t)
{
	static const uint32 _town_squared_town_zone_radius_data[23][5] = {
		{  4,  0,  0,  0,  0}, // 0
		{ 16,  0,  0,  0,  0},
		{ 25,  0,  0,  0,  0},
		{ 36,  0,  0,  0,  0},
		{ 49,  0,  4,  0,  0},
		{ 64,  0,  4,  0,  0}, // 20
		{ 64,  0,  9,  0,  1},
		{ 64,  0,  9,  0,  4},
		{ 64,  0, 16,  0,  4},
		{ 81,  0, 16,  0,  4},
		{ 81,  0, 16,  0,  4}, // 40
		{ 81,  0, 25,  0,  9},
		{ 81, 36, 25,  0,  9},
		{ 81, 36, 25, 16,  9},
		{ 81, 49,  0, 25,  9},
		{ 81, 64,  0, 25,  9}, // 60
		{ 81, 64,  0, 36,  9},
		{ 81, 64,  0, 36, 16},
		{100, 81,  0, 49, 16},
		{100, 81,  0, 49, 25},
		{121, 81,  0, 49, 25}, // 80
		{121, 81,  0, 49, 25},
		{121, 81,  0, 49, 36}, // 88
	};

	if (t->cache.num_houses < 92) {
		memcpy(t->cache.squared_town_zone_radius, _town_squared_town_zone_radius_data[t->cache.num_houses / 4], sizeof(t->cache.squared_town_zone_radius));
	} else {
		int mass = t->cache.num_houses / 8;
		/* Actually we are proportional to sqrt() but that's right because we are covering an area.
		 * The offsets are to make sure the radii do not decrease in size when going from the table
		 * to the calculated value.*/
		t->cache.squared_town_zone_radius[0] = mass * 15 - 40;
		t->cache.squared_town_zone_radius[1] = mass * 9 - 15;
		t->cache.squared_town_zone_radius[2] = 0;
		t->cache.squared_town_zone_radius[3] = mass * 5 - 5;
		t->cache.squared_town_zone_radius[4] = mass * 3 + 5;
	}
}

void UpdateTownMaxPass(Town *t)
{
	t->supplied[CT_PASSENGERS].old_max = t->cache.population >> 3;
	t->supplied[CT_MAIL].old_max = t->cache.population >> 4;
}

static void UpdateTownGrowthRate(Town *t);
static void UpdateTownGrowth(Town *t);

/**
 * Does the actual town creation.
 *
 * @param t The town
 * @param tile Where to put it
 * @param townnameparts The town name
 * @param size Parameter for size determination
 * @param city whether to build a city or town
 * @param layout the (road) layout of the town
 * @param manual was the town placed manually?
 */
static void DoCreateTown(Town *t, TileIndex tile, uint32 townnameparts, TownSize size, bool city, TownLayout layout, bool manual)
{
	t->xy = tile;
	t->cache.num_houses = 0;
	t->time_until_rebuild = 10;
	UpdateTownRadius(t);
	t->flags = 0;
	t->cache.population = 0;
	/* Spread growth across ticks so even if there are many
	 * similar towns they're unlikely to grow all in one tick */
	t->grow_counter = t->index % TOWN_GROWTH_TICKS;
	t->growth_rate = TownTicksToGameTicks(250);

	_town_kdtree.Insert(t->index);

	/* Set the default cargo requirement for town growth */
	switch (_settings_game.game_creation.landscape) {
		case LT_ARCTIC:
			if (FindFirstCargoWithTownEffect(TE_FOOD) != nullptr) t->goal[TE_FOOD] = TOWN_GROWTH_WINTER;
			break;

		case LT_TROPIC:
			if (FindFirstCargoWithTownEffect(TE_FOOD) != nullptr) t->goal[TE_FOOD] = TOWN_GROWTH_DESERT;
			if (FindFirstCargoWithTownEffect(TE_WATER) != nullptr) t->goal[TE_WATER] = TOWN_GROWTH_DESERT;
			break;
	}

	t->fund_buildings_months = 0;

	for (uint i = 0; i != MAX_COMPANIES; i++) t->ratings[i] = RATING_INITIAL;

	t->have_ratings = 0;
	t->exclusivity = INVALID_COMPANY;
	t->exclusive_counter = 0;
	t->statues = 0;

	extern int _nb_orig_names;
	if (_settings_game.game_creation.town_name < _nb_orig_names) {
		/* Original town name */
		t->townnamegrfid = 0;
		t->townnametype = SPECSTR_TOWNNAME_START + _settings_game.game_creation.town_name;
	} else {
		/* Newgrf town name */
		t->townnamegrfid = GetGRFTownNameId(_settings_game.game_creation.town_name  - _nb_orig_names);
		t->townnametype  = GetGRFTownNameType(_settings_game.game_creation.town_name - _nb_orig_names);
	}
	t->townnameparts = townnameparts;

	t->UpdateVirtCoord();
	if (_viewport_sign_kdtree_valid) _viewport_sign_kdtree.Insert(ViewportSignKdtreeItem::MakeTown(t->index));
	InvalidateWindowData(WC_TOWN_DIRECTORY, 0, 0);

	t->InitializeLayout(layout);

	t->larger_town = city;

	int x = (int)size * 16 + 3;
	if (size == TSZ_RANDOM) x = (Random() & 0xF) + 8;
	/* Don't create huge cities when founding town in-game */
	if (city && (!manual || _game_mode == GM_EDITOR)) x *= _settings_game.economy.initial_city_size;

	t->cache.num_houses += x;
	UpdateTownRadius(t);

	int i = x * 4;
	do {
		GrowTown(t);
	} while (--i);

	t->cache.num_houses -= x;
	UpdateTownRadius(t);
	UpdateTownGrowthRate(t);
	UpdateTownMaxPass(t);
	UpdateAirportsNoise();
}

/**
 * Checks if it's possible to place a town at given tile
 * @param tile tile to check
 * @return error value or zero cost
 */
static CommandCost TownCanBePlacedHere(TileIndex tile)
{
	/* Check if too close to the edge of map */
	if (DistanceFromEdge(tile) < 12) {
		return_cmd_error(STR_ERROR_TOO_CLOSE_TO_EDGE_OF_MAP_SUB);
	}

	/* Check distance to all other towns. */
	if (IsCloseToTown(tile, _settings_game.economy.town_min_distance)) {
		return_cmd_error(STR_ERROR_TOO_CLOSE_TO_ANOTHER_TOWN);
	}

	/* Can only build on clear flat areas, possibly with trees. */
	if ((!IsTileType(tile, MP_CLEAR) && !IsTileType(tile, MP_TREES)) || !IsTileFlat(tile)) {
		return_cmd_error(STR_ERROR_SITE_UNSUITABLE);
	}

	return CommandCost(EXPENSES_OTHER);
}

/**
 * Verifies this custom name is unique. Only custom names are checked.
 * @param name name to check
 * @return is this name unique?
 */
static bool IsUniqueTownName(const char *name)
{
	const Town *t;

	FOR_ALL_TOWNS(t) {
		if (t->name != nullptr && strcmp(t->name, name) == 0) return false;
	}

	return true;
}

/**
 * Create a new town.
 * @param tile coordinates where town is built
 * @param flags type of operation
 * @param p1  0..1 size of the town (@see TownSize)
 *               2 true iff it should be a city
 *            3..5 town road layout (@see TownLayout)
 *               6 use random location (randomize \c tile )
 * @param p2 town name parts
 * @param text Custom name for the town. If empty, the town name parts will be used.
 * @return the cost of this operation or an error
 */
CommandCost CmdFoundTown(TileIndex tile, DoCommandFlag flags, uint32 p1, uint32 p2, const char *text)
{
	TownSize size = Extract<TownSize, 0, 2>(p1);
	bool city = HasBit(p1, 2);
	TownLayout layout = Extract<TownLayout, 3, 3>(p1);
	TownNameParams par(_settings_game.game_creation.town_name);
	bool random = HasBit(p1, 6);
	uint32 townnameparts = p2;

	if (size >= TSZ_END) return CMD_ERROR;
	if (layout >= NUM_TLS) return CMD_ERROR;

	/* Some things are allowed only in the scenario editor and for game scripts. */
	if (_game_mode != GM_EDITOR && _current_company != OWNER_DEITY) {
		if (_settings_game.economy.found_town == TF_FORBIDDEN) return CMD_ERROR;
		if (size == TSZ_LARGE) return CMD_ERROR;
		if (random) return CMD_ERROR;
		if (_settings_game.economy.found_town != TF_CUSTOM_LAYOUT && layout != _settings_game.economy.town_layout) {
			return CMD_ERROR;
		}
	} else if (_current_company == OWNER_DEITY && random) {
		/* Random parameter is not allowed for Game Scripts. */
		return CMD_ERROR;
	}

	if (StrEmpty(text)) {
		/* If supplied name is empty, townnameparts has to generate unique automatic name */
		if (!VerifyTownName(townnameparts, &par)) return_cmd_error(STR_ERROR_NAME_MUST_BE_UNIQUE);
	} else {
		/* If name is not empty, it has to be unique custom name */
		if (Utf8StringLength(text) >= MAX_LENGTH_TOWN_NAME_CHARS) return CMD_ERROR;
		if (!IsUniqueTownName(text)) return_cmd_error(STR_ERROR_NAME_MUST_BE_UNIQUE);
	}

	/* Allocate town struct */
	if (!Town::CanAllocateItem()) return_cmd_error(STR_ERROR_TOO_MANY_TOWNS);

	if (!random) {
		CommandCost ret = TownCanBePlacedHere(tile);
		if (ret.Failed()) return ret;
	}

	static const byte price_mult[][TSZ_RANDOM + 1] = {{ 15, 25, 40, 25 }, { 20, 35, 55, 35 }};
	/* multidimensional arrays have to have defined length of non-first dimension */
	assert_compile(lengthof(price_mult[0]) == 4);

	CommandCost cost(EXPENSES_OTHER, _price[PR_BUILD_TOWN]);
	byte mult = price_mult[city][size];

	cost.MultiplyCost(mult);

	/* Create the town */
	if (flags & DC_EXEC) {
		if (cost.GetCost() > GetAvailableMoneyForCommand()) {
			_additional_cash_required = cost.GetCost();
			return CommandCost(EXPENSES_OTHER);
		}

		Backup<bool> old_generating_world(_generating_world, true, FILE_LINE);
		UpdateNearestTownForRoadTiles(true);
		Town *t;
		if (random) {
			t = CreateRandomTown(20, townnameparts, size, city, layout);
			if (t == nullptr) {
				cost = CommandCost(STR_ERROR_NO_SPACE_FOR_TOWN);
			} else {
				_new_town_id = t->index;
			}
		} else {
			t = new Town(tile);
			DoCreateTown(t, tile, townnameparts, size, city, layout, true);
		}
		UpdateNearestTownForRoadTiles(false);
		old_generating_world.Restore();

		if (t != nullptr && !StrEmpty(text)) {
			t->name = stredup(text);
			t->UpdateVirtCoord();
		}

		if (_game_mode != GM_EDITOR) {
			/* 't' can't be nullptr since 'random' is false outside scenedit */
			assert(!random);

			if (_current_company == OWNER_DEITY) {
				SetDParam(0, t->index);
				AddTileNewsItem(STR_NEWS_NEW_TOWN_UNSPONSORED, NT_INDUSTRY_OPEN, tile);
			} else {
				char company_name[MAX_LENGTH_COMPANY_NAME_CHARS * MAX_CHAR_LENGTH];
				SetDParam(0, _current_company);
				GetString(company_name, STR_COMPANY_NAME, lastof(company_name));

				char *cn = stredup(company_name);
				SetDParamStr(0, cn);
				SetDParam(1, t->index);

				AddTileNewsItem(STR_NEWS_NEW_TOWN, NT_INDUSTRY_OPEN, tile, cn);
			}
			AI::BroadcastNewEvent(new ScriptEventTownFounded(t->index));
			Game::NewEvent(new ScriptEventTownFounded(t->index));
		}
	}
	return cost;
}

/**
 * Towns must all be placed on the same grid or when they eventually
 * interpenetrate their road networks will not mesh nicely; this
 * function adjusts a tile so that it aligns properly.
 *
 * @param tile the tile to start at
 * @param layout which town layout algo is in effect
 * @return the adjusted tile
 */
static TileIndex AlignTileToGrid(TileIndex tile, TownLayout layout)
{
	switch (layout) {
		case TL_2X2_GRID: return TileXY(TileX(tile) - TileX(tile) % 3, TileY(tile) - TileY(tile) % 3);
		case TL_3X3_GRID: return TileXY(TileX(tile) & ~3, TileY(tile) & ~3);
		default:          return tile;
	}
}

/**
 * Towns must all be placed on the same grid or when they eventually
 * interpenetrate their road networks will not mesh nicely; this
 * function tells you if a tile is properly aligned.
 *
 * @param tile the tile to start at
 * @param layout which town layout algo is in effect
 * @return true if the tile is in the correct location
 */
static bool IsTileAlignedToGrid(TileIndex tile, TownLayout layout)
{
	switch (layout) {
		case TL_2X2_GRID: return TileX(tile) % 3 == 0 && TileY(tile) % 3 == 0;
		case TL_3X3_GRID: return TileX(tile) % 4 == 0 && TileY(tile) % 4 == 0;
		default:          return true;
	}
}

/**
 * Used as the user_data for FindFurthestFromWater
 */
struct SpotData {
	TileIndex tile; ///< holds the tile that was found
	uint max_dist;  ///< holds the distance that tile is from the water
	TownLayout layout; ///< tells us what kind of town we're building
};

/**
 * CircularTileSearch callback; finds the tile furthest from any
 * water. slightly bit tricky, since it has to do a search of its own
 * in order to find the distance to the water from each square in the
 * radius.
 *
 * Also, this never returns true, because it needs to take into
 * account all locations being searched before it knows which is the
 * furthest.
 *
 * @param tile Start looking from this tile
 * @param user_data Storage area for data that must last across calls;
 * must be a pointer to struct SpotData
 *
 * @return always false
 */
static bool FindFurthestFromWater(TileIndex tile, void *user_data)
{
	SpotData *sp = (SpotData*)user_data;
	uint dist = GetClosestWaterDistance(tile, true);

	if (IsTileType(tile, MP_CLEAR) &&
			IsTileFlat(tile) &&
			IsTileAlignedToGrid(tile, sp->layout) &&
			dist > sp->max_dist) {
		sp->tile = tile;
		sp->max_dist = dist;
	}

	return false;
}

/**
 * CircularTileSearch callback; finds the nearest land tile
 *
 * @param tile Start looking from this tile
 * @param user_data not used
 */
static bool FindNearestEmptyLand(TileIndex tile, void *user_data)
{
	return IsTileType(tile, MP_CLEAR);
}

/**
 * Given a spot on the map (presumed to be a water tile), find a good
 * coastal spot to build a city. We don't want to build too close to
 * the edge if we can help it (since that retards city growth) hence
 * the search within a search within a search. O(n*m^2), where n is
 * how far to search for land, and m is how far inland to look for a
 * flat spot.
 *
 * @param tile Start looking from this spot.
 * @param layout the road layout to search for
 * @return tile that was found
 */
static TileIndex FindNearestGoodCoastalTownSpot(TileIndex tile, TownLayout layout)
{
	SpotData sp = { INVALID_TILE, 0, layout };

	TileIndex coast = tile;
	if (CircularTileSearch(&coast, 40, FindNearestEmptyLand, nullptr)) {
		CircularTileSearch(&coast, 10, FindFurthestFromWater, &sp);
		return sp.tile;
	}

	/* if we get here just give up */
	return INVALID_TILE;
}

static Town *CreateRandomTown(uint attempts, uint32 townnameparts, TownSize size, bool city, TownLayout layout)
{
	assert(_game_mode == GM_EDITOR || _generating_world); // These are the preconditions for CMD_DELETE_TOWN

	if (!Town::CanAllocateItem()) return nullptr;

	do {
		/* Generate a tile index not too close from the edge */
		TileIndex tile = AlignTileToGrid(RandomTile(), layout);

		/* if we tried to place the town on water, slide it over onto
		 * the nearest likely-looking spot */
		if (IsTileType(tile, MP_WATER)) {
			tile = FindNearestGoodCoastalTownSpot(tile, layout);
			if (tile == INVALID_TILE) continue;
		}

		/* Make sure town can be placed here */
		if (TownCanBePlacedHere(tile).Failed()) continue;

		/* Allocate a town struct */
		Town *t = new Town(tile);

		DoCreateTown(t, tile, townnameparts, size, city, layout, false);

		/* if the population is still 0 at the point, then the
		 * placement is so bad it couldn't grow at all */
		if (t->cache.population > 0) return t;

		Backup<CompanyByte> cur_company(_current_company, OWNER_TOWN, FILE_LINE);
		CommandCost rc = DoCommand(t->xy, t->index, 0, DC_EXEC, CMD_DELETE_TOWN);
		cur_company.Restore();
		assert(rc.Succeeded());

		/* We already know that we can allocate a single town when
		 * entering this function. However, we create and delete
		 * a town which "resets" the allocation checks. As such we
		 * need to check again when assertions are enabled. */
		assert(Town::CanAllocateItem());
	} while (--attempts != 0);

	return nullptr;
}

static const byte _num_initial_towns[4] = {5, 11, 23, 46};  // very low, low, normal, high

/**
 * This function will generate a certain amount of towns, with a certain layout
 * It can be called from the scenario editor (i.e.: generate Random Towns)
 * as well as from world creation.
 * @param layout which towns will be set to, when created
 * @return true if towns have been successfully created
 */
bool GenerateTowns(TownLayout layout)
{
	uint current_number = 0;
	uint difficulty = (_game_mode != GM_EDITOR) ? _settings_game.difficulty.number_towns : 0;
	uint total = (difficulty == (uint)CUSTOM_TOWN_NUMBER_DIFFICULTY) ? _settings_game.game_creation.custom_town_number : ScaleByMapSize(_num_initial_towns[difficulty] + (Random() & 7));
	total = min(TownPool::MAX_SIZE, total);
	uint32 townnameparts;
	TownNames town_names;

	SetGeneratingWorldProgress(GWP_TOWN, total);

	/* First attempt will be made at creating the suggested number of towns.
	 * Note that this is really a suggested value, not a required one.
	 * We would not like the system to lock up just because the user wanted 100 cities on a 64*64 map, would we? */
	do {
		bool city = (_settings_game.economy.larger_towns != 0 && Chance16(1, _settings_game.economy.larger_towns));
		IncreaseGeneratingWorldProgress(GWP_TOWN);
		/* Get a unique name for the town. */
		if (!GenerateTownName(&townnameparts, &town_names)) continue;
		/* try 20 times to create a random-sized town for the first loop. */
		if (CreateRandomTown(20, townnameparts, TSZ_RANDOM, city, layout) != nullptr) current_number++; // If creation was successful, raise a flag.
	} while (--total);

	town_names.clear();

	/* Build the town k-d tree again to make sure it's well balanced */
	RebuildTownKdtree();

	if (current_number != 0) return true;

	/* If current_number is still zero at this point, it means that not a single town has been created.
	 * So give it a last try, but now more aggressive */
	if (GenerateTownName(&townnameparts) &&
			CreateRandomTown(10000, townnameparts, TSZ_RANDOM, _settings_game.economy.larger_towns != 0, layout) != nullptr) {
		return true;
	}

	/* If there are no towns at all and we are generating new game, bail out */
	if (Town::GetNumItems() == 0 && _game_mode != GM_EDITOR) {
		ShowErrorMessage(STR_ERROR_COULD_NOT_CREATE_TOWN, INVALID_STRING_ID, WL_CRITICAL);
	}

	return false;  // we are still without a town? we failed, simply
}


/**
 * Returns the bit corresponding to the town zone of the specified tile
 * or #HZB_END if the tile is ouside of the town.
 *
 * @param t Town on which town zone is to be found
 * @param tile TileIndex where town zone needs to be found
 * @return the bit position of the given zone, as defined in HouseZones
 *
 * @see GetTownRadiusGroup
 */
HouseZonesBits TryGetTownRadiusGroup(const Town *t, TileIndex tile)
{
	uint dist = DistanceSquare(tile, t->xy);

	if (t->fund_buildings_months && dist <= 25) return HZB_TOWN_CENTRE;

	HouseZonesBits smallest = HZB_END;
	for (HouseZonesBits i = HZB_BEGIN; i < HZB_END; i++) {
		if (dist < t->cache.squared_town_zone_radius[i]) smallest = i;
	}

	return smallest;
}

/**
 * Returns the bit corresponding to the town zone of the specified tile.
 * Returns #HZB_TOWN_EDGE if the tile is either in an edge zone or ouside of the town.
 *
 * @param t Town on which town zone is to be found
 * @param tile TileIndex where town zone needs to be found
 * @return the bit position of the given zone, as defined in HouseZones
 *
 * @see TryGetTownRadiusGroup
 */
HouseZonesBits GetTownRadiusGroup(const Town *t, TileIndex tile)
{
	HouseZonesBits ret = TryGetTownRadiusGroup(t, tile);
	return ret != HZB_END ? ret : HZB_TOWN_EDGE;
}

/**
 * Clears tile and builds a house or house part.
 * @param tile tile index
 * @param t The town to clear the house for
 * @param counter of construction step
 * @param stage of construction (used for drawing)
 * @param type of house. Index into house specs array
 * @param random_bits required for newgrf houses
 * @pre house can be built here
 */
static inline void ClearMakeHouseTile(TileIndex tile, Town *t, byte counter, byte stage, HouseID type, byte random_bits)
{
	CommandCost cc = DoCommand(tile, 0, 0, DC_EXEC | DC_AUTO | DC_NO_WATER, CMD_LANDSCAPE_CLEAR);

	assert(cc.Succeeded());

	IncreaseBuildingCount(t, type);
	MakeHouseTile(tile, t->index, counter, stage, type, random_bits);
	if (HouseSpec::Get(type)->building_flags & BUILDING_IS_ANIMATED) AddAnimatedTile(tile);

	MarkTileDirtyByTile(tile);
}


/**
 * Write house information into the map. For houses > 1 tile, all tiles are marked.
 * @param t tile index
 * @param town The town related to this house
 * @param counter of construction step
 * @param stage of construction (used for drawing)
 * @param type of house. Index into house specs array
 * @param random_bits required for newgrf houses
 * @pre house can be built here
 */
static void MakeTownHouse(TileIndex t, Town *town, byte counter, byte stage, HouseID type, byte random_bits)
{
	BuildingFlags size = HouseSpec::Get(type)->building_flags;

	ClearMakeHouseTile(t, town, counter, stage, type, random_bits);
	if (size & BUILDING_2_TILES_Y)   ClearMakeHouseTile(t + TileDiffXY(0, 1), town, counter, stage, ++type, random_bits);
	if (size & BUILDING_2_TILES_X)   ClearMakeHouseTile(t + TileDiffXY(1, 0), town, counter, stage, ++type, random_bits);
	if (size & BUILDING_HAS_4_TILES) ClearMakeHouseTile(t + TileDiffXY(1, 1), town, counter, stage, ++type, random_bits);

	if (!_generating_world) FindStationsAroundTiles(TileArea(t, (size & BUILDING_2_TILES_X) ? 2 : 1, (size & BUILDING_2_TILES_Y) ? 2 : 1), &town->stations_near, false);
}


/**
 * Checks if a house can be built here. Important is slope, bridge above
 * and ability to clear the land.
 * @param tile tile to check
 * @param town town that is checking
 * @param noslope are slopes (foundations) allowed?
 * @return success if house can be built here, error message otherwise
 */
static inline CommandCost CanBuildHouseHere(TileIndex tile, TownID town, bool noslope)
{
	/* cannot build on these slopes... */
	if (noslope) {
		if (!IsTileFlat(tile)) return_cmd_error(STR_ERROR_FLAT_LAND_REQUIRED);
	} else {
		if (IsSteepSlope(GetTileSlope(tile))) return_cmd_error(STR_ERROR_LAND_SLOPED_IN_WRONG_DIRECTION);
	}

	/* building under a bridge? */
	if (IsBridgeAbove(tile)) return_cmd_error(STR_ERROR_MUST_DEMOLISH_BRIDGE_FIRST);

	/* can we clear the land? */
	CommandCost ret = DoCommand(tile, 0, 0, DC_AUTO | DC_NO_WATER, CMD_LANDSCAPE_CLEAR);
	if (ret.Failed()) return ret;

	/* do not try to build over house owned by another town */
	if (IsTileType(tile, MP_HOUSE) && GetTownIndex(tile) != town) return CMD_ERROR;

	return CommandCost();
}


/**
 * Checks if a house can be built here. Important is slope, bridge above
 * and ability to clear the land.
 *
 * @param ta tile area to check
 * @param town town that is checking
 * @param maxz z level of the house, check if all tiles have this max z level
 * @param noslope are slopes (foundations) allowed?
 * @return success if house can be built here, error message otherwise
 *
 * @see TownLayoutAllowsHouseHere
 */
static inline CommandCost CanBuildHouseHere(const TileArea &ta, TownID town, int maxz, bool noslope)
{
	TILE_AREA_LOOP(tile, ta) {
		CommandCost ret = CanBuildHouseHere(tile, town, noslope);
		/* if building on slopes is allowed, there will be flattening foundation (to tile max z) */
		if (ret.Succeeded() && GetTileMaxZ(tile) != maxz) ret = CommandCost(STR_ERROR_LAND_SLOPED_IN_WRONG_DIRECTION);
		if (ret.Failed()) return ret;
	}

	return CommandCost();
}


/**
 * Test whether houses of given type are avaliable in current game.
 *
 * The function will check whether the house is available at all e.g. is not overriden.
 * Also availability for current climate and given house zone will be tested.
 *
 * @param house house type
 * @param above_snowline true to test availability above the snow line, false for below (arctic climate only)
 * @param zone return error if houses are forbidden in this house zone
 * @return success if house is avaliable, error message otherwise
 */
static inline CommandCost IsHouseTypeAllowed(HouseID house, bool above_snowline, HouseZonesBits zone)
 {
	const HouseSpec *hs = HouseSpec::Get(house);
	/* Disallow disabled and replaced houses. */
	if (!hs->enabled || hs->grf_prop.override != INVALID_HOUSE_ID) return CMD_ERROR;

	/* Check if we can build this house in current climate. */
	if (_settings_game.game_creation.landscape != LT_ARCTIC) {
		if (!(hs->building_availability & (HZ_TEMP << _settings_game.game_creation.landscape))) return CMD_ERROR;
	} else if (above_snowline) {
		if (!(hs->building_availability & HZ_SUBARTC_ABOVE)) return_cmd_error(STR_ERROR_BUILDING_NOT_ALLOWED_ABOVE_SNOW_LINE);
	} else {
		if (!(hs->building_availability & HZ_SUBARTC_BELOW)) return_cmd_error(STR_ERROR_BUILDING_NOT_ALLOWED_BELOW_SNOW_LINE);
	}

	/* Check if the house zone is allowed for this type of houses. */
	if (!HasBit(hs->building_availability & HZ_ZONALL, zone)) {
		return_cmd_error(STR_ERROR_BUILDING_NOT_ALLOWED_IN_THIS_TOWN_ZONE);
	}

	return CommandCost();
}


/**
 * Check whether a town can hold more house types.
 * @param t the town we wan't to check
 * @param house type of the house we wan't to add
 * @return success if houses of this type are allowed, error message otherwise
 */
static inline CommandCost IsAnotherHouseTypeAllowedInTown(Town *t, HouseID house)
{
	const HouseSpec *hs = HouseSpec::Get(house);

	/* Don't let these counters overflow. Global counters are 32bit, there will never be that many houses. */
	if (hs->class_id != HOUSE_NO_CLASS) {
		/* id_count is always <= class_count, so it doesn't need to be checked */
		if (t->cache.building_counts.class_count[hs->class_id] == UINT16_MAX) return_cmd_error(STR_ERROR_TOO_MANY_HOUSE_SETS);
	} else {
		/* If the house has no class, check id_count instead */
		if (t->cache.building_counts.id_count[house] == UINT16_MAX) return_cmd_error(STR_ERROR_TOO_MANY_HOUSE_TYPES);
	}

	return CommandCost();
}

/**
 * Checks if current town layout allows building here
 * @param t town
 * @param ta tile area to check
 * @return true iff town layout allows building here
 * @note see layouts
 */
static inline bool TownLayoutAllowsHouseHere(Town *t, const TileArea &ta)
{
	/* Allow towns everywhere when we don't build roads */
	if (!_settings_game.economy.allow_town_roads && !_generating_world) return true;

	TileIndexDiffC grid_pos = TileIndexToTileIndexDiffC(t->xy, ta.tile);

	const uint overflow = 3 * 4 * UINT16_MAX; // perform "floor division"
	switch (t->layout) {
		case TL_2X2_GRID: return (uint)(grid_pos.x + overflow) % 3 >= ta.w && (uint)(grid_pos.y + overflow) % 3 >= ta.h;
		case TL_3X3_GRID: return (uint)(grid_pos.x + overflow) % 4 >= ta.w && (uint)(grid_pos.y + overflow) % 4 >= ta.h;
		default: return true;
	}
}


/**
 * Find a suitable place (free of any obstacles) for a new town house. Search around a given location
 * taking into account the layout of the town.
 *
 * @param tile tile that must be included by the building
 * @param t the town we are building in
 * @param house house type
 * @return where the building can be placed, INVALID_TILE if no lacation was found
 *
 * @pre CanBuildHouseHere(tile, t->index, false)
 *
 * @see CanBuildHouseHere
 */
static TileIndex FindPlaceForTownHouseAroundTile(TileIndex tile, Town *t, HouseID house)
{
	const HouseSpec *hs = HouseSpec::Get(house);
	bool noslope = (hs->building_flags & TILE_NOT_SLOPED) != 0;

	TileArea ta(tile, 1, 1);
	DiagDirection dir;
	uint count;
	if (hs->building_flags & TILE_SIZE_2x2) {
		ta.w = ta.h = 2;
		dir = DIAGDIR_NW; // 'd' goes through DIAGDIR_NW, DIAGDIR_NE, DIAGDIR_SE
		count = 4;
	} else if (hs->building_flags & TILE_SIZE_2x1) {
		ta.w = 2;
		dir = DIAGDIR_NE;
		count = 2;
	} else if (hs->building_flags & TILE_SIZE_1x2) {
		ta.h = 2;
		dir = DIAGDIR_NW;
		count = 2;
	} else { // TILE_SIZE_1x1
		/* CanBuildHouseHere(tile, t->index, false) already checked */
		if (noslope && !IsTileFlat(tile)) return INVALID_TILE;
		return tile;
	}

	int maxz = GetTileMaxZ(tile);
	/* Drift around the tile and find a place for the house. For 1x2 and 2x1 houses just two
	 * positions will be checked (at the exact tile and the other). In case of 2x2 houses
	 * 4 positions have to be checked (clockwise). */
	while (count-- > 0) {
		if (!TownLayoutAllowsHouseHere(t, ta)) continue;
		if (CanBuildHouseHere(ta, t->index, maxz, noslope).Succeeded()) return ta.tile;
		ta.tile += TileOffsByDiagDir(dir);
		dir = ChangeDiagDir(dir, DIAGDIRDIFF_90RIGHT);
	}

	return INVALID_TILE;
}


/**
 * Check if a given house can be built in a given town.
 * @param house house type
 * @param t the town
 * @return success if house can be built, error message otherwise
 */
static CommandCost CheckCanBuildHouse(HouseID house, const Town *t)
{
	const HouseSpec *hs = HouseSpec::Get(house);

	if (_loaded_newgrf_features.has_newhouses && !_generating_world &&
			_game_mode != GM_EDITOR && (hs->extra_flags & BUILDING_IS_HISTORICAL) != 0) {
		return CMD_ERROR;
	}

	if (_cur_year > hs->max_year) return_cmd_error(STR_ERROR_BUILDING_IS_TOO_OLD);
	if (_cur_year < hs->min_year) return_cmd_error(STR_ERROR_BUILDING_IS_TOO_MODERN);

	/* Special houses that there can be only one of. */
	if (hs->building_flags & BUILDING_IS_CHURCH) {
		if (HasBit(t->flags, TOWN_HAS_CHURCH)) return_cmd_error(STR_ERROR_ONLY_ONE_BUILDING_ALLOWED_PER_TOWN);
	} else if (hs->building_flags & BUILDING_IS_STADIUM) {
		if (HasBit(t->flags, TOWN_HAS_STADIUM)) return_cmd_error(STR_ERROR_ONLY_ONE_BUILDING_ALLOWED_PER_TOWN);
	}

	return CommandCost();
}


/**
 * Really build a house.
 * @param t town to build house in
 * @param tile house location
 * @param house house type
 * @param random_bits random bits for the house
 */
static void DoBuildHouse(Town *t, TileIndex tile, HouseID house, byte random_bits)
{
	t->cache.num_houses++;

	const HouseSpec *hs = HouseSpec::Get(house);

	/* Special houses that there can be only one of. */
	if (hs->building_flags & BUILDING_IS_CHURCH) {
		SetBit(t->flags, TOWN_HAS_CHURCH);
	} else if (hs->building_flags & BUILDING_IS_STADIUM) {
		SetBit(t->flags, TOWN_HAS_STADIUM);
	}

	byte construction_counter = 0;
	byte construction_stage = 0;

	if (_generating_world || _game_mode == GM_EDITOR) {
		uint32 r = Random();

		construction_stage = TOWN_HOUSE_COMPLETED;
		if (Chance16(1, 7)) construction_stage = GB(r, 0, 2);

		if (construction_stage == TOWN_HOUSE_COMPLETED) {
			ChangePopulation(t, hs->population);
		} else {
			construction_counter = GB(r, 2, 2);
		}
	}

	MakeTownHouse(tile, t, construction_counter, construction_stage, house, random_bits);
	UpdateTownRadius(t);
	UpdateTownGrowthRate(t);
	UpdateTownCargoes(t, tile);
}

/**
 * Place a custom house
 * @param tile tile where the house will be located
 * @param flags flags for the command
 * @param p1 \n
 *    bits  0..15 - the HouseID of the house \n
 *    bits 16..31 - the TownID of the town \n
 * @param p2 \n
 *    bits  0..7  - random bits \n
 * @param text unused
 * @return the cost of this operation or an error
 */
CommandCost CmdBuildHouse(TileIndex tile, DoCommandFlag flags, uint32 p1, uint32 p2, const char *text)
{
	if (_game_mode != GM_EDITOR && // in scenario editor anyone can build a house
			_current_company != OWNER_TOWN && // towns naturally can build houses
			_current_company != OWNER_DEITY) { // GameScript can place a house too
		return CMD_ERROR;
	}

	HouseID house = GB(p1, 0, 16);
	Town *t = Town::Get(GB(p1, 16, 16));
	if (t == NULL) return CMD_ERROR;
	byte random_bits = GB(p2, 0, 8);

	int max_z = GetTileMaxZ(tile);
	bool above_snowline = (_settings_game.game_creation.landscape == LT_ARCTIC) && (max_z > HighestSnowLine());

	CommandCost          ret = IsHouseTypeAllowed(house, above_snowline, TryGetTownRadiusGroup(t, tile));
	if (ret.Succeeded()) ret = IsAnotherHouseTypeAllowedInTown(t, house);
	if (ret.Succeeded()) ret = CheckCanBuildHouse(house, t);
	if (ret.Succeeded()) {
		/* While placing a house manually, try only at exact position and ignore the layout */
		const HouseSpec *hs = HouseSpec::Get(house);
		uint w = hs->building_flags & BUILDING_2_TILES_X ? 2 : 1;
		uint h = hs->building_flags & BUILDING_2_TILES_Y ? 2 : 1;
		bool noslope = (hs->building_flags & TILE_NOT_SLOPED) != 0;
		ret = CanBuildHouseHere(TileArea(tile, w, h), t->index, max_z, noslope);
	}
	if (ret.Failed()) return ret;

	/* Check if GRF allows this house */
	if (!HouseAllowsConstruction(house, tile, t, random_bits)) return_cmd_error(STR_ERROR_BUILDING_NOT_ALLOWED);

	if (flags & DC_EXEC) DoBuildHouse(t, tile, house, random_bits);
	return CommandCost();
}

/**
 * Tries to build a house at this tile
 * @param t town the house will belong to
 * @param tile where the house will be built
 * @return false iff no house can be built at this tile
 */
static bool BuildTownHouse(Town *t, TileIndex tile)
{
	/* forbidden building here by town layout */
	if (!TownLayoutAllowsHouseHere(t, TileArea(tile, 1, 1))) return false;

	/* no house allowed at all, bail out */
	if (CanBuildHouseHere(tile, t->index, false).Failed()) return false;

	bool above_snowline = _settings_game.game_creation.landscape == LT_ARCTIC && GetTileMaxZ(tile) > HighestSnowLine();
	HouseZonesBits zone = GetTownRadiusGroup(t, tile);

	/* bits 0-4 are used
	 * bits 11-15 are used
	 * bits 5-10 are not used. */
	HouseID houses[NUM_HOUSES];
	uint num = 0;
	uint probs[NUM_HOUSES];
	uint probability_max = 0;

	/* Generate a list of all possible houses that can be built. */
	for (uint i = 0; i < NUM_HOUSES; i++) {
		if (IsHouseTypeAllowed((HouseID)i, above_snowline, zone).Failed()) continue;
		if (IsAnotherHouseTypeAllowedInTown(t, (HouseID)i).Failed()) continue;

		/* Without NewHouses, all houses have probability '1' */
		uint cur_prob = (_loaded_newgrf_features.has_newhouses ? HouseSpec::Get(i)->probability : 1);
		probability_max += cur_prob;
		probs[num] = cur_prob;
		houses[num++] = (HouseID)i;
	}

	TileIndex baseTile = tile;

	while (probability_max > 0) {
		/* Building a multitile building can change the location of tile.
		 * The building would still be built partially on that tile, but
		 * its northern tile would be elsewhere. However, if the callback
		 * fails we would be basing further work from the changed tile.
		 * So a next 1x1 tile building could be built on the wrong tile. */
		tile = baseTile;

		uint r = RandomRange(probability_max);
		uint i;
		for (i = 0; i < num; i++) {
			if (probs[i] > r) break;
			r -= probs[i];
		}

		HouseID house = houses[i];
		probability_max -= probs[i];

		/* remove tested house from the set */
		num--;
		houses[i] = houses[num];
		probs[i] = probs[num];

		CommandCost ret = CheckCanBuildHouse(house, t);
		if (ret.Failed()) continue;

		tile = FindPlaceForTownHouseAroundTile(tile, t, house);
		if (tile == INVALID_TILE) continue;

		byte random_bits = Random();

		/* Check if GRF allows this house */
		if (!HouseAllowsConstruction(house, tile, t, random_bits)) continue;

		DoBuildHouse(t, tile, house, random_bits);
		return true;
	}

	return false;
}

/**
 * Update data structures when a house is removed
 * @param tile  Tile of the house
 * @param t     Town owning the house
 * @param house House type
 */
static void DoClearTownHouseHelper(TileIndex tile, Town *t, HouseID house)
{
	assert_tile(IsTileType(tile, MP_HOUSE), tile);
	DecreaseBuildingCount(t, house);
	DoClearSquare(tile);
	DeleteAnimatedTile(tile);

	DeleteNewGRFInspectWindow(GSF_HOUSES, tile);
}

/**
 * Determines if a given HouseID is part of a multitile house.
 * The given ID is set to the ID of the north tile and the TileDiff to the north tile is returned.
 *
 * @param house Is changed to the HouseID of the north tile of the same house
 * @return TileDiff from the tile of the given HouseID to the north tile
 */
TileIndexDiff GetHouseNorthPart(HouseID &house)
{
	if (house >= 3) { // house id 0,1,2 MUST be single tile houses, or this code breaks.
		if (HouseSpec::Get(house - 1)->building_flags & TILE_SIZE_2x1) {
			house--;
			return TileDiffXY(-1, 0);
		} else if (HouseSpec::Get(house - 1)->building_flags & BUILDING_2_TILES_Y) {
			house--;
			return TileDiffXY(0, -1);
		} else if (HouseSpec::Get(house - 2)->building_flags & BUILDING_HAS_4_TILES) {
			house -= 2;
			return TileDiffXY(-1, 0);
		} else if (HouseSpec::Get(house - 3)->building_flags & BUILDING_HAS_4_TILES) {
			house -= 3;
			return TileDiffXY(-1, -1);
		}
	}
	return 0;
}

void ClearTownHouse(Town *t, TileIndex tile)
{
	assert_tile(IsTileType(tile, MP_HOUSE), tile);

	HouseID house = GetHouseType(tile);

	/* need to align the tile to point to the upper left corner of the house */
	tile += GetHouseNorthPart(house); // modifies house to the ID of the north tile

	const HouseSpec *hs = HouseSpec::Get(house);

	/* Remove population from the town if the house is finished. */
	if (IsHouseCompleted(tile)) {
		ChangePopulation(t, -hs->population);
	}

	t->cache.num_houses--;

	/* Clear flags for houses that only may exist once/town. */
	if (hs->building_flags & BUILDING_IS_CHURCH) {
		ClrBit(t->flags, TOWN_HAS_CHURCH);
	} else if (hs->building_flags & BUILDING_IS_STADIUM) {
		ClrBit(t->flags, TOWN_HAS_STADIUM);
	}

	/* Do the actual clearing of tiles */
	uint eflags = hs->building_flags;
	DoClearTownHouseHelper(tile, t, house);
	if (eflags & BUILDING_2_TILES_Y)   DoClearTownHouseHelper(tile + TileDiffXY(0, 1), t, ++house);
	if (eflags & BUILDING_2_TILES_X)   DoClearTownHouseHelper(tile + TileDiffXY(1, 0), t, ++house);
	if (eflags & BUILDING_HAS_4_TILES) DoClearTownHouseHelper(tile + TileDiffXY(1, 1), t, ++house);

	UpdateTownRadius(t);

	/* Update cargo acceptance. */
	UpdateTownCargoes(t, tile);
}

/**
 * Rename a town (server-only).
 * @param tile unused
 * @param flags type of operation
 * @param p1 town ID to rename
 * @param p2 unused
 * @param text the new name or an empty string when resetting to the default
 * @return the cost of this operation or an error
 */
CommandCost CmdRenameTown(TileIndex tile, DoCommandFlag flags, uint32 p1, uint32 p2, const char *text)
{
	Town *t = Town::GetIfValid(p1);
	if (t == nullptr) return CMD_ERROR;

	bool reset = StrEmpty(text);

	if (!reset) {
		if (Utf8StringLength(text) >= MAX_LENGTH_TOWN_NAME_CHARS) return CMD_ERROR;
		if (!IsUniqueTownName(text)) return_cmd_error(STR_ERROR_NAME_MUST_BE_UNIQUE);
	}

	if (flags & DC_EXEC) {
		free(t->name);
		t->name = reset ? nullptr : stredup(text);

		t->UpdateVirtCoord();
		InvalidateWindowData(WC_TOWN_DIRECTORY, 0, 1);
		UpdateAllStationVirtCoords();
	}
	return CommandCost();
}

/**
 * Determines the first cargo with a certain town effect
 * @param effect Town effect of interest
 * @return first active cargo slot with that effect
 */
const CargoSpec *FindFirstCargoWithTownEffect(TownEffect effect)
{
	const CargoSpec *cs;
	FOR_ALL_CARGOSPECS(cs) {
		if (cs->town_effect == effect) return cs;
	}
	return nullptr;
}

/**
 * Change the cargo goal of a town.
 * @param tile Unused.
 * @param flags Type of operation.
 * @param p1 various bitstuffed elements
 * - p1 = (bit  0 - 15) - Town ID to cargo game of.
 * - p1 = (bit 16 - 23) - TownEffect to change the game of.
 * @param p2 The new goal value.
 * @param text Unused.
 * @return Empty cost or an error.
 */
CommandCost CmdTownCargoGoal(TileIndex tile, DoCommandFlag flags, uint32 p1, uint32 p2, const char *text)
{
	if (_current_company != OWNER_DEITY) return CMD_ERROR;

	TownEffect te = (TownEffect)GB(p1, 16, 8);
	if (te < TE_BEGIN || te >= TE_END) return CMD_ERROR;

	uint16 index = GB(p1, 0, 16);
	Town *t = Town::GetIfValid(index);
	if (t == nullptr) return CMD_ERROR;

	/* Validate if there is a cargo which is the requested TownEffect */
	const CargoSpec *cargo = FindFirstCargoWithTownEffect(te);
	if (cargo == nullptr) return CMD_ERROR;

	if (flags & DC_EXEC) {
		t->goal[te] = p2;
		UpdateTownGrowth(t);
		InvalidateWindowData(WC_TOWN_VIEW, index);
	}

	return CommandCost();
}

/**
 * Set a custom text in the Town window.
 * @param tile Unused.
 * @param flags Type of operation.
 * @param p1 Town ID to change the text of.
 * @param p2 Unused.
 * @param text The new text (empty to remove the text).
 * @return Empty cost or an error.
 */
CommandCost CmdTownSetText(TileIndex tile, DoCommandFlag flags, uint32 p1, uint32 p2, const char *text)
{
	if (_current_company != OWNER_DEITY) return CMD_ERROR;
	Town *t = Town::GetIfValid(p1);
	if (t == nullptr) return CMD_ERROR;

	if (flags & DC_EXEC) {
		free(t->text);
		t->text = StrEmpty(text) ? nullptr : stredup(text);
		InvalidateWindowData(WC_TOWN_VIEW, p1);
	}

	return CommandCost();
}

/**
 * Change the growth rate of the town.
 * @param tile Unused.
 * @param flags Type of operation.
 * @param p1 Town ID to cargo game of.
 * @param p2 Amount of days between growth, or TOWN_GROWTH_RATE_NONE, or 0 to reset custom growth rate.
 * @param text Unused.
 * @return Empty cost or an error.
 */
CommandCost CmdTownGrowthRate(TileIndex tile, DoCommandFlag flags, uint32 p1, uint32 p2, const char *text)
{
	if (_current_company != OWNER_DEITY) return CMD_ERROR;
	if (GB(p2, 16, 16) != 0) return CMD_ERROR;

	Town *t = Town::GetIfValid(p1);
	if (t == nullptr) return CMD_ERROR;

	if (flags & DC_EXEC) {
		if (p2 == 0) {
			/* Just clear the flag, UpdateTownGrowth will determine a proper growth rate */
			ClrBit(t->flags, TOWN_CUSTOM_GROWTH);
		} else {
			uint old_rate = t->growth_rate;
			if (t->grow_counter >= old_rate) {
				/* This also catches old_rate == 0 */
				t->grow_counter = p2;
			} else {
				/* Scale grow_counter, so half finished houses stay half finished */
				t->grow_counter = t->grow_counter * p2 / old_rate;
			}
			t->growth_rate = p2;
			SetBit(t->flags, TOWN_CUSTOM_GROWTH);
		}
		UpdateTownGrowth(t);
		InvalidateWindowData(WC_TOWN_VIEW, p1);
	}

	return CommandCost();
}

/**
 * Expand a town (scenario editor only).
 * @param tile Unused.
 * @param flags Type of operation.
 * @param p1 Town ID to expand.
 * @param p2 Amount to grow, or 0 to grow a random size up to the current amount of houses.
 * @param text Unused.
 * @return Empty cost or an error.
 */
CommandCost CmdExpandTown(TileIndex tile, DoCommandFlag flags, uint32 p1, uint32 p2, const char *text)
{
	if (_game_mode != GM_EDITOR && _current_company != OWNER_DEITY) return CMD_ERROR;
	Town *t = Town::GetIfValid(p1);
	if (t == nullptr) return CMD_ERROR;

	if (flags & DC_EXEC) {
		/* The more houses, the faster we grow */
		if (p2 == 0) {
			uint amount = RandomRange(ClampToU16(t->cache.num_houses / 10)) + 3;
			t->cache.num_houses += amount;
			UpdateTownRadius(t);

			uint n = amount * 10;
			do GrowTown(t); while (--n);

			t->cache.num_houses -= amount;
		} else {
			for (; p2 > 0; p2--) {
				/* Try several times to grow, as we are really suppose to grow */
				for (uint i = 0; i < 25; i++) if (GrowTown(t)) break;
			}
		}
		UpdateTownRadius(t);

		UpdateTownMaxPass(t);
	}

	return CommandCost();
}

/**
 * Delete a town (scenario editor or worldgen only).
 * @param tile Unused.
 * @param flags Type of operation.
 * @param p1 Town ID to delete.
 * @param p2 Unused.
 * @param text Unused.
 * @return Empty cost or an error.
 */
CommandCost CmdDeleteTown(TileIndex tile, DoCommandFlag flags, uint32 p1, uint32 p2, const char *text)
{
	if (_game_mode != GM_EDITOR && !_generating_world) return CMD_ERROR;
	Town *t = Town::GetIfValid(p1);
	if (t == nullptr) return CMD_ERROR;

	/* Stations refer to towns. */
	const Station *st;
	FOR_ALL_STATIONS(st) {
		if (st->town == t) {
			/* Non-oil rig stations are always a problem. */
			if (!(st->facilities & FACIL_AIRPORT) || st->airport.type != AT_OILRIG) return CMD_ERROR;
			/* We can only automatically delete oil rigs *if* there's no vehicle on them. */
			CommandCost ret = DoCommand(st->airport.tile, 0, 0, flags, CMD_LANDSCAPE_CLEAR);
			if (ret.Failed()) return ret;
		}
	}

	/* Depots refer to towns. */
	const Depot *d;
	FOR_ALL_DEPOTS(d) {
		if (d->town == t) return CMD_ERROR;
	}

	/* Check all tiles for town ownership. First check for bridge tiles, as
	 * these do not directly have an owner so we need to check adjacent
	 * tiles. This won't work correctly in the same loop if the adjacent
	 * tile was already deleted earlier in the loop. */
	for (TileIndex tile = 0; tile < MapSize(); ++tile) {
		if (IsTileType(tile, MP_TUNNELBRIDGE) && TestTownOwnsBridge(tile, t)) {
			CommandCost ret = DoCommand(tile, 0, 0, flags, CMD_LANDSCAPE_CLEAR);
			if (ret.Failed()) return ret;
		}
	}

	/* Check all remaining tiles for town ownership. */
	for (TileIndex tile = 0; tile < MapSize(); ++tile) {
		bool try_clear = false;
		switch (GetTileType(tile)) {
			case MP_ROAD:
				try_clear = HasTownOwnedRoad(tile) && GetTownIndex(tile) == t->index;
				break;

			case MP_HOUSE:
				try_clear = GetTownIndex(tile) == t->index;
				break;

			case MP_INDUSTRY:
				try_clear = Industry::GetByTile(tile)->town == t;
				break;

			case MP_OBJECT:
				if (Town::GetNumItems() == 1) {
					/* No towns will be left, remove it! */
					try_clear = true;
				} else {
					Object *o = Object::GetByTile(tile);
					if (o->town == t) {
						if (o->type == OBJECT_STATUE) {
							/* Statue... always remove. */
							try_clear = true;
						} else {
							/* Tell to find a new town. */
							if (flags & DC_EXEC) o->town = nullptr;
						}
					}
				}
				break;

			default:
				break;
		}
		if (try_clear) {
			CommandCost ret = DoCommand(tile, 0, 0, flags, CMD_LANDSCAPE_CLEAR);
			if (ret.Failed()) return ret;
		}
	}

	/* The town destructor will delete the other things related to the town. */
	if (flags & DC_EXEC) {
		_town_kdtree.Remove(t->index);
		if (_viewport_sign_kdtree_valid) _viewport_sign_kdtree.Remove(ViewportSignKdtreeItem::MakeTown(t->index));
		delete t;
	}

	return CommandCost();
}

/**
 * Factor in the cost of each town action.
 * @see TownActions
 */
const byte _town_action_costs[TACT_COUNT] = {
	2, 4, 9, 35, 48, 53, 117, 175
};

static CommandCost TownActionAdvertiseSmall(Town *t, DoCommandFlag flags)
{
	if (flags & DC_EXEC) {
		ModifyStationRatingAround(t->xy, _current_company, 0x40, 10);
	}
	return CommandCost();
}

static CommandCost TownActionAdvertiseMedium(Town *t, DoCommandFlag flags)
{
	if (flags & DC_EXEC) {
		ModifyStationRatingAround(t->xy, _current_company, 0x70, 15);
	}
	return CommandCost();
}

static CommandCost TownActionAdvertiseLarge(Town *t, DoCommandFlag flags)
{
	if (flags & DC_EXEC) {
		ModifyStationRatingAround(t->xy, _current_company, 0xA0, 20);
	}
	return CommandCost();
}

static CommandCost TownActionRoadRebuild(Town *t, DoCommandFlag flags)
{
	/* Check if the company is allowed to fund new roads. */
	if (!_settings_game.economy.fund_roads) return CMD_ERROR;

	if (flags & DC_EXEC) {
		t->road_build_months = 6;

		char company_name[MAX_LENGTH_COMPANY_NAME_CHARS * MAX_CHAR_LENGTH];
		SetDParam(0, _current_company);
		GetString(company_name, STR_COMPANY_NAME, lastof(company_name));

		char *cn = stredup(company_name);
		SetDParam(0, t->index);
		SetDParamStr(1, cn);

		AddNewsItem(STR_NEWS_ROAD_REBUILDING, NT_GENERAL, NF_NORMAL, NR_TOWN, t->index, NR_NONE, UINT32_MAX, cn);
		AI::BroadcastNewEvent(new ScriptEventRoadReconstruction((ScriptCompany::CompanyID)(Owner)_current_company, t->index));
		Game::NewEvent(new ScriptEventRoadReconstruction((ScriptCompany::CompanyID)(Owner)_current_company, t->index));
	}
	return CommandCost();
}

/**
 * Check whether the land can be cleared.
 * @param tile Tile to check.
 * @return The tile can be cleared.
 */
static bool TryClearTile(TileIndex tile)
{
	Backup<CompanyByte> cur_company(_current_company, OWNER_NONE, FILE_LINE);
	CommandCost r = DoCommand(tile, 0, 0, DC_NONE, CMD_LANDSCAPE_CLEAR);
	cur_company.Restore();
	return r.Succeeded();
}

/** Structure for storing data while searching the best place to build a statue. */
struct StatueBuildSearchData {
	TileIndex best_position; ///< Best position found so far.
	int tile_count;          ///< Number of tiles tried.

	StatueBuildSearchData(TileIndex best_pos, int count) : best_position(best_pos), tile_count(count) { }
};

/**
 * Search callback function for #TownActionBuildStatue.
 * @param tile Tile on which to perform the search.
 * @param user_data Reference to the statue search data.
 * @return Result of the test.
 */
static bool SearchTileForStatue(TileIndex tile, void *user_data)
{
	static const int STATUE_NUMBER_INNER_TILES = 25; // Number of tiles int the center of the city, where we try to protect houses.

	StatueBuildSearchData *statue_data = (StatueBuildSearchData *)user_data;
	statue_data->tile_count++;

	/* Statues can be build on slopes, just like houses. Only the steep slopes is a no go. */
	if (IsSteepSlope(GetTileSlope(tile))) return false;
	/* Don't build statues under bridges. */
	if (IsBridgeAbove(tile)) return false;

	/* A clear-able open space is always preferred. */
	if ((IsTileType(tile, MP_CLEAR) || IsTileType(tile, MP_TREES)) && TryClearTile(tile)) {
		statue_data->best_position = tile;
		return true;
	}

	bool house = IsTileType(tile, MP_HOUSE);

	/* Searching inside the inner circle. */
	if (statue_data->tile_count <= STATUE_NUMBER_INNER_TILES) {
		/* Save first house in inner circle. */
		if (house && statue_data->best_position == INVALID_TILE && TryClearTile(tile)) {
			statue_data->best_position = tile;
		}

		/* If we have reached the end of the inner circle, and have a saved house, terminate the search. */
		return statue_data->tile_count == STATUE_NUMBER_INNER_TILES && statue_data->best_position != INVALID_TILE;
	}

	/* Searching outside the circle, just pick the first possible spot. */
	statue_data->best_position = tile; // Is optimistic, the condition below must also hold.
	return house && TryClearTile(tile);
}

/**
 * Perform a 9x9 tiles circular search from the center of the town
 * in order to find a free tile to place a statue
 * @param t town to search in
 * @param flags Used to check if the statue must be built or not.
 * @return Empty cost or an error.
 */
static CommandCost TownActionBuildStatue(Town *t, DoCommandFlag flags)
{
	if (!Object::CanAllocateItem()) return_cmd_error(STR_ERROR_TOO_MANY_OBJECTS);

	TileIndex tile = t->xy;
	StatueBuildSearchData statue_data(INVALID_TILE, 0);
	if (!CircularTileSearch(&tile, 9, SearchTileForStatue, &statue_data)) return_cmd_error(STR_ERROR_STATUE_NO_SUITABLE_PLACE);

	if (flags & DC_EXEC) {
		Backup<CompanyByte> cur_company(_current_company, OWNER_NONE, FILE_LINE);
		DoCommand(statue_data.best_position, 0, 0, DC_EXEC, CMD_LANDSCAPE_CLEAR);
		cur_company.Restore();
		BuildObject(OBJECT_STATUE, statue_data.best_position, _current_company, t);
		SetBit(t->statues, _current_company); // Once found and built, "inform" the Town.
		MarkTileDirtyByTile(statue_data.best_position);
	}
	return CommandCost();
}

static CommandCost TownActionFundBuildings(Town *t, DoCommandFlag flags)
{
	/* Check if it's allowed to buy the rights */
	if (!_settings_game.economy.fund_buildings) return CMD_ERROR;

	if (flags & DC_EXEC) {
		/* And grow for 3 months */
		t->fund_buildings_months = 3;

		/* Enable growth (also checking GameScript's opinion) */
		UpdateTownGrowth(t);

		/* Build a new house, but add a small delay to make sure
		 * that spamming funding doesn't let town grow any faster
		 * than 1 house per 2 * TOWN_GROWTH_TICKS ticks.
		 * Also emulate original behaviour when town was only growing in
		 * TOWN_GROWTH_TICKS intervals, to make sure that it's not too
		 * tick-perfect and gives player some time window where he can
		 * spam funding with the exact same efficiency.
		 */
		t->grow_counter = min(t->grow_counter, 2 * TOWN_GROWTH_TICKS - (t->growth_rate - t->grow_counter) % TOWN_GROWTH_TICKS);

		SetWindowDirty(WC_TOWN_VIEW, t->index);
	}
	return CommandCost();
}

static CommandCost TownActionBuyRights(Town *t, DoCommandFlag flags)
{
	/* Check if it's allowed to buy the rights */
	if (!_settings_game.economy.exclusive_rights) return CMD_ERROR;

	if (flags & DC_EXEC) {
		t->exclusive_counter = 12;
		t->exclusivity = _current_company;

		ModifyStationRatingAround(t->xy, _current_company, 130, 17);

		SetWindowClassesDirty(WC_STATION_VIEW);

		/* Spawn news message */
		CompanyNewsInformation *cni = MallocT<CompanyNewsInformation>(1);
		cni->FillData(Company::Get(_current_company));
		SetDParam(0, STR_NEWS_EXCLUSIVE_RIGHTS_TITLE);
		SetDParam(1, STR_NEWS_EXCLUSIVE_RIGHTS_DESCRIPTION);
		SetDParam(2, t->index);
		SetDParamStr(3, cni->company_name);
		AddNewsItem(STR_MESSAGE_NEWS_FORMAT, NT_GENERAL, NF_COMPANY, NR_TOWN, t->index, NR_NONE, UINT32_MAX, cni);
		AI::BroadcastNewEvent(new ScriptEventExclusiveTransportRights((ScriptCompany::CompanyID)(Owner)_current_company, t->index));
		Game::NewEvent(new ScriptEventExclusiveTransportRights((ScriptCompany::CompanyID)(Owner)_current_company, t->index));
	}
	return CommandCost();
}

static CommandCost TownActionBribe(Town *t, DoCommandFlag flags)
{
	if (flags & DC_EXEC) {
		if (Chance16(1, 14)) {
			/* set as unwanted for 6 months */
			t->unwanted[_current_company] = 6;

			/* set all close by station ratings to 0 */
			Station *st;
			FOR_ALL_STATIONS(st) {
				if (st->town == t && st->owner == _current_company) {
					for (CargoID i = 0; i < NUM_CARGO; i++) st->goods[i].rating = 0;
				}
			}

			/* only show error message to the executing player. All errors are handled command.c
			 * but this is special, because it can only 'fail' on a DC_EXEC */
			if (IsLocalCompany()) ShowErrorMessage(STR_ERROR_BRIBE_FAILED, INVALID_STRING_ID, WL_INFO);

			/* decrease by a lot!
			 * ChangeTownRating is only for stuff in demolishing. Bribe failure should
			 * be independent of any cheat settings
			 */
			if (t->ratings[_current_company] > RATING_BRIBE_DOWN_TO) {
				t->ratings[_current_company] = RATING_BRIBE_DOWN_TO;
				t->UpdateVirtCoord();
				SetWindowDirty(WC_TOWN_AUTHORITY, t->index);
			}
		} else {
			ChangeTownRating(t, RATING_BRIBE_UP_STEP, RATING_BRIBE_MAXIMUM, DC_EXEC);
		}
	}
	return CommandCost();
}

typedef CommandCost TownActionProc(Town *t, DoCommandFlag flags);
static TownActionProc * const _town_action_proc[] = {
	TownActionAdvertiseSmall,
	TownActionAdvertiseMedium,
	TownActionAdvertiseLarge,
	TownActionRoadRebuild,
	TownActionBuildStatue,
	TownActionFundBuildings,
	TownActionBuyRights,
	TownActionBribe
};

/**
 * Get a list of available actions to do at a town.
 * @param nump if not nullptr add put the number of available actions in it
 * @param cid the company that is querying the town
 * @param t the town that is queried
 * @return bitmasked value of enabled actions
 */
uint GetMaskOfTownActions(int *nump, CompanyID cid, const Town *t)
{
	int num = 0;
	TownActions buttons = TACT_NONE;

	/* Spectators and unwanted have no options */
	if (cid != COMPANY_SPECTATOR && !(_settings_game.economy.bribe && t->unwanted[cid])) {

		/* Things worth more than this are not shown */
		Money avail = Company::Get(cid)->money + _price[PR_STATION_VALUE] * 200;

		/* Check the action bits for validity and
		 * if they are valid add them */
		for (uint i = 0; i != lengthof(_town_action_costs); i++) {
			const TownActions cur = (TownActions)(1 << i);

			/* Is the company not able to bribe ? */
			if (cur == TACT_BRIBE && (!_settings_game.economy.bribe || t->ratings[cid] >= RATING_BRIBE_MAXIMUM)) continue;

			/* Is the company not able to buy exclusive rights ? */
			if (cur == TACT_BUY_RIGHTS && !_settings_game.economy.exclusive_rights) continue;

			/* Is the company not able to fund buildings ? */
			if (cur == TACT_FUND_BUILDINGS && !_settings_game.economy.fund_buildings) continue;

			/* Is the company not able to fund local road reconstruction? */
			if (cur == TACT_ROAD_REBUILD && !_settings_game.economy.fund_roads) continue;

			/* Is the company not able to build a statue ? */
			if (cur == TACT_BUILD_STATUE && HasBit(t->statues, cid)) continue;

			if (avail >= _town_action_costs[i] * _price[PR_TOWN_ACTION] >> 8) {
				buttons |= cur;
				num++;
			}
		}
	}

	if (nump != nullptr) *nump = num;
	return buttons;
}

/**
 * Do a town action.
 * This performs an action such as advertising, building a statue, funding buildings,
 * but also bribing the town-council
 * @param tile unused
 * @param flags type of operation
 * @param p1 town to do the action at
 * @param p2 action to perform, @see _town_action_proc for the list of available actions
 * @param text unused
 * @return the cost of this operation or an error
 */
CommandCost CmdDoTownAction(TileIndex tile, DoCommandFlag flags, uint32 p1, uint32 p2, const char *text)
{
	Town *t = Town::GetIfValid(p1);
	if (t == nullptr || p2 >= lengthof(_town_action_proc)) return CMD_ERROR;

	if (!HasBit(GetMaskOfTownActions(nullptr, _current_company, t), p2)) return CMD_ERROR;

	CommandCost cost(EXPENSES_OTHER, _price[PR_TOWN_ACTION] * _town_action_costs[p2] >> 8);

	CommandCost ret = _town_action_proc[p2](t, flags);
	if (ret.Failed()) return ret;

	if (flags & DC_EXEC) {
		SetWindowDirty(WC_TOWN_AUTHORITY, p1);
	}

	return cost;
}

template <typename Func>
static void ForAllStationsNearTown(Town *t, Func func)
{
	/* Ideally the search radius should be close to the actual town zone 0 radius.
	 * The true radius is not stored or calculated anywhere, only the squared radius. */
	/* The efficiency of this search might be improved for large towns and many stations on the map,
	 * by using an integer square root approximation giving a value not less than the true square root. */
	uint search_radius = t->cache.squared_town_zone_radius[0] / 2;
	ForAllStationsRadius(t->xy, search_radius, [&](const Station * st) {
		if (DistanceSquare(st->xy, t->xy) <= t->cache.squared_town_zone_radius[0]) {
			func(st);
		}
	});
}

static void UpdateTownRating(Town *t)
{
	/* Increase company ratings if they're low */
	const Company *c;
	FOR_ALL_COMPANIES(c) {
		if (t->ratings[c->index] < RATING_GROWTH_MAXIMUM) {
			t->ratings[c->index] = min((int)RATING_GROWTH_MAXIMUM, t->ratings[c->index] + RATING_GROWTH_UP_STEP);
		}
	}

	ForAllStationsNearTown(t, [&](const Station *st) {
		if (st->time_since_load <= 20 || st->time_since_unload <= 20) {
			if (Company::IsValidID(st->owner)) {
				int new_rating = t->ratings[st->owner] + RATING_STATION_UP_STEP;
				t->ratings[st->owner] = min(new_rating, INT16_MAX); // do not let it overflow
			}
		} else {
			if (Company::IsValidID(st->owner)) {
				int new_rating = t->ratings[st->owner] + RATING_STATION_DOWN_STEP;
				t->ratings[st->owner] = max(new_rating, INT16_MIN);
			}
		}
	});

	/* clamp all ratings to valid values */
	for (uint i = 0; i < MAX_COMPANIES; i++) {
		t->ratings[i] = Clamp(t->ratings[i], RATING_MINIMUM, RATING_MAXIMUM);
	}

	t->UpdateVirtCoord();
	SetWindowDirty(WC_TOWN_AUTHORITY, t->index);
}


/**
 * Updates town grow counter after growth rate change.
 * Preserves relative house builting progress whenever it can.
 * @param t The town to calculate grow counter for
 * @param prev_growth_rate Town growth rate before it changed (one that was used with grow counter to be updated)
 */
static void UpdateTownGrowCounter(Town *t, uint16 prev_growth_rate)
{
	if (t->growth_rate == TOWN_GROWTH_RATE_NONE) return;
	if (prev_growth_rate == TOWN_GROWTH_RATE_NONE) {
		t->grow_counter = min(t->growth_rate, t->grow_counter);
		return;
	}
	t->grow_counter = RoundDivSU((uint32)t->grow_counter * (t->growth_rate + 1), prev_growth_rate + 1);
}

/**
 * Calculates amount of active stations in the range of town (HZB_TOWN_EDGE).
 * @param t The town to calculate stations for
 * @returns Amount of active stations
 */
static int CountActiveStations(Town *t)
{
	int n = 0;
	ForAllStationsNearTown(t, [&](const Station * st) {
		if (st->time_since_load <= 20 || st->time_since_unload <= 20) {
			n++;
		}
	});
	return n;
}

/**
 * Calculates town growth rate in normal conditions (custom growth rate not set).
 * If town growth speed is set to None(0) returns the same rate as if it was Normal(2).
 * @param t The town to calculate growth rate for
 * @returns Calculated growth rate
 */
static uint GetNormalGrowthRate(Town *t)
{
	static const uint16 _grow_count_values[2][6] = {
		{ 120, 120, 120, 100,  80,  60 }, // Fund new buildings has been activated
		{ 320, 420, 300, 220, 160, 100 }  // Normal values
	};

	int n = CountActiveStations(t);
	uint16 m = _grow_count_values[t->fund_buildings_months != 0 ? 0 : 1][min(n, 5)];

	int growth_multiplier;
	if (_settings_game.economy.town_growth_rate == 0) {
		growth_multiplier = 1;
	} else if (_settings_game.economy.town_growth_rate > 0) {
		growth_multiplier = _settings_game.economy.town_growth_rate - 1;
	} else {
		growth_multiplier = _settings_game.economy.town_growth_rate;
	}

	if (growth_multiplier < 0) {
		m <<= (-growth_multiplier);
	} else {
		m >>= growth_multiplier;
	}
	if (t->larger_town) m /= 2;

	if (_settings_game.economy.town_growth_cargo_transported > 0) {
		uint32 inverse_m = UINT32_MAX / m;
		auto calculate_cargo_ratio_fix15 = [](const TransportedCargoStat<uint32> &stat) -> uint32 {
			return stat.old_max ? ((uint64) (stat.old_act << 15)) / stat.old_max : 1 << 15;
		};
		uint32 cargo_ratio_fix16 = calculate_cargo_ratio_fix15(t->supplied[CT_PASSENGERS]) + calculate_cargo_ratio_fix15(t->supplied[CT_MAIL]);
		uint32 cargo_dependant_part = (((uint64) cargo_ratio_fix16) * ((uint64) inverse_m) * _settings_game.economy.town_growth_cargo_transported) >> 16;
		uint32 non_cargo_dependant_part = ((uint64) inverse_m) * (100 - _settings_game.economy.town_growth_cargo_transported);
		uint32 total = (cargo_dependant_part + non_cargo_dependant_part);
		if (total == 0) {
			ClrBit(t->flags, TOWN_IS_GROWING);
			return UINT16_MAX;
		}
		m = ((uint64) UINT32_MAX * 100) / total;
	}

	return TownTicksToGameTicks(m / (t->cache.num_houses / 50 + 1));
}

/**
 * Updates town growth rate.
 * @param t The town to update growth rate for
 */
static void UpdateTownGrowthRate(Town *t)
{
	if (HasBit(t->flags, TOWN_CUSTOM_GROWTH)) return;
	uint old_rate = t->growth_rate;
	t->growth_rate = GetNormalGrowthRate(t);
	UpdateTownGrowCounter(t, old_rate);
	SetWindowDirty(WC_TOWN_VIEW, t->index);
}

/**
 * Updates town growth state (whether it is growing or not).
 * @param t The town to update growth for
 */
static void UpdateTownGrowth(Town *t)
{
	auto guard = scope_guard([t]() {
		SetWindowDirty(WC_TOWN_VIEW, t->index);
	});

	SetBit(t->flags, TOWN_IS_GROWING);
	UpdateTownGrowthRate(t);
	if (!HasBit(t->flags, TOWN_IS_GROWING)) return;

	ClrBit(t->flags, TOWN_IS_GROWING);

	if (_settings_game.economy.town_growth_rate == 0 && t->fund_buildings_months == 0) return;

	if (t->fund_buildings_months == 0) {
		/* Check if all goals are reached for this town to grow (given we are not funding it) */
		for (int i = TE_BEGIN; i < TE_END; i++) {
			switch (t->goal[i]) {
				case TOWN_GROWTH_WINTER:
					if (TileHeight(t->xy) >= GetSnowLine() && t->received[i].old_act == 0 && t->cache.population > 90) return;
					break;
				case TOWN_GROWTH_DESERT:
					if (GetTropicZone(t->xy) == TROPICZONE_DESERT && t->received[i].old_act == 0 && t->cache.population > 60) return;
					break;
				default:
					if (t->goal[i] > t->received[i].old_act) return;
					break;
			}
		}
	}

	if (HasBit(t->flags, TOWN_CUSTOM_GROWTH)) {
		if (t->growth_rate != TOWN_GROWTH_RATE_NONE) SetBit(t->flags, TOWN_IS_GROWING);
		SetWindowDirty(WC_TOWN_VIEW, t->index);
		return;
	}

	if (t->fund_buildings_months == 0 && CountActiveStations(t) == 0 && !Chance16(1, 12)) return;

	SetBit(t->flags, TOWN_IS_GROWING);
}

static void UpdateTownAmounts(Town *t)
{
	for (CargoID i = 0; i < NUM_CARGO; i++) t->supplied[i].NewMonth();
	for (int i = TE_BEGIN; i < TE_END; i++) t->received[i].NewMonth();
	if (t->fund_buildings_months != 0) t->fund_buildings_months--;

	SetWindowDirty(WC_TOWN_VIEW, t->index);
}

static void UpdateTownUnwanted(Town *t)
{
	const Company *c;

	FOR_ALL_COMPANIES(c) {
		if (t->unwanted[c->index] > 0) t->unwanted[c->index]--;
	}
}

/**
 * Checks whether the local authority allows construction of a new station (rail, road, airport, dock) on the given tile
 * @param tile The tile where the station shall be constructed.
 * @param flags Command flags. DC_NO_TEST_TOWN_RATING is tested.
 * @return Succeeded or failed command.
 */
CommandCost CheckIfAuthorityAllowsNewStation(TileIndex tile, DoCommandFlag flags)
{
	if (!Company::IsValidID(_current_company) || (flags & DC_NO_TEST_TOWN_RATING)) return CommandCost();

	Town *t = ClosestTownFromTile(tile, _settings_game.economy.dist_local_authority);
	if (t == nullptr) return CommandCost();

	if (t->ratings[_current_company] > RATING_VERYPOOR) return CommandCost();

	SetDParam(0, t->index);
	return_cmd_error(STR_ERROR_LOCAL_AUTHORITY_REFUSES_TO_ALLOW_THIS);
}

/**
 * Return the town closest to the given tile within \a threshold.
 * @param tile      Starting point of the search.
 * @param threshold Biggest allowed distance to the town.
 * @return Closest town to \a tile within \a threshold, or \c nullptr if there is no such town.
 *
 * @note This function only uses distance, the #ClosestTownFromTile function also takes town ownership into account.
 */
Town *CalcClosestTownFromTile(TileIndex tile, uint threshold)
{
	if (Town::GetNumItems() == 0) return nullptr;

	TownID tid = _town_kdtree.FindNearest(TileX(tile), TileY(tile));
	Town *town = Town::Get(tid);
	if (DistanceManhattan(tile, town->xy) < threshold) return town;
	return nullptr;
}

/**
 * Return the town closest (in distance or ownership) to a given tile, within a given threshold.
 * @param tile      Starting point of the search.
 * @param threshold Biggest allowed distance to the town.
 * @return Closest town to \a tile within \a threshold, or \c nullptr if there is no such town.
 *
 * @note If you only care about distance, you can use the #CalcClosestTownFromTile function.
 */
Town *ClosestTownFromTile(TileIndex tile, uint threshold)
{
	switch (GetTileType(tile)) {
		case MP_ROAD:
			if (IsRoadDepot(tile)) return CalcClosestTownFromTile(tile, threshold);

			if (!HasTownOwnedRoad(tile)) {
				TownID tid = GetTownIndex(tile);

				if (tid == INVALID_TOWN) {
					/* in the case we are generating "many random towns", this value may be INVALID_TOWN */
					if (_generating_world) return CalcClosestTownFromTile(tile, threshold);
					assert(Town::GetNumItems() == 0);
					return nullptr;
				}

				assert(Town::IsValidID(tid));
				Town *town = Town::Get(tid);

				if (DistanceManhattan(tile, town->xy) >= threshold) town = nullptr;

				return town;
			}
			FALLTHROUGH;

		case MP_HOUSE:
			return Town::GetByTile(tile);

		default:
			return CalcClosestTownFromTile(tile, threshold);
	}
}

static bool _town_rating_test = false; ///< If \c true, town rating is in test-mode.
static SmallMap<const Town *, int> _town_test_ratings; ///< Map of towns to modified ratings, while in town rating test-mode.

/**
 * Switch the town rating to test-mode, to allow commands to be tested without affecting current ratings.
 * The function is safe to use in nested calls.
 * @param mode Test mode switch (\c true means go to test-mode, \c false means leave test-mode).
 */
void SetTownRatingTestMode(bool mode)
{
	static int ref_count = 0; // Number of times test-mode is switched on.
	if (mode) {
		if (ref_count == 0) {
			_town_test_ratings.clear();
		}
		ref_count++;
	} else {
		assert(ref_count > 0);
		ref_count--;
	}
	_town_rating_test = !(ref_count == 0);
}

/**
 * Get the rating of a town for the #_current_company.
 * @param t Town to get the rating from.
 * @return Rating of the current company in the given town.
 */
static int GetRating(const Town *t)
{
	if (_town_rating_test) {
		SmallMap<const Town *, int>::iterator it = _town_test_ratings.Find(t);
		if (it != _town_test_ratings.End()) {
			return it->second;
		}
	}
	return t->ratings[_current_company];
}

/**
 * Changes town rating of the current company
 * @param t Town to affect
 * @param add Value to add
 * @param max Minimum (add < 0) resp. maximum (add > 0) rating that should be achievable with this change.
 * @param flags Command flags, especially DC_NO_MODIFY_TOWN_RATING is tested
 */
void ChangeTownRating(Town *t, int add, int max, DoCommandFlag flags)
{
	/* if magic_bulldozer cheat is active, town doesn't penalize for removing stuff */
	if (t == nullptr || (flags & DC_NO_MODIFY_TOWN_RATING) ||
			!Company::IsValidID(_current_company) ||
			(_cheats.magic_bulldozer.value && add < 0)) {
		return;
	}

	const int prev_rating = GetRating(t);
	int rating = prev_rating;
	if (add < 0) {
		if (rating > max) {
			rating += add;
			if (rating < max) rating = max;
		}
	} else {
		if (rating < max) {
			rating += add;
			if (rating > max) rating = max;
		}
	}
	if (_town_rating_test) {
		_town_test_ratings[t] = rating;
	} else {
		if (_local_company == _current_company && (!HasBit(t->have_ratings, _current_company) || ((prev_rating > 0) != (rating > 0)))) {
			ZoningTownAuthorityRatingChange();
		}
		SetBit(t->have_ratings, _current_company);
		t->ratings[_current_company] = rating;
		t->UpdateVirtCoord();
		SetWindowDirty(WC_TOWN_AUTHORITY, t->index);
	}
}

/**
 * Does the town authority allow the (destructive) action of the current company?
 * @param flags Checking flags of the command.
 * @param t     Town that must allow the company action.
 * @param type  Type of action that is wanted.
 * @return A succeeded command if the action is allowed, a failed command if it is not allowed.
 */
CommandCost CheckforTownRating(DoCommandFlag flags, Town *t, TownRatingCheckType type)
{
	/* if magic_bulldozer cheat is active, town doesn't restrict your destructive actions */
	if (t == nullptr || !Company::IsValidID(_current_company) ||
			_cheats.magic_bulldozer.value || (flags & DC_NO_TEST_TOWN_RATING)) {
		return CommandCost();
	}

	/* minimum rating needed to be allowed to remove stuff */
	static const int needed_rating[][TOWN_RATING_CHECK_TYPE_COUNT] = {
		/*                  ROAD_REMOVE,                    TUNNELBRIDGE_REMOVE */
		{ RATING_ROAD_NEEDED_PERMISSIVE, RATING_TUNNEL_BRIDGE_NEEDED_PERMISSIVE}, // Permissive
		{    RATING_ROAD_NEEDED_NEUTRAL,    RATING_TUNNEL_BRIDGE_NEEDED_NEUTRAL}, // Neutral
		{    RATING_ROAD_NEEDED_HOSTILE,    RATING_TUNNEL_BRIDGE_NEEDED_HOSTILE}, // Hostile
	};

	/* check if you're allowed to remove the road/bridge/tunnel
	 * owned by a town no removal if rating is lower than ... depends now on
	 * difficulty setting. Minimum town rating selected by difficulty level
	 */
	int needed = needed_rating[_settings_game.difficulty.town_council_tolerance][type];

	if (GetRating(t) < needed) {
		SetDParam(0, t->index);
		return_cmd_error(STR_ERROR_LOCAL_AUTHORITY_REFUSES_TO_ALLOW_THIS);
	}

	return CommandCost();
}

void TownsMonthlyLoop()
{
	Town *t;

	FOR_ALL_TOWNS(t) {
		if (t->road_build_months != 0) t->road_build_months--;

		if (t->exclusive_counter != 0) {
			if (--t->exclusive_counter == 0) t->exclusivity = INVALID_COMPANY;
		}

		UpdateTownAmounts(t);
		UpdateTownGrowth(t);
		UpdateTownRating(t);
		UpdateTownUnwanted(t);
		UpdateTownCargoes(t);
	}

	UpdateTownCargoBitmap();
}

void TownsYearlyLoop()
{
	/* Increment house ages */
	for (TileIndex t = 0; t < MapSize(); t++) {
		if (!IsTileType(t, MP_HOUSE)) continue;
		IncrementHouseAge(t);
	}
}

static CommandCost TerraformTile_Town(TileIndex tile, DoCommandFlag flags, int z_new, Slope tileh_new)
{
	if (AutoslopeEnabled()) {
		HouseID house = GetHouseType(tile);
		GetHouseNorthPart(house); // modifies house to the ID of the north tile
		const HouseSpec *hs = HouseSpec::Get(house);

		/* Here we differ from TTDP by checking TILE_NOT_SLOPED */
		if (((hs->building_flags & TILE_NOT_SLOPED) == 0) && !IsSteepSlope(tileh_new) &&
				(GetTileMaxZ(tile) == z_new + GetSlopeMaxZ(tileh_new))) {
			bool allow_terraform = true;

			/* Call the autosloping callback per tile, not for the whole building at once. */
			house = GetHouseType(tile);
			hs = HouseSpec::Get(house);
			if (HasBit(hs->callback_mask, CBM_HOUSE_AUTOSLOPE)) {
				/* If the callback fails, allow autoslope. */
				uint16 res = GetHouseCallback(CBID_HOUSE_AUTOSLOPE, 0, 0, house, Town::GetByTile(tile), tile);
				if (res != CALLBACK_FAILED && ConvertBooleanCallback(hs->grf_prop.grffile, CBID_HOUSE_AUTOSLOPE, res)) allow_terraform = false;
			}

			if (allow_terraform) return CommandCost(EXPENSES_CONSTRUCTION, _price[PR_BUILD_FOUNDATION]);
		}
	}

	return DoCommand(tile, 0, 0, flags, CMD_LANDSCAPE_CLEAR);
}

/** Tile callback functions for a town */
extern const TileTypeProcs _tile_type_town_procs = {
	DrawTile_Town,           // draw_tile_proc
	GetSlopePixelZ_Town,     // get_slope_z_proc
	ClearTile_Town,          // clear_tile_proc
	AddAcceptedCargo_Town,   // add_accepted_cargo_proc
	GetTileDesc_Town,        // get_tile_desc_proc
	GetTileTrackStatus_Town, // get_tile_track_status_proc
	nullptr,                    // click_tile_proc
	AnimateTile_Town,        // animate_tile_proc
	TileLoop_Town,           // tile_loop_proc
	ChangeTileOwner_Town,    // change_tile_owner_proc
	AddProducedCargo_Town,   // add_produced_cargo_proc
	nullptr,                    // vehicle_enter_tile_proc
	GetFoundation_Town,      // get_foundation_proc
	TerraformTile_Town,      // terraform_tile_proc
};


HouseSpec _house_specs[NUM_HOUSES];

void ResetHouses()
{
	memset(&_house_specs, 0, sizeof(_house_specs));
	memcpy(&_house_specs, &_original_house_specs, sizeof(_original_house_specs));

	/* Reset any overrides that have been set. */
	_house_mngr.ResetOverride();
}<|MERGE_RESOLUTION|>--- conflicted
+++ resolved
@@ -378,7 +378,7 @@
 		/* Houses don't necessarily need new graphics. If they don't have a
 		 * spritegroup associated with them, then the sprite for the substitute
 		 * house id is drawn instead. */
-		if (hs->grf_prop.spritegroup[0] != NULL) {
+		if (hs->grf_prop.spritegroup[0] != nullptr) {
 			new_house = true;
 		} else {
 			house_id = hs->grf_prop.subst_id;
@@ -814,7 +814,7 @@
 	const HouseSpec *hs = HouseSpec::Get(house_id);
 
 	if (HasBit(hs->callback_mask, CBM_HOUSE_PRODUCE_CARGO)) {
-		Town *t = (tile == INVALID_TILE) ? NULL : Town::GetByTile(tile);
+		Town *t = (tile == INVALID_TILE) ? nullptr : Town::GetByTile(tile);
 		for (uint i = 0; i < 256; i++) {
 			uint16 callback = GetHouseCallback(CBID_HOUSE_PRODUCE_CARGO, i, 0, house_id, t, tile);
 
@@ -850,7 +850,7 @@
 void AddAcceptedHouseCargo(HouseID house_id, TileIndex tile, CargoArray &acceptance, CargoTypes *always_accepted)
 {
 	const HouseSpec *hs = HouseSpec::Get(house_id);
-	Town *t = (tile == INVALID_TILE) ? NULL : Town::GetByTile(tile);
+	Town *t = (tile == INVALID_TILE) ? nullptr : Town::GetByTile(tile);
 	CargoID accepts[lengthof(hs->accepts_cargo)];
 
 	/* Set the initial accepted cargo types */
@@ -907,12 +907,8 @@
 		td->str = STR_LAI_TOWN_INDUSTRY_DESCRIPTION_UNDER_CONSTRUCTION;
 	}
 
-<<<<<<< HEAD
 	const HouseSpec *hs = HouseSpec::Get(house);
-	if (hs->grf_prop.grffile != NULL) {
-=======
 	if (hs->grf_prop.grffile != nullptr) {
->>>>>>> 7c8e7c6b
 		const GRFConfig *gc = GetGRFConfig(hs->grf_prop.grffile->grfid);
 		td->grf = gc->GetName();
 	}
@@ -2658,7 +2654,7 @@
 
 	HouseID house = GB(p1, 0, 16);
 	Town *t = Town::Get(GB(p1, 16, 16));
-	if (t == NULL) return CMD_ERROR;
+	if (t == nullptr) return CMD_ERROR;
 	byte random_bits = GB(p2, 0, 8);
 
 	int max_z = GetTileMaxZ(tile);
