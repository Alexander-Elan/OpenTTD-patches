--- conflicted
+++ resolved
@@ -1314,12 +1314,9 @@
     <ClInclude Include="..\src\core\container_func.hpp">
       <Filter>Core Source Code</Filter>
     </ClInclude>
-<<<<<<< HEAD
-=======
     <ClInclude Include="..\src\core\dyn_arena_alloc.hpp">
       <Filter>Core Source Code</Filter>
     </ClInclude>
->>>>>>> 8f3e0c4f
     <ClInclude Include="..\src\core\endian_func.hpp">
       <Filter>Core Source Code</Filter>
     </ClInclude>
