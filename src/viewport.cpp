/* $Id$ */

/*
 * This file is part of OpenTTD.
 * OpenTTD is free software; you can redistribute it and/or modify it under the terms of the GNU General Public License as published by the Free Software Foundation, version 2.
 * OpenTTD is distributed in the hope that it will be useful, but WITHOUT ANY WARRANTY; without even the implied warranty of MERCHANTABILITY or FITNESS FOR A PARTICULAR PURPOSE.
 * See the GNU General Public License for more details. You should have received a copy of the GNU General Public License along with OpenTTD. If not, see <http://www.gnu.org/licenses/>.
 */

/**
 * @file viewport.cpp Handling of all viewports.
 *
 * \verbatim
 * The in-game coordinate system looks like this *
 *                                               *
 *                    ^ Z                        *
 *                    |                          *
 *                    |                          *
 *                    |                          *
 *                    |                          *
 *                 /     \                       *
 *              /           \                    *
 *           /                 \                 *
 *        /                       \              *
 *   X <                             > Y         *
 * \endverbatim
 */

/**
 * @defgroup vp_column_row Rows and columns in the viewport
 *
 * Columns are vertical sections of the viewport that are half a tile wide.
 * The origin, i.e. column 0, is through the northern and southern most tile.
 * This means that the column of e.g. Tile(0, 0) and Tile(100, 100) are in
 * column number 0. The negative columns are towards the left of the screen,
 * or towards the west, whereas the positive ones are towards respectively
 * the right and east.
 * With half a tile wide is meant that the next column of tiles directly west
 * or east of the centre line are respectively column -1 and 1. Their tile
 * centers are only half a tile from the center of their adjoining tile when
 * looking only at the X-coordinate.
 *
 * \verbatim
 *        ╳        *
 *       ╱ ╲       *
 *      ╳ 0 ╳      *
 *     ╱ ╲ ╱ ╲     *
 *    ╳-1 ╳ 1 ╳    *
 *   ╱ ╲ ╱ ╲ ╱ ╲   *
 *  ╳-2 ╳ 0 ╳ 2 ╳  *
 *   ╲ ╱ ╲ ╱ ╲ ╱   *
 *    ╳-1 ╳ 1 ╳    *
 *     ╲ ╱ ╲ ╱     *
 *      ╳ 0 ╳      *
 *       ╲ ╱       *
 *        ╳        *
 * \endverbatim
 *
 *
 * Rows are horizontal sections of the viewport, also half a tile wide.
 * This time the nothern most tile on the map defines 0 and
 * everything south of that has a positive number.
 */

#include "stdafx.h"
#include "clear_map.h"
#include "tree_map.h"
#include "industry.h"
#include "smallmap_gui.h"
#include "smallmap_colours.h"
#include "table/tree_land.h"
#include "blitter/32bpp_base.hpp"
#include "core/math_func.hpp"
#include "core/smallvec_type.hpp"
#include "landscape.h"
#include "viewport_func.h"
#include "station_base.h"
#include "waypoint_base.h"
#include "town.h"
#include "signs_base.h"
#include "signs_func.h"
#include "plans_base.h"
#include "plans_func.h"
#include "vehicle_base.h"
#include "vehicle_gui.h"
#include "blitter/factory.hpp"
#include "strings_func.h"
#include "zoom_func.h"
#include "vehicle_func.h"
#include "company_func.h"
#include "waypoint_func.h"
#include "window_func.h"
#include "tilehighlight_func.h"
#include "zoning.h"
#include "window_gui.h"
#include "linkgraph/linkgraph_gui.h"
#include "viewport_sprite_sorter.h"
#include "bridge_map.h"
#include "depot_base.h"
#include "tunnelbridge_map.h"
#include "gui.h"

#include <map>
<<<<<<< HEAD
#include <vector>
=======
#include <math.h>
>>>>>>> ab498dc0

#include "table/strings.h"
#include "table/string_colours.h"

#include "safeguards.h"

Point _tile_fract_coords;


static const int MAX_TILE_EXTENT_LEFT   = ZOOM_LVL_BASE * TILE_PIXELS;                     ///< Maximum left   extent of tile relative to north corner.
static const int MAX_TILE_EXTENT_RIGHT  = ZOOM_LVL_BASE * TILE_PIXELS;                     ///< Maximum right  extent of tile relative to north corner.
static const int MAX_TILE_EXTENT_TOP    = ZOOM_LVL_BASE * MAX_BUILDING_PIXELS;             ///< Maximum top    extent of tile relative to north corner (not considering bridges).
static const int MAX_TILE_EXTENT_BOTTOM = ZOOM_LVL_BASE * (TILE_PIXELS + 2 * TILE_HEIGHT); ///< Maximum bottom extent of tile relative to north corner (worst case: #SLOPE_STEEP_N).

struct StringSpriteToDraw {
	StringID string;
	Colours colour;
	int32 x;
	int32 y;
	uint64 params[2];
	uint16 width;
};

struct TileSpriteToDraw {
	SpriteID image;
	PaletteID pal;
	const SubSprite *sub;           ///< only draw a rectangular part of the sprite
	int32 x;                        ///< screen X coordinate of sprite
	int32 y;                        ///< screen Y coordinate of sprite
};

struct ChildScreenSpriteToDraw {
	SpriteID image;
	PaletteID pal;
	const SubSprite *sub;           ///< only draw a rectangular part of the sprite
	int32 x;
	int32 y;
	int next;                       ///< next child to draw (-1 at the end)
};

/** Enumeration of multi-part foundations */
enum FoundationPart {
	FOUNDATION_PART_NONE     = 0xFF,  ///< Neither foundation nor groundsprite drawn yet.
	FOUNDATION_PART_NORMAL   = 0,     ///< First part (normal foundation or no foundation)
	FOUNDATION_PART_HALFTILE = 1,     ///< Second part (halftile foundation)
	FOUNDATION_PART_END
};

/**
 * Mode of "sprite combining"
 * @see StartSpriteCombine
 */
enum SpriteCombineMode {
	SPRITE_COMBINE_NONE,     ///< Every #AddSortableSpriteToDraw start its own bounding box
	SPRITE_COMBINE_PENDING,  ///< %Sprite combining will start with the next unclipped sprite.
	SPRITE_COMBINE_ACTIVE,   ///< %Sprite combining is active. #AddSortableSpriteToDraw outputs child sprites.
};

typedef SmallVector<TileSpriteToDraw, 64> TileSpriteToDrawVector;
typedef SmallVector<StringSpriteToDraw, 4> StringSpriteToDrawVector;
typedef SmallVector<ParentSpriteToDraw, 64> ParentSpriteToDrawVector;
typedef SmallVector<ChildScreenSpriteToDraw, 16> ChildScreenSpriteToDrawVector;

typedef std::list<std::pair<int, OrderType> > RankOrderTypeList;
typedef std::map<TileIndex, RankOrderTypeList> RouteStepsMap;

enum RailSnapMode {
	RSM_NO_SNAP,
	RSM_SNAP_TO_TILE,
	RSM_SNAP_TO_RAIL,
};

/**
 * Snapping point for a track.
 *
 * Point where a track (rail/road/other) can be snapped to while selecting tracks with polyline
 * tool (HT_POLY). Besides of x/y coordinates expressed in tile "units" it contains a set of
 * allowed line directions.
 */
struct LineSnapPoint : Point {
	uint8 dirs; ///< Allowed line directions, set of #Direction bits.
};

typedef SmallVector<LineSnapPoint, 4> LineSnapPoints; ///< Set of snapping points

/** Coordinates of a polyline track made of 2 connected line segments. */
struct Polyline {
	Point start;           ///< The point where the first segment starts (as given in LineSnapPoint).
	Direction first_dir;   ///< Direction of the first line segment.
	uint first_len;        ///< Length of the first segment - number of track pieces.
	Direction second_dir;  ///< Direction of the second line segment.
	uint second_len;       ///< Length of the second segment - number of track pieces.
};

/** Data structure storing rendering information */
struct ViewportDrawer {
	DrawPixelInfo dpi;

	StringSpriteToDrawVector string_sprites_to_draw;
	TileSpriteToDrawVector tile_sprites_to_draw;
	ParentSpriteToDrawVector parent_sprites_to_draw;
	ParentSpriteToSortVector parent_sprites_to_sort; ///< Parent sprite pointer array used for sorting
	ChildScreenSpriteToDrawVector child_screen_sprites_to_draw;
	TunnelBridgeToMapVector tunnel_to_map;
	TunnelBridgeToMapVector bridge_to_map;

	int *last_child;

	SpriteCombineMode combine_sprites;               ///< Current mode of "sprite combining". @see StartSpriteCombine

	int foundation[FOUNDATION_PART_END];             ///< Foundation sprites (index into parent_sprites_to_draw).
	FoundationPart foundation_part;                  ///< Currently active foundation for ground sprite drawing.
	int *last_foundation_child[FOUNDATION_PART_END]; ///< Tail of ChildSprite list of the foundations. (index into child_screen_sprites_to_draw)
	Point foundation_offset[FOUNDATION_PART_END];    ///< Pixel offset for ground sprites on the foundations.
};

static void MarkViewportDirty(const ViewPort * const vp, int left, int top, int right, int bottom);
static void MarkRouteStepDirty(const TileIndex tile, uint order_nr);

static DrawPixelInfo _dpi_for_text;
static ViewportDrawer _vd;

RouteStepsMap _vp_route_steps;
RouteStepsMap _vp_route_steps_last_mark_dirty;
uint _vp_route_step_width = 0;
uint _vp_route_step_height_top = 0;
uint _vp_route_step_height_middle = 0;
uint _vp_route_step_height_bottom = 0;
SubSprite _vp_route_step_subsprite;

struct DrawnPathRouteTileLine {
	TileIndex from_tile;
	TileIndex to_tile;

	bool operator==(const DrawnPathRouteTileLine &other) const
	{
		return this->from_tile == other.from_tile && this->to_tile == other.to_tile;
	}

	bool operator!=(const DrawnPathRouteTileLine &other) const
	{
		return !(*this == other);
	}
};

std::vector<DrawnPathRouteTileLine> _vp_route_paths_drawn_dirty;
std::vector<DrawnPathRouteTileLine> _vp_route_paths_last_mark_dirty;

static void MarkRoutePathsDirty(const std::vector<DrawnPathRouteTileLine> &lines);

TileHighlightData _thd;
static TileInfo *_cur_ti;
bool _draw_bounding_boxes = false;
bool _draw_dirty_blocks = false;
uint _dirty_block_colour = 0;
static VpSpriteSorter _vp_sprite_sorter = NULL;

const byte *_pal2trsp_remap_ptr = NULL;

static RailSnapMode _rail_snap_mode = RSM_NO_SNAP; ///< Type of rail track snapping (polyline tool).
static LineSnapPoints _tile_snap_points; ///< Tile to which a rail track will be snapped to (polyline tool).
static LineSnapPoints _rail_snap_points; ///< Set of points where a rail track will be snapped to (polyline tool).
static LineSnapPoint _current_snap_lock; ///< Start point and direction at which selected track is locked on currently (while dragging in polyline mode).

static RailSnapMode GetRailSnapMode();
static void SetRailSnapMode(RailSnapMode mode);
static TileIndex GetRailSnapTile();
static void SetRailSnapTile(TileIndex tile);

static Point MapXYZToViewport(const ViewPort *vp, int x, int y, int z)
{
	Point p = RemapCoords(x, y, z);
	p.x -= vp->virtual_width / 2;
	p.y -= vp->virtual_height / 2;
	return p;
}

void DeleteWindowViewport(Window *w)
{
	if (w->viewport == NULL) return;

	delete w->viewport->overlay;
	free(w->viewport);
	w->viewport = NULL;
}

/**
 * Initialize viewport of the window for use.
 * @param w Window to use/display the viewport in
 * @param x Offset of left edge of viewport with respect to left edge window \a w
 * @param y Offset of top edge of viewport with respect to top edge window \a w
 * @param width Width of the viewport
 * @param height Height of the viewport
 * @param follow_flags Flags controlling the viewport.
 *        - If bit 31 is set, the lower 20 bits are the vehicle that the viewport should follow.
 *        - If bit 31 is clear, it is a #TileIndex.
 * @param zoom Zoomlevel to display
 */
void InitializeWindowViewport(Window *w, int x, int y,
	int width, int height, uint32 follow_flags, ZoomLevel zoom)
{
	assert(w->viewport == NULL);

	ViewportData *vp = CallocT<ViewportData>(1);

	vp->left = x + w->left;
	vp->top = y + w->top;
	vp->width = width;
	vp->height = height;

	vp->zoom = static_cast<ZoomLevel>(Clamp(zoom, _settings_client.gui.zoom_min, _settings_client.gui.zoom_max));

	vp->virtual_width = ScaleByZoom(width, zoom);
	vp->virtual_height = ScaleByZoom(height, zoom);

	Point pt;

	if (follow_flags & 0x80000000) {
		const Vehicle *veh;

		vp->follow_vehicle = (VehicleID)(follow_flags & 0xFFFFF);
		veh = Vehicle::Get(vp->follow_vehicle);
		pt = MapXYZToViewport(vp, veh->x_pos, veh->y_pos, veh->z_pos);
		MarkAllRoutePathsDirty(veh);
		MarkAllRouteStepsDirty(w);
	} else {
		uint x = TileX(follow_flags) * TILE_SIZE;
		uint y = TileY(follow_flags) * TILE_SIZE;

		vp->follow_vehicle = INVALID_VEHICLE;
		pt = MapXYZToViewport(vp, x, y, GetSlopePixelZ(x, y));
	}

	vp->scrollpos_x = pt.x;
	vp->scrollpos_y = pt.y;
	vp->dest_scrollpos_x = pt.x;
	vp->dest_scrollpos_y = pt.y;

	vp->overlay = NULL;

	w->viewport = vp;
	vp->virtual_left = 0; // pt.x;
	vp->virtual_top = 0;  // pt.y;
}

static Point _vp_move_offs;

static void DoSetViewportPosition(const Window *w, int left, int top, int width, int height)
{
	FOR_ALL_WINDOWS_FROM_BACK_FROM(w, w) {
		if (left + width > w->left &&
				w->left + w->width > left &&
				top + height > w->top &&
				w->top + w->height > top) {

			if (left < w->left) {
				DoSetViewportPosition(w, left, top, w->left - left, height);
				DoSetViewportPosition(w, left + (w->left - left), top, width - (w->left - left), height);
				return;
			}

			if (left + width > w->left + w->width) {
				DoSetViewportPosition(w, left, top, (w->left + w->width - left), height);
				DoSetViewportPosition(w, left + (w->left + w->width - left), top, width - (w->left + w->width - left), height);
				return;
			}

			if (top < w->top) {
				DoSetViewportPosition(w, left, top, width, (w->top - top));
				DoSetViewportPosition(w, left, top + (w->top - top), width, height - (w->top - top));
				return;
			}

			if (top + height > w->top + w->height) {
				DoSetViewportPosition(w, left, top, width, (w->top + w->height - top));
				DoSetViewportPosition(w, left, top + (w->top + w->height - top), width, height - (w->top + w->height - top));
				return;
			}

			return;
		}
	}

	{
		int xo = _vp_move_offs.x;
		int yo = _vp_move_offs.y;

		if (abs(xo) >= width || abs(yo) >= height) {
			/* fully_outside */
			RedrawScreenRect(left, top, left + width, top + height);
			return;
		}

		GfxScroll(left, top, width, height, xo, yo);

		if (xo > 0) {
			RedrawScreenRect(left, top, xo + left, top + height);
			left += xo;
			width -= xo;
		} else if (xo < 0) {
			RedrawScreenRect(left + width + xo, top, left + width, top + height);
			width += xo;
		}

		if (yo > 0) {
			RedrawScreenRect(left, top, width + left, top + yo);
		} else if (yo < 0) {
			RedrawScreenRect(left, top + height + yo, width + left, top + height);
		}
	}
}

static void SetViewportPosition(Window *w, int x, int y)
{
	ViewPort *vp = w->viewport;
	int old_left = vp->virtual_left;
	int old_top = vp->virtual_top;
	int i;
	int left, top, width, height;

	vp->virtual_left = x;
	vp->virtual_top = y;

	/* Viewport is bound to its left top corner, so it must be rounded down (UnScaleByZoomLower)
	 * else glitch described in FS#1412 will happen (offset by 1 pixel with zoom level > NORMAL)
	 */
	old_left = UnScaleByZoomLower(old_left, vp->zoom);
	old_top = UnScaleByZoomLower(old_top, vp->zoom);
	x = UnScaleByZoomLower(x, vp->zoom);
	y = UnScaleByZoomLower(y, vp->zoom);

	old_left -= x;
	old_top -= y;

	if (old_top == 0 && old_left == 0) return;

	_vp_move_offs.x = old_left;
	_vp_move_offs.y = old_top;

	left = vp->left;
	top = vp->top;
	width = vp->width;
	height = vp->height;

	if (left < 0) {
		width += left;
		left = 0;
	}

	i = left + width - _screen.width;
	if (i >= 0) width -= i;

	if (width > 0) {
		if (top < 0) {
			height += top;
			top = 0;
		}

		i = top + height - _screen.height;
		if (i >= 0) height -= i;

		if (height > 0) DoSetViewportPosition(w->z_front, left, top, width, height);
	}
}

/**
 * Is a xy position inside the viewport of the window?
 * @param w Window to examine its viewport
 * @param x X coordinate of the xy position
 * @param y Y coordinate of the xy position
 * @return Pointer to the viewport if the xy position is in the viewport of the window,
 *         otherwise \c NULL is returned.
 */
ViewPort *IsPtInWindowViewport(const Window *w, int x, int y)
{
	ViewPort *vp = w->viewport;

	if (vp != NULL &&
			IsInsideMM(x, vp->left, vp->left + vp->width) &&
			IsInsideMM(y, vp->top, vp->top + vp->height))
		return vp;

	return NULL;
}

/**
 * Translate screen coordinate in a viewport to a tile coordinate
 * @param vp  Viewport that contains the (\a x, \a y) screen coordinate
 * @param x   Screen x coordinate
 * @param y   Screen y coordinate
 * @param clamp_to_map Clamp the coordinate outside of the map to the closest tile within the map.
 * @return Tile coordinate
 */
Point TranslateXYToTileCoord(const ViewPort *vp, int x, int y, bool clamp_to_map)
{
	Point pt;
	int a, b;
	int z;

	if ( (uint)(x -= vp->left) >= (uint)vp->width ||
				(uint)(y -= vp->top) >= (uint)vp->height) {
				Point pt = {-1, -1};
				return pt;
	}

	x = (ScaleByZoom(x, vp->zoom) + vp->virtual_left) >> (2 + ZOOM_LVL_SHIFT);
	y = (ScaleByZoom(y, vp->zoom) + vp->virtual_top) >> (1 + ZOOM_LVL_SHIFT);

	a = y - x;
	b = y + x;

	if (clamp_to_map) {
		/* Bring the coordinates near to a valid range. This is mostly due to the
		 * tiles on the north side of the map possibly being drawn too high due to
		 * the extra height levels. So at the top we allow a number of extra tiles.
		 * This number is based on the tile height and pixels. */
		int extra_tiles = CeilDiv(_settings_game.construction.max_heightlevel * TILE_HEIGHT, TILE_PIXELS);
		a = Clamp(a, -extra_tiles * TILE_SIZE, MapMaxX() * TILE_SIZE - 1);
		b = Clamp(b, -extra_tiles * TILE_SIZE, MapMaxY() * TILE_SIZE - 1);
	}

	/* (a, b) is the X/Y-world coordinate that belongs to (x,y) if the landscape would be completely flat on height 0.
	 * Now find the Z-world coordinate by fix point iteration.
	 * This is a bit tricky because the tile height is non-continuous at foundations.
	 * The clicked point should be approached from the back, otherwise there are regions that are not clickable.
	 * (FOUNDATION_HALFTILE_LOWER on SLOPE_STEEP_S hides north halftile completely)
	 * So give it a z-malus of 4 in the first iterations.
	 */
	z = 0;

	int min_coord = _settings_game.construction.freeform_edges ? TILE_SIZE : 0;

	for (int i = 0; i < 5; i++) z = GetSlopePixelZ(Clamp(a + max(z, 4) - 4, min_coord, MapMaxX() * TILE_SIZE - 1), Clamp(b + max(z, 4) - 4, min_coord, MapMaxY() * TILE_SIZE - 1)) / 2;
	for (int malus = 3; malus > 0; malus--) z = GetSlopePixelZ(Clamp(a + max(z, malus) - malus, min_coord, MapMaxX() * TILE_SIZE - 1), Clamp(b + max(z, malus) - malus, min_coord, MapMaxY() * TILE_SIZE - 1)) / 2;
	for (int i = 0; i < 5; i++) z = GetSlopePixelZ(Clamp(a + z, min_coord, MapMaxX() * TILE_SIZE - 1), Clamp(b + z, min_coord, MapMaxY() * TILE_SIZE - 1)) / 2;

	if (clamp_to_map) {
		pt.x = Clamp(a + z, min_coord, MapMaxX() * TILE_SIZE - 1);
		pt.y = Clamp(b + z, min_coord, MapMaxY() * TILE_SIZE - 1);
	} else {
		pt.x = a + z;
		pt.y = b + z;
	}

	return pt;
}

/* When used for zooming, check area below current coordinates (x,y)
 * and return the tile of the zoomed out/in position (zoom_x, zoom_y)
 * when you just want the tile, make x = zoom_x and y = zoom_y */
static Point GetTileFromScreenXY(int x, int y, int zoom_x, int zoom_y)
{
	Window *w;
	ViewPort *vp;
	Point pt;

	if ( (w = FindWindowFromPt(x, y)) != NULL &&
			 (vp = IsPtInWindowViewport(w, x, y)) != NULL)
				return TranslateXYToTileCoord(vp, zoom_x, zoom_y);

	pt.y = pt.x = -1;
	return pt;
}

Point GetTileBelowCursor()
{
	return GetTileFromScreenXY(_cursor.pos.x, _cursor.pos.y, _cursor.pos.x, _cursor.pos.y);
}


Point GetTileZoomCenterWindow(bool in, Window * w)
{
	int x, y;
	ViewPort *vp = w->viewport;

	if (in) {
		x = ((_cursor.pos.x - vp->left) >> 1) + (vp->width >> 2);
		y = ((_cursor.pos.y - vp->top) >> 1) + (vp->height >> 2);
	} else {
		x = vp->width - (_cursor.pos.x - vp->left);
		y = vp->height - (_cursor.pos.y - vp->top);
	}
	/* Get the tile below the cursor and center on the zoomed-out center */
	return GetTileFromScreenXY(_cursor.pos.x, _cursor.pos.y, x + vp->left, y + vp->top);
}

/**
 * Update the status of the zoom-buttons according to the zoom-level
 * of the viewport. This will update their status and invalidate accordingly
 * @param w Window pointer to the window that has the zoom buttons
 * @param vp pointer to the viewport whose zoom-level the buttons represent
 * @param widget_zoom_in widget index for window with zoom-in button
 * @param widget_zoom_out widget index for window with zoom-out button
 */
void HandleZoomMessage(Window *w, const ViewPort *vp, byte widget_zoom_in, byte widget_zoom_out)
{
	w->SetWidgetDisabledState(widget_zoom_in, vp->zoom <= _settings_client.gui.zoom_min);
	w->SetWidgetDirty(widget_zoom_in);

	w->SetWidgetDisabledState(widget_zoom_out, vp->zoom >= _settings_client.gui.zoom_max);
	w->SetWidgetDirty(widget_zoom_out);
}

/**
 * Schedules a tile sprite for drawing.
 *
 * @param image the image to draw.
 * @param pal the provided palette.
 * @param x position x (world coordinates) of the sprite.
 * @param y position y (world coordinates) of the sprite.
 * @param z position z (world coordinates) of the sprite.
 * @param sub Only draw a part of the sprite.
 * @param extra_offs_x Pixel X offset for the sprite position.
 * @param extra_offs_y Pixel Y offset for the sprite position.
 */
static void AddTileSpriteToDraw(SpriteID image, PaletteID pal, int32 x, int32 y, int z, const SubSprite *sub = NULL, int extra_offs_x = 0, int extra_offs_y = 0)
{
	assert((image & SPRITE_MASK) < MAX_SPRITES);

	TileSpriteToDraw *ts = _vd.tile_sprites_to_draw.Append();
	ts->image = image;
	ts->pal = pal;
	ts->sub = sub;
	Point pt = RemapCoords(x, y, z);
	ts->x = pt.x + extra_offs_x;
	ts->y = pt.y + extra_offs_y;
}

/**
 * Adds a child sprite to the active foundation.
 *
 * The pixel offset of the sprite relative to the ParentSprite is the sum of the offset passed to OffsetGroundSprite() and extra_offs_?.
 *
 * @param image the image to draw.
 * @param pal the provided palette.
 * @param sub Only draw a part of the sprite.
 * @param foundation_part Foundation part.
 * @param extra_offs_x Pixel X offset for the sprite position.
 * @param extra_offs_y Pixel Y offset for the sprite position.
 */
static void AddChildSpriteToFoundation(SpriteID image, PaletteID pal, const SubSprite *sub, FoundationPart foundation_part, int extra_offs_x, int extra_offs_y)
{
	assert(IsInsideMM(foundation_part, 0, FOUNDATION_PART_END));
	assert(_vd.foundation[foundation_part] != -1);
	Point offs = _vd.foundation_offset[foundation_part];

	/* Change the active ChildSprite list to the one of the foundation */
	int *old_child = _vd.last_child;
	_vd.last_child = _vd.last_foundation_child[foundation_part];

	AddChildSpriteScreen(image, pal, offs.x + extra_offs_x, offs.y + extra_offs_y, false, sub, false);

	/* Switch back to last ChildSprite list */
	_vd.last_child = old_child;
}

/**
 * Draws a ground sprite at a specific world-coordinate relative to the current tile.
 * If the current tile is drawn on top of a foundation the sprite is added as child sprite to the "foundation"-ParentSprite.
 *
 * @param image the image to draw.
 * @param pal the provided palette.
 * @param x position x (world coordinates) of the sprite relative to current tile.
 * @param y position y (world coordinates) of the sprite relative to current tile.
 * @param z position z (world coordinates) of the sprite relative to current tile.
 * @param sub Only draw a part of the sprite.
 * @param extra_offs_x Pixel X offset for the sprite position.
 * @param extra_offs_y Pixel Y offset for the sprite position.
 */
void DrawGroundSpriteAt(SpriteID image, PaletteID pal, int32 x, int32 y, int z, const SubSprite *sub, int extra_offs_x, int extra_offs_y)
{
	/* Switch to first foundation part, if no foundation was drawn */
	if (_vd.foundation_part == FOUNDATION_PART_NONE) _vd.foundation_part = FOUNDATION_PART_NORMAL;

	if (_vd.foundation[_vd.foundation_part] != -1) {
		Point pt = RemapCoords(x, y, z);
		AddChildSpriteToFoundation(image, pal, sub, _vd.foundation_part, pt.x + extra_offs_x * ZOOM_LVL_BASE, pt.y + extra_offs_y * ZOOM_LVL_BASE);
	} else {
		AddTileSpriteToDraw(image, pal, _cur_ti->x + x, _cur_ti->y + y, _cur_ti->z + z, sub, extra_offs_x * ZOOM_LVL_BASE, extra_offs_y * ZOOM_LVL_BASE);
	}
}

/**
 * Draws a ground sprite for the current tile.
 * If the current tile is drawn on top of a foundation the sprite is added as child sprite to the "foundation"-ParentSprite.
 *
 * @param image the image to draw.
 * @param pal the provided palette.
 * @param sub Only draw a part of the sprite.
 * @param extra_offs_x Pixel X offset for the sprite position.
 * @param extra_offs_y Pixel Y offset for the sprite position.
 */
void DrawGroundSprite(SpriteID image, PaletteID pal, const SubSprite *sub, int extra_offs_x, int extra_offs_y)
{
	DrawGroundSpriteAt(image, pal, 0, 0, 0, sub, extra_offs_x, extra_offs_y);
}

/**
 * Called when a foundation has been drawn for the current tile.
 * Successive ground sprites for the current tile will be drawn as child sprites of the "foundation"-ParentSprite, not as TileSprites.
 *
 * @param x sprite x-offset (screen coordinates) of ground sprites relative to the "foundation"-ParentSprite.
 * @param y sprite y-offset (screen coordinates) of ground sprites relative to the "foundation"-ParentSprite.
 */
void OffsetGroundSprite(int x, int y)
{
	/* Switch to next foundation part */
	switch (_vd.foundation_part) {
		case FOUNDATION_PART_NONE:
			_vd.foundation_part = FOUNDATION_PART_NORMAL;
			break;
		case FOUNDATION_PART_NORMAL:
			_vd.foundation_part = FOUNDATION_PART_HALFTILE;
			break;
		default: NOT_REACHED();
	}

	/* _vd.last_child == NULL if foundation sprite was clipped by the viewport bounds */
	if (_vd.last_child != NULL) _vd.foundation[_vd.foundation_part] = _vd.parent_sprites_to_draw.Length() - 1;

	_vd.foundation_offset[_vd.foundation_part].x = x * ZOOM_LVL_BASE;
	_vd.foundation_offset[_vd.foundation_part].y = y * ZOOM_LVL_BASE;
	_vd.last_foundation_child[_vd.foundation_part] = _vd.last_child;
}

/**
 * Adds a child sprite to a parent sprite.
 * In contrast to "AddChildSpriteScreen()" the sprite position is in world coordinates
 *
 * @param image the image to draw.
 * @param pal the provided palette.
 * @param x position x of the sprite.
 * @param y position y of the sprite.
 * @param z position z of the sprite.
 * @param sub Only draw a part of the sprite.
 */
static void AddCombinedSprite(SpriteID image, PaletteID pal, int x, int y, int z, const SubSprite *sub)
{
	Point pt = RemapCoords(x, y, z);
	const Sprite *spr = GetSprite(image & SPRITE_MASK, ST_NORMAL);

	if (pt.x + spr->x_offs >= _vd.dpi.left + _vd.dpi.width ||
			pt.x + spr->x_offs + spr->width <= _vd.dpi.left ||
			pt.y + spr->y_offs >= _vd.dpi.top + _vd.dpi.height ||
			pt.y + spr->y_offs + spr->height <= _vd.dpi.top)
		return;

	const ParentSpriteToDraw *pstd = _vd.parent_sprites_to_draw.End() - 1;
	AddChildSpriteScreen(image, pal, pt.x - pstd->left, pt.y - pstd->top, false, sub, false);
}

/**
 * Draw a (transparent) sprite at given coordinates with a given bounding box.
 * The bounding box extends from (x + bb_offset_x, y + bb_offset_y, z + bb_offset_z) to (x + w - 1, y + h - 1, z + dz - 1), both corners included.
 * Bounding boxes with bb_offset_x == w or bb_offset_y == h or bb_offset_z == dz are allowed and produce thin slices.
 *
 * @note Bounding boxes are normally specified with bb_offset_x = bb_offset_y = bb_offset_z = 0. The extent of the bounding box in negative direction is
 *       defined by the sprite offset in the grf file.
 *       However if modifying the sprite offsets is not suitable (e.g. when using existing graphics), the bounding box can be tuned by bb_offset.
 *
 * @pre w >= bb_offset_x, h >= bb_offset_y, dz >= bb_offset_z. Else w, h or dz are ignored.
 *
 * @param image the image to combine and draw,
 * @param pal the provided palette,
 * @param x position X (world) of the sprite,
 * @param y position Y (world) of the sprite,
 * @param w bounding box extent towards positive X (world),
 * @param h bounding box extent towards positive Y (world),
 * @param dz bounding box extent towards positive Z (world),
 * @param z position Z (world) of the sprite,
 * @param transparent if true, switch the palette between the provided palette and the transparent palette,
 * @param bb_offset_x bounding box extent towards negative X (world),
 * @param bb_offset_y bounding box extent towards negative Y (world),
 * @param bb_offset_z bounding box extent towards negative Z (world)
 * @param sub Only draw a part of the sprite.
 */
void AddSortableSpriteToDraw(SpriteID image, PaletteID pal, int x, int y, int w, int h, int dz, int z, bool transparent, int bb_offset_x, int bb_offset_y, int bb_offset_z, const SubSprite *sub)
{
	int32 left, right, top, bottom;

	assert((image & SPRITE_MASK) < MAX_SPRITES);

	/* make the sprites transparent with the right palette */
	if (transparent) {
		SetBit(image, PALETTE_MODIFIER_TRANSPARENT);
		pal = PALETTE_TO_TRANSPARENT;
	}

	if (_vd.combine_sprites == SPRITE_COMBINE_ACTIVE) {
		AddCombinedSprite(image, pal, x, y, z, sub);
		return;
	}

	_vd.last_child = NULL;

	Point pt = RemapCoords(x, y, z);
	int tmp_left, tmp_top, tmp_x = pt.x, tmp_y = pt.y;

	/* Compute screen extents of sprite */
	if (image == SPR_EMPTY_BOUNDING_BOX) {
		left = tmp_left = RemapCoords(x + w          , y + bb_offset_y, z + bb_offset_z).x;
		right           = RemapCoords(x + bb_offset_x, y + h          , z + bb_offset_z).x + 1;
		top  = tmp_top  = RemapCoords(x + bb_offset_x, y + bb_offset_y, z + dz         ).y;
		bottom          = RemapCoords(x + w          , y + h          , z + bb_offset_z).y + 1;
	} else {
		const Sprite *spr = GetSprite(image & SPRITE_MASK, ST_NORMAL);
		left = tmp_left = (pt.x += spr->x_offs);
		right           = (pt.x +  spr->width );
		top  = tmp_top  = (pt.y += spr->y_offs);
		bottom          = (pt.y +  spr->height);
	}

	if (_draw_bounding_boxes && (image != SPR_EMPTY_BOUNDING_BOX)) {
		/* Compute maximal extents of sprite and its bounding box */
		left   = min(left  , RemapCoords(x + w          , y + bb_offset_y, z + bb_offset_z).x);
		right  = max(right , RemapCoords(x + bb_offset_x, y + h          , z + bb_offset_z).x + 1);
		top    = min(top   , RemapCoords(x + bb_offset_x, y + bb_offset_y, z + dz         ).y);
		bottom = max(bottom, RemapCoords(x + w          , y + h          , z + bb_offset_z).y + 1);
	}

	/* Do not add the sprite to the viewport, if it is outside */
	if (left   >= _vd.dpi.left + _vd.dpi.width ||
	    right  <= _vd.dpi.left                 ||
	    top    >= _vd.dpi.top + _vd.dpi.height ||
	    bottom <= _vd.dpi.top) {
		return;
	}

	ParentSpriteToDraw *ps = _vd.parent_sprites_to_draw.Append();
	ps->x = tmp_x;
	ps->y = tmp_y;

	ps->left = tmp_left;
	ps->top  = tmp_top;

	ps->image = image;
	ps->pal = pal;
	ps->sub = sub;
	ps->xmin = x + bb_offset_x;
	ps->xmax = x + max(bb_offset_x, w) - 1;

	ps->ymin = y + bb_offset_y;
	ps->ymax = y + max(bb_offset_y, h) - 1;

	ps->zmin = z + bb_offset_z;
	ps->zmax = z + max(bb_offset_z, dz) - 1;

	ps->comparison_done = false;
	ps->first_child = -1;

	_vd.last_child = &ps->first_child;

	if (_vd.combine_sprites == SPRITE_COMBINE_PENDING) _vd.combine_sprites = SPRITE_COMBINE_ACTIVE;
}

/**
 * Starts a block of sprites, which are "combined" into a single bounding box.
 *
 * Subsequent calls to #AddSortableSpriteToDraw will be drawn into the same bounding box.
 * That is: The first sprite that is not clipped by the viewport defines the bounding box, and
 * the following sprites will be child sprites to that one.
 *
 * That implies:
 *  - The drawing order is definite. No other sprites will be sorted between those of the block.
 *  - You have to provide a valid bounding box for all sprites,
 *    as you won't know which one is the first non-clipped one.
 *    Preferable you use the same bounding box for all.
 *  - You cannot use #AddChildSpriteScreen inside the block, as its result will be indefinite.
 *
 * The block is terminated by #EndSpriteCombine.
 *
 * You cannot nest "combined" blocks.
 */
void StartSpriteCombine()
{
	assert(_vd.combine_sprites == SPRITE_COMBINE_NONE);
	_vd.combine_sprites = SPRITE_COMBINE_PENDING;
}

/**
 * Terminates a block of sprites started by #StartSpriteCombine.
 * Take a look there for details.
 */
void EndSpriteCombine()
{
	assert(_vd.combine_sprites != SPRITE_COMBINE_NONE);
	_vd.combine_sprites = SPRITE_COMBINE_NONE;
}

/**
 * Check if the parameter "check" is inside the interval between
 * begin and end, including both begin and end.
 * @note Whether \c begin or \c end is the biggest does not matter.
 *       This method will account for that.
 * @param begin The begin of the interval.
 * @param end   The end of the interval.
 * @param check The value to check.
 */
static bool IsInRangeInclusive(int begin, int end, int check)
{
	if (begin > end) Swap(begin, end);
	return begin <= check && check <= end;
}

/**
 * Checks whether a point is inside the selected rectangle given by _thd.size, _thd.pos and _thd.diagonal
 * @param x The x coordinate of the point to be checked.
 * @param y The y coordinate of the point to be checked.
 * @return True if the point is inside the rectangle, else false.
 */
static bool IsInsideSelectedRectangle(int x, int y)
{
	if (!_thd.diagonal) {
		return IsInsideBS(x, _thd.pos.x, _thd.size.x) && IsInsideBS(y, _thd.pos.y, _thd.size.y);
	}

	int dist_a = (_thd.size.x + _thd.size.y);      // Rotated coordinate system for selected rectangle.
	int dist_b = (_thd.size.x - _thd.size.y);      // We don't have to divide by 2. It's all relative!
	int a = ((x - _thd.pos.x) + (y - _thd.pos.y)); // Rotated coordinate system for the point under scrutiny.
	int b = ((x - _thd.pos.x) - (y - _thd.pos.y));

	/* Check if a and b are between 0 and dist_a or dist_b respectively. */
	return IsInRangeInclusive(dist_a, 0, a) && IsInRangeInclusive(dist_b, 0, b);
}

/**
 * Add a child sprite to a parent sprite.
 *
 * @param image the image to draw.
 * @param pal the provided palette.
 * @param x sprite x-offset (screen coordinates) relative to parent sprite.
 * @param y sprite y-offset (screen coordinates) relative to parent sprite.
 * @param transparent if true, switch the palette between the provided palette and the transparent palette,
 * @param sub Only draw a part of the sprite.
 */
void AddChildSpriteScreen(SpriteID image, PaletteID pal, int x, int y, bool transparent, const SubSprite *sub, bool scale)
{
	assert((image & SPRITE_MASK) < MAX_SPRITES);

	/* If the ParentSprite was clipped by the viewport bounds, do not draw the ChildSprites either */
	if (_vd.last_child == NULL) return;

	/* make the sprites transparent with the right palette */
	if (transparent) {
		SetBit(image, PALETTE_MODIFIER_TRANSPARENT);
		pal = PALETTE_TO_TRANSPARENT;
	}

	*_vd.last_child = _vd.child_screen_sprites_to_draw.Length();

	ChildScreenSpriteToDraw *cs = _vd.child_screen_sprites_to_draw.Append();
	cs->image = image;
	cs->pal = pal;
	cs->sub = sub;
	cs->x = scale ? x * ZOOM_LVL_BASE : x;
	cs->y = scale ? y * ZOOM_LVL_BASE : y;
	cs->next = -1;

	/* Append the sprite to the active ChildSprite list.
	 * If the active ParentSprite is a foundation, update last_foundation_child as well.
	 * Note: ChildSprites of foundations are NOT sequential in the vector, as selection sprites are added at last. */
	if (_vd.last_foundation_child[0] == _vd.last_child) _vd.last_foundation_child[0] = &cs->next;
	if (_vd.last_foundation_child[1] == _vd.last_child) _vd.last_foundation_child[1] = &cs->next;
	_vd.last_child = &cs->next;
}

static void AddStringToDraw(int x, int y, StringID string, uint64 params_1, uint64 params_2, Colours colour, uint16 width)
{
	assert(width != 0);
	StringSpriteToDraw *ss = _vd.string_sprites_to_draw.Append();
	ss->string = string;
	ss->x = x;
	ss->y = y;
	ss->params[0] = params_1;
	ss->params[1] = params_2;
	ss->width = width;
	ss->colour = colour;
}


/**
 * Draws sprites between ground sprite and everything above.
 *
 * The sprite is either drawn as TileSprite or as ChildSprite of the active foundation.
 *
 * @param image the image to draw.
 * @param pal the provided palette.
 * @param ti TileInfo Tile that is being drawn
 * @param z_offset Z offset relative to the groundsprite. Only used for the sprite position, not for sprite sorting.
 * @param foundation_part Foundation part the sprite belongs to.
 */
static void DrawSelectionSprite(SpriteID image, PaletteID pal, const TileInfo *ti, int z_offset, FoundationPart foundation_part)
{
	/* FIXME: This is not totally valid for some autorail highlights that extend over the edges of the tile. */
	if (_vd.foundation[foundation_part] == -1) {
		/* draw on real ground */
		AddTileSpriteToDraw(image, pal, ti->x, ti->y, ti->z + z_offset);
	} else {
		/* draw on top of foundation */
		AddChildSpriteToFoundation(image, pal, NULL, foundation_part, 0, -z_offset * ZOOM_LVL_BASE);
	}
}

/**
 * Draws a selection rectangle on a tile.
 *
 * @param ti TileInfo Tile that is being drawn
 * @param pal Palette to apply.
 */
static void DrawTileSelectionRect(const TileInfo *ti, PaletteID pal)
{
	if (!IsValidTile(ti->tile)) return;

	SpriteID sel;
	if (IsHalftileSlope(ti->tileh)) {
		Corner halftile_corner = GetHalftileSlopeCorner(ti->tileh);
		SpriteID sel2 = SPR_HALFTILE_SELECTION_FLAT + halftile_corner;
		DrawSelectionSprite(sel2, pal, ti, 7 + TILE_HEIGHT, FOUNDATION_PART_HALFTILE);

		Corner opposite_corner = OppositeCorner(halftile_corner);
		if (IsSteepSlope(ti->tileh)) {
			sel = SPR_HALFTILE_SELECTION_DOWN;
		} else {
			sel = ((ti->tileh & SlopeWithOneCornerRaised(opposite_corner)) != 0 ? SPR_HALFTILE_SELECTION_UP : SPR_HALFTILE_SELECTION_FLAT);
		}
		sel += opposite_corner;
	} else {
		sel = SPR_SELECT_TILE + SlopeToSpriteOffset(ti->tileh);
	}
	DrawSelectionSprite(sel, pal, ti, 7, FOUNDATION_PART_NORMAL);
}

static HighLightStyle GetPartOfAutoLine(int px, int py, const Point &selstart, const Point &selend, HighLightStyle dir)
{
	if (!IsInRangeInclusive(selstart.x & ~TILE_UNIT_MASK, selend.x & ~TILE_UNIT_MASK, px)) return HT_DIR_END;
	if (!IsInRangeInclusive(selstart.y & ~TILE_UNIT_MASK, selend.y & ~TILE_UNIT_MASK, py)) return HT_DIR_END;

	px -= selstart.x & ~TILE_UNIT_MASK;
	py -= selstart.y & ~TILE_UNIT_MASK;

	switch (dir) {
		case HT_DIR_X: return (py == 0) ? HT_DIR_X : HT_DIR_END;
		case HT_DIR_Y: return (px == 0) ? HT_DIR_Y : HT_DIR_END;
		case HT_DIR_HU: return (px == -py) ? HT_DIR_HU : (px == -py - (int)TILE_SIZE) ? HT_DIR_HL : HT_DIR_END;
		case HT_DIR_HL: return (px == -py) ? HT_DIR_HL : (px == -py + (int)TILE_SIZE) ? HT_DIR_HU : HT_DIR_END;
		case HT_DIR_VL: return (px ==  py) ? HT_DIR_VL : (px ==  py + (int)TILE_SIZE) ? HT_DIR_VR : HT_DIR_END;
		case HT_DIR_VR: return (px ==  py) ? HT_DIR_VR : (px ==  py - (int)TILE_SIZE) ? HT_DIR_VL : HT_DIR_END;
		default: NOT_REACHED(); break;
	}

	return HT_DIR_END;
}

#include "table/autorail.h"

/**
 * Draws autorail highlights.
 *
 * @param *ti TileInfo Tile that is being drawn
 * @param autorail_type \c HT_DIR_XXX, offset into _AutorailTilehSprite[][]
 * @param pal Palette to use, -1 to autodetect
 */
static void DrawAutorailSelection(const TileInfo *ti, HighLightStyle autorail_type, PaletteID pal = -1)
{
	SpriteID image;
	int offset;

	FoundationPart foundation_part = FOUNDATION_PART_NORMAL;
	Slope autorail_tileh = RemoveHalftileSlope(ti->tileh);
	if (IsHalftileSlope(ti->tileh)) {
		static const HighLightStyle _lower_rail[CORNER_END] = { HT_DIR_VR, HT_DIR_HU, HT_DIR_VL, HT_DIR_HL }; // CORNER_W, CORNER_S, CORNER_E, CORNER_N
		Corner halftile_corner = GetHalftileSlopeCorner(ti->tileh);
		if (autorail_type != _lower_rail[halftile_corner]) {
			foundation_part = FOUNDATION_PART_HALFTILE;
			/* Here we draw the highlights of the "three-corners-raised"-slope. That looks ok to me. */
			autorail_tileh = SlopeWithThreeCornersRaised(OppositeCorner(halftile_corner));
		}
	}

	assert(autorail_type < HT_DIR_END);
	offset = _AutorailTilehSprite[autorail_tileh][autorail_type];
	if (offset >= 0) {
		image = SPR_AUTORAIL_BASE + offset;
		if (pal == (PaletteID)-1) pal = _thd.make_square_red ? PALETTE_SEL_TILE_RED : PAL_NONE;
	} else {
		image = SPR_AUTORAIL_BASE - offset;
		if (pal == (PaletteID)-1) pal = PALETTE_SEL_TILE_RED;
	}

	DrawSelectionSprite(image, pal, ti, 7, foundation_part);
}

/**
 * Checks if the specified tile is selected and if so draws selection using correct selectionstyle.
 * @param *ti TileInfo Tile that is being drawn
 */
static void DrawTileSelection(const TileInfo *ti)
{
	/* Draw a red error square? */
	bool is_redsq = _thd.redsq == ti->tile;
	if (is_redsq) DrawTileSelectionRect(ti, PALETTE_TILE_RED_PULSATING);

	switch (_thd.drawstyle & HT_DRAG_MASK) {
		default: break; // No tile selection active?

		case HT_RECT:
			if (!is_redsq) {
				if (IsInsideSelectedRectangle(ti->x, ti->y)) {
					DrawTileSelectionRect(ti, _thd.make_square_red ? PALETTE_SEL_TILE_RED : PAL_NONE);
				} else if (_thd.outersize.x > 0 &&
						/* Check if it's inside the outer area? */
						IsInsideBS(ti->x, _thd.pos.x + _thd.offs.x, _thd.size.x + _thd.outersize.x) &&
						IsInsideBS(ti->y, _thd.pos.y + _thd.offs.y, _thd.size.y + _thd.outersize.y)) {
					/* Draw a blue rect. */
					DrawTileSelectionRect(ti, PALETTE_SEL_TILE_BLUE);
				}
			}
			break;

		case HT_POINT:
			if (IsInsideSelectedRectangle(ti->x, ti->y)) {
				/* Figure out the Z coordinate for the single dot. */
				int z = 0;
				FoundationPart foundation_part = FOUNDATION_PART_NORMAL;
				if (ti->tileh & SLOPE_N) {
					z += TILE_HEIGHT;
					if (RemoveHalftileSlope(ti->tileh) == SLOPE_STEEP_N) z += TILE_HEIGHT;
				}
				if (IsHalftileSlope(ti->tileh)) {
					Corner halftile_corner = GetHalftileSlopeCorner(ti->tileh);
					if ((halftile_corner == CORNER_W) || (halftile_corner == CORNER_E)) z += TILE_HEIGHT;
					if (halftile_corner != CORNER_S) {
						foundation_part = FOUNDATION_PART_HALFTILE;
						if (IsSteepSlope(ti->tileh)) z -= TILE_HEIGHT;
					}
				}
				DrawSelectionSprite(_cur_dpi->zoom <= ZOOM_LVL_DETAIL ? SPR_DOT : SPR_DOT_SMALL, PAL_NONE, ti, z, foundation_part);
			}
			break;

		case HT_RAIL:
			if (ti->tile == TileVirtXY(_thd.pos.x, _thd.pos.y)) {
				assert((_thd.drawstyle & HT_DIR_MASK) < HT_DIR_END);
				DrawAutorailSelection(ti, _thd.drawstyle & HT_DIR_MASK);
			}
			break;

		case HT_LINE: {
			HighLightStyle type = GetPartOfAutoLine(ti->x, ti->y, _thd.selstart, _thd.selend, _thd.drawstyle & HT_DIR_MASK);
			if (type < HT_DIR_END) {
				DrawAutorailSelection(ti, type);
			} else if (_thd.dir2 < HT_DIR_END) {
				type = GetPartOfAutoLine(ti->x, ti->y, _thd.selstart2, _thd.selend2, _thd.dir2);
				if (type < HT_DIR_END) DrawAutorailSelection(ti, type, PALETTE_SEL_TILE_BLUE);
			}
			break;
		}
	}
}

/**
 * Returns the y coordinate in the viewport coordinate system where the given
 * tile is painted.
 * @param tile Any tile.
 * @return The viewport y coordinate where the tile is painted.
 */
static int GetViewportY(Point tile)
{
	/* Each increment in X or Y direction moves down by half a tile, i.e. TILE_PIXELS / 2. */
	return (tile.y * (int)(TILE_PIXELS / 2) + tile.x * (int)(TILE_PIXELS / 2) - TilePixelHeightOutsideMap(tile.x, tile.y)) << ZOOM_LVL_SHIFT;
}

/**
 * Add the landscape to the viewport, i.e. all ground tiles and buildings.
 */
static void ViewportAddLandscape()
{
	assert(_vd.dpi.top <= _vd.dpi.top + _vd.dpi.height);
	assert(_vd.dpi.left <= _vd.dpi.left + _vd.dpi.width);

	Point upper_left = InverseRemapCoords(_vd.dpi.left, _vd.dpi.top);
	Point upper_right = InverseRemapCoords(_vd.dpi.left + _vd.dpi.width, _vd.dpi.top);

	/* Transformations between tile coordinates and viewport rows/columns: See vp_column_row
	 *   column = y - x
	 *   row    = x + y
	 *   x      = (row - column) / 2
	 *   y      = (row + column) / 2
	 * Note: (row, columns) pairs are only valid, if they are both even or both odd.
	 */

	/* Columns overlap with neighbouring columns by a half tile.
	 *  - Left column is column of upper_left (rounded down) and one column to the left.
	 *  - Right column is column of upper_right (rounded up) and one column to the right.
	 * Note: Integer-division does not round down for negative numbers, so ensure rounding with another increment/decrement.
	 */
	int left_column = (upper_left.y - upper_left.x) / (int)TILE_SIZE - 2;
	int right_column = (upper_right.y - upper_right.x) / (int)TILE_SIZE + 2;

	int potential_bridge_height = ZOOM_LVL_BASE * TILE_HEIGHT * _settings_game.construction.max_bridge_height;

	/* Rows overlap with neighbouring rows by a half tile.
	 * The first row that could possibly be visible is the row above upper_left (if it is at height 0).
	 * Due to integer-division not rounding down for negative numbers, we need another decrement.
	 */
	int row = (upper_left.x + upper_left.y) / (int)TILE_SIZE - 2;
	bool last_row = false;
	for (; !last_row; row++) {
		last_row = true;
		for (int column = left_column; column <= right_column; column++) {
			/* Valid row/column? */
			if ((row + column) % 2 != 0) continue;

			Point tilecoord;
			tilecoord.x = (row - column) / 2;
			tilecoord.y = (row + column) / 2;
			assert(column == tilecoord.y - tilecoord.x);
			assert(row == tilecoord.y + tilecoord.x);

			TileType tile_type;
			TileInfo tile_info;
			_cur_ti = &tile_info;
			tile_info.x = tilecoord.x * TILE_SIZE; // FIXME tile_info should use signed integers
			tile_info.y = tilecoord.y * TILE_SIZE;

			if (IsInsideBS(tilecoord.x, 0, MapSizeX()) && IsInsideBS(tilecoord.y, 0, MapSizeY())) {
				/* This includes the south border at MapMaxX / MapMaxY. When terraforming we still draw tile selections there. */
				tile_info.tile = TileXY(tilecoord.x, tilecoord.y);
				tile_type = GetTileType(tile_info.tile);
			} else {
				tile_info.tile = INVALID_TILE;
				tile_type = MP_VOID;
			}

			if (tile_type != MP_VOID) {
				/* We are inside the map => paint landscape. */
				tile_info.tileh = GetTilePixelSlope(tile_info.tile, &tile_info.z);
			} else {
				/* We are outside the map => paint black. */
				tile_info.tileh = GetTilePixelSlopeOutsideMap(tilecoord.x, tilecoord.y, &tile_info.z);
			}

			int viewport_y = GetViewportY(tilecoord);

			if (viewport_y + MAX_TILE_EXTENT_BOTTOM < _vd.dpi.top) {
				/* The tile in this column is not visible yet.
				 * Tiles in other columns may be visible, but we need more rows in any case. */
				last_row = false;
				continue;
			}

			int min_visible_height = viewport_y - (_vd.dpi.top + _vd.dpi.height);
			bool tile_visible = min_visible_height <= 0;

			if (tile_type != MP_VOID) {
				/* Is tile with buildings visible? */
				if (min_visible_height < MAX_TILE_EXTENT_TOP) tile_visible = true;

				if (IsBridgeAbove(tile_info.tile)) {
					/* Is the bridge visible? */
					TileIndex bridge_tile = GetNorthernBridgeEnd(tile_info.tile);
					int bridge_height = ZOOM_LVL_BASE * (GetBridgePixelHeight(bridge_tile) - TilePixelHeight(tile_info.tile));
					if (min_visible_height < bridge_height + MAX_TILE_EXTENT_TOP) tile_visible = true;
				}

				/* Would a higher bridge on a more southern tile be visible?
				 * If yes, we need to loop over more rows to possibly find one. */
				if (min_visible_height < potential_bridge_height + MAX_TILE_EXTENT_TOP) last_row = false;
			} else {
				/* Outside of map. If we are on the north border of the map, there may still be a bridge visible,
				 * so we need to loop over more rows to possibly find one. */
				if ((tilecoord.x <= 0 || tilecoord.y <= 0) && min_visible_height < potential_bridge_height + MAX_TILE_EXTENT_TOP) last_row = false;
			}

			if (tile_visible) {
				last_row = false;
				_vd.foundation_part = FOUNDATION_PART_NONE;
				_vd.foundation[0] = -1;
				_vd.foundation[1] = -1;
				_vd.last_foundation_child[0] = NULL;
				_vd.last_foundation_child[1] = NULL;

				_tile_type_procs[tile_type]->draw_tile_proc(&tile_info);
				if (tile_info.tile != INVALID_TILE) {
					DrawTileSelection(&tile_info);
					DrawTileZoning(&tile_info);
				}
			}
		}
	}
}

/**
 * Add a string to draw in the viewport
 * @param dpi current viewport area
 * @param small_from Zoomlevel from when the small font should be used
 * @param sign sign position and dimension
 * @param string_normal String for normal and 2x zoom level
 * @param string_small String for 4x and 8x zoom level
 * @param string_small_shadow Shadow string for 4x and 8x zoom level; or #STR_NULL if no shadow
 * @param colour colour of the sign background; or INVALID_COLOUR if transparent
 */
void ViewportAddString(const DrawPixelInfo *dpi, ZoomLevel small_from, const ViewportSign *sign, StringID string_normal, StringID string_small, StringID string_small_shadow, uint64 params_1, uint64 params_2, Colours colour)
{
	bool small = dpi->zoom >= small_from;

	int left   = dpi->left;
	int top    = dpi->top;
	int right  = left + dpi->width;
	int bottom = top + dpi->height;

	int sign_height     = ScaleByZoom(VPSM_TOP + FONT_HEIGHT_NORMAL + VPSM_BOTTOM, dpi->zoom);
	int sign_half_width = ScaleByZoom((small ? sign->width_small : sign->width_normal) / 2, dpi->zoom);

	if (bottom < sign->top ||
			top   > sign->top + sign_height ||
			right < sign->center - sign_half_width ||
			left  > sign->center + sign_half_width) {
		return;
	}

	if (!small) {
		AddStringToDraw(sign->center - sign_half_width, sign->top, string_normal, params_1, params_2, colour, sign->width_normal);
	} else {
		int shadow_offset = 0;
		if (string_small_shadow != STR_NULL) {
			shadow_offset = 4;
			AddStringToDraw(sign->center - sign_half_width + shadow_offset, sign->top, string_small_shadow, params_1, params_2, INVALID_COLOUR, sign->width_small);
		}
		AddStringToDraw(sign->center - sign_half_width, sign->top - shadow_offset, string_small, params_1, params_2,
				colour, sign->width_small | 0x8000);
	}
}

struct ViewportAddStringApproxBoundsChecker {
	int top;
	int bottom;

	ViewportAddStringApproxBoundsChecker(const DrawPixelInfo *dpi)
	{
		this->top    = dpi->top - ScaleByZoom(VPSM_TOP + FONT_HEIGHT_NORMAL + VPSM_BOTTOM, dpi->zoom);
		this->bottom = dpi->top + dpi->height;
	}

	bool IsSignMaybeOnScreen(const ViewportSign *sign) const
	{
		return !(this->bottom < sign->top || this->top > sign->top);
	}
};

static void ViewportAddTownNames(DrawPixelInfo *dpi)
{
	if (!HasBit(_display_opt, DO_SHOW_TOWN_NAMES) || _game_mode == GM_MENU) return;

	ViewportAddStringApproxBoundsChecker checker(dpi);

	const Town *t;
	FOR_ALL_TOWNS(t) {
		if (!checker.IsSignMaybeOnScreen(&t->cache.sign)) continue;
		ViewportAddString(dpi, ZOOM_LVL_OUT_16X, &t->cache.sign,
				t->Label(), t->SmallLabel(), STR_VIEWPORT_TOWN_TINY_BLACK,
				t->index, t->cache.population);
	}
}


static void ViewportAddStationNames(DrawPixelInfo *dpi)
{
	if (!(HasBit(_display_opt, DO_SHOW_STATION_NAMES) || HasBit(_display_opt, DO_SHOW_WAYPOINT_NAMES)) || _game_mode == GM_MENU) return;

	ViewportAddStringApproxBoundsChecker checker(dpi);

	const BaseStation *st;
	FOR_ALL_BASE_STATIONS(st) {
		/* Check whether the base station is a station or a waypoint */
		bool is_station = Station::IsExpected(st);

		/* Don't draw if the display options are disabled */
		if (!HasBit(_display_opt, is_station ? DO_SHOW_STATION_NAMES : DO_SHOW_WAYPOINT_NAMES)) continue;

		/* Don't draw if station is owned by another company and competitor station names are hidden. Stations owned by none are never ignored. */
		if (!HasBit(_display_opt, DO_SHOW_COMPETITOR_SIGNS) && _local_company != st->owner && st->owner != OWNER_NONE) continue;

		if (!checker.IsSignMaybeOnScreen(&st->sign)) continue;

		ViewportAddString(dpi, ZOOM_LVL_OUT_16X, &st->sign,
				is_station ? STR_VIEWPORT_STATION : STR_VIEWPORT_WAYPOINT,
				(is_station ? STR_VIEWPORT_STATION : STR_VIEWPORT_WAYPOINT) + 1, STR_NULL,
				st->index, st->facilities, (st->owner == OWNER_NONE || !st->IsInUse()) ? COLOUR_GREY : _company_colours[st->owner]);
	}
}


static void ViewportAddSigns(DrawPixelInfo *dpi)
{
	/* Signs are turned off or are invisible */
	if (!HasBit(_display_opt, DO_SHOW_SIGNS) || IsInvisibilitySet(TO_SIGNS)) return;

	ViewportAddStringApproxBoundsChecker checker(dpi);

	const Sign *si;
	FOR_ALL_SIGNS(si) {
		/* Don't draw if sign is owned by another company and competitor signs should be hidden.
		 * Note: It is intentional that also signs owned by OWNER_NONE are hidden. Bankrupt
		 * companies can leave OWNER_NONE signs after them. */
		if (!HasBit(_display_opt, DO_SHOW_COMPETITOR_SIGNS) && _local_company != si->owner && si->owner != OWNER_DEITY) continue;

		if (!checker.IsSignMaybeOnScreen(&si->sign)) continue;

		ViewportAddString(dpi, ZOOM_LVL_OUT_16X, &si->sign,
				STR_WHITE_SIGN,
				(IsTransparencySet(TO_SIGNS) || si->owner == OWNER_DEITY) ? STR_VIEWPORT_SIGN_SMALL_WHITE : STR_VIEWPORT_SIGN_SMALL_BLACK, STR_NULL,
				si->index, 0, (si->owner == OWNER_NONE) ? COLOUR_GREY : (si->owner == OWNER_DEITY ? INVALID_COLOUR : _company_colours[si->owner]));
	}
}

/**
 * Update the position of the viewport sign.
 * @param center the (preferred) center of the viewport sign
 * @param top    the new top of the sign
 * @param str    the string to show in the sign
 * @param str_small the string to show when zoomed out. STR_NULL means same as \a str
 */
void ViewportSign::UpdatePosition(int center, int top, StringID str, StringID str_small)
{
	if (this->width_normal != 0) this->MarkDirty();

	this->top = top;

	char buffer[DRAW_STRING_BUFFER];

	GetString(buffer, str, lastof(buffer));
	this->width_normal = VPSM_LEFT + Align(GetStringBoundingBox(buffer).width, 2) + VPSM_RIGHT;
	this->center = center;

	/* zoomed out version */
	if (str_small != STR_NULL) {
		GetString(buffer, str_small, lastof(buffer));
	}
	this->width_small = VPSM_LEFT + Align(GetStringBoundingBox(buffer, FS_SMALL).width, 2) + VPSM_RIGHT;

	this->MarkDirty();
}

/**
 * Mark the sign dirty in all viewports.
 * @param maxzoom Maximum %ZoomLevel at which the text is visible.
 *
 * @ingroup dirty
 */
void ViewportSign::MarkDirty(ZoomLevel maxzoom) const
{
	Rect zoomlevels[ZOOM_LVL_COUNT];

	for (ZoomLevel zoom = ZOOM_LVL_BEGIN; zoom != ZOOM_LVL_END; zoom++) {
		/* FIXME: This doesn't switch to width_small when appropriate. */
		zoomlevels[zoom].left   = this->center - ScaleByZoom(this->width_normal / 2 + 1, zoom);
		zoomlevels[zoom].top    = this->top    - ScaleByZoom(1, zoom);
		zoomlevels[zoom].right  = this->center + ScaleByZoom(this->width_normal / 2 + 1, zoom);
		zoomlevels[zoom].bottom = this->top    + ScaleByZoom(VPSM_TOP + FONT_HEIGHT_NORMAL + VPSM_BOTTOM + 1, zoom);
	}

	Window *w;
	FOR_ALL_WINDOWS_FROM_BACK(w) {
		ViewPort *vp = w->viewport;
		if (vp != NULL && vp->zoom <= maxzoom) {
			assert(vp->width != 0);
			Rect &zl = zoomlevels[vp->zoom];
			MarkViewportDirty(vp, zl.left, zl.top, zl.right, zl.bottom);
		}
	}
}

static void ViewportDrawTileSprites(const TileSpriteToDrawVector *tstdv)
{
	const TileSpriteToDraw *tsend = tstdv->End();
	for (const TileSpriteToDraw *ts = tstdv->Begin(); ts != tsend; ++ts) {
		DrawSpriteViewport(ts->image, ts->pal, ts->x, ts->y, ts->sub);
	}
}

/** This fallback sprite checker always exists. */
static bool ViewportSortParentSpritesChecker()
{
	return true;
}

/** Sort parent sprites pointer array */
static void ViewportSortParentSprites(ParentSpriteToSortVector *psdv)
{
	ParentSpriteToDraw **psdvend = psdv->End();
	ParentSpriteToDraw **psd = psdv->Begin();
	while (psd != psdvend) {
		ParentSpriteToDraw *ps = *psd;

		if (ps->comparison_done) {
			psd++;
			continue;
		}

		ps->comparison_done = true;

		for (ParentSpriteToDraw **psd2 = psd + 1; psd2 != psdvend; psd2++) {
			ParentSpriteToDraw *ps2 = *psd2;

			if (ps2->comparison_done) continue;

			/* Decide which comparator to use, based on whether the bounding
			 * boxes overlap
			 */
			if (ps->xmax >= ps2->xmin && ps->xmin <= ps2->xmax && // overlap in X?
					ps->ymax >= ps2->ymin && ps->ymin <= ps2->ymax && // overlap in Y?
					ps->zmax >= ps2->zmin && ps->zmin <= ps2->zmax) { // overlap in Z?
				/* Use X+Y+Z as the sorting order, so sprites closer to the bottom of
				 * the screen and with higher Z elevation, are drawn in front.
				 * Here X,Y,Z are the coordinates of the "center of mass" of the sprite,
				 * i.e. X=(left+right)/2, etc.
				 * However, since we only care about order, don't actually divide / 2
				 */
				if (ps->xmin + ps->xmax + ps->ymin + ps->ymax + ps->zmin + ps->zmax <=
						ps2->xmin + ps2->xmax + ps2->ymin + ps2->ymax + ps2->zmin + ps2->zmax) {
					continue;
				}
			} else {
				/* We only change the order, if it is definite.
				 * I.e. every single order of X, Y, Z says ps2 is behind ps or they overlap.
				 * That is: If one partial order says ps behind ps2, do not change the order.
				 */
				if (ps->xmax < ps2->xmin ||
						ps->ymax < ps2->ymin ||
						ps->zmax < ps2->zmin) {
					continue;
				}
			}

			/* Move ps2 in front of ps */
			ParentSpriteToDraw *temp = ps2;
			for (ParentSpriteToDraw **psd3 = psd2; psd3 > psd; psd3--) {
				*psd3 = *(psd3 - 1);
			}
			*psd = temp;
		}
	}
}

static void ViewportDrawParentSprites(const ParentSpriteToSortVector *psd, const ChildScreenSpriteToDrawVector *csstdv)
{
	const ParentSpriteToDraw * const *psd_end = psd->End();
	for (const ParentSpriteToDraw * const *it = psd->Begin(); it != psd_end; it++) {
		const ParentSpriteToDraw *ps = *it;
		if (ps->image != SPR_EMPTY_BOUNDING_BOX) DrawSpriteViewport(ps->image, ps->pal, ps->x, ps->y, ps->sub);

		int child_idx = ps->first_child;
		while (child_idx >= 0) {
			const ChildScreenSpriteToDraw *cs = csstdv->Get(child_idx);
			child_idx = cs->next;
			DrawSpriteViewport(cs->image, cs->pal, ps->left + cs->x, ps->top + cs->y, cs->sub);
		}
	}
}

/**
 * Draws the bounding boxes of all ParentSprites
 * @param psd Array of ParentSprites
 */
static void ViewportDrawBoundingBoxes(const ParentSpriteToSortVector *psd)
{
	const ParentSpriteToDraw * const *psd_end = psd->End();
	for (const ParentSpriteToDraw * const *it = psd->Begin(); it != psd_end; it++) {
		const ParentSpriteToDraw *ps = *it;
		Point pt1 = RemapCoords(ps->xmax + 1, ps->ymax + 1, ps->zmax + 1); // top front corner
		Point pt2 = RemapCoords(ps->xmin    , ps->ymax + 1, ps->zmax + 1); // top left corner
		Point pt3 = RemapCoords(ps->xmax + 1, ps->ymin    , ps->zmax + 1); // top right corner
		Point pt4 = RemapCoords(ps->xmax + 1, ps->ymax + 1, ps->zmin    ); // bottom front corner

		DrawBox(        pt1.x,         pt1.y,
		        pt2.x - pt1.x, pt2.y - pt1.y,
		        pt3.x - pt1.x, pt3.y - pt1.y,
		        pt4.x - pt1.x, pt4.y - pt1.y);
	}
}

static void ViewportMapStoreBridgeTunnel(const ViewPort * const vp, const TileIndex tile)
{
	extern LegendAndColour _legend_land_owners[NUM_NO_COMPANY_ENTRIES + MAX_COMPANIES + 1];
	extern uint _company_to_list_pos[MAX_COMPANIES];

	/* No need to bother for hidden things */
	const bool tile_is_tunnel = IsTunnel(tile);
	if (tile_is_tunnel) {
		if (!_settings_client.gui.show_tunnels_on_map) return;
	} else {
		if (!_settings_client.gui.show_bridges_on_map) return;
	}
	const Owner o = GetTileOwner(tile);
	if (o < MAX_COMPANIES && !_legend_land_owners[_company_to_list_pos[o]].show_on_map) return;

	/* Check if already stored */
	TunnelBridgeToMapVector * const tbtmv = tile_is_tunnel ? &_vd.tunnel_to_map : &_vd.bridge_to_map;
	TunnelBridgeToMap *tbtm = tbtmv->Begin();
	const TunnelBridgeToMap * const tbtm_end = tbtmv->End();
	while (tbtm != tbtm_end) {
		if (tile == tbtm->from_tile || tile == tbtm->to_tile) return;
		tbtm++;
	}

	/* It's a new one, add it to the list */
	tbtm = tbtmv->Append();
	TileIndex other_end = GetOtherTunnelBridgeEnd(tile);

	/* ensure deterministic ordering, to avoid render flicker */
	if (other_end > tile) {
		tbtm->from_tile = other_end;
		tbtm->to_tile = tile;
	} else {
		tbtm->from_tile = tile;
		tbtm->to_tile = other_end;
	}
}

void ViewportMapClearTunnelCache()
{
	_vd.tunnel_to_map.Clear();
}

void ViewportMapInvalidateTunnelCacheByTile(const TileIndex tile)
{
	TunnelBridgeToMapVector * const tbtmv = &_vd.tunnel_to_map;
	for (TunnelBridgeToMap *tbtm = tbtmv->Begin(); tbtm != tbtmv->End(); tbtm++) {
		if (tbtm->from_tile == tile || tbtm->to_tile == tile) {
			tbtmv->Erase(tbtm);
			tbtm--;
		}
	}
}

/**
 * Draw/colour the blocks that have been redrawn.
 */
static void ViewportDrawDirtyBlocks()
{
	Blitter *blitter = BlitterFactory::GetCurrentBlitter();
	const DrawPixelInfo *dpi = _cur_dpi;
	void *dst;
	int right =  UnScaleByZoom(dpi->width,  dpi->zoom);
	int bottom = UnScaleByZoom(dpi->height, dpi->zoom);

	int colour = _string_colourmap[_dirty_block_colour & 0xF];

	dst = dpi->dst_ptr;

	byte bo = UnScaleByZoom(dpi->left + dpi->top, dpi->zoom) & 1;
	do {
		for (int i = (bo ^= 1); i < right; i += 2) blitter->SetPixel(dst, i, 0, (uint8)colour);
		dst = blitter->MoveTo(dst, 0, 1);
	} while (--bottom > 0);
}

static void ViewportDrawStrings(ZoomLevel zoom, const StringSpriteToDrawVector *sstdv)
{
	const StringSpriteToDraw *ssend = sstdv->End();
	for (const StringSpriteToDraw *ss = sstdv->Begin(); ss != ssend; ++ss) {
		TextColour colour = TC_BLACK;
		bool small = HasBit(ss->width, 15);
		int w = GB(ss->width, 0, 15);
		int x = UnScaleByZoom(ss->x, zoom);
		int y = UnScaleByZoom(ss->y, zoom);
		int h = VPSM_TOP + (small ? FONT_HEIGHT_SMALL : FONT_HEIGHT_NORMAL) + VPSM_BOTTOM;

		SetDParam(0, ss->params[0]);
		SetDParam(1, ss->params[1]);

		if (ss->colour != INVALID_COLOUR) {
			/* Do not draw signs nor station names if they are set invisible */
			if (IsInvisibilitySet(TO_SIGNS) && ss->string != STR_WHITE_SIGN) continue;

			if (IsTransparencySet(TO_SIGNS) && ss->string != STR_WHITE_SIGN) {
				/* Don't draw the rectangle.
				 * Real colours need the TC_IS_PALETTE_COLOUR flag.
				 * Otherwise colours from _string_colourmap are assumed. */
				colour = (TextColour)_colour_gradient[ss->colour][6] | TC_IS_PALETTE_COLOUR;
			} else {
				/* Draw the rectangle if 'transparent station signs' is off,
				 * or if we are drawing a general text sign (STR_WHITE_SIGN). */
				DrawFrameRect(
					x, y, x + w, y + h, ss->colour,
					IsTransparencySet(TO_SIGNS) ? FR_TRANSPARENT : FR_NONE
				);
			}
		}

		DrawString(x + VPSM_LEFT, x + w - 1 - VPSM_RIGHT, y + VPSM_TOP, ss->string, colour, SA_HOR_CENTER);
	}
}

static inline Vehicle *GetVehicleFromWindow(Window *w)
{
	if (w) {
		WindowClass wc = w->window_class;
		WindowNumber wn = w->window_number;

		if (wc == WC_DROPDOWN_MENU) GetParentWindowInfo(w, wc, wn);

		switch (wc) {
			case WC_VEHICLE_VIEW:
			case WC_VEHICLE_ORDERS:
			case WC_VEHICLE_TIMETABLE:
			case WC_VEHICLE_DETAILS:
			case WC_VEHICLE_REFIT:
				if (wn != INVALID_VEHICLE) return Vehicle::Get(wn);
				break;
			default:
				break;
		}
	}
	return NULL;
}

static inline TileIndex GetLastValidOrderLocation(const Vehicle *veh)
{
	Order *order;
	TileIndex tmp, result = INVALID_TILE;
	FOR_VEHICLE_ORDERS(veh, order) {
		switch (order->GetType()) {
			case OT_GOTO_STATION:
			case OT_GOTO_WAYPOINT:
			case OT_IMPLICIT:
			case OT_GOTO_DEPOT:
				tmp = order->GetLocation(veh, veh->type == VEH_AIRCRAFT);
				if (tmp != INVALID_TILE) result = tmp;
				break;
			default:
				break;
		}
	}
	return result;
}

static inline Order *GetFinalOrder(const Vehicle *veh, Order *order)
{
	while (order->IsType(OT_CONDITIONAL))
		order = veh->GetOrder(order->GetConditionSkipToOrder());
	return order;
}

/** Draw the route of a vehicle. */
static void ViewportMapDrawVehicleRoute(const ViewPort *vp)
{
	Order *order;
	const Vehicle *veh = GetVehicleFromWindow(_focused_window);
	if (!veh) {
		if (!_vp_route_paths_drawn_dirty.empty()) {
			// make sure we remove any leftover paths
			MarkRoutePathsDirty(_vp_route_paths_drawn_dirty);
			_vp_route_paths_drawn_dirty.clear();
			DEBUG(misc, 1, "ViewportMapDrawVehicleRoute: redrawing dirty paths 0");
		}
		return;
	}

	switch (_settings_client.gui.show_vehicle_route) {
		/* case 0: return; // No */
		case 1: { // Simple
			TileIndex from_tile = GetLastValidOrderLocation(veh);
			if (from_tile == INVALID_TILE) {
				if (!_vp_route_paths_drawn_dirty.empty()) {
					// make sure we remove any leftover paths
					MarkRoutePathsDirty(_vp_route_paths_drawn_dirty);
					_vp_route_paths_drawn_dirty.clear();
					DEBUG(misc, 1, "ViewportMapDrawVehicleRoute: redrawing dirty paths 1");
				}
				return;
			}

			std::vector<DrawnPathRouteTileLine> drawn_paths;

			DrawPixelInfo *old_dpi = _cur_dpi;
			_cur_dpi = &_dpi_for_text;

			FOR_VEHICLE_ORDERS(veh, order) {
				const Point from_pt = RemapCoords2(TileX(from_tile) * TILE_SIZE + TILE_SIZE / 2, TileY(from_tile) * TILE_SIZE + TILE_SIZE / 2);
				const int from_x = UnScaleByZoom(from_pt.x, vp->zoom);
				const int from_y = UnScaleByZoom(from_pt.y, vp->zoom);

				Order *final_order = GetFinalOrder(veh, order);
				const TileIndex to_tile = final_order->GetLocation(veh, veh->type == VEH_AIRCRAFT);
				if (to_tile == INVALID_TILE) continue;
				const Point to_pt = RemapCoords2(TileX(to_tile) * TILE_SIZE + TILE_SIZE / 2, TileY(to_tile) * TILE_SIZE + TILE_SIZE / 2);
				const int to_x = UnScaleByZoom(to_pt.x, vp->zoom);
				const int to_y = UnScaleByZoom(to_pt.y, vp->zoom);

				int line_width = 3;
				if (_settings_client.gui.dash_level_of_route_lines == 0) {
					GfxDrawLine(from_x, from_y, to_x, to_y, PC_BLACK, 3, _settings_client.gui.dash_level_of_route_lines);
					line_width = 1;
				}
				GfxDrawLine(from_x, from_y, to_x, to_y, (final_order == order) ? PC_WHITE : PC_YELLOW, line_width, _settings_client.gui.dash_level_of_route_lines);

				DrawnPathRouteTileLine path = { from_tile, to_tile };
				drawn_paths.push_back(path);

				const OrderType ot = order->GetType();
				if (ot == OT_GOTO_STATION || ot == OT_GOTO_DEPOT || ot == OT_GOTO_WAYPOINT || ot == OT_IMPLICIT) from_tile = to_tile;
			}

			if (!_vp_route_paths_drawn_dirty.empty() && _vp_route_paths_drawn_dirty != drawn_paths) {
				// make sure we remove any leftover paths
				MarkRoutePathsDirty(_vp_route_paths_drawn_dirty);
				DEBUG(misc, 1, "ViewportMapDrawVehicleRoute: redrawing dirty paths 2");
			}
			if (_vp_route_paths_last_mark_dirty != drawn_paths) {
				// make sure we're not drawing a partial path
				MarkRoutePathsDirty(drawn_paths);
				_vp_route_paths_last_mark_dirty = drawn_paths;
				DEBUG(misc, 1, "ViewportMapDrawVehicleRoute: redrawing dirty paths 3");
			}

			_vp_route_paths_drawn_dirty.swap(drawn_paths); // move

			_cur_dpi = old_dpi;
			break;
		}
	}
}

static inline void DrawRouteStep(const ViewPort * const vp, const TileIndex tile, const RankOrderTypeList list)
{
	if (tile == INVALID_TILE) return;
	const Point pt = RemapCoords2(TileX(tile) * TILE_SIZE + TILE_SIZE / 2, TileY(tile) * TILE_SIZE + TILE_SIZE / 2);
	const int x = UnScaleByZoomLower(pt.x - _vd.dpi.left, _vd.dpi.zoom) - (_vp_route_step_width / 2);
	const int char_height = GetCharacterHeight(FS_SMALL) + 1;
	const int rsth = _vp_route_step_height_top + (int) list.size() * char_height + _vp_route_step_height_bottom;
	const int y = UnScaleByZoomLower(pt.y - _vd.dpi.top,  _vd.dpi.zoom) - rsth;

	/* Draw the background. */
	DrawSprite(SPR_ROUTE_STEP_TOP, PAL_NONE, _cur_dpi->left + x, _cur_dpi->top + y);
	uint y2 = y + _vp_route_step_height_top;

	for (size_t r = list.size(); r != 0; r--, y2 += char_height) {
		DrawSprite(SPR_ROUTE_STEP_MIDDLE, PAL_NONE, _cur_dpi->left + x, _cur_dpi->top + y2, &_vp_route_step_subsprite);
	}

	DrawSprite(SPR_ROUTE_STEP_BOTTOM, PAL_NONE, _cur_dpi->left + x, _cur_dpi->top + y2);
	SpriteID s = SPR_ROUTE_STEP_BOTTOM_SHADOW;
	DrawSprite(SetBit(s, PALETTE_MODIFIER_TRANSPARENT), PALETTE_TO_TRANSPARENT, _cur_dpi->left + x, _cur_dpi->top + y2);

	/* Fill with the data. */
	DrawPixelInfo *old_dpi = _cur_dpi;
	y2 = y + _vp_route_step_height_top;
	for (RankOrderTypeList::const_iterator cit = list.begin(); cit != list.end(); cit++, y2 += char_height) {
		SetDParam(0, cit->first);
		switch (cit->second) {
			case OT_GOTO_STATION:
				SetDParam(1, STR_VIEWPORT_SHOW_VEHICLE_ROUTE_STEP_STATION);
				goto draw;
			case OT_GOTO_DEPOT:
				SetDParam(1, STR_VIEWPORT_SHOW_VEHICLE_ROUTE_STEP_DEPOT);
				goto draw;
			case OT_GOTO_WAYPOINT:
				SetDParam(1, STR_VIEWPORT_SHOW_VEHICLE_ROUTE_STEP_WAYPOINT);
				goto draw;
			case OT_IMPLICIT: {
				SetDParam(1, STR_VIEWPORT_SHOW_VEHICLE_ROUTE_STEP_IMPLICIT);
draw:
				/* Write order's info */
				_cur_dpi = &_dpi_for_text;
				DrawString(_dpi_for_text.left + x, _dpi_for_text.left + x + _vp_route_step_width - 1, _dpi_for_text.top + y2, STR_VIEWPORT_SHOW_VEHICLE_ROUTE_STEP, TC_FROMSTRING, SA_CENTER, false, FS_SMALL);
				break;
			}
			default: break; // OT_NOTHING OT_LOADING OT_LEAVESTATION OT_DUMMY OT_CONDITIONAL
		}
	}
	_cur_dpi = old_dpi;
}

static bool ViewportPrepareVehicleRouteSteps(const Vehicle * const veh)
{
	if (!veh) return false;

	if (_vp_route_steps.size() == 0) {
		/* Prepare data. */
		Order *order;
		int order_rank = 0;
		FOR_VEHICLE_ORDERS(veh, order) {
			const TileIndex tile = order->GetLocation(veh, veh->type == VEH_AIRCRAFT);
			order_rank++;
			if (tile == INVALID_TILE) continue;
			_vp_route_steps[tile].push_back(std::pair<int, OrderType>(order_rank, order->GetType()));
		}
	}

	return true;
}

/** Draw the route steps of a vehicle. */
static void ViewportDrawVehicleRouteSteps(const ViewPort * const vp)
{
	const Vehicle * const veh = GetVehicleFromWindow(_focused_window);
	if (veh && ViewportPrepareVehicleRouteSteps(veh)) {
		if (_vp_route_steps != _vp_route_steps_last_mark_dirty) {
			for (RouteStepsMap::const_iterator cit = _vp_route_steps.begin(); cit != _vp_route_steps.end(); cit++) {
				MarkRouteStepDirty(cit->first, (uint) cit->second.size());
			}
			_vp_route_steps_last_mark_dirty = _vp_route_steps;
		}
		for (RouteStepsMap::const_iterator cit = _vp_route_steps.begin(); cit != _vp_route_steps.end(); cit++) {
			DrawRouteStep(vp, cit->first, cit->second);
		}
	}
}

void ViewportDrawPlans(const ViewPort *vp)
{
	DrawPixelInfo *old_dpi = _cur_dpi;
	_cur_dpi = &_dpi_for_text;

	Plan *p;
	FOR_ALL_PLANS(p) {
		if (!p->IsVisible()) continue;
		for (PlanLineVector::iterator it = p->lines.begin(); it != p->lines.end(); it++) {
			PlanLine *pl = *it;
			if (!pl->visible) continue;
			for (uint i = 1; i < pl->tiles.size(); i++) {
				const TileIndex from_tile = pl->tiles[i-1];
				const Point from_pt = RemapCoords2(TileX(from_tile) * TILE_SIZE + TILE_SIZE / 2, TileY(from_tile) * TILE_SIZE + TILE_SIZE / 2);
				const int from_x = UnScaleByZoom(from_pt.x, vp->zoom);
				const int from_y = UnScaleByZoom(from_pt.y, vp->zoom);

				const TileIndex to_tile = pl->tiles[i];
				const Point to_pt = RemapCoords2(TileX(to_tile) * TILE_SIZE + TILE_SIZE / 2, TileY(to_tile) * TILE_SIZE + TILE_SIZE / 2);
				const int to_x = UnScaleByZoom(to_pt.x, vp->zoom);
				const int to_y = UnScaleByZoom(to_pt.y, vp->zoom);

				GfxDrawLine(from_x, from_y, to_x, to_y, PC_BLACK, 3);
				if (pl->focused) {
					GfxDrawLine(from_x, from_y, to_x, to_y, PC_RED, 1);
				} else {
					GfxDrawLine(from_x, from_y, to_x, to_y, PC_WHITE, 1);
				}
			}
		}
	}

	if (_current_plan && _current_plan->temp_line->tiles.size() > 1) {
		for (uint i = 1; i < _current_plan->temp_line->tiles.size(); i++) {
			const TileIndex from_tile = _current_plan->temp_line->tiles[i-1];
			const Point from_pt = RemapCoords2(TileX(from_tile) * TILE_SIZE + TILE_SIZE / 2, TileY(from_tile) * TILE_SIZE + TILE_SIZE / 2);
			const int from_x = UnScaleByZoom(from_pt.x, vp->zoom);
			const int from_y = UnScaleByZoom(from_pt.y, vp->zoom);

			const TileIndex to_tile = _current_plan->temp_line->tiles[i];
			const Point to_pt = RemapCoords2(TileX(to_tile) * TILE_SIZE + TILE_SIZE / 2, TileY(to_tile) * TILE_SIZE + TILE_SIZE / 2);
			const int to_x = UnScaleByZoom(to_pt.x, vp->zoom);
			const int to_y = UnScaleByZoom(to_pt.y, vp->zoom);

			GfxDrawLine(from_x, from_y, to_x, to_y, PC_WHITE, 3, 1);
		}
	}

	_cur_dpi = old_dpi;
}

#define SLOPIFY_COLOUR(tile, height, vF, vW, vS, vE, vN, action) { \
	if (show_slope) { \
		const Slope slope = GetTileSlope((tile), (height)); \
		switch (slope) { \
			case SLOPE_FLAT: \
			case SLOPE_ELEVATED: \
				action (vF); break; \
			default: { \
				switch (slope & SLOPE_EW) { \
					case SLOPE_W: action (vW); break; \
					case SLOPE_E: action (vE); break; \
					default:      action (slope & SLOPE_S) ? (vS) : (vN); break; \
				} \
				break; \
			} \
		} \
	} else { \
		action (vF); \
	} \
}
#define RETURN_SLOPIFIED_COLOUR(tile, height, colour, colour_light, colour_dark) SLOPIFY_COLOUR(tile, height, colour, colour_light, colour_dark, colour_dark, colour_light, return)
#define ASSIGN_SLOPIFIED_COLOUR(tile, height, colour, colour_light, colour_dark, to_var) SLOPIFY_COLOUR(tile, height, colour, colour_light, colour_dark, colour_dark, colour_light, to_var =)
#define GET_SLOPE_INDEX(slope_index) SLOPIFY_COLOUR(tile, NULL, 0, 1, 2, 3, 4, slope_index =)

#define COL8TO32(x) _cur_palette.palette[x].data
#define COLOUR_FROM_INDEX(x) ((const uint8 *)&(x))[colour_index]
#define IS32(x) (is_32bpp ? COL8TO32(x) : (x))

/* Variables containing Colour if 32bpp or palette index if 8bpp. */
uint32 _vp_map_vegetation_clear_colours[16][6][8]; ///< [Slope][ClearGround][Multi (see LoadClearGroundMainColours())]
uint32 _vp_map_vegetation_tree_colours[5][MAX_TREE_COUNT_BY_LANDSCAPE]; ///< [TreeGround][max of _tree_count_by_landscape]
uint32 _vp_map_water_colour[5]; ///< [Slope]

static inline uint ViewportMapGetColourIndexMulti(const TileIndex tile, const ClearGround cg)
{
	switch (cg) {
		case CLEAR_GRASS:
		case CLEAR_SNOW:
		case CLEAR_DESERT:
			return GetClearDensity(tile);
		case CLEAR_ROUGH:
			return GB(TileX(tile) ^ TileY(tile), 4, 3);
		case CLEAR_ROCKS:
			return TileHash(TileX(tile), TileY(tile)) & 1;
		case CLEAR_FIELDS:
			return GetFieldType(tile) & 7;
		default: NOT_REACHED();
	}
}

static const ClearGround _treeground_to_clearground[5] = {
	CLEAR_GRASS, // TREE_GROUND_GRASS
	CLEAR_ROUGH, // TREE_GROUND_ROUGH
	CLEAR_SNOW,  // TREE_GROUND_SNOW_DESERT, make it +1 if _settings_game.game_creation.landscape == LT_TROPIC
	CLEAR_GRASS, // TREE_GROUND_SHORE
	CLEAR_SNOW,  // TREE_GROUND_ROUGH_SNOW, make it +1 if _settings_game.game_creation.landscape == LT_TROPIC
};

template <bool is_32bpp, bool show_slope>
static inline uint32 ViewportMapGetColourVegetation(const TileIndex tile, TileType t, const uint colour_index)
{
	uint32 colour;
	switch (t) {
		case MP_CLEAR: {
			Slope slope = show_slope ? (Slope) (GetTileSlope(tile, NULL) & 15) : SLOPE_FLAT;
			uint multi;
			ClearGround cg = GetClearGround(tile);
			if (cg == CLEAR_FIELDS && colour_index & 1) {
				cg = CLEAR_GRASS;
				multi = 1;
			} else multi = ViewportMapGetColourIndexMulti(tile, cg);
			return _vp_map_vegetation_clear_colours[slope][cg][multi];
		}

		case MP_INDUSTRY:
			colour = IsTileForestIndustry(tile) ? (colour_index & 1 ? PC_GREEN : 0x7B) : GREY_SCALE(3);
			break;

		case MP_TREES: {
			const TreeGround tg = GetTreeGround(tile);
			const uint td = GetTreeDensity(tile);
			if (IsTransparencySet(TO_TREES)) {
				ClearGround cg = _treeground_to_clearground[tg];
				if (cg == CLEAR_SNOW && _settings_game.game_creation.landscape == LT_TROPIC) cg = CLEAR_DESERT;
				Slope slope = show_slope ? (Slope) (GetTileSlope(tile, NULL) & 15) : SLOPE_FLAT;
				uint32 ground_colour = _vp_map_vegetation_clear_colours[slope][cg][td];

				if (IsInvisibilitySet(TO_TREES)) {
					/* Like ground. */
					return ground_colour;
				}

				/* Take ground and make it darker. */
				if (is_32bpp) {
					return Blitter_32bppBase::MakeTransparent(ground_colour, 192, 256).data;
				} else {
					/* 8bpp transparent snow trees give blue. Definitely don't want that. Prefer grey. */
					if (cg == CLEAR_SNOW && td > 1) return GREY_SCALE(13 - GetTreeCount(tile));
					return _pal2trsp_remap_ptr[ground_colour];
				}
			} else {
				if (tg == TREE_GROUND_SNOW_DESERT || tg == TREE_GROUND_ROUGH_SNOW) {
					return _vp_map_vegetation_clear_colours[colour_index][_settings_game.game_creation.landscape == LT_TROPIC ? CLEAR_DESERT : CLEAR_SNOW][td];
				} else {
					const uint rnd = min(GetTreeCount(tile) ^ (((tile & 3) ^ (TileY(tile) & 3)) * td), MAX_TREE_COUNT_BY_LANDSCAPE - 1);
					return _vp_map_vegetation_tree_colours[tg][rnd];
				}
			}
		}

		case MP_WATER:
			if (is_32bpp) {
				uint slope_index = 0;
				if (IsTileType(tile, MP_WATER) && GetWaterTileType(tile) != WATER_TILE_COAST) GET_SLOPE_INDEX(slope_index);
				return _vp_map_water_colour[slope_index];
			}
			/* FALL THROUGH */

		default:
			colour = ApplyMask(MKCOLOUR_XXXX(GREY_SCALE(3)), &_smallmap_vehicles_andor[t]);
			colour = COLOUR_FROM_INDEX(colour);
			break;
	}

	if (is_32bpp) {
		return COL8TO32(colour);
	} else {
		if (show_slope) ASSIGN_SLOPIFIED_COLOUR(tile, NULL, colour, _lighten_colour[colour], _darken_colour[colour], colour);
		return colour;
	}
}

template <bool is_32bpp, bool show_slope>
static inline uint32 ViewportMapGetColourIndustries(const TileIndex tile, const TileType t, const uint colour_index)
{
	extern LegendAndColour _legend_from_industries[NUM_INDUSTRYTYPES + 1];
	extern uint _industry_to_list_pos[NUM_INDUSTRYTYPES];
	extern bool _smallmap_show_heightmap;

	TileType t2 = t;
	if (t == MP_INDUSTRY) {
		/* If industry is allowed to be seen, use its colour on the map. */
		const IndustryType it = Industry::GetByTile(tile)->type;
		if (_legend_from_industries[_industry_to_list_pos[it]].show_on_map)
			return IS32(GetIndustrySpec(it)->map_colour);
		/* Otherwise, return the colour which will make it disappear. */
		t2 = IsTileOnWater(tile) ? MP_WATER : MP_CLEAR;
	}

	if (is_32bpp && t2 == MP_WATER) {
		uint slope_index = 0;
		if (t != MP_INDUSTRY && IsTileType(tile, MP_WATER) && GetWaterTileType(tile) != WATER_TILE_COAST) GET_SLOPE_INDEX(slope_index); ///< Ignore industry on water not shown on map.
		return _vp_map_water_colour[slope_index];
	}

	const int h = TileHeight(tile);
	const SmallMapColourScheme * const cs = &_heightmap_schemes[_settings_client.gui.smallmap_land_colour];
	const uint32 colours = ApplyMask(_smallmap_show_heightmap ? cs->height_colours[h] : cs->default_colour, &_smallmap_vehicles_andor[t2]);
	uint32 colour = COLOUR_FROM_INDEX(colours);

	if (show_slope) ASSIGN_SLOPIFIED_COLOUR(tile, NULL, colour, _lighten_colour[colour], _darken_colour[colour], colour);

	return IS32(colour);
}

template <bool is_32bpp, bool show_slope>
static inline uint32 ViewportMapGetColourOwner(const TileIndex tile, TileType t, const uint colour_index)
{
	extern LegendAndColour _legend_land_owners[NUM_NO_COMPANY_ENTRIES + MAX_COMPANIES + 1];
	extern uint _company_to_list_pos[MAX_COMPANIES];

	switch (t) {
		case MP_INDUSTRY: return IS32(PC_DARK_GREY);
		case MP_HOUSE:    return IS32(colour_index & 1 ? PC_DARK_RED : GREY_SCALE(3));
		default:          break;
	}

	const Owner o = GetTileOwner(tile);
	if ((o < MAX_COMPANIES && !_legend_land_owners[_company_to_list_pos[o]].show_on_map) || o == OWNER_NONE || o == OWNER_WATER) {
		if (t == MP_WATER) {
			if (is_32bpp) {
				uint slope_index = 0;
				if (IsTileType(tile, MP_WATER) && GetWaterTileType(tile) != WATER_TILE_COAST) GET_SLOPE_INDEX(slope_index);
				return _vp_map_water_colour[slope_index];
			} else {
				return PC_WATER;
			}
		}

		const int h = TileHeight(tile);
		uint32 colour = COLOUR_FROM_INDEX(_heightmap_schemes[_settings_client.gui.smallmap_land_colour].height_colours[h]);
		if (show_slope) ASSIGN_SLOPIFIED_COLOUR(tile, NULL, colour, _lighten_colour[colour], _darken_colour[colour], colour);
		return IS32(colour);

	} else if (o == OWNER_TOWN) {
		return IS32(t == MP_ROAD ? (colour_index & 1 ? PC_BLACK : GREY_SCALE(3)) : PC_DARK_RED);
	}

	/* Train stations are sometimes hard to spot.
	 * So we give the player a hint by mixing his colour with black. */
	uint32 colour = _legend_land_owners[_company_to_list_pos[o]].colour;
	if (t != MP_STATION) {
		if (show_slope) ASSIGN_SLOPIFIED_COLOUR(tile, NULL, colour, _lighten_colour[colour], _darken_colour[colour], colour);
	} else {
		if (GetStationType(tile) == STATION_RAIL) colour = colour_index & 1 ? colour : PC_BLACK;
	}
	if (is_32bpp) return COL8TO32(colour);
	return colour;
}

static inline void ViewportMapStoreBridgeAboveTile(const ViewPort * const vp, const TileIndex tile)
{
	/* No need to bother for hidden things */
	if (!_settings_client.gui.show_bridges_on_map) return;

	/* Check existing stored bridges */
	TunnelBridgeToMap *tbtm = _vd.bridge_to_map.Begin();
	TunnelBridgeToMap *tbtm_end = _vd.bridge_to_map.End();
	for (; tbtm != tbtm_end; ++tbtm) {
		if (!IsBridge(tbtm->from_tile)) continue;

		TileIndex from = tbtm->from_tile;
		TileIndex to = tbtm->to_tile;
		if (TileX(from) == TileX(to) && TileX(from) == TileX(tile)) {
			if (TileY(from) > TileY(to)) std::swap(from, to);
			if (TileY(from) <= TileY(tile) && TileY(tile) <= TileY(to)) return; /* already covered */
		} else if (TileY(from) == TileY(to) && TileY(from) == TileY(tile)) {
			if (TileX(from) > TileX(to)) std::swap(from, to);
			if (TileX(from) <= TileX(tile) && TileX(tile) <= TileX(to)) return; /* already covered */
		}
	}

	ViewportMapStoreBridgeTunnel(vp, GetSouthernBridgeEnd(tile));
}

static inline TileIndex ViewportMapGetMostSignificantTileType(const ViewPort * const vp, const TileIndex from_tile, TileType * const tile_type)
{
	if (vp->zoom <= ZOOM_LVL_OUT_128X || !_settings_client.gui.viewport_map_scan_surroundings) {
		const TileType ttype = GetTileType(from_tile);
		/* Store bridges and tunnels. */
		if (ttype != MP_TUNNELBRIDGE) {
			*tile_type = ttype;
			if (IsBridgeAbove(from_tile)) ViewportMapStoreBridgeAboveTile(vp, from_tile);
		} else {
			ViewportMapStoreBridgeTunnel(vp, from_tile);
			switch (GetTunnelBridgeTransportType(from_tile)) {
				case TRANSPORT_RAIL:  *tile_type = MP_RAILWAY; break;
				case TRANSPORT_ROAD:  *tile_type = MP_ROAD;    break;
				case TRANSPORT_WATER: *tile_type = MP_WATER;   break;
				default:              NOT_REACHED();           break;
			}
		}
		return from_tile;
	}

	const uint8 length = (vp->zoom - ZOOM_LVL_OUT_128X) * 2;
	TileArea tile_area = TileArea(from_tile, length, length);
	tile_area.ClampToMap();

	/* Find the most important tile of the area. */
	TileIndex result = from_tile;
	uint importance = 0;
	TILE_AREA_LOOP_WITH_PREFETCH(tile, tile_area) {
		const TileType ttype = GetTileType(tile);
		const uint tile_importance = _tiletype_importance[ttype];
		if (tile_importance > importance) {
			importance = tile_importance;
			result = tile;
		}
		if (ttype != MP_TUNNELBRIDGE && IsBridgeAbove(tile)) {
			ViewportMapStoreBridgeAboveTile(vp, tile);
		}
	}

	/* Store bridges and tunnels. */
	*tile_type = GetTileType(result);
	if (*tile_type == MP_TUNNELBRIDGE) {
		ViewportMapStoreBridgeTunnel(vp, result);
		switch (GetTunnelBridgeTransportType(result)) {
			case TRANSPORT_RAIL: *tile_type = MP_RAILWAY; break;
			case TRANSPORT_ROAD: *tile_type = MP_ROAD;    break;
			default:             *tile_type = MP_WATER;   break;
		}
	}

	return result;
}

/** Get the colour of a tile, can be 32bpp RGB or 8bpp palette index. */
template <bool is_32bpp, bool show_slope>
uint32 ViewportMapGetColour(const ViewPort * const vp, uint x, uint y, const uint colour_index)
{
	if (!(IsInsideMM(x, TILE_SIZE, MapMaxX() * TILE_SIZE - 1) &&
		  IsInsideMM(y, TILE_SIZE, MapMaxY() * TILE_SIZE - 1)))
		return 0;

	/* Very approximative but fast way to get the tile when taking Z into account. */
	const TileIndex tile_tmp = TileVirtXY(x, y);
	const uint z = TileHeight(tile_tmp) * 4;
	TileIndex tile = TileVirtXY(x + z, y + z);
	if (tile >= MapSize()) return 0;
	if (_settings_game.construction.freeform_edges) {
		/* tile_tmp and tile must be from the same side,
		 * otherwise it's an approximation erroneous case
		 * that leads to a graphic glitch below south west border.
		 */
		if (TileX(tile_tmp) > (MapSizeX() - (MapSizeX() / 8)))
			if ((TileX(tile_tmp) < (MapSizeX() / 2)) != (TileX(tile) < (MapSizeX() / 2)))
				return 0;
	}
	TileType tile_type = MP_VOID;
	tile = ViewportMapGetMostSignificantTileType(vp, tile, &tile_type);
	if (tile_type == MP_VOID) return 0;

	/* Return the colours. */
	switch (vp->map_type) {
		default:              return ViewportMapGetColourOwner<is_32bpp, show_slope>(tile, tile_type, colour_index);
		case VPMT_INDUSTRY:   return ViewportMapGetColourIndustries<is_32bpp, show_slope>(tile, tile_type, colour_index);
		case VPMT_VEGETATION: return ViewportMapGetColourVegetation<is_32bpp, show_slope>(tile, tile_type, colour_index);
	}
}

/* Taken from http://stereopsis.com/doubleblend.html, PixelBlend() is faster than ComposeColourRGBANoCheck() */
static inline void PixelBlend(uint32 * const d, const uint32 s)
{
	const uint32 a     = (s >> 24) + 1;
	const uint32 dstrb = *d & 0xFF00FF;
	const uint32 dstg  = *d & 0xFF00;
	const uint32 srcrb = s & 0xFF00FF;
	const uint32 srcg  = s & 0xFF00;
	uint32 drb = srcrb - dstrb;
	uint32 dg  =  srcg - dstg;
	drb *= a;
	dg  *= a;
	drb >>= 8;
	dg  >>= 8;
	uint32 rb = (drb + dstrb) & 0xFF00FF;
	uint32 g  = (dg  + dstg) & 0xFF00;
	*d = rb | g;
}

/** Draw the bounding boxes of the scrolling viewport (right-clicked and dragged) */
static void ViewportMapDrawScrollingViewportBox(const ViewPort * const vp)
{
	if (_scrolling_viewport && _scrolling_viewport->viewport) {
		const ViewPort * const vp_scrolling = _scrolling_viewport->viewport;
		if (vp_scrolling->zoom < ZOOM_LVL_DRAW_MAP) {
			/* Check intersection of dpi and vp_scrolling */
			const int mask = ScaleByZoom(-1, vp->zoom);
			const int vp_scrolling_virtual_top_mask = vp_scrolling->virtual_top & mask;
			const int vp_scrolling_virtual_bottom_mask = (vp_scrolling->virtual_top + vp_scrolling->virtual_height) & mask;
			const int t_inter = max(vp_scrolling_virtual_top_mask, _vd.dpi.top);
			const int b_inter = min(vp_scrolling_virtual_bottom_mask, _vd.dpi.top + _vd.dpi.height);
			if (t_inter < b_inter) {
				const int vp_scrolling_virtual_left_mask = vp_scrolling->virtual_left & mask;
				const int vp_scrolling_virtual_right_mask = (vp_scrolling->virtual_left + vp_scrolling->virtual_width) & mask;
				const int l_inter = max(vp_scrolling_virtual_left_mask, _vd.dpi.left);
				const int r_inter = min(vp_scrolling_virtual_right_mask, _vd.dpi.left + _vd.dpi.width);
				if (l_inter < r_inter) {
					/* OK, so we can draw something that tells where the scrolling viewport is */
					Blitter * const blitter = BlitterFactory::GetCurrentBlitter();
					const int w_inter = UnScaleByZoom(r_inter - l_inter, vp->zoom);
					const int h_inter = UnScaleByZoom(b_inter - t_inter, vp->zoom);
					const int x = UnScaleByZoom(l_inter - _vd.dpi.left, vp->zoom);
					const int y = UnScaleByZoom(t_inter - _vd.dpi.top, vp->zoom);

					/* If asked, with 32bpp we can do some blending */
					if (_settings_client.gui.show_scrolling_viewport_on_map >= 2 && blitter->GetScreenDepth() == 32)
						for (int j = y; j < y + h_inter; j++)
							for (int i = x; i < x + w_inter; i++)
								PixelBlend((uint32*) blitter->MoveTo(_vd.dpi.dst_ptr, i, j), 0x40FCFCFC);

					/* Draw area contour */
					if (_settings_client.gui.show_scrolling_viewport_on_map != 2) {
						if (t_inter == vp_scrolling_virtual_top_mask)
							for (int i = x; i < x + w_inter; i += 2)
								blitter->SetPixel(_vd.dpi.dst_ptr, i, y, PC_WHITE);
						if (b_inter == vp_scrolling_virtual_bottom_mask)
							for (int i = x; i < x + w_inter; i += 2)
								blitter->SetPixel(_vd.dpi.dst_ptr, i, y + h_inter, PC_WHITE);
						if (l_inter == vp_scrolling_virtual_left_mask)
							for (int j = y; j < y + h_inter; j += 2)
								blitter->SetPixel(_vd.dpi.dst_ptr, x, j, PC_WHITE);
						if (r_inter == vp_scrolling_virtual_right_mask)
							for (int j = y; j < y + h_inter; j += 2)
								blitter->SetPixel(_vd.dpi.dst_ptr, x + w_inter, j, PC_WHITE);
					}
				}
			}
		}
	}
}

uint32 *_vp_map_line; ///< Buffer for drawing the map of a viewport.

static void ViewportMapDrawBridgeTunnel(const ViewPort * const vp, const TunnelBridgeToMap * const tbtm, const int z,
		const bool is_tunnel, const int w, const int h, Blitter * const blitter)
{
	extern LegendAndColour _legend_land_owners[NUM_NO_COMPANY_ENTRIES + MAX_COMPANIES + 1];
	extern uint _company_to_list_pos[MAX_COMPANIES];

	TileIndex tile = tbtm->from_tile;
	const Owner o = GetTileOwner(tile);
	if (o < MAX_COMPANIES && !_legend_land_owners[_company_to_list_pos[o]].show_on_map) return;

	uint8 colour;
	if (vp->map_type == VPMT_OWNER && _settings_client.gui.use_owner_colour_for_tunnelbridge && o < MAX_COMPANIES) {
		colour = _legend_land_owners[_company_to_list_pos[o]].colour;
		colour = is_tunnel ? _darken_colour[colour] : _lighten_colour[colour];
	} else {
		colour = is_tunnel ? PC_BLACK : PC_VERY_LIGHT_YELLOW;
	}

	TileIndexDiff delta = TileOffsByDiagDir(GetTunnelBridgeDirection(tile));
	for (; tile != tbtm->to_tile; tile += delta) { // For each tile
		const Point pt = RemapCoords(TileX(tile) * TILE_SIZE, TileY(tile) * TILE_SIZE, z);
		const int x = UnScaleByZoomLower(pt.x - _vd.dpi.left, _vd.dpi.zoom);
		if (IsInsideMM(x, 0, w)) {
			const int y = UnScaleByZoomLower(pt.y - _vd.dpi.top, _vd.dpi.zoom);
			if (IsInsideMM(y, 0, h)) blitter->SetPixel(_vd.dpi.dst_ptr, x, y, colour);
		}
	}
}

/** Draw the map on a viewport. */
template <bool is_32bpp, bool show_slope>
void ViewportMapDraw(const ViewPort * const vp)
{
	assert(vp != NULL);
	Blitter * const blitter = BlitterFactory::GetCurrentBlitter();

	SmallMapWindow::RebuildColourIndexIfNecessary();

	/* Index of colour: _green_map_heights[] contains blocks of 4 colours, say ABCD
	 * For a XXXY colour block to render nicely, follow the model:
	 *   line 1: ABCDABCDABCD
	 *   line 2: CDABCDABCDAB
	 *   line 3: ABCDABCDABCD
	 * => colour_index_base's second bit is changed every new line.
	 */
	const  int sx = UnScaleByZoomLower(_vd.dpi.left, _vd.dpi.zoom);
	const  int sy = UnScaleByZoomLower(_vd.dpi.top, _vd.dpi.zoom);
	const uint line_padding = 2 * (sy & 1);
	uint       colour_index_base = (sx + line_padding) & 3;

	const  int incr_a = (1 << (vp->zoom - 2)) / ZOOM_LVL_BASE;
	const  int incr_b = (1 << (vp->zoom - 1)) / ZOOM_LVL_BASE;
	const  int a = (_vd.dpi.left >> 2) / ZOOM_LVL_BASE;
	int        b = (_vd.dpi.top >> 1) / ZOOM_LVL_BASE;
	const  int w = UnScaleByZoom(_vd.dpi.width, vp->zoom);
	const  int h = UnScaleByZoom(_vd.dpi.height, vp->zoom);
	int        j = 0;

	/* Render base map. */
	do { // For each line
		int i = w;
		uint colour_index = colour_index_base;
		colour_index_base ^= 2;
		uint32 *vp_map_line_ptr32 = _vp_map_line;
		uint8 *vp_map_line_ptr8 = (uint8*) _vp_map_line;
		int c = b - a;
		int d = b + a;
		do { // For each pixel of a line
			if (is_32bpp) {
				*vp_map_line_ptr32 = ViewportMapGetColour<is_32bpp, show_slope>(vp, c, d, colour_index);
				vp_map_line_ptr32++;
			} else {
				*vp_map_line_ptr8 = (uint8) ViewportMapGetColour<is_32bpp, show_slope>(vp, c, d, colour_index);
				vp_map_line_ptr8++;
			}
			colour_index = (colour_index + 1) & 3;
			c -= incr_a;
			d += incr_a;
		} while (--i);
		if (is_32bpp) {
			blitter->SetLine32(_vd.dpi.dst_ptr, 0, j, _vp_map_line, w);
		} else {
			blitter->SetLine(_vd.dpi.dst_ptr, 0, j, (uint8*) _vp_map_line, w);
		}
		b += incr_b;
	} while (++j < h);

	/* Render tunnels */
	if (_settings_client.gui.show_tunnels_on_map && _vd.tunnel_to_map.Length() != 0) {
		const TunnelBridgeToMap * const tbtm_end = _vd.tunnel_to_map.End();
		for (const TunnelBridgeToMap *tbtm = _vd.tunnel_to_map.Begin(); tbtm != tbtm_end; tbtm++) { // For each tunnel
			const int tunnel_z = GetTileZ(tbtm->from_tile) * TILE_HEIGHT;
			const Point pt_from = RemapCoords(TileX(tbtm->from_tile) * TILE_SIZE, TileY(tbtm->from_tile) * TILE_SIZE, tunnel_z);
			const Point pt_to = RemapCoords(TileX(tbtm->to_tile) * TILE_SIZE, TileY(tbtm->to_tile) * TILE_SIZE, tunnel_z);

			/* check if tunnel is wholly outside redrawing area */
			const int x_from = UnScaleByZoomLower(pt_from.x - _vd.dpi.left, _vd.dpi.zoom);
			const int x_to = UnScaleByZoomLower(pt_to.x - _vd.dpi.left, _vd.dpi.zoom);
			if ((x_from < 0 && x_to < 0) || (x_from > w && x_to > w)) continue;
			const int y_from = UnScaleByZoomLower(pt_from.y - _vd.dpi.top, _vd.dpi.zoom);
			const int y_to = UnScaleByZoomLower(pt_to.y - _vd.dpi.top, _vd.dpi.zoom);
			if ((y_from < 0 && y_to < 0) || (y_from > h && y_to > h)) continue;

			ViewportMapDrawBridgeTunnel(vp, tbtm, tunnel_z, true, w, h, blitter);
		}
	}

	/* Render bridges */
	if (_settings_client.gui.show_bridges_on_map && _vd.bridge_to_map.Length() != 0) {
		const TunnelBridgeToMap * const tbtm_end = _vd.bridge_to_map.End();
		for (const TunnelBridgeToMap *tbtm = _vd.bridge_to_map.Begin(); tbtm != tbtm_end; tbtm++) { // For each bridge
			ViewportMapDrawBridgeTunnel(vp, tbtm, (GetBridgeHeight(tbtm->from_tile) - 1) * TILE_HEIGHT, false, w, h, blitter);
		}
	}
}

void ViewportDoDraw(const ViewPort *vp, int left, int top, int right, int bottom)
{
	DrawPixelInfo *old_dpi = _cur_dpi;
	_cur_dpi = &_vd.dpi;

	_vd.dpi.zoom = vp->zoom;
	int mask = ScaleByZoom(-1, vp->zoom);

	_vd.combine_sprites = SPRITE_COMBINE_NONE;

	_vd.dpi.width = (right - left) & mask;
	_vd.dpi.height = (bottom - top) & mask;
	_vd.dpi.left = left & mask;
	_vd.dpi.top = top & mask;
	_vd.dpi.pitch = old_dpi->pitch;
	_vd.last_child = NULL;

	int x = UnScaleByZoom(_vd.dpi.left - (vp->virtual_left & mask), vp->zoom) + vp->left;
	int y = UnScaleByZoom(_vd.dpi.top - (vp->virtual_top & mask), vp->zoom) + vp->top;

	_vd.dpi.dst_ptr = BlitterFactory::GetCurrentBlitter()->MoveTo(old_dpi->dst_ptr, x - old_dpi->left, y - old_dpi->top);

	_dpi_for_text        = _vd.dpi;
	_dpi_for_text.left   = UnScaleByZoom(_dpi_for_text.left,   _dpi_for_text.zoom);
	_dpi_for_text.top    = UnScaleByZoom(_dpi_for_text.top,    _dpi_for_text.zoom);
	_dpi_for_text.width  = UnScaleByZoom(_dpi_for_text.width,  _dpi_for_text.zoom);
	_dpi_for_text.height = UnScaleByZoom(_dpi_for_text.height, _dpi_for_text.zoom);
	_dpi_for_text.zoom   = ZOOM_LVL_NORMAL;

	if (vp->zoom >= ZOOM_LVL_DRAW_MAP) {
		/* Here the rendering is like smallmap. */
		if (BlitterFactory::GetCurrentBlitter()->GetScreenDepth() == 32) {
			if (_settings_client.gui.show_slopes_on_viewport_map) ViewportMapDraw<true, true>(vp);
			else ViewportMapDraw<true, false>(vp);
		} else {
			_pal2trsp_remap_ptr = IsTransparencySet(TO_TREES) ? GetNonSprite(GB(PALETTE_TO_TRANSPARENT, 0, PALETTE_WIDTH), ST_RECOLOUR) + 1 : NULL;
			if (_settings_client.gui.show_slopes_on_viewport_map) ViewportMapDraw<false, true>(vp);
			else ViewportMapDraw<false, false>(vp);
		}
		ViewportMapDrawVehicles(&_vd.dpi);
		if (_scrolling_viewport && _settings_client.gui.show_scrolling_viewport_on_map) ViewportMapDrawScrollingViewportBox(vp);
		if (vp->zoom < ZOOM_LVL_OUT_256X) ViewportAddTownNames(&_vd.dpi);
	} else {
		/* Classic rendering. */
		ViewportAddLandscape();
		ViewportAddVehicles(&_vd.dpi);

		ViewportAddTownNames(&_vd.dpi);
		ViewportAddStationNames(&_vd.dpi);
		ViewportAddSigns(&_vd.dpi);

		DrawTextEffects(&_vd.dpi);

		if (_vd.tile_sprites_to_draw.Length() != 0) ViewportDrawTileSprites(&_vd.tile_sprites_to_draw);

		ParentSpriteToDraw *psd_end = _vd.parent_sprites_to_draw.End();
		for (ParentSpriteToDraw *it = _vd.parent_sprites_to_draw.Begin(); it != psd_end; it++) {
			*_vd.parent_sprites_to_sort.Append() = it;
		}

		_vp_sprite_sorter(&_vd.parent_sprites_to_sort);
		ViewportDrawParentSprites(&_vd.parent_sprites_to_sort, &_vd.child_screen_sprites_to_draw);

		if (_draw_bounding_boxes) ViewportDrawBoundingBoxes(&_vd.parent_sprites_to_sort);
	}
	if (_draw_dirty_blocks) ViewportDrawDirtyBlocks();

	DrawPixelInfo dp = _vd.dpi;
	ZoomLevel zoom = _vd.dpi.zoom;
	dp.zoom = ZOOM_LVL_NORMAL;
	dp.width = UnScaleByZoom(dp.width, zoom);
	dp.height = UnScaleByZoom(dp.height, zoom);
	_cur_dpi = &dp;

	if (vp->overlay != NULL && vp->overlay->GetCargoMask() != 0 && vp->overlay->GetCompanyMask() != 0) {
		/* translate to window coordinates */
		dp.left = x;
		dp.top = y;
		vp->overlay->Draw(&dp);
	}

	if (_settings_client.gui.show_vehicle_route) ViewportMapDrawVehicleRoute(vp);
	if (_vd.string_sprites_to_draw.Length() != 0) {
		/* translate to world coordinates */
		dp.left = UnScaleByZoom(_vd.dpi.left, zoom);
		dp.top = UnScaleByZoom(_vd.dpi.top, zoom);
		ViewportDrawStrings(zoom, &_vd.string_sprites_to_draw);
	}
	if (_settings_client.gui.show_vehicle_route_steps) ViewportDrawVehicleRouteSteps(vp);
	ViewportDrawPlans(vp);

	_cur_dpi = old_dpi;

	_vd.bridge_to_map.Clear();
	_vd.string_sprites_to_draw.Clear();
	_vd.tile_sprites_to_draw.Clear();
	_vd.parent_sprites_to_draw.Clear();
	_vd.parent_sprites_to_sort.Clear();
	_vd.child_screen_sprites_to_draw.Clear();
}

/**
 * Make sure we don't draw a too big area at a time.
 * If we do, the sprite memory will overflow.
 */
static void ViewportDrawChk(const ViewPort *vp, int left, int top, int right, int bottom)
{
	if ((vp->zoom < ZOOM_LVL_DRAW_MAP) && (ScaleByZoom(bottom - top, vp->zoom) * ScaleByZoom(right - left, vp->zoom) > 180000 * ZOOM_LVL_BASE * ZOOM_LVL_BASE)) {
		if ((bottom - top) > (right - left)) {
			int t = (top + bottom) >> 1;
			ViewportDrawChk(vp, left, top, right, t);
			ViewportDrawChk(vp, left, t, right, bottom);
		} else {
			int t = (left + right) >> 1;
			ViewportDrawChk(vp, left, top, t, bottom);
			ViewportDrawChk(vp, t, top, right, bottom);
		}
	} else {
		ViewportDoDraw(vp,
			ScaleByZoom(left - vp->left, vp->zoom) + vp->virtual_left,
			ScaleByZoom(top - vp->top, vp->zoom) + vp->virtual_top,
			ScaleByZoom(right - vp->left, vp->zoom) + vp->virtual_left,
			ScaleByZoom(bottom - vp->top, vp->zoom) + vp->virtual_top
		);
	}
}

static inline void ViewportDraw(const ViewPort *vp, int left, int top, int right, int bottom)
{
	if (right <= vp->left || bottom <= vp->top) return;

	if (left >= vp->left + vp->width) return;

	if (left < vp->left) left = vp->left;
	if (right > vp->left + vp->width) right = vp->left + vp->width;

	if (top >= vp->top + vp->height) return;

	if (top < vp->top) top = vp->top;
	if (bottom > vp->top + vp->height) bottom = vp->top + vp->height;

	ViewportDrawChk(vp, left, top, right, bottom);
}

/**
 * Draw the viewport of this window.
 */
void Window::DrawViewport() const
{
	DrawPixelInfo *dpi = _cur_dpi;

	dpi->left += this->left;
	dpi->top += this->top;

	ViewportDraw(this->viewport, dpi->left, dpi->top, dpi->left + dpi->width, dpi->top + dpi->height);

	dpi->left -= this->left;
	dpi->top -= this->top;
}

/**
 * Continue criteria for the SearchMapEdge function.
 * @param iter       Value to check.
 * @param iter_limit Maximum value for the iter
 * @param sy         Screen y coordinate calculated for the tile at hand
 * @param sy_limit   Limit to the screen y coordinate
 * @return True when we should continue searching.
 */
typedef bool ContinueMapEdgeSearch(int iter, int iter_limit, int sy, int sy_limit);

/** Continue criteria for searching a no-longer-visible tile in negative direction, starting at some tile. */
static inline bool ContinueLowerMapEdgeSearch(int iter, int iter_limit, int sy, int sy_limit) { return iter > 0          && sy > sy_limit; }
/** Continue criteria for searching a no-longer-visible tile in positive direction, starting at some tile. */
static inline bool ContinueUpperMapEdgeSearch(int iter, int iter_limit, int sy, int sy_limit) { return iter < iter_limit && sy < sy_limit; }

/**
 * Searches, starting at the given tile, by applying the given offset to iter, for a no longer visible tile.
 * The whole sense of this function is keeping the to-be-written code small, thus it is a little bit abstracted
 * so the same function can be used for both the X and Y locations. As such a reference to one of the elements
 * in curr_tile was needed.
 * @param curr_tile  A tile
 * @param iter       Reference to either the X or Y of curr_tile.
 * @param iter_limit Upper search limit for the iter value.
 * @param offset     Search in steps of this size
 * @param sy_limit   Search limit to be passed to the criteria
 * @param continue_criteria Search as long as this criteria is true
 * @return The final value of iter.
 */
static int SearchMapEdge(Point &curr_tile, int &iter, int iter_limit, int offset, int sy_limit, ContinueMapEdgeSearch continue_criteria)
{
	int sy;
	do {
		iter = Clamp(iter + offset, 0, iter_limit);
		sy = GetViewportY(curr_tile);
	} while (continue_criteria(iter, iter_limit, sy, sy_limit));

	return iter;
}

/**
 * Determine the clamping of either the X or Y coordinate to the map.
 * @param curr_tile   A tile
 * @param iter        Reference to either the X or Y of curr_tile.
 * @param iter_limit  Upper search limit for the iter value.
 * @param start       Start value for the iteration.
 * @param other_ref   Reference to the opposite axis in curr_tile than of iter.
 * @param other_value Start value for of the opposite axis
 * @param vp_value    Value of the viewport location in the opposite axis as for iter.
 * @param other_limit Limit for the other value, so if iter is X, then other_limit is for Y.
 * @param vp_top      Top of the viewport.
 * @param vp_bottom   Bottom of the viewport.
 * @return Clamped version of vp_value.
 */
static inline int ClampXYToMap(Point &curr_tile, int &iter, int iter_limit, int start, int &other_ref, int other_value, int vp_value, int other_limit, int vp_top, int vp_bottom)
{
	bool upper_edge = other_value < _settings_game.construction.max_heightlevel / 4;

	/*
	 * First get an estimate of the tiles relevant for us at that edge.  Relevant in the sense
	 * "at least close to the visible area". Thus, we don't look at exactly each tile, inspecting
	 * e.g. every tenth should be enough. After all, the desired screen limit is set such that
	 * the bordermost tiles are painted in the middle of the screen when one hits the limit,
	 * i.e. it is no harm if there is some small error in that calculation
	 */

	other_ref = upper_edge ? 0 : other_limit;
	iter = start;
	int min_iter = SearchMapEdge(curr_tile, iter, iter_limit, upper_edge ? -10 : +10, vp_top,    upper_edge ? ContinueLowerMapEdgeSearch : ContinueUpperMapEdgeSearch);
	iter = start;
	int max_iter = SearchMapEdge(curr_tile, iter, iter_limit, upper_edge ? +10 : -10, vp_bottom, upper_edge ? ContinueUpperMapEdgeSearch : ContinueLowerMapEdgeSearch);

	max_iter = min(max_iter + _settings_game.construction.max_heightlevel / 4, iter_limit);
	min_iter = min(min_iter, max_iter);

	/* Now, calculate the highest heightlevel of these tiles. Again just as an estimate. */
	int max_heightlevel_at_edge = 0;
	for (iter = min_iter; iter <= max_iter; iter += 10) {
		max_heightlevel_at_edge = max(max_heightlevel_at_edge, (int)TileHeight(TileXY(curr_tile.x, curr_tile.y)));
	}

	/* Based on that heightlevel, calculate the limit. For the upper edge a tile with height zero would
	 * get a limit of zero, on the other side it depends on the number of tiles along the axis. */
	return upper_edge ?
			max(vp_value, -max_heightlevel_at_edge * (int)(TILE_HEIGHT * 2 * ZOOM_LVL_BASE)) :
			min(vp_value, (other_limit * TILE_SIZE * 4 - max_heightlevel_at_edge * TILE_HEIGHT * 2) * ZOOM_LVL_BASE);
}

static inline void ClampViewportToMap(const ViewPort *vp, int &x, int &y)
{
	int original_y = y;

	/* Centre of the viewport is hot spot */
	x += vp->virtual_width / 2;
	y += vp->virtual_height / 2;

	/* Convert viewport coordinates to map coordinates
	 * Calculation is scaled by 4 to avoid rounding errors */
	int vx = -x + y * 2;
	int vy =  x + y * 2;

	/* Find out which tile corresponds to (vx,vy) if one assumes height zero.  The cast is necessary to prevent C++ from
	 * converting the result to an uint, which gives an overflow instead of a negative result... */
	int tx = vx / (int)(TILE_SIZE * 4 * ZOOM_LVL_BASE);
	int ty = vy / (int)(TILE_SIZE * 4 * ZOOM_LVL_BASE);

	Point curr_tile;
	vx = ClampXYToMap(curr_tile, curr_tile.y, MapMaxY(), ty, curr_tile.x, tx, vx, MapMaxX(), original_y, original_y + vp->virtual_height);
	vy = ClampXYToMap(curr_tile, curr_tile.x, MapMaxX(), tx, curr_tile.y, ty, vy, MapMaxY(), original_y, original_y + vp->virtual_height);

	/* Convert map coordinates to viewport coordinates */
	x = (-vx + vy) / 2;
	y = ( vx + vy) / 4;

	/* Remove centering */
	x -= vp->virtual_width / 2;
	y -= vp->virtual_height / 2;
}

/**
 * Update the viewport position being displayed.
 * @param w %Window owning the viewport.
 */
void UpdateViewportPosition(Window *w)
{
	const ViewPort *vp = w->viewport;

	if (w->viewport->follow_vehicle != INVALID_VEHICLE) {
		const Vehicle *veh = Vehicle::Get(w->viewport->follow_vehicle);
		Point pt = MapXYZToViewport(vp, veh->x_pos, veh->y_pos, veh->z_pos);

		w->viewport->scrollpos_x = pt.x;
		w->viewport->scrollpos_y = pt.y;
		SetViewportPosition(w, pt.x, pt.y);
	} else {
		/* Ensure the destination location is within the map */
		ClampViewportToMap(vp, w->viewport->dest_scrollpos_x, w->viewport->dest_scrollpos_y);

		int delta_x = w->viewport->dest_scrollpos_x - w->viewport->scrollpos_x;
		int delta_y = w->viewport->dest_scrollpos_y - w->viewport->scrollpos_y;

		bool update_overlay = false;
		if (delta_x != 0 || delta_y != 0) {
			if (_settings_client.gui.smooth_scroll) {
				int max_scroll = ScaleByMapSize1D(512 * ZOOM_LVL_BASE);
				/* Not at our desired position yet... */
				w->viewport->scrollpos_x += Clamp(delta_x / 4, -max_scroll, max_scroll);
				w->viewport->scrollpos_y += Clamp(delta_y / 4, -max_scroll, max_scroll);
			} else {
				w->viewport->scrollpos_x = w->viewport->dest_scrollpos_x;
				w->viewport->scrollpos_y = w->viewport->dest_scrollpos_y;
			}
			update_overlay = (w->viewport->scrollpos_x == w->viewport->dest_scrollpos_x &&
								w->viewport->scrollpos_y == w->viewport->dest_scrollpos_y);
		}

		ClampViewportToMap(vp, w->viewport->scrollpos_x, w->viewport->scrollpos_y);

		if (_scrolling_viewport == w && _settings_client.gui.show_scrolling_viewport_on_map) {
			const int gap = ScaleByZoom(1, ZOOM_LVL_MAX);

			int lr_low = vp->virtual_left;
			int lr_hi = w->viewport->scrollpos_x;
			if (lr_low > lr_hi) Swap(lr_low, lr_hi);
			int right = lr_hi + vp->virtual_width + gap;

			int tb_low = vp->virtual_top;
			int tb_hi = w->viewport->scrollpos_y;
			if (tb_low > tb_hi) Swap(tb_low, tb_hi);
			int bottom = tb_hi + vp->virtual_height + gap;

			MarkAllViewportMapsDirty(lr_low, tb_low, right, bottom);
		}

		SetViewportPosition(w, w->viewport->scrollpos_x, w->viewport->scrollpos_y);
		if (update_overlay) RebuildViewportOverlay(w);
	}
}

/**
 * Marks a viewport as dirty for repaint if it displays (a part of) the area the needs to be repainted.
 * @param vp     The viewport to mark as dirty
 * @param left   Left edge of area to repaint
 * @param top    Top edge of area to repaint
 * @param right  Right edge of area to repaint
 * @param bottom Bottom edge of area to repaint
 * @ingroup dirty
 */
static void MarkViewportDirty(const ViewPort * const vp, int left, int top, int right, int bottom)
{
	/* Rounding wrt. zoom-out level */
	right  += (1 << vp->zoom) - 1;
	bottom += (1 << vp->zoom) - 1;

	right -= vp->virtual_left;
	if (right <= 0) return;

	bottom -= vp->virtual_top;
	if (bottom <= 0) return;

	left = max(0, left - vp->virtual_left);

	if (left >= vp->virtual_width) return;

	top = max(0, top - vp->virtual_top);

	if (top >= vp->virtual_height) return;

	SetDirtyBlocks(
		UnScaleByZoomLower(left, vp->zoom) + vp->left,
		UnScaleByZoomLower(top, vp->zoom) + vp->top,
		UnScaleByZoom(right, vp->zoom) + vp->left + 1,
		UnScaleByZoom(bottom, vp->zoom) + vp->top + 1
	);
}

/**
 * Mark all viewports that display an area as dirty (in need of repaint).
 * @param left   Left   edge of area to repaint. (viewport coordinates, that is wrt. #ZOOM_LVL_NORMAL)
 * @param top    Top    edge of area to repaint. (viewport coordinates, that is wrt. #ZOOM_LVL_NORMAL)
 * @param right  Right  edge of area to repaint. (viewport coordinates, that is wrt. #ZOOM_LVL_NORMAL)
 * @param bottom Bottom edge of area to repaint. (viewport coordinates, that is wrt. #ZOOM_LVL_NORMAL)
 * @param mark_dirty_if_zoomlevel_is_below To tell if an update is relevant or not (for example, animations in map mode are not)
 * @ingroup dirty
 */
void MarkAllViewportsDirty(int left, int top, int right, int bottom, const ZoomLevel mark_dirty_if_zoomlevel_is_below)
{
	Window *w;
	FOR_ALL_WINDOWS_FROM_BACK(w) {
		const ViewPort * const vp = w->viewport;
		if (vp != NULL) {
			assert(vp->width != 0);
			if (vp->zoom >= mark_dirty_if_zoomlevel_is_below) continue;
			MarkViewportDirty(vp, left, top, right, bottom);
		}
	}
}

static void MarkRouteStepDirty(const TileIndex tile, uint order_nr)
{
	assert(tile != INVALID_TILE);
	Window *w;
	const Point pt = RemapCoords2(TileX(tile) * TILE_SIZE + TILE_SIZE / 2, TileY(tile) * TILE_SIZE + TILE_SIZE / 2);
	const int char_height = GetCharacterHeight(FS_SMALL) + 1;
	FOR_ALL_WINDOWS_FROM_BACK(w) {
		const ViewPort * const vp = w->viewport;
		if (vp != NULL) {
			assert(vp->width != 0);
			const int half_width = ScaleByZoom((_vp_route_step_width / 2) + 1, vp->zoom);
			const int height = ScaleByZoom(_vp_route_step_height_top + char_height * order_nr + _vp_route_step_height_bottom, vp->zoom);
			MarkViewportDirty(vp, pt.x - half_width, pt.y - height, pt.x + half_width, pt.y);
		}
	}
}

void MarkAllRouteStepsDirty(Window *vehicle_window)
{
	const Vehicle * const veh = GetVehicleFromWindow(vehicle_window);
	ViewportPrepareVehicleRouteSteps(veh);
	for (RouteStepsMap::const_iterator cit = _vp_route_steps.begin(); cit != _vp_route_steps.end(); cit++) {
		MarkRouteStepDirty(cit->first, (uint) cit->second.size());
	}
	_vp_route_steps_last_mark_dirty.swap(_vp_route_steps);
	_vp_route_steps.clear();
}

/**
 * Mark all viewports in map mode that display an area as dirty (in need of repaint).
 * @param left   Left edge of area to repaint
 * @param top    Top edge of area to repaint
 * @param right  Right edge of area to repaint
 * @param bottom Bottom edge of area to repaint
 * @ingroup dirty
 */
void MarkAllViewportMapsDirty(int left, int top, int right, int bottom)
{
	Window *w;
	FOR_ALL_WINDOWS_FROM_BACK(w) {
		const ViewPort *vp = w->viewport;
		if (vp != NULL && vp->zoom >= ZOOM_LVL_DRAW_MAP) {
			assert(vp->width != 0);
			MarkViewportDirty(vp, left, top, right, bottom);
		}
	}
}

void ConstrainAllViewportsZoom()
{
	Window *w;
	FOR_ALL_WINDOWS_FROM_FRONT(w) {
		if (w->viewport == NULL) continue;

		ZoomLevel zoom = static_cast<ZoomLevel>(Clamp(w->viewport->zoom, _settings_client.gui.zoom_min, _settings_client.gui.zoom_max));
		if (zoom != w->viewport->zoom) {
			while (w->viewport->zoom < zoom) DoZoomInOutWindow(ZOOM_OUT, w);
			while (w->viewport->zoom > zoom) DoZoomInOutWindow(ZOOM_IN, w);
		}
	}
}

/**
 * Mark a tile given by its index dirty for repaint.
 * @param tile The tile to mark dirty.
 * @param mark_dirty_if_zoomlevel_is_below To tell if an update is relevant or not (for example, animations in map mode are not).
 * @param bridge_level_offset Height of bridge on tile to also mark dirty. (Height level relative to north corner.)
 * @ingroup dirty
 */
void MarkTileDirtyByTile(TileIndex tile, const ZoomLevel mark_dirty_if_zoomlevel_is_below, int bridge_level_offset)
{
	Point pt = RemapCoords(TileX(tile) * TILE_SIZE, TileY(tile) * TILE_SIZE, TilePixelHeight(tile));
	MarkAllViewportsDirty(
			pt.x - 31  * ZOOM_LVL_BASE,
			pt.y - 122 * ZOOM_LVL_BASE - ZOOM_LVL_BASE * TILE_HEIGHT * bridge_level_offset,
			pt.x - 31  * ZOOM_LVL_BASE + 67  * ZOOM_LVL_BASE,
			pt.y - 122 * ZOOM_LVL_BASE + 154 * ZOOM_LVL_BASE,
			mark_dirty_if_zoomlevel_is_below
	);
}

/**
 * Mark a (virtual) tile outside the map dirty for repaint.
 * @param x Tile X position.
 * @param y Tile Y position.
 * @ingroup dirty
 */
void MarkTileDirtyByTileOutsideMap(int x, int y)
{
	Point pt = RemapCoords(x * TILE_SIZE, y * TILE_SIZE, TilePixelHeightOutsideMap(x, y));
	MarkAllViewportsDirty(
			pt.x - MAX_TILE_EXTENT_LEFT,
			pt.y, // no buildings outside of map
			pt.x + MAX_TILE_EXTENT_RIGHT,
			pt.y + MAX_TILE_EXTENT_BOTTOM);
}

void MarkTileLineDirty(const TileIndex from_tile, const TileIndex to_tile)
{
	assert(from_tile != INVALID_TILE);
	assert(to_tile != INVALID_TILE);

	const Point from_pt = RemapCoords2(TileX(from_tile) * TILE_SIZE + TILE_SIZE / 2, TileY(from_tile) * TILE_SIZE + TILE_SIZE / 2);
	const Point to_pt = RemapCoords2(TileX(to_tile) * TILE_SIZE + TILE_SIZE / 2, TileY(to_tile) * TILE_SIZE + TILE_SIZE / 2);

	const int block_radius = 20;

	int x1 = from_pt.x / block_radius;
	int y1 = from_pt.y / block_radius;
	const int x2 = to_pt.x / block_radius;
	const int y2 = to_pt.y / block_radius;

	/* http://en.wikipedia.org/wiki/Bresenham%27s_line_algorithm#Simplification */
	const int dx = abs(x2 - x1);
	const int dy = abs(y2 - y1);
	const int sx = (x1 < x2) ? 1 : -1;
	const int sy = (y1 < y2) ? 1 : -1;
	int err = dx - dy;
	for (;;) {
		MarkAllViewportsDirty(
				(x1 - 1) * block_radius,
				(y1 - 1) * block_radius,
				(x1 + 1) * block_radius,
				(y1 + 1) * block_radius,
				ZOOM_LVL_END
		);
		if (x1 == x2 && y1 == y2) break;
		const int e2 = 2 * err;
		if (e2 > -dy) {
			err -= dy;
			x1 += sx;
		}
		if (e2 < dx) {
			err += dx;
			y1 += sy;
		}
	}
}

static void MarkRoutePathsDirty(const std::vector<DrawnPathRouteTileLine> &lines)
{
	for (std::vector<DrawnPathRouteTileLine>::const_iterator it = lines.begin(); it != lines.end(); ++it) {
		MarkTileLineDirty(it->from_tile, it->to_tile);
	}
}

void MarkAllRoutePathsDirty(const Vehicle *veh)
{
	Order *order;
	TileIndex from_tile;
	switch (_settings_client.gui.show_vehicle_route) {
		case 0: // No
			return;

		case 1: // Simple
			MarkRoutePathsDirty(_vp_route_paths_drawn_dirty);
			_vp_route_paths_drawn_dirty.clear();
			std::vector<DrawnPathRouteTileLine> dirtied_paths;
			from_tile = GetLastValidOrderLocation(veh);
			if (from_tile == INVALID_TILE) return;
			FOR_VEHICLE_ORDERS(veh, order) {
				Order *final_order = GetFinalOrder(veh, order);
				const TileIndex to_tile = final_order->GetLocation(veh, veh->type == VEH_AIRCRAFT);
				if (to_tile == INVALID_TILE) continue;
				MarkTileLineDirty(from_tile, to_tile);
				const OrderType ot = order->GetType();
				DrawnPathRouteTileLine path = { from_tile, to_tile };
				dirtied_paths.push_back(path);
				if (ot == OT_GOTO_STATION || ot == OT_GOTO_DEPOT || ot == OT_GOTO_WAYPOINT || ot == OT_IMPLICIT) from_tile = to_tile;
			}
			_vp_route_paths_last_mark_dirty.swap(dirtied_paths);
			break;
	}
}

/**
 * Marks the selected tiles as dirty.
 *
 * This function marks the selected tiles as dirty for repaint
 *
 * @ingroup dirty
 */
static void SetSelectionTilesDirty()
{
	int x_size = _thd.size.x;
	int y_size = _thd.size.y;

	if (!_thd.diagonal) { // Selecting in a straight rectangle (or a single square)
		int x_start = _thd.pos.x;
		int y_start = _thd.pos.y;

		if (_thd.outersize.x != 0 || _thd.outersize.y != 0) {
			x_size  += _thd.outersize.x;
			x_start += _thd.offs.x;
			y_size  += _thd.outersize.y;
			y_start += _thd.offs.y;
		}

		x_size -= TILE_SIZE;
		y_size -= TILE_SIZE;

		assert(x_size >= 0);
		assert(y_size >= 0);

		int x_end = Clamp(x_start + x_size, 0, MapSizeX() * TILE_SIZE - TILE_SIZE);
		int y_end = Clamp(y_start + y_size, 0, MapSizeY() * TILE_SIZE - TILE_SIZE);

		x_start = Clamp(x_start, 0, MapSizeX() * TILE_SIZE - TILE_SIZE);
		y_start = Clamp(y_start, 0, MapSizeY() * TILE_SIZE - TILE_SIZE);

		/* make sure everything is multiple of TILE_SIZE */
		assert((x_end | y_end | x_start | y_start) % TILE_SIZE == 0);

		/* How it works:
		 * Suppose we have to mark dirty rectangle of 3x4 tiles:
		 *   x
		 *  xxx
		 * xxxxx
		 *  xxxxx
		 *   xxx
		 *    x
		 * This algorithm marks dirty columns of tiles, so it is done in 3+4-1 steps:
		 * 1)  x     2)  x
		 *    xxx       Oxx
		 *   Oxxxx     xOxxx
		 *    xxxxx     Oxxxx
		 *     xxx       xxx
		 *      x         x
		 * And so forth...
		 */

		int top_x = x_end; // coordinates of top dirty tile
		int top_y = y_start;
		int bot_x = top_x; // coordinates of bottom dirty tile
		int bot_y = top_y;

		do {
			/* topmost dirty point */
			TileIndex top_tile = TileVirtXY(top_x, top_y);
			Point top = RemapCoords(top_x, top_y, GetTileMaxPixelZ(top_tile));

			/* bottommost point */
			TileIndex bottom_tile = TileVirtXY(bot_x, bot_y);
			Point bot = RemapCoords(bot_x + TILE_SIZE, bot_y + TILE_SIZE, GetTilePixelZ(bottom_tile)); // bottommost point

			/* the 'x' coordinate of 'top' and 'bot' is the same (and always in the same distance from tile middle),
			 * tile height/slope affects only the 'y' on-screen coordinate! */

			int l = top.x - TILE_PIXELS * ZOOM_LVL_BASE; // 'x' coordinate of left   side of the dirty rectangle
			int t = top.y;                               // 'y' coordinate of top    side of the dirty rectangle
			int r = top.x + TILE_PIXELS * ZOOM_LVL_BASE; // 'x' coordinate of right  side of the dirty rectangle
			int b = bot.y;                               // 'y' coordinate of bottom side of the dirty rectangle

			static const int OVERLAY_WIDTH = 4 * ZOOM_LVL_BASE; // part of selection sprites is drawn outside the selected area (in particular: terraforming)

			/* For halftile foundations on SLOPE_STEEP_S the sprite extents some more towards the top */
			MarkAllViewportsDirty(l - OVERLAY_WIDTH, t - OVERLAY_WIDTH - TILE_HEIGHT * ZOOM_LVL_BASE, r + OVERLAY_WIDTH, b + OVERLAY_WIDTH);

			/* haven't we reached the topmost tile yet? */
			if (top_x != x_start) {
				top_x -= TILE_SIZE;
			} else {
				top_y += TILE_SIZE;
			}

			/* the way the bottom tile changes is different when we reach the bottommost tile */
			if (bot_y != y_end) {
				bot_y += TILE_SIZE;
			} else {
				bot_x -= TILE_SIZE;
			}
		} while (bot_x >= top_x);
	} else { // Selecting in a 45 degrees rotated (diagonal) rectangle.
		/* a_size, b_size describe a rectangle with rotated coordinates */
		int a_size = x_size + y_size, b_size = x_size - y_size;

		int interval_a = a_size < 0 ? -(int)TILE_SIZE : (int)TILE_SIZE;
		int interval_b = b_size < 0 ? -(int)TILE_SIZE : (int)TILE_SIZE;

		for (int a = -interval_a; a != a_size + interval_a; a += interval_a) {
			for (int b = -interval_b; b != b_size + interval_b; b += interval_b) {
				uint x = (_thd.pos.x + (a + b) / 2) / TILE_SIZE;
				uint y = (_thd.pos.y + (a - b) / 2) / TILE_SIZE;

				if (x < MapMaxX() && y < MapMaxY()) {
					MarkTileDirtyByTile(TileXY(x, y));
				}
			}
		}
	}
}


void SetSelectionRed(bool b)
{
	_thd.make_square_red = b;
	SetSelectionTilesDirty();
}

/**
 * Test whether a sign is below the mouse
 * @param vp the clicked viewport
 * @param x X position of click
 * @param y Y position of click
 * @param sign the sign to check
 * @return true if the sign was hit
 */
static bool CheckClickOnViewportSign(const ViewPort *vp, int x, int y, const ViewportSign *sign)
{
	bool small = (vp->zoom >= ZOOM_LVL_OUT_16X);
	int sign_half_width = ScaleByZoom((small ? sign->width_small : sign->width_normal) / 2, vp->zoom);
	int sign_height = ScaleByZoom(VPSM_TOP + (small ? FONT_HEIGHT_SMALL : FONT_HEIGHT_NORMAL) + VPSM_BOTTOM, vp->zoom);

	x = ScaleByZoom(x - vp->left, vp->zoom) + vp->virtual_left;
	y = ScaleByZoom(y - vp->top, vp->zoom) + vp->virtual_top;

	return y >= sign->top && y < sign->top + sign_height &&
			x >= sign->center - sign_half_width && x < sign->center + sign_half_width;
}

static bool CheckClickOnTown(const ViewPort *vp, int x, int y)
{
	if (!HasBit(_display_opt, DO_SHOW_TOWN_NAMES)) return false;

	const Town *t;
	FOR_ALL_TOWNS(t) {
		if (CheckClickOnViewportSign(vp, x, y, &t->cache.sign)) {
			ShowTownViewWindow(t->index);
			return true;
		}
	}

	return false;
}

static bool CheckClickOnStation(const ViewPort *vp, int x, int y)
{
	if (!(HasBit(_display_opt, DO_SHOW_STATION_NAMES) || HasBit(_display_opt, DO_SHOW_WAYPOINT_NAMES)) || IsInvisibilitySet(TO_SIGNS)) return false;

	const BaseStation *st;
	FOR_ALL_BASE_STATIONS(st) {
		/* Check whether the base station is a station or a waypoint */
		bool is_station = Station::IsExpected(st);

		/* Don't check if the display options are disabled */
		if (!HasBit(_display_opt, is_station ? DO_SHOW_STATION_NAMES : DO_SHOW_WAYPOINT_NAMES)) continue;

		/* Don't check if competitor signs are not shown and the sign isn't owned by the local company */
		if (!HasBit(_display_opt, DO_SHOW_COMPETITOR_SIGNS) && _local_company != st->owner && st->owner != OWNER_NONE) continue;

		if (CheckClickOnViewportSign(vp, x, y, &st->sign)) {
			if (is_station) {
				ShowStationViewWindow(st->index);
			} else {
				ShowWaypointWindow(Waypoint::From(st));
			}
			return true;
		}
	}

	return false;
}


static bool CheckClickOnSign(const ViewPort *vp, int x, int y)
{
	/* Signs are turned off, or they are transparent and invisibility is ON, or company is a spectator */
	if (!HasBit(_display_opt, DO_SHOW_SIGNS) || IsInvisibilitySet(TO_SIGNS) || _local_company == COMPANY_SPECTATOR) return false;

	const Sign *si;
	FOR_ALL_SIGNS(si) {
		/* If competitor signs are hidden, don't check signs that aren't owned by local company */
		if (!HasBit(_display_opt, DO_SHOW_COMPETITOR_SIGNS) && _local_company != si->owner && si->owner != OWNER_DEITY) continue;
		if (si->owner == OWNER_DEITY && _game_mode != GM_EDITOR) continue;

		if (CheckClickOnViewportSign(vp, x, y, &si->sign)) {
			HandleClickOnSign(si);
			return true;
		}
	}

	return false;
}


static bool CheckClickOnLandscape(const ViewPort *vp, int x, int y)
{
	Point pt = TranslateXYToTileCoord(vp, x, y);

	if (pt.x != -1) return ClickTile(TileVirtXY(pt.x, pt.y));
	return true;
}

static void PlaceObject()
{
	Point pt;
	Window *w;

	pt = GetTileBelowCursor();
	if (pt.x == -1) return;

	if ((_thd.place_mode & HT_DRAG_MASK) == HT_POINT) {
		pt.x += TILE_SIZE / 2;
		pt.y += TILE_SIZE / 2;
	}

	_tile_fract_coords.x = pt.x & TILE_UNIT_MASK;
	_tile_fract_coords.y = pt.y & TILE_UNIT_MASK;

	w = _thd.GetCallbackWnd();
	if (w != NULL) w->OnPlaceObject(pt, TileVirtXY(pt.x, pt.y));
}

bool HandleViewportDoubleClicked(Window *w, int x, int y)
{
	ViewPort *vp = w->viewport;
	if (vp->zoom < ZOOM_LVL_DRAW_MAP) return false;

	switch (_settings_client.gui.action_when_viewport_map_is_dblclicked) {
		case 0: // Do nothing
			return false;
		case 1: // Zoom in main viewport
			while (vp->zoom != ZOOM_LVL_VIEWPORT)
				ZoomInOrOutToCursorWindow(true, w);
			return true;
		case 2: // Open an extra viewport
			ShowExtraViewPortWindowForTileUnderCursor();
			return true;
		default:
			return false;
	}
}

bool HandleViewportClicked(const ViewPort *vp, int x, int y, bool double_click)
{
	/* No click in smallmap mode except for plan making. */
	if (vp->zoom >= ZOOM_LVL_DRAW_MAP && !(_thd.place_mode == HT_POINT && _thd.select_proc == DDSP_DRAW_PLANLINE)) return true;

	const Vehicle *v = CheckClickOnVehicle(vp, x, y);

	if (_thd.place_mode & HT_VEHICLE) {
		if (v != NULL && VehicleClicked(v)) return true;
	}

	/* Vehicle placement mode already handled above. */
	if ((_thd.place_mode & HT_DRAG_MASK) != HT_NONE) {
		if (_thd.place_mode & HT_POLY) {
			/* In polyline mode double-clicking on a single white line, finishes current polyline.
			 * If however the user double-clicks on a line that has a white and a blue section,
			 * both lines (white and blue) will be constructed consecutively. */
			static bool stop_snap_on_double_click = false;
			if (double_click && stop_snap_on_double_click) {
				SetRailSnapMode(RSM_NO_SNAP);
				return true;
			}
			stop_snap_on_double_click = !(_thd.drawstyle & HT_LINE) || (_thd.dir2 == HT_DIR_END);
		}

		PlaceObject();
		return true;
	}

	if (CheckClickOnTown(vp, x, y)) return true;
	if (CheckClickOnStation(vp, x, y)) return true;
	if (CheckClickOnSign(vp, x, y)) return true;
	bool result = CheckClickOnLandscape(vp, x, y);

	if (v != NULL) {
		DEBUG(misc, 2, "Vehicle %d (index %d) at %p", v->unitnumber, v->index, v);
		if (IsCompanyBuildableVehicleType(v)) {
			v = v->First();
			WindowClass wc = _thd.GetCallbackWnd()->window_class;
			if (_ctrl_pressed && v->owner == _local_company) {
				StartStopVehicle(v, true);
			} else if (wc != WC_CREATE_TEMPLATE && wc != WC_TEMPLATEGUI_MAIN) {
				ShowVehicleViewWindow(v);
			}
		}
		return true;
	}
	return result;
}

void RebuildViewportOverlay(Window *w)
{
	if (w->viewport->overlay != NULL &&
			w->viewport->overlay->GetCompanyMask() != 0 &&
			w->viewport->overlay->GetCargoMask() != 0) {
		w->viewport->overlay->RebuildCache();
		w->SetDirty();
	}
}

/**
 * Scrolls the viewport in a window to a given location.
 * @param x       Desired x location of the map to scroll to (world coordinate).
 * @param y       Desired y location of the map to scroll to (world coordinate).
 * @param z       Desired z location of the map to scroll to (world coordinate). Use \c -1 to scroll to the height of the map at the \a x, \a y location.
 * @param w       %Window containing the viewport.
 * @param instant Jump to the location instead of slowly moving to it.
 * @return Destination of the viewport was changed (to activate other actions when the viewport is already at the desired position).
 */
bool ScrollWindowTo(int x, int y, int z, Window *w, bool instant)
{
	/* The slope cannot be acquired outside of the map, so make sure we are always within the map. */
	if (z == -1) {
		if ( x >= 0 && x <= (int)MapSizeX() * (int)TILE_SIZE - 1
				&& y >= 0 && y <= (int)MapSizeY() * (int)TILE_SIZE - 1) {
			z = GetSlopePixelZ(x, y);
		} else {
			z = TileHeightOutsideMap(x / (int)TILE_SIZE, y / (int)TILE_SIZE);
		}
	}

	Point pt = MapXYZToViewport(w->viewport, x, y, z);
	w->viewport->follow_vehicle = INVALID_VEHICLE;

	if (w->viewport->dest_scrollpos_x == pt.x && w->viewport->dest_scrollpos_y == pt.y) return false;

	if (instant) {
		w->viewport->scrollpos_x = pt.x;
		w->viewport->scrollpos_y = pt.y;
		RebuildViewportOverlay(w);
	}

	w->viewport->dest_scrollpos_x = pt.x;
	w->viewport->dest_scrollpos_y = pt.y;
	return true;
}

/**
 * Scrolls the viewport in a window to a given location.
 * @param tile    Desired tile to center on.
 * @param w       %Window containing the viewport.
 * @param instant Jump to the location instead of slowly moving to it.
 * @return Destination of the viewport was changed (to activate other actions when the viewport is already at the desired position).
 */
bool ScrollWindowToTile(TileIndex tile, Window *w, bool instant)
{
	return ScrollWindowTo(TileX(tile) * TILE_SIZE, TileY(tile) * TILE_SIZE, -1, w, instant);
}

/**
 * Scrolls the viewport of the main window to a given location.
 * @param tile    Desired tile to center on.
 * @param instant Jump to the location instead of slowly moving to it.
 * @return Destination of the viewport was changed (to activate other actions when the viewport is already at the desired position).
 */
bool ScrollMainWindowToTile(TileIndex tile, bool instant)
{
	return ScrollMainWindowTo(TileX(tile) * TILE_SIZE + TILE_SIZE / 2, TileY(tile) * TILE_SIZE + TILE_SIZE / 2, -1, instant);
}

/**
 * Set a tile to display a red error square.
 * @param tile Tile that should show the red error square.
 */
void SetRedErrorSquare(TileIndex tile)
{
	TileIndex old;

	old = _thd.redsq;
	_thd.redsq = tile;

	if (tile != old) {
		if (tile != INVALID_TILE) MarkTileDirtyByTile(tile, ZOOM_LVL_DRAW_MAP);
		if (old  != INVALID_TILE) MarkTileDirtyByTile(old, ZOOM_LVL_DRAW_MAP);
	}
}

/**
 * Highlight \a w by \a h tiles at the cursor.
 * @param w Width of the highlighted tiles rectangle.
 * @param h Height of the highlighted tiles rectangle.
 */
void SetTileSelectSize(int w, int h)
{
	_thd.new_size.x = w * TILE_SIZE;
	_thd.new_size.y = h * TILE_SIZE;
	_thd.new_outersize.x = 0;
	_thd.new_outersize.y = 0;
}

void SetTileSelectBigSize(int ox, int oy, int sx, int sy)
{
	_thd.new_offs.x = ox * TILE_SIZE;
	_thd.new_offs.y = oy * TILE_SIZE;
	_thd.new_outersize.x = sx * TILE_SIZE;
	_thd.new_outersize.y = sy * TILE_SIZE;
}

/** returns the best autorail highlight type from map coordinates */
static HighLightStyle GetAutorailHT(int x, int y)
{
	return HT_RAIL | _autorail_piece[x & TILE_UNIT_MASK][y & TILE_UNIT_MASK];
}

/**
 * Reset tile highlighting.
 */
void TileHighlightData::Reset()
{
	this->pos.x = 0;
	this->pos.y = 0;
	this->new_pos.x = 0;
	this->new_pos.y = 0;
}

/**
 * Is the user dragging a 'diagonal rectangle'?
 * @return User is dragging a rotated rectangle.
 */
bool TileHighlightData::IsDraggingDiagonal()
{
	return (this->place_mode & HT_DIAGONAL) != 0 && _ctrl_pressed && _left_button_down;
}

/**
 * Get the window that started the current highlighting.
 * @return The window that requested the current tile highlighting, or \c NULL if not available.
 */
Window *TileHighlightData::GetCallbackWnd()
{
	return FindWindowById(this->window_class, this->window_number);
}

static HighLightStyle CalcPolyrailDrawstyle(Point pt, bool dragging);

static inline void CalcNewPolylineOutersize()
{
	/* use the 'outersize' to mark the second (blue) part of a polyline selection */
	if (_thd.dir2 < HT_DIR_END) {
		/* get bounds of the second part */
		int outer_x1 = _thd.selstart2.x & ~TILE_UNIT_MASK;
		int outer_y1 = _thd.selstart2.y & ~TILE_UNIT_MASK;
		int outer_x2 = _thd.selend2.x & ~TILE_UNIT_MASK;
		int outer_y2 = _thd.selend2.y & ~TILE_UNIT_MASK;
		if (outer_x1 > outer_x2) Swap(outer_x1, outer_x2);
		if (outer_y1 > outer_y2) Swap(outer_y1, outer_y2);
		/* include the first part */
		outer_x1 = min<int>(outer_x1, _thd.new_pos.x);
		outer_y1 = min<int>(outer_y1, _thd.new_pos.y);
		outer_x2 = max<int>(outer_x2, _thd.new_pos.x + _thd.new_size.x - TILE_SIZE);
		outer_y2 = max<int>(outer_y2, _thd.new_pos.y + _thd.new_size.y - TILE_SIZE);
		/* write new values */
		_thd.new_offs.x = outer_x1 - _thd.new_pos.x;
		_thd.new_offs.y = outer_y1 - _thd.new_pos.y;
		_thd.new_outersize.x = outer_x2 - outer_x1 + TILE_SIZE - _thd.new_size.x;
		_thd.new_outersize.y = outer_y2 - outer_y1 + TILE_SIZE - _thd.new_size.y;
	} else {
		_thd.new_offs.x = 0;
		_thd.new_offs.y = 0;
		_thd.new_outersize.x = 0;
		_thd.new_outersize.y = 0;
	}
}

/**
 * Updates tile highlighting for all cases.
 * Uses _thd.selstart and _thd.selend and _thd.place_mode (set elsewhere) to determine _thd.pos and _thd.size
 * Also drawstyle is determined. Uses _thd.new.* as a buffer and calls SetSelectionTilesDirty() twice,
 * Once for the old and once for the new selection.
 * _thd is TileHighlightData, found in viewport.h
 */
void UpdateTileSelection()
{
	int x1;
	int y1;

	HighLightStyle new_drawstyle = HT_NONE;
	bool new_diagonal = false;

	if ((_thd.place_mode & HT_DRAG_MASK) == HT_SPECIAL) {
		x1 = _thd.selend.x;
		y1 = _thd.selend.y;
		if (x1 != -1) {
			int x2 = _thd.selstart.x & ~TILE_UNIT_MASK;
			int y2 = _thd.selstart.y & ~TILE_UNIT_MASK;
			x1 &= ~TILE_UNIT_MASK;
			y1 &= ~TILE_UNIT_MASK;

			if (_thd.IsDraggingDiagonal()) {
				new_diagonal = true;
			} else {
				if (x1 >= x2) Swap(x1, x2);
				if (y1 >= y2) Swap(y1, y2);
			}
			_thd.new_pos.x = x1;
			_thd.new_pos.y = y1;
			_thd.new_size.x = x2 - x1;
			_thd.new_size.y = y2 - y1;
			if (!new_diagonal) {
				_thd.new_size.x += TILE_SIZE;
				_thd.new_size.y += TILE_SIZE;
			}
			new_drawstyle = _thd.next_drawstyle;
		}
	} else if ((_thd.place_mode & HT_DRAG_MASK) != HT_NONE) {
		Point pt = GetTileBelowCursor();
		x1 = pt.x;
		y1 = pt.y;
		if (x1 != -1) {
			switch (_thd.place_mode & HT_DRAG_MASK) {
				case HT_RECT:
					new_drawstyle = HT_RECT;
					break;
				case HT_POINT:
					new_drawstyle = HT_POINT;
					x1 += TILE_SIZE / 2;
					y1 += TILE_SIZE / 2;
					break;
				case HT_RAIL:
				case HT_LINE:
					/* HT_POLY */
					if (_thd.place_mode & HT_POLY) {
						RailSnapMode snap_mode = GetRailSnapMode();
						if (snap_mode == RSM_NO_SNAP ||
								(snap_mode == RSM_SNAP_TO_TILE && GetRailSnapTile() == TileVirtXY(pt.x, pt.y))) {
							new_drawstyle = GetAutorailHT(pt.x, pt.y);
							_thd.new_offs.x = 0;
							_thd.new_offs.y = 0;
							_thd.new_outersize.x = 0;
							_thd.new_outersize.y = 0;
							_thd.dir2 = HT_DIR_END;
						} else {
							new_drawstyle = CalcPolyrailDrawstyle(pt, false);
							if (new_drawstyle != HT_NONE) {
								x1 = _thd.selstart.x & ~TILE_UNIT_MASK;
								y1 = _thd.selstart.y & ~TILE_UNIT_MASK;
								int x2 = _thd.selend.x & ~TILE_UNIT_MASK;
								int y2 = _thd.selend.y & ~TILE_UNIT_MASK;
								if (x1 > x2) Swap(x1, x2);
								if (y1 > y2) Swap(y1, y2);
								_thd.new_pos.x = x1;
								_thd.new_pos.y = y1;
								_thd.new_size.x = x2 - x1 + TILE_SIZE;
								_thd.new_size.y = y2 - y1 + TILE_SIZE;
							}
						}
						break;
					}
					/* HT_RAIL */
					if (_thd.place_mode & HT_RAIL) {
						/* Draw one highlighted tile in any direction */
						new_drawstyle = GetAutorailHT(pt.x, pt.y);
						break;
					}
					/* HT_LINE */
					switch (_thd.place_mode & HT_DIR_MASK) {
						case HT_DIR_X: new_drawstyle = HT_LINE | HT_DIR_X; break;
						case HT_DIR_Y: new_drawstyle = HT_LINE | HT_DIR_Y; break;

						case HT_DIR_HU:
						case HT_DIR_HL:
							new_drawstyle = (pt.x & TILE_UNIT_MASK) + (pt.y & TILE_UNIT_MASK) <= TILE_SIZE ? HT_LINE | HT_DIR_HU : HT_LINE | HT_DIR_HL;
							break;

						case HT_DIR_VL:
						case HT_DIR_VR:
							new_drawstyle = (pt.x & TILE_UNIT_MASK) > (pt.y & TILE_UNIT_MASK) ? HT_LINE | HT_DIR_VL : HT_LINE | HT_DIR_VR;
							break;

						default: NOT_REACHED();
					}
					_thd.selstart.x = x1 & ~TILE_UNIT_MASK;
					_thd.selstart.y = y1 & ~TILE_UNIT_MASK;
					_thd.selend.x = x1;
					_thd.selend.y = y1;
					break;
				default:
					NOT_REACHED();
					break;
			}
			_thd.new_pos.x = x1 & ~TILE_UNIT_MASK;
			_thd.new_pos.y = y1 & ~TILE_UNIT_MASK;
		}
	}

	if (new_drawstyle & HT_LINE) CalcNewPolylineOutersize();

	/* redraw selection */
	if (_thd.drawstyle != new_drawstyle ||
			_thd.pos.x != _thd.new_pos.x || _thd.pos.y != _thd.new_pos.y ||
			_thd.size.x != _thd.new_size.x || _thd.size.y != _thd.new_size.y ||
			_thd.offs.x != _thd.new_offs.x || _thd.offs.y != _thd.new_offs.y ||
			_thd.outersize.x != _thd.new_outersize.x ||
			_thd.outersize.y != _thd.new_outersize.y ||
			_thd.diagonal    != new_diagonal) {
		/* Clear the old tile selection? */
		if ((_thd.drawstyle & HT_DRAG_MASK) != HT_NONE) SetSelectionTilesDirty();

		_thd.drawstyle = new_drawstyle;
		_thd.pos = _thd.new_pos;
		_thd.size = _thd.new_size;
		_thd.offs = _thd.new_offs;
		_thd.outersize = _thd.new_outersize;
		_thd.diagonal = new_diagonal;
		_thd.dirty = 0xff;

		/* Draw the new tile selection? */
		if ((new_drawstyle & HT_DRAG_MASK) != HT_NONE) SetSelectionTilesDirty();
	}
}

/**
 * Displays the measurement tooltips when selecting multiple tiles
 * @param str String to be displayed
 * @param paramcount number of params to deal with
 * @param params (optional) up to 5 pieces of additional information that may be added to a tooltip
 * @param close_cond Condition for closing this tooltip.
 */
static inline void ShowMeasurementTooltips(StringID str, uint paramcount, const uint64 params[], TooltipCloseCondition close_cond = TCC_LEFT_CLICK)
{
	if (!_settings_client.gui.measure_tooltip) return;
	GuiShowTooltips(_thd.GetCallbackWnd(), str, paramcount, params, close_cond);
}

/** highlighting tiles while only going over them with the mouse */
void VpStartPlaceSizing(TileIndex tile, ViewportPlaceMethod method, ViewportDragDropSelectionProcess process)
{
	_thd.select_method = method;
	_thd.select_proc   = process;
	_thd.selend.x = TileX(tile) * TILE_SIZE;
	_thd.selstart.x = TileX(tile) * TILE_SIZE;
	_thd.selend.y = TileY(tile) * TILE_SIZE;
	_thd.selstart.y = TileY(tile) * TILE_SIZE;

	/* Needed so several things (road, autoroad, bridges, ...) are placed correctly.
	 * In effect, placement starts from the centre of a tile
	 */
	if (method == VPM_X_OR_Y || method == VPM_FIX_X || method == VPM_FIX_Y) {
		_thd.selend.x += TILE_SIZE / 2;
		_thd.selend.y += TILE_SIZE / 2;
		_thd.selstart.x += TILE_SIZE / 2;
		_thd.selstart.y += TILE_SIZE / 2;
	}

	HighLightStyle others = _thd.place_mode & ~(HT_DRAG_MASK | HT_DIR_MASK);
	if ((_thd.place_mode & HT_DRAG_MASK) == HT_RECT) {
		_thd.place_mode = HT_SPECIAL | others;
		_thd.next_drawstyle = HT_RECT | others;
	} else if (_thd.place_mode & (HT_RAIL | HT_LINE)) {
		_thd.place_mode = HT_SPECIAL | others;
		_thd.next_drawstyle = _thd.drawstyle | others;
		_current_snap_lock.x = -1;
		if ((_thd.place_mode & HT_POLY) != 0 && GetRailSnapMode() == RSM_NO_SNAP) {
			SetRailSnapMode(RSM_SNAP_TO_TILE);
			SetRailSnapTile(tile);
		}
	} else {
		_thd.place_mode = HT_SPECIAL | others;
		_thd.next_drawstyle = HT_POINT | others;
	}
	_special_mouse_mode = WSM_SIZING;
}

void VpSetPlaceSizingLimit(int limit)
{
	_thd.sizelimit = limit;
}

/**
 * Highlights all tiles between a set of two tiles. Used in dock and tunnel placement
 * @param from TileIndex of the first tile to highlight
 * @param to TileIndex of the last tile to highlight
 */
void VpSetPresizeRange(TileIndex from, TileIndex to)
{
	uint64 distance = DistanceManhattan(from, to) + 1;

	_thd.selend.x = TileX(to) * TILE_SIZE;
	_thd.selend.y = TileY(to) * TILE_SIZE;
	_thd.selstart.x = TileX(from) * TILE_SIZE;
	_thd.selstart.y = TileY(from) * TILE_SIZE;
	_thd.next_drawstyle = HT_RECT;

	/* show measurement only if there is any length to speak of */
	if (distance > 1) ShowMeasurementTooltips(STR_MEASURE_LENGTH, 1, &distance, TCC_HOVER);
}

static void VpStartPreSizing()
{
	_thd.selend.x = -1;
	_special_mouse_mode = WSM_PRESIZE;
}

/**
 * returns information about the 2x1 piece to be build.
 * The lower bits (0-3) are the track type.
 */
static HighLightStyle Check2x1AutoRail(int mode)
{
	int fxpy = _tile_fract_coords.x + _tile_fract_coords.y;
	int sxpy = (_thd.selend.x & TILE_UNIT_MASK) + (_thd.selend.y & TILE_UNIT_MASK);
	int fxmy = _tile_fract_coords.x - _tile_fract_coords.y;
	int sxmy = (_thd.selend.x & TILE_UNIT_MASK) - (_thd.selend.y & TILE_UNIT_MASK);

	switch (mode) {
		default: NOT_REACHED();
		case 0: // end piece is lower right
			if (fxpy >= 20 && sxpy <= 12) return HT_DIR_HL;
			if (fxmy < -3 && sxmy > 3) return HT_DIR_VR;
			return HT_DIR_Y;

		case 1:
			if (fxmy > 3 && sxmy < -3) return HT_DIR_VL;
			if (fxpy <= 12 && sxpy >= 20) return HT_DIR_HU;
			return HT_DIR_Y;

		case 2:
			if (fxmy > 3 && sxmy < -3) return HT_DIR_VL;
			if (fxpy >= 20 && sxpy <= 12) return HT_DIR_HL;
			return HT_DIR_X;

		case 3:
			if (fxmy < -3 && sxmy > 3) return HT_DIR_VR;
			if (fxpy <= 12 && sxpy >= 20) return HT_DIR_HU;
			return HT_DIR_X;
	}
}

/**
 * Check if the direction of start and end tile should be swapped based on
 * the dragging-style. Default directions are:
 * in the case of a line (HT_RAIL, HT_LINE):  DIR_NE, DIR_NW, DIR_N, DIR_E
 * in the case of a rect (HT_RECT, HT_POINT): DIR_S, DIR_E
 * For example dragging a rectangle area from south to north should be swapped to
 * north-south (DIR_S) to obtain the same results with less code. This is what
 * the return value signifies.
 * @param style HighLightStyle dragging style
 * @param start_tile start tile of drag
 * @param end_tile end tile of drag
 * @return boolean value which when true means start/end should be swapped
 */
static bool SwapDirection(HighLightStyle style, TileIndex start_tile, TileIndex end_tile)
{
	uint start_x = TileX(start_tile);
	uint start_y = TileY(start_tile);
	uint end_x = TileX(end_tile);
	uint end_y = TileY(end_tile);

	switch (style & HT_DRAG_MASK) {
		case HT_RAIL:
		case HT_LINE: return (end_x > start_x || (end_x == start_x && end_y > start_y));

		case HT_RECT:
		case HT_POINT: return (end_x != start_x && end_y < start_y);
		default: NOT_REACHED();
	}

	return false;
}

/**
 * Calculates height difference between one tile and another.
 * Multiplies the result to suit the standard given by #TILE_HEIGHT_STEP.
 *
 * To correctly get the height difference we need the direction we are dragging
 * in, as well as with what kind of tool we are dragging. For example a horizontal
 * autorail tool that starts in bottom and ends at the top of a tile will need the
 * maximum of SW, S and SE, N corners respectively. This is handled by the lookup table below
 * See #_tileoffs_by_dir in map.cpp for the direction enums if you can't figure out the values yourself.
 * @param style      Highlighting style of the drag. This includes direction and style (autorail, rect, etc.)
 * @param distance   Number of tiles dragged, important for horizontal/vertical drags, ignored for others.
 * @param start_tile Start tile of the drag operation.
 * @param end_tile   End tile of the drag operation.
 * @return Height difference between two tiles. The tile measurement tool utilizes this value in its tooltip.
 */
static int CalcHeightdiff(HighLightStyle style, uint distance, TileIndex start_tile, TileIndex end_tile)
{
	bool swap = SwapDirection(style, start_tile, end_tile);
	uint h0, h1; // Start height and end height.

	if (start_tile == end_tile) return 0;
	if (swap) Swap(start_tile, end_tile);

	switch (style & HT_DRAG_MASK) {
		case HT_RECT: {
			static const TileIndexDiffC heightdiff_area_by_dir[] = {
				/* Start */ {1, 0}, /* Dragging east */ {0, 0}, // Dragging south
				/* End   */ {0, 1}, /* Dragging east */ {1, 1}  // Dragging south
			};

			/* In the case of an area we can determine whether we were dragging south or
			 * east by checking the X-coordinates of the tiles */
			byte style_t = (byte)(TileX(end_tile) > TileX(start_tile));
			start_tile = TILE_ADD(start_tile, ToTileIndexDiff(heightdiff_area_by_dir[style_t]));
			end_tile   = TILE_ADD(end_tile, ToTileIndexDiff(heightdiff_area_by_dir[2 + style_t]));
			/* FALL THROUGH */
		}

		case HT_POINT:
			h0 = TileHeight(start_tile);
			h1 = TileHeight(end_tile);
			break;
		default: { // All other types, this is mostly only line/autorail
			static const HighLightStyle flip_style_direction[] = {
				HT_DIR_X, HT_DIR_Y, HT_DIR_HL, HT_DIR_HU, HT_DIR_VR, HT_DIR_VL
			};
			static const TileIndexDiffC heightdiff_line_by_dir[] = {
				/* Start */ {1, 0}, {1, 1}, /* HT_DIR_X  */ {0, 1}, {1, 1}, // HT_DIR_Y
				/* Start */ {1, 0}, {0, 0}, /* HT_DIR_HU */ {1, 0}, {1, 1}, // HT_DIR_HL
				/* Start */ {1, 0}, {1, 1}, /* HT_DIR_VL */ {0, 1}, {1, 1}, // HT_DIR_VR

				/* Start */ {0, 1}, {0, 0}, /* HT_DIR_X  */ {1, 0}, {0, 0}, // HT_DIR_Y
				/* End   */ {0, 1}, {0, 0}, /* HT_DIR_HU */ {1, 1}, {0, 1}, // HT_DIR_HL
				/* End   */ {1, 0}, {0, 0}, /* HT_DIR_VL */ {0, 0}, {0, 1}, // HT_DIR_VR
			};

			distance %= 2; // we're only interested if the distance is even or uneven
			style &= HT_DIR_MASK;

			/* To handle autorail, we do some magic to be able to use a lookup table.
			 * Firstly if we drag the other way around, we switch start&end, and if needed
			 * also flip the drag-position. Eg if it was on the left, and the distance is even
			 * that means the end, which is now the start is on the right */
			if (swap && distance == 0) style = flip_style_direction[style];

			/* Use lookup table for start-tile based on HighLightStyle direction */
			byte style_t = style * 2;
			assert(style_t < lengthof(heightdiff_line_by_dir) - 13);
			h0 = TileHeight(TILE_ADD(start_tile, ToTileIndexDiff(heightdiff_line_by_dir[style_t])));
			uint ht = TileHeight(TILE_ADD(start_tile, ToTileIndexDiff(heightdiff_line_by_dir[style_t + 1])));
			h0 = max(h0, ht);

			/* Use lookup table for end-tile based on HighLightStyle direction
			 * flip around side (lower/upper, left/right) based on distance */
			if (distance == 0) style_t = flip_style_direction[style] * 2;
			assert(style_t < lengthof(heightdiff_line_by_dir) - 13);
			h1 = TileHeight(TILE_ADD(end_tile, ToTileIndexDiff(heightdiff_line_by_dir[12 + style_t])));
			ht = TileHeight(TILE_ADD(end_tile, ToTileIndexDiff(heightdiff_line_by_dir[12 + style_t + 1])));
			h1 = max(h1, ht);
			break;
		}
	}

	if (swap) Swap(h0, h1);
	return (int)(h1 - h0) * TILE_HEIGHT_STEP;
}

static void ShowLengthMeasurement(HighLightStyle style, TileIndex start_tile, TileIndex end_tile, TooltipCloseCondition close_cond = TCC_LEFT_CLICK, bool show_single_tile_length = false)
{
	static const StringID measure_strings_length[] = {STR_NULL, STR_MEASURE_LENGTH, STR_MEASURE_LENGTH_HEIGHTDIFF};

	if (_settings_client.gui.measure_tooltip) {
		uint distance = DistanceManhattan(start_tile, end_tile) + 1;
		byte index = 0;
		uint64 params[2];

		if (show_single_tile_length || distance != 1) {
			int heightdiff = CalcHeightdiff(style, distance, start_tile, end_tile);
			/* If we are showing a tooltip for horizontal or vertical drags,
			 * 2 tiles have a length of 1. To bias towards the ceiling we add
			 * one before division. It feels more natural to count 3 lengths as 2 */
			if ((style & HT_DIR_MASK) != HT_DIR_X && (style & HT_DIR_MASK) != HT_DIR_Y) {
				distance = CeilDiv(distance, 2);
			}

			params[index++] = distance;
			if (heightdiff != 0) params[index++] = heightdiff;
		}

		ShowMeasurementTooltips(measure_strings_length[index], index, params, close_cond);
	}
}

/**
 * Check for underflowing the map.
 * @param test  the variable to test for underflowing
 * @param other the other variable to update to keep the line
 * @param mult  the constant to multiply the difference by for \c other
 */
static void CheckUnderflow(int &test, int &other, int mult)
{
	if (test >= 0) return;

	other += mult * test;
	test = 0;
}

/**
 * Check for overflowing the map.
 * @param test  the variable to test for overflowing
 * @param other the other variable to update to keep the line
 * @param max   the maximum value for the \c test variable
 * @param mult  the constant to multiply the difference by for \c other
 */
static void CheckOverflow(int &test, int &other, int max, int mult)
{
	if (test <= max) return;

	other += mult * (test - max);
	test = max;
}

static const uint X_DIRS = (1 << DIR_NE) | (1 << DIR_SW);
static const uint Y_DIRS = (1 << DIR_SE) | (1 << DIR_NW);
static const uint HORZ_DIRS = (1 << DIR_W) | (1 << DIR_E);
static const uint VERT_DIRS = (1 << DIR_N) | (1 << DIR_S);

Trackdir PointDirToTrackdir(const Point &pt, Direction dir)
{
	Trackdir ret;

	if (IsDiagonalDirection(dir)) {
		ret = DiagDirToDiagTrackdir(DirToDiagDir(dir));
	} else {
		int x = pt.x & TILE_UNIT_MASK;
		int y = pt.y & TILE_UNIT_MASK;
		int ns = x + y;
		int we = y - x;
		if (HasBit(HORZ_DIRS, dir)) {
			ret = TrackDirectionToTrackdir(ns < (int)TILE_SIZE ? TRACK_UPPER : TRACK_LOWER, dir);
		} else {
			ret = TrackDirectionToTrackdir(we < 0 ? TRACK_LEFT : TRACK_RIGHT, dir);
		}
	}

	return ret;
}

static bool FindPolyline(const Point &pt, const LineSnapPoint &start, Polyline *ret)
{
	/* relative coordinats of the mouse point (offset against the snap point) */
	int x = pt.x - start.x;
	int y = pt.y - start.y;
	int we = y - x;
	int ns = x + y;

	/* in-tile alignment of the snap point (there are two variants: [0, 8] or [8, 0]) */
	uint align_x = start.x & TILE_UNIT_MASK;
	uint align_y = start.y & TILE_UNIT_MASK;
	assert((align_x == TILE_SIZE / 2 && align_y == 0 && !(start.dirs & X_DIRS)) || (align_x == 0 && align_y == TILE_SIZE / 2 && !(start.dirs & Y_DIRS)));

	/* absolute distance between points (in tiles) */
	uint d_x = abs(RoundDivSU(x < 0 ? x - align_y : x + align_y, TILE_SIZE));
	uint d_y = abs(RoundDivSU(y < 0 ? y - align_x : y + align_x, TILE_SIZE));
	uint d_ns = abs(RoundDivSU(ns, TILE_SIZE));
	uint d_we = abs(RoundDivSU(we, TILE_SIZE));

	/* Find on which quadrant is the mouse point (reltively to the snap point).
	 * Numeration (clockwise like in Direction):
	 * ortho            diag
	 *   \   2   /       2 | 3
	 *     \   /         --+---> [we]
	 *  1    X    3      1 | 0
	 *     /   \           v
	 *  [x]  0  [y]       [ns]          */
	uint ortho_quadrant = 2 * (x < 0) + ((x < 0) != (y < 0)); // implicit cast: false/true --> 0/1
	uint diag_quadrant = 2 * (ns < 0) + ((ns < 0) != (we < 0));

	/* direction from the snap point to the mouse point */
	Direction ortho_line_dir = ChangeDir(DIR_S, (DirDiff)(2 * ortho_quadrant)); // DIR_S is the middle of the ortho quadrant no. 0
	Direction diag_line_dir = ChangeDir(DIR_SE, (DirDiff)(2 * diag_quadrant));  // DIR_SE is the middle of the diag quadrant no. 0
	if (!HasBit(start.dirs, ortho_line_dir) && !HasBit(start.dirs, diag_line_dir)) return false;

	/* length of booth segments of auto line (choosing orthogonal direction first) */
	uint ortho_len = 0, ortho_len2 = 0;
	if (HasBit(start.dirs, ortho_line_dir)) {
		bool is_len_even = (align_x != 0) ? d_x >= d_y : d_x <= d_y;
		ortho_len = 2 * min(d_x, d_y) - (int)is_len_even;
		assert((int)ortho_len >= 0);
		if (d_ns == 0 || d_we == 0) { // just single segment?
			ortho_len++;
		} else {
			ortho_len2 = abs((int)d_x - (int)d_y) + (int)is_len_even;
		}
	}

	/* length of booth segments of auto line (choosing diagonal direction first) */
	uint diag_len = 0, diag_len2 = 0;
	if (HasBit(start.dirs, diag_line_dir)) {
		if (d_x == 0 || d_y == 0) { // just single segment?
			diag_len = d_x + d_y;
		} else {
			diag_len = min(d_ns, d_we);
			diag_len2 = d_x + d_y - diag_len;
		}
	}

	/* choose the best variant */
	if (ortho_len != 0 && diag_len != 0) {
		/* in the first place, choose this line whose first segment ends up closer
		 * to the mouse point (thus the second segment is shorter) */
		int cmp = ortho_len2 - diag_len2;
		/* if equeal, choose the shorter line */
		if (cmp == 0) cmp = ortho_len - diag_len;
		/* finally look at small "units" and choose the line which is closer to the mouse point */
		if (cmp == 0) cmp = min(abs(we), abs(ns)) - min(abs(x), abs(y));
		/* based on comparison, disable one of variants */
		if (cmp > 0) {
			ortho_len = 0;
		} else {
			diag_len = 0;
		}
	}

	/* store results */
	if (ortho_len != 0) {
		ret->first_dir = ortho_line_dir;
		ret->first_len = ortho_len;
		ret->second_dir = (ortho_len2 != 0) ? diag_line_dir : INVALID_DIR;
		ret->second_len = ortho_len2;
	} else if (diag_len != 0) {
		ret->first_dir = diag_line_dir;
		ret->first_len = diag_len;
		ret->second_dir = (diag_len2 != 0) ? ortho_line_dir : INVALID_DIR;
		ret->second_len = diag_len2;
	} else {
		return false;
	}

	ret->start = start;
	return true;
}

/**
 * Calculate squared euclidean distance between two points.
 * @param a the first point
 * @param b the second point
 * @return |b - a| ^ 2
 */
static inline uint SqrDist(const Point &a, const Point &b)
{
	return (b.x - a.x) * (b.x - a.x) + (b.y - a.y) * (b.y - a.y);
}

static LineSnapPoint *FindBestPolyline(const Point &pt, LineSnapPoint *snap_points, uint num_points, Polyline *ret)
{
	/* Find the best polyline (a pair of two lines - the white one and the blue
	 * one) led from any of saved snap points to the mouse cursor. */

	LineSnapPoint *best_snap_point = NULL; // the best polyline we found so far is led from this snap point

	for (int i = 0; i < (int)num_points; i++) {
		/* try to fit a polyline */
		Polyline polyline;
		if (!FindPolyline(pt, snap_points[i], &polyline)) continue; // skip non-matching snap points
		/* check whether we've found a better polyline */
		if (best_snap_point != NULL) {
			/* firstly choose shorter polyline (the one with smaller amount of
			 * track pieces composing booth the white and the blue line) */
			uint cur_len = polyline.first_len + polyline.second_len;
			uint best_len = ret->first_len + ret->second_len;
			if (cur_len > best_len) continue;
			/* secondly choose that polyline which has longer first (white) line */
			if (cur_len == best_len && polyline.first_len < ret->first_len) continue;
			/* finally check euclidean distance to snap points and choose the
			 * one which is closer */
			if (cur_len == best_len && polyline.first_len == ret->first_len && SqrDist(pt, snap_points[i]) >= SqrDist(pt, *best_snap_point)) continue;
		}
		/* save the found polyline */
		*ret = polyline;
		best_snap_point = &snap_points[i];
	}

	return best_snap_point;
}

/** while dragging */
static void CalcRaildirsDrawstyle(int x, int y, int method)
{
	HighLightStyle b;

	int dx = _thd.selstart.x - (_thd.selend.x & ~TILE_UNIT_MASK);
	int dy = _thd.selstart.y - (_thd.selend.y & ~TILE_UNIT_MASK);
	uint w = abs(dx) + TILE_SIZE;
	uint h = abs(dy) + TILE_SIZE;

	if (method & ~(VPM_RAILDIRS | VPM_SIGNALDIRS)) {
		/* We 'force' a selection direction; first four rail buttons. */
		method &= ~(VPM_RAILDIRS | VPM_SIGNALDIRS);
		int raw_dx = _thd.selstart.x - _thd.selend.x;
		int raw_dy = _thd.selstart.y - _thd.selend.y;
		switch (method) {
			case VPM_FIX_X:
				b = HT_LINE | HT_DIR_Y;
				x = _thd.selstart.x;
				break;

			case VPM_FIX_Y:
				b = HT_LINE | HT_DIR_X;
				y = _thd.selstart.y;
				break;

			case VPM_FIX_HORIZONTAL:
				if (dx == -dy) {
					/* We are on a straight horizontal line. Determine the 'rail'
					 * to build based the sub tile location. */
					b = (x & TILE_UNIT_MASK) + (y & TILE_UNIT_MASK) >= TILE_SIZE ? HT_LINE | HT_DIR_HL : HT_LINE | HT_DIR_HU;
				} else {
					/* We are not on a straight line. Determine the rail to build
					 * based on whether we are above or below it. */
					b = dx + dy >= (int)TILE_SIZE ? HT_LINE | HT_DIR_HU : HT_LINE | HT_DIR_HL;

					/* Calculate where a horizontal line through the start point and
					 * a vertical line from the selected end point intersect and
					 * use that point as the end point. */
					int offset = (raw_dx - raw_dy) / 2;
					x = _thd.selstart.x - (offset & ~TILE_UNIT_MASK);
					y = _thd.selstart.y + (offset & ~TILE_UNIT_MASK);

					/* 'Build' the last half rail tile if needed */
					if ((offset & TILE_UNIT_MASK) > (TILE_SIZE / 2)) {
						if (dx + dy >= (int)TILE_SIZE) {
							x += (dx + dy < 0) ? (int)TILE_SIZE : -(int)TILE_SIZE;
						} else {
							y += (dx + dy < 0) ? (int)TILE_SIZE : -(int)TILE_SIZE;
						}
					}

					/* Make sure we do not overflow the map! */
					CheckUnderflow(x, y, 1);
					CheckUnderflow(y, x, 1);
					CheckOverflow(x, y, (MapMaxX() - 1) * TILE_SIZE, 1);
					CheckOverflow(y, x, (MapMaxY() - 1) * TILE_SIZE, 1);
					assert(x >= 0 && y >= 0 && x <= (int)(MapMaxX() * TILE_SIZE) && y <= (int)(MapMaxY() * TILE_SIZE));
				}
				break;

			case VPM_FIX_VERTICAL:
				if (dx == dy) {
					/* We are on a straight vertical line. Determine the 'rail'
					 * to build based the sub tile location. */
					b = (x & TILE_UNIT_MASK) > (y & TILE_UNIT_MASK) ? HT_LINE | HT_DIR_VL : HT_LINE | HT_DIR_VR;
				} else {
					/* We are not on a straight line. Determine the rail to build
					 * based on whether we are left or right from it. */
					b = dx < dy ? HT_LINE | HT_DIR_VL : HT_LINE | HT_DIR_VR;

					/* Calculate where a vertical line through the start point and
					 * a horizontal line from the selected end point intersect and
					 * use that point as the end point. */
					int offset = (raw_dx + raw_dy + (int)TILE_SIZE) / 2;
					x = _thd.selstart.x - (offset & ~TILE_UNIT_MASK);
					y = _thd.selstart.y - (offset & ~TILE_UNIT_MASK);

					/* 'Build' the last half rail tile if needed */
					if ((offset & TILE_UNIT_MASK) > (TILE_SIZE / 2)) {
						if (dx - dy < 0) {
							y += (dx > dy) ? (int)TILE_SIZE : -(int)TILE_SIZE;
						} else {
							x += (dx < dy) ? (int)TILE_SIZE : -(int)TILE_SIZE;
						}
					}

					/* Make sure we do not overflow the map! */
					CheckUnderflow(x, y, -1);
					CheckUnderflow(y, x, -1);
					CheckOverflow(x, y, (MapMaxX() - 1) * TILE_SIZE, -1);
					CheckOverflow(y, x, (MapMaxY() - 1) * TILE_SIZE, -1);
					assert(x >= 0 && y >= 0 && x <= (int)(MapMaxX() * TILE_SIZE) && y <= (int)(MapMaxY() * TILE_SIZE));
				}
				break;

			default:
				NOT_REACHED();
		}
	} else if (TileVirtXY(_thd.selstart.x, _thd.selstart.y) == TileVirtXY(x, y)) { // check if we're only within one tile
		if (method & VPM_RAILDIRS) {
			b = GetAutorailHT(x, y);
		} else { // rect for autosignals on one tile
			b = HT_RECT;
		}
	} else if (h == TILE_SIZE) { // Is this in X direction?
		if (dx == (int)TILE_SIZE) { // 2x1 special handling
			b = (Check2x1AutoRail(3)) | HT_LINE;
		} else if (dx == -(int)TILE_SIZE) {
			b = (Check2x1AutoRail(2)) | HT_LINE;
		} else {
			b = HT_LINE | HT_DIR_X;
		}
		y = _thd.selstart.y;
	} else if (w == TILE_SIZE) { // Or Y direction?
		if (dy == (int)TILE_SIZE) { // 2x1 special handling
			b = (Check2x1AutoRail(1)) | HT_LINE;
		} else if (dy == -(int)TILE_SIZE) { // 2x1 other direction
			b = (Check2x1AutoRail(0)) | HT_LINE;
		} else {
			b = HT_LINE | HT_DIR_Y;
		}
		x = _thd.selstart.x;
	} else if (w > h * 2) { // still count as x dir?
		b = HT_LINE | HT_DIR_X;
		y = _thd.selstart.y;
	} else if (h > w * 2) { // still count as y dir?
		b = HT_LINE | HT_DIR_Y;
		x = _thd.selstart.x;
	} else { // complicated direction
		int d = w - h;
		_thd.selend.x = _thd.selend.x & ~TILE_UNIT_MASK;
		_thd.selend.y = _thd.selend.y & ~TILE_UNIT_MASK;

		/* four cases. */
		if (x > _thd.selstart.x) {
			if (y > _thd.selstart.y) {
				/* south */
				if (d == 0) {
					b = (x & TILE_UNIT_MASK) > (y & TILE_UNIT_MASK) ? HT_LINE | HT_DIR_VL : HT_LINE | HT_DIR_VR;
				} else if (d >= 0) {
					x = _thd.selstart.x + h;
					b = HT_LINE | HT_DIR_VL;
				} else {
					y = _thd.selstart.y + w;
					b = HT_LINE | HT_DIR_VR;
				}
			} else {
				/* west */
				if (d == 0) {
					b = (x & TILE_UNIT_MASK) + (y & TILE_UNIT_MASK) >= TILE_SIZE ? HT_LINE | HT_DIR_HL : HT_LINE | HT_DIR_HU;
				} else if (d >= 0) {
					x = _thd.selstart.x + h;
					b = HT_LINE | HT_DIR_HL;
				} else {
					y = _thd.selstart.y - w;
					b = HT_LINE | HT_DIR_HU;
				}
			}
		} else {
			if (y > _thd.selstart.y) {
				/* east */
				if (d == 0) {
					b = (x & TILE_UNIT_MASK) + (y & TILE_UNIT_MASK) >= TILE_SIZE ? HT_LINE | HT_DIR_HL : HT_LINE | HT_DIR_HU;
				} else if (d >= 0) {
					x = _thd.selstart.x - h;
					b = HT_LINE | HT_DIR_HU;
				} else {
					y = _thd.selstart.y + w;
					b = HT_LINE | HT_DIR_HL;
				}
			} else {
				/* north */
				if (d == 0) {
					b = (x & TILE_UNIT_MASK) > (y & TILE_UNIT_MASK) ? HT_LINE | HT_DIR_VL : HT_LINE | HT_DIR_VR;
				} else if (d >= 0) {
					x = _thd.selstart.x - h;
					b = HT_LINE | HT_DIR_VR;
				} else {
					y = _thd.selstart.y - w;
					b = HT_LINE | HT_DIR_VL;
				}
			}
		}
	}

	_thd.selend.x = x;
	_thd.selend.y = y;
	_thd.dir2 = HT_DIR_END;
	_thd.next_drawstyle = b;

	ShowLengthMeasurement(b, TileVirtXY(_thd.selstart.x, _thd.selstart.y), TileVirtXY(_thd.selend.x, _thd.selend.y));
}

static HighLightStyle CalcPolyrailDrawstyle(Point pt, bool dragging)
{
	RailSnapMode snap_mode = GetRailSnapMode();

	/* are we only within one tile? */
	if (snap_mode == RSM_SNAP_TO_TILE && GetRailSnapTile() == TileVirtXY(pt.x, pt.y)) {
		_thd.selend.x = pt.x;
		_thd.selend.y = pt.y;
		return GetAutorailHT(pt.x, pt.y);
	}

	/* find the best track */
	Polyline line;

	bool lock_snapping = dragging && snap_mode == RSM_SNAP_TO_RAIL;
	if (!lock_snapping) _current_snap_lock.x = -1;

	const LineSnapPoint *snap_point;
	if (_current_snap_lock.x != -1) {
		snap_point = FindBestPolyline(pt, &_current_snap_lock, 1, &line);
	} else if (snap_mode == RSM_SNAP_TO_TILE) {
		snap_point = FindBestPolyline(pt, _tile_snap_points.Begin(), _tile_snap_points.Length(), &line);
	} else {
		assert(snap_mode == RSM_SNAP_TO_RAIL);
		snap_point = FindBestPolyline(pt, _rail_snap_points.Begin(), _rail_snap_points.Length(), &line);
	}

	if (snap_point == NULL) return HT_NONE; // no match

	if (lock_snapping && _current_snap_lock.x == -1) {
		/* lock down the snap point */
		_current_snap_lock = *snap_point;
		_current_snap_lock.dirs &= (1 << line.first_dir) | (1 << ReverseDir(line.first_dir));
	}

	TileIndexDiffC first_dir = TileIndexDiffCByDir(line.first_dir);
	_thd.selstart.x  = line.start.x;
	_thd.selstart.y  = line.start.y;
	_thd.selend.x    = _thd.selstart.x + line.first_len * first_dir.x * (IsDiagonalDirection(line.first_dir) ? TILE_SIZE : TILE_SIZE / 2);
	_thd.selend.y    = _thd.selstart.y + line.first_len * first_dir.y * (IsDiagonalDirection(line.first_dir) ? TILE_SIZE : TILE_SIZE / 2);
	_thd.selstart2.x = _thd.selend.x;
	_thd.selstart2.y = _thd.selend.y;
	_thd.selstart.x  += first_dir.x;
	_thd.selstart.y  += first_dir.y;
	_thd.selend.x    -= first_dir.x;
	_thd.selend.y    -= first_dir.y;
	Trackdir seldir = PointDirToTrackdir(_thd.selstart, line.first_dir);
	_thd.selstart.x  &= ~TILE_UNIT_MASK;
	_thd.selstart.y  &= ~TILE_UNIT_MASK;

	if (line.second_len != 0) {
		TileIndexDiffC second_dir = TileIndexDiffCByDir(line.second_dir);
		_thd.selend2.x   = _thd.selstart2.x + line.second_len * second_dir.x * (IsDiagonalDirection(line.second_dir) ? TILE_SIZE : TILE_SIZE / 2);
		_thd.selend2.y   = _thd.selstart2.y + line.second_len * second_dir.y * (IsDiagonalDirection(line.second_dir) ? TILE_SIZE : TILE_SIZE / 2);
		_thd.selstart2.x += second_dir.x;
		_thd.selstart2.y += second_dir.y;
		_thd.selend2.x   -= second_dir.x;
		_thd.selend2.y   -= second_dir.y;
		Trackdir seldir2 = PointDirToTrackdir(_thd.selstart2, line.second_dir);
		_thd.selstart2.x &= ~TILE_UNIT_MASK;
		_thd.selstart2.y &= ~TILE_UNIT_MASK;
		_thd.dir2 = (HighLightStyle)TrackdirToTrack(seldir2);
	} else {
		_thd.dir2 = HT_DIR_END;
	}

	HighLightStyle ret = HT_LINE | (HighLightStyle)TrackdirToTrack(seldir);
	ShowLengthMeasurement(ret, TileVirtXY(_thd.selstart.x, _thd.selstart.y), TileVirtXY(_thd.selend.x, _thd.selend.y), TCC_HOVER, true);
	return ret;
}

/**
 * Selects tiles while dragging
 * @param x X coordinate of end of selection
 * @param y Y coordinate of end of selection
 * @param method modifies the way tiles are selected. Possible
 * methods are VPM_* in viewport.h
 */
void VpSelectTilesWithMethod(int x, int y, ViewportPlaceMethod method)
{
	int sx, sy;
	HighLightStyle style;

	if (x == -1) {
		_thd.selend.x = -1;
		return;
	}

	if ((_thd.place_mode & HT_POLY) && GetRailSnapMode() != RSM_NO_SNAP) {
		Point pt = { x, y };
		_thd.next_drawstyle = CalcPolyrailDrawstyle(pt, true);
		return;
	}

	/* Special handling of drag in any (8-way) direction */
	if (method & (VPM_RAILDIRS | VPM_SIGNALDIRS)) {
		_thd.selend.x = x;
		_thd.selend.y = y;
		CalcRaildirsDrawstyle(x, y, method);
		return;
	}

	/* Needed so level-land is placed correctly */
	if ((_thd.next_drawstyle & HT_DRAG_MASK) == HT_POINT) {
		x += TILE_SIZE / 2;
		y += TILE_SIZE / 2;
	}

	sx = _thd.selstart.x;
	sy = _thd.selstart.y;

	int limit = 0;

	switch (method) {
		case VPM_X_OR_Y: // drag in X or Y direction
			if (abs(sy - y) < abs(sx - x)) {
				y = sy;
				style = HT_DIR_X;
			} else {
				x = sx;
				style = HT_DIR_Y;
			}
			goto calc_heightdiff_single_direction;

		case VPM_X_LIMITED: // Drag in X direction (limited size).
			limit = (_thd.sizelimit - 1) * TILE_SIZE;
			/* FALL THROUGH */

		case VPM_FIX_X: // drag in Y direction
			x = sx;
			style = HT_DIR_Y;
			goto calc_heightdiff_single_direction;

		case VPM_Y_LIMITED: // Drag in Y direction (limited size).
			limit = (_thd.sizelimit - 1) * TILE_SIZE;
			/* FALL THROUGH */

		case VPM_FIX_Y: // drag in X direction
			y = sy;
			style = HT_DIR_X;

calc_heightdiff_single_direction:;
			if (limit > 0) {
				x = sx + Clamp(x - sx, -limit, limit);
				y = sy + Clamp(y - sy, -limit, limit);
			}
			/* With current code passing a HT_LINE style to calculate the height
			 * difference is enough. However if/when a point-tool is created
			 * with this method, function should be called with new_style (below)
			 * instead of HT_LINE | style case HT_POINT is handled specially
			 * new_style := (_thd.next_drawstyle & HT_RECT) ? HT_LINE | style : _thd.next_drawstyle; */
			ShowLengthMeasurement(HT_LINE | style, TileVirtXY(sx, sy), TileVirtXY(x, y));
			break;

		case VPM_A_B_LINE: { // drag an A to B line
			TileIndex t0 = TileVirtXY(sx, sy);
			TileIndex t1 = TileVirtXY(x, y);
			uint dx = Delta(TileX(t0), TileX(t1)) + 1;
			uint dy = Delta(TileY(t0), TileY(t1)) + 1;
			byte index = 0;
			uint64 params[5];
			memset( params, 0, sizeof( params ) );

			/* If dragging an area (eg dynamite tool) and it is actually a single
			 * row/column, change the type to 'line' to get proper calculation for height */
			style = (HighLightStyle)_thd.next_drawstyle;
			if (style & HT_RECT) {
				if (dx == 1) {
					style = HT_LINE | HT_DIR_Y;
				} else if (dy == 1) {
					style = HT_LINE | HT_DIR_X;
				}
			}

			int heightdiff = 0;

			if (dx != 1 || dy != 1) {
				heightdiff = CalcHeightdiff(style, 0, t0, t1);
				params[index++] = DistanceManhattan(t0, t1);
				params[index++] = sqrtl(dx * dx + dy * dy); //DistanceSquare does not like big numbers

			} else {
				index += 2;
			}

			params[index++] = DistanceFromEdge(t1);
			params[index++] = GetTileMaxZ(t1) / TILE_HEIGHT * TILE_HEIGHT_STEP;
			params[index++] = heightdiff;
			//Show always the measurement tooltip
			GuiShowTooltips(_thd.GetCallbackWnd(),STR_MEASURE_DIST_HEIGHTDIFF, index, params, TCC_LEFT_CLICK);
			break;
		}

		case VPM_X_AND_Y_LIMITED: // Drag an X by Y constrained rect area.
			limit = (_thd.sizelimit - 1) * TILE_SIZE;
			x = sx + Clamp(x - sx, -limit, limit);
			y = sy + Clamp(y - sy, -limit, limit);
			/* FALL THROUGH */

		case VPM_X_AND_Y: // drag an X by Y area
			if (_settings_client.gui.measure_tooltip) {
				static const StringID measure_strings_area[] = {
					STR_NULL, STR_NULL, STR_MEASURE_AREA, STR_MEASURE_AREA_HEIGHTDIFF
				};

				TileIndex t0 = TileVirtXY(sx, sy);
				TileIndex t1 = TileVirtXY(x, y);
				uint dx = Delta(TileX(t0), TileX(t1)) + 1;
				uint dy = Delta(TileY(t0), TileY(t1)) + 1;
				byte index = 0;
				uint64 params[3];

				/* If dragging an area (eg dynamite tool) and it is actually a single
				 * row/column, change the type to 'line' to get proper calculation for height */
				style = (HighLightStyle)_thd.next_drawstyle;
				if (_thd.IsDraggingDiagonal()) {
					/* Determine the "area" of the diagonal dragged selection.
					 * We assume the area is the number of tiles along the X
					 * edge and the number of tiles along the Y edge. However,
					 * multiplying these two numbers does not give the exact
					 * number of tiles; basically we are counting the black
					 * squares on a chess board and ignore the white ones to
					 * make the tile counts at the edges match up. There is no
					 * other way to make a proper count though.
					 *
					 * First convert to the rotated coordinate system. */
					int dist_x = TileX(t0) - TileX(t1);
					int dist_y = TileY(t0) - TileY(t1);
					int a_max = dist_x + dist_y;
					int b_max = dist_y - dist_x;

					/* Now determine the size along the edge, but due to the
					 * chess board principle this counts double. */
					a_max = abs(a_max + (a_max > 0 ? 2 : -2)) / 2;
					b_max = abs(b_max + (b_max > 0 ? 2 : -2)) / 2;

					/* We get a 1x1 on normal 2x1 rectangles, due to it being
					 * a seen as two sides. As the result for actual building
					 * will be the same as non-diagonal dragging revert to that
					 * behaviour to give it a more normally looking size. */
					if (a_max != 1 || b_max != 1) {
						dx = a_max;
						dy = b_max;
					}
				} else if (style & HT_RECT) {
					if (dx == 1) {
						style = HT_LINE | HT_DIR_Y;
					} else if (dy == 1) {
						style = HT_LINE | HT_DIR_X;
					}
				}

				if (dx != 1 || dy != 1) {
					int heightdiff = CalcHeightdiff(style, 0, t0, t1);

					params[index++] = dx - (style & HT_POINT ? 1 : 0);
					params[index++] = dy - (style & HT_POINT ? 1 : 0);
					if (heightdiff != 0) params[index++] = heightdiff;
				}

				ShowMeasurementTooltips(measure_strings_area[index], index, params);
			}
			break;

		default: NOT_REACHED();
	}

	_thd.selend.x = x;
	_thd.selend.y = y;
	_thd.dir2 = HT_DIR_END;
}

/**
 * Handle the mouse while dragging for placement/resizing.
 * @return State of handling the event.
 */
EventState VpHandlePlaceSizingDrag()
{
	if (_special_mouse_mode != WSM_SIZING) return ES_NOT_HANDLED;

	/* stop drag mode if the window has been closed */
	Window *w = _thd.GetCallbackWnd();
	if (w == NULL) {
		ResetObjectToPlace();
		return ES_HANDLED;
	}

	/* While dragging execute the drag procedure of the corresponding window (mostly VpSelectTilesWithMethod() ).
	 * Do it even if the button is no longer pressed to make sure that OnPlaceDrag was called at least once. */
	w->OnPlaceDrag(_thd.select_method, _thd.select_proc, GetTileBelowCursor());
	if (_left_button_down) return ES_HANDLED;

	/* mouse button released..
	 * keep the selected tool, but reset it to the original mode. */
	_special_mouse_mode = WSM_NONE;
	HighLightStyle others = _thd.place_mode & ~(HT_DRAG_MASK | HT_DIR_MASK);
	if ((_thd.next_drawstyle & HT_DRAG_MASK) == HT_RECT) {
		_thd.place_mode = HT_RECT | others;
	} else if (_thd.select_method & VPM_SIGNALDIRS) {
		_thd.place_mode = HT_RECT | others;
	} else if (_thd.select_method & VPM_RAILDIRS) {
		_thd.place_mode = (_thd.select_method & ~VPM_RAILDIRS ? _thd.next_drawstyle : HT_RAIL) | others;
	} else {
		_thd.place_mode = HT_POINT | others;
	}
	SetTileSelectSize(1, 1);

	if (_thd.place_mode & HT_POLY) {
		if (GetRailSnapMode() == RSM_SNAP_TO_TILE) SetRailSnapMode(RSM_NO_SNAP);
		if (_thd.drawstyle == HT_NONE) return ES_HANDLED;
	}

	w->OnPlaceMouseUp(_thd.select_method, _thd.select_proc, _thd.selend, TileVirtXY(_thd.selstart.x, _thd.selstart.y), TileVirtXY(_thd.selend.x, _thd.selend.y));
	return ES_HANDLED;
}

/**
 * Change the cursor and mouse click/drag handling to a mode for performing special operations like tile area selection, object placement, etc.
 * @param icon New shape of the mouse cursor.
 * @param pal Palette to use.
 * @param mode Mode to perform.
 * @param w %Window requesting the mode change.
 */
void SetObjectToPlaceWnd(CursorID icon, PaletteID pal, HighLightStyle mode, Window *w)
{
	SetObjectToPlace(icon, pal, mode, w->window_class, w->window_number);
}

#include "table/animcursors.h"

/**
 * Change the cursor and mouse click/drag handling to a mode for performing special operations like tile area selection, object placement, etc.
 * @param icon New shape of the mouse cursor.
 * @param pal Palette to use.
 * @param mode Mode to perform.
 * @param window_class %Window class of the window requesting the mode change.
 * @param window_num Number of the window in its class requesting the mode change.
 */
void SetObjectToPlace(CursorID icon, PaletteID pal, HighLightStyle mode, WindowClass window_class, WindowNumber window_num)
{
	if (_thd.window_class != WC_INVALID) {
		/* Undo clicking on button and drag & drop */
		Window *w = _thd.GetCallbackWnd();
		/* Call the abort function, but set the window class to something
		 * that will never be used to avoid infinite loops. Setting it to
		 * the 'next' window class must not be done because recursion into
		 * this function might in some cases reset the newly set object to
		 * place or not properly reset the original selection. */
		_thd.window_class = WC_INVALID;
		if (w != NULL) w->OnPlaceObjectAbort();
	}

	/* Mark the old selection dirty, in case the selection shape or colour changes */
	if ((_thd.drawstyle & HT_DRAG_MASK) != HT_NONE) SetSelectionTilesDirty();

	SetTileSelectSize(1, 1);

	_thd.make_square_red = false;

	if (mode == HT_DRAG) { // HT_DRAG is for dragdropping trains in the depot window
		mode = HT_NONE;
		_special_mouse_mode = WSM_DRAGDROP;
	} else {
		_special_mouse_mode = WSM_NONE;
	}

	_thd.place_mode = mode;
	_thd.window_class = window_class;
	_thd.window_number = window_num;

	if ((mode & HT_DRAG_MASK) == HT_SPECIAL) { // special tools, like tunnels or docks start with presizing mode
		VpStartPreSizing();
	}

	if (mode & HT_POLY) {
		SetRailSnapMode((mode & HT_NEW_POLY) == HT_NEW_POLY ? RSM_NO_SNAP : RSM_SNAP_TO_RAIL);
	}

	if ((icon & ANIMCURSOR_FLAG) != 0) {
		SetAnimatedMouseCursor(_animcursors[icon & ~ANIMCURSOR_FLAG]);
	} else {
		SetMouseCursor(icon, pal);
	}

}

/** Reset the cursor and mouse mode handling back to default (normal cursor, only clicking in windows). */
void ResetObjectToPlace()
{
	SetObjectToPlace(SPR_CURSOR_MOUSE, PAL_NONE, HT_NONE, WC_MAIN_WINDOW, 0);
}

ViewportMapType ChangeRenderMode(const ViewPort *vp, bool down) {
	ViewportMapType map_type = vp->map_type;
	if (vp->zoom < ZOOM_LVL_DRAW_MAP) return map_type;
	if (down) {
		return (map_type == VPMT_MIN) ? VPMT_MAX : (ViewportMapType) (map_type - 1);
	} else {
		return (map_type == VPMT_MAX) ? VPMT_MIN : (ViewportMapType) (map_type + 1);
	}
}

Point GetViewportStationMiddle(const ViewPort *vp, const Station *st)
{
	int x = TileX(st->xy) * TILE_SIZE;
	int y = TileY(st->xy) * TILE_SIZE;
	int z = GetSlopePixelZ(Clamp(x, 0, MapSizeX() * TILE_SIZE - 1), Clamp(y, 0, MapSizeY() * TILE_SIZE - 1));

	Point p = RemapCoords(x, y, z);
	p.x = UnScaleByZoom(p.x - vp->virtual_left, vp->zoom) + vp->left;
	p.y = UnScaleByZoom(p.y - vp->virtual_top, vp->zoom) + vp->top;
	return p;
}

/** Helper class for getting the best sprite sorter. */
struct ViewportSSCSS {
	VpSorterChecker fct_checker; ///< The check function.
	VpSpriteSorter fct_sorter;   ///< The sorting function.
};

/** List of sorters ordered from best to worst. */
static ViewportSSCSS _vp_sprite_sorters[] = {
#ifdef WITH_SSE
	{ &ViewportSortParentSpritesSSE41Checker, &ViewportSortParentSpritesSSE41 },
#endif
	{ &ViewportSortParentSpritesChecker, &ViewportSortParentSprites }
};

/** Choose the "best" sprite sorter and set _vp_sprite_sorter. */
void InitializeSpriteSorter()
{
	for (uint i = 0; i < lengthof(_vp_sprite_sorters); i++) {
		if (_vp_sprite_sorters[i].fct_checker()) {
			_vp_sprite_sorter = _vp_sprite_sorters[i].fct_sorter;
			break;
		}
	}
	assert(_vp_sprite_sorter != NULL);
}

static LineSnapPoint LineSnapPointAtRailTrackEndpoint(TileIndex tile, DiagDirection exit_dir, bool bidirectional)
{
	LineSnapPoint ret;
	ret.x = (TILE_SIZE / 2) * (uint)(2 * TileX(tile) + TileIndexDiffCByDiagDir(exit_dir).x + 1);
	ret.y = (TILE_SIZE / 2) * (uint)(2 * TileY(tile) + TileIndexDiffCByDiagDir(exit_dir).y + 1);

	ret.dirs = 0;
	SetBit(ret.dirs, DiagDirToDir(exit_dir));
	SetBit(ret.dirs, ChangeDir(DiagDirToDir(exit_dir), DIRDIFF_45LEFT));
	SetBit(ret.dirs, ChangeDir(DiagDirToDir(exit_dir), DIRDIFF_45RIGHT));
	if (bidirectional) ret.dirs |= ROR<uint8>(ret.dirs, DIRDIFF_REVERSE);

	return ret;
}

/**
 * Store the position of lastly built rail track; for highlighting purposes.
 *
 * In "polyline" highlighting mode, the stored end point will be used as a snapping point for new
 * tracks allowing to place multi-segment polylines.
 *
 * @param start_tile         tile where the track starts
 * @param end_tile           tile where the track ends
 * @param start_track        track piece on the start_tile
 * @param bidirectional_exit whether to allow to highlight next track in any direction; otherwise new track will have to fallow the stored one (usefull when placing tunnels and bridges)
 */
void StoreRailPlacementEndpoints(TileIndex start_tile, TileIndex end_tile, Track start_track, bool bidirectional_exit)
{
	if (start_tile != INVALID_TILE && end_tile != INVALID_TILE) {
		/* calculate trackdirs at booth ends of the track */
		Trackdir exit_trackdir_at_start = TrackToTrackdir(start_track);
		Trackdir exit_trackdir_at_end = ReverseTrackdir(TrackToTrackdir(start_track));
		if (start_tile != end_tile) { // multi-tile case
			/* determine proper direction (pointing outside of the track) */
			uint distance = DistanceManhattan(start_tile, end_tile);
			if (distance > DistanceManhattan(TileAddByDiagDir(start_tile, TrackdirToExitdir(exit_trackdir_at_start)), end_tile)) {
				Swap(exit_trackdir_at_start, exit_trackdir_at_end);
			}
			/* determine proper track on the end tile - switch between upper/lower or left/right based on the length */
			if (distance % 2 != 0) exit_trackdir_at_end = NextTrackdir(exit_trackdir_at_end);
		}

		LineSnapPoint snap_start = LineSnapPointAtRailTrackEndpoint(start_tile, TrackdirToExitdir(exit_trackdir_at_start), bidirectional_exit);
		LineSnapPoint snap_end = LineSnapPointAtRailTrackEndpoint(end_tile, TrackdirToExitdir(exit_trackdir_at_end), bidirectional_exit);
		/* Find if we already had these coordinates before. */
		LineSnapPoint *snap;
		bool had_start = false;
		bool had_end = false;
		for (snap = _rail_snap_points.Begin(); snap != _rail_snap_points.End(); snap++) {
			had_start |= (snap->x == snap_start.x && snap->y == snap_start.y);
			had_end |= (snap->x == snap_end.x && snap->y == snap_end.y);
		}
		/* Create new snap point set. */
		if (had_start && had_end) {
			/* just stop snaping, don't forget snap points */
			SetRailSnapMode(RSM_NO_SNAP);
		} else {
			/* include only new points */
			_rail_snap_points.Clear();
			if (!had_start) *_rail_snap_points.Append() = snap_start;
			if (!had_end) *_rail_snap_points.Append() = snap_end;
			SetRailSnapMode(RSM_SNAP_TO_RAIL);
		}
	}
}

bool CurrentlySnappingRailPlacement()
{
	return (_thd.place_mode & HT_POLY) && GetRailSnapMode() == RSM_SNAP_TO_RAIL;
}

static RailSnapMode GetRailSnapMode()
{
	if (_rail_snap_mode == RSM_SNAP_TO_TILE && _tile_snap_points.Length() == 0) return RSM_NO_SNAP;
	if (_rail_snap_mode == RSM_SNAP_TO_RAIL && _rail_snap_points.Length() == 0) return RSM_NO_SNAP;
	return _rail_snap_mode;
}

static void SetRailSnapMode(RailSnapMode mode)
{
	_rail_snap_mode = mode;

	if ((_thd.place_mode & HT_POLY) && (GetRailSnapMode() == RSM_NO_SNAP)) {
		SetTileSelectSize(1, 1);
	}
}

static TileIndex GetRailSnapTile()
{
	if (_tile_snap_points.Length() == 0) return INVALID_TILE;
	return TileVirtXY(_tile_snap_points[DIAGDIR_NE].x, _tile_snap_points[DIAGDIR_NE].y);
}

static void SetRailSnapTile(TileIndex tile)
{
	_tile_snap_points.Clear();
	if (tile == INVALID_TILE) return;

	for (DiagDirection dir = DIAGDIR_BEGIN; dir < DIAGDIR_END; dir++) {
		LineSnapPoint *point = _tile_snap_points.Append();
		*point = LineSnapPointAtRailTrackEndpoint(tile, dir, false);
		point->dirs = ROR<uint8>(point->dirs, DIRDIFF_REVERSE);
	}
}

void ResetRailPlacementSnapping()
{
	_rail_snap_mode = RSM_NO_SNAP;
	_tile_snap_points.Clear();
	_rail_snap_points.Clear();
	_current_snap_lock.x = -1;
}<|MERGE_RESOLUTION|>--- conflicted
+++ resolved
@@ -101,11 +101,8 @@
 #include "gui.h"
 
 #include <map>
-<<<<<<< HEAD
 #include <vector>
-=======
 #include <math.h>
->>>>>>> ab498dc0
 
 #include "table/strings.h"
 #include "table/string_colours.h"
