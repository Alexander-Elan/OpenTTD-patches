--- conflicted
+++ resolved
@@ -328,13 +328,11 @@
 	/* Only set p2 when the command does not come from the network. */
 	if (GetCommandFlags(cmd) & CMD_CLIENT_ID && p2 == 0) p2 = UINT32_MAX;
 
-<<<<<<< HEAD
 	SCOPE_INFO_FMT([=], "ScriptObject::DoCommand: tile: %X (%d x %d), p1: 0x%X, p2: 0x%X, company: %s, cmd: 0x%X (%s), estimate_only: %d",
 			tile, TileX(tile), TileY(tile), p1, p2, scope_dumper().CompanyInfo(_current_company), cmd, GetCommandName(cmd), estimate_only);
-=======
+
 	/* Store the command for command callback validation. */
 	if (!estimate_only && _networking && !_generating_world) SetLastCommand(tile, p1, p2, cmd);
->>>>>>> 1f418555
 
 	/* Try to perform the command. */
 	CommandCost res = ::DoCommandPScript(tile, p1, p2, cmd, (_networking && !_generating_world) ? ScriptObject::GetActiveInstance()->GetDoCommandCallback() : nullptr, text, false, estimate_only, 0);
