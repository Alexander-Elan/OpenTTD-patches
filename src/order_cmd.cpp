/* $Id$ */

/*
 * This file is part of OpenTTD.
 * OpenTTD is free software; you can redistribute it and/or modify it under the terms of the GNU General Public License as published by the Free Software Foundation, version 2.
 * OpenTTD is distributed in the hope that it will be useful, but WITHOUT ANY WARRANTY; without even the implied warranty of MERCHANTABILITY or FITNESS FOR A PARTICULAR PURPOSE.
 * See the GNU General Public License for more details. You should have received a copy of the GNU General Public License along with OpenTTD. If not, see <http://www.gnu.org/licenses/>.
 */

/** @file order_cmd.cpp Handling of orders. */

#include "stdafx.h"
#include "debug.h"
#include "cmd_helper.h"
#include "command_func.h"
#include "company_func.h"
#include "news_func.h"
#include "strings_func.h"
#include "timetable.h"
#include "station_base.h"
#include "station_map.h"
#include "station_func.h"
#include "map_func.h"
#include "cargotype.h"
#include "vehicle_func.h"
#include "depot_base.h"
#include "core/pool_func.hpp"
#include "core/random_func.hpp"
#include "aircraft.h"
#include "roadveh.h"
#include "station_base.h"
#include "waypoint_base.h"
#include "company_base.h"
#include "infrastructure_func.h"
#include "order_backup.h"
#include "cheat_type.h"

#include "table/strings.h"

#include "safeguards.h"

/* DestinationID must be at least as large as every these below, because it can
 * be any of them
 */
assert_compile(sizeof(DestinationID) >= sizeof(DepotID));
assert_compile(sizeof(DestinationID) >= sizeof(StationID));

OrderPool _order_pool("Order");
INSTANTIATE_POOL_METHODS(Order)
OrderListPool _orderlist_pool("OrderList");
INSTANTIATE_POOL_METHODS(OrderList)

/** Clean everything up. */
Order::~Order()
{
	if (CleaningPool()) return;

	/* We can visit oil rigs and buoys that are not our own. They will be shown in
	 * the list of stations. So, we need to invalidate that window if needed. */
	if (this->IsType(OT_GOTO_STATION) || this->IsType(OT_GOTO_WAYPOINT)) {
		BaseStation *bs = BaseStation::GetIfValid(this->GetDestination());
		if (bs != NULL && bs->owner == OWNER_NONE) InvalidateWindowClassesData(WC_STATION_LIST, 0);
	}
}

/**
 * 'Free' the order
 * @note ONLY use on "current_order" vehicle orders!
 */
void Order::Free()
{
	this->type  = OT_NOTHING;
	this->flags = 0;
	this->dest  = 0;
	this->next  = NULL;
}

/**
 * Makes this order a Go To Station order.
 * @param destination the station to go to.
 */
void Order::MakeGoToStation(StationID destination)
{
	this->type = OT_GOTO_STATION;
	this->flags = 0;
	this->dest = destination;
}

/**
 * Makes this order a Go To Depot order.
 * @param destination   the depot to go to.
 * @param order         is this order a 'default' order, or an overridden vehicle order?
 * @param non_stop_type how to get to the depot?
 * @param action        what to do in the depot?
 * @param cargo         the cargo type to change to.
 */
void Order::MakeGoToDepot(DepotID destination, OrderDepotTypeFlags order, OrderNonStopFlags non_stop_type, OrderDepotActionFlags action, CargoID cargo)
{
	this->type = OT_GOTO_DEPOT;
	this->SetDepotOrderType(order);
	this->SetDepotActionType(action);
	this->SetNonStopType(non_stop_type);
	this->dest = destination;
	this->SetRefit(cargo);
}

/**
 * Makes this order a Go To Waypoint order.
 * @param destination the waypoint to go to.
 */
void Order::MakeGoToWaypoint(StationID destination)
{
	this->type = OT_GOTO_WAYPOINT;
	this->flags = 0;
	this->dest = destination;
}

/**
 * Makes this order a Loading order.
 * @param ordered is this an ordered stop?
 */
void Order::MakeLoading(bool ordered)
{
	this->type = OT_LOADING;
	if (!ordered) this->flags = 0;
}

/**
 * Update the jump counter, for percent probability
 * conditional orders
 *
 * Not that jump_counter is signed and may become
 * negative when a jump has been taken
 *
 * @return true if the jump should be taken
 */
bool Order::UpdateJumpCounter(byte percent)
{
	if (this->jump_counter >= 0) {
		this->jump_counter += (percent - 100);
		return true;
	}
	this->jump_counter += percent;
	return false;
}

/**
 * Makes this order a Leave Station order.
 */
void Order::MakeLeaveStation()
{
	this->type = OT_LEAVESTATION;
	this->flags = 0;
}

/**
 * Makes this order a Dummy order.
 */
void Order::MakeDummy()
{
	this->type = OT_DUMMY;
	this->flags = 0;
}

/**
 * Makes this order an conditional order.
 * @param order the order to jump to.
 */
void Order::MakeConditional(VehicleOrderID order)
{
	this->type = OT_CONDITIONAL;
	this->flags = order;
	this->dest = 0;
}

/**
 * Makes this order an implicit order.
 * @param destination the station to go to.
 */
void Order::MakeImplicit(StationID destination)
{
	this->type = OT_IMPLICIT;
	this->dest = destination;
}

void Order::MakeWaiting()
{
	this->type = OT_WAITING;
}

/**
 * Make this depot/station order also a refit order.
 * @param cargo   the cargo type to change to.
 * @pre IsType(OT_GOTO_DEPOT) || IsType(OT_GOTO_STATION).
 */
void Order::SetRefit(CargoID cargo)
{
	this->refit_cargo = cargo;
}

/**
 * Does this order have the same type, flags and destination?
 * @param other the second order to compare to.
 * @return true if the type, flags and destination match.
 */
bool Order::Equals(const Order &other) const
{
	/* In case of go to nearest depot orders we need "only" compare the flags
	 * with the other and not the nearest depot order bit or the actual
	 * destination because those get clear/filled in during the order
	 * evaluation. If we do not do this the order will continuously be seen as
	 * a different order and it will try to find a "nearest depot" every tick. */
	if ((this->IsType(OT_GOTO_DEPOT) && this->type == other.type) &&
			((this->GetDepotActionType() & ODATFB_NEAREST_DEPOT) != 0 ||
			 (other.GetDepotActionType() & ODATFB_NEAREST_DEPOT) != 0)) {
		return this->GetDepotOrderType() == other.GetDepotOrderType() &&
				(this->GetDepotActionType() & ~ODATFB_NEAREST_DEPOT) == (other.GetDepotActionType() & ~ODATFB_NEAREST_DEPOT);
	}

	return this->type == other.type && this->flags == other.flags && this->dest == other.dest;
}

/**
 * Pack this order into a 32 bits integer, or actually only
 * the type, flags and destination.
 * @return the packed representation.
 * @note unpacking is done in the constructor.
 */
uint32 Order::Pack() const
{
	return this->dest << 16 | this->flags << 8 | this->type;
}

/**
 * Pack this order into a 16 bits integer as close to the TTD
 * representation as possible.
 * @return the TTD-like packed representation.
 */
uint16 Order::MapOldOrder() const
{
	uint16 order = this->GetType();
	switch (this->type) {
		case OT_GOTO_STATION:
			if (this->GetUnloadType() & OUFB_UNLOAD) SetBit(order, 5);
			if (this->GetLoadType() & OLFB_FULL_LOAD) SetBit(order, 6);
			if (this->GetNonStopType() & ONSF_NO_STOP_AT_INTERMEDIATE_STATIONS) SetBit(order, 7);
			order |= GB(this->GetDestination(), 0, 8) << 8;
			break;
		case OT_GOTO_DEPOT:
			if (!(this->GetDepotOrderType() & ODTFB_PART_OF_ORDERS)) SetBit(order, 6);
			SetBit(order, 7);
			order |= GB(this->GetDestination(), 0, 8) << 8;
			break;
		case OT_LOADING:
			if (this->GetLoadType() & OLFB_FULL_LOAD) SetBit(order, 6);
			break;
	}
	return order;
}

/**
 * Create an order based on a packed representation of that order.
 * @param packed the packed representation.
 */
Order::Order(uint32 packed)
{
	this->type    = (OrderType)GB(packed,  0,  8);
	this->flags   = GB(packed,  8,  8);
	this->dest    = GB(packed, 16, 16);
	this->next    = NULL;
	this->refit_cargo   = CT_NO_REFIT;
	this->occupancy     = 0;
	this->wait_time     = 0;
	this->travel_time   = 0;
	this->jump_counter  = 0;
	this->max_speed     = UINT16_MAX;
}

/**
 *
 * Updates the widgets of a vehicle which contains the order-data
 *
 */
void InvalidateVehicleOrder(const Vehicle *v, int data)
{
	SetWindowDirty(WC_VEHICLE_VIEW, v->index);

	if (data != 0) {
		/* Calls SetDirty() too */
		InvalidateWindowData(WC_VEHICLE_ORDERS,    v->index, data);
		InvalidateWindowData(WC_VEHICLE_TIMETABLE, v->index, data);
		return;
	}

	SetWindowDirty(WC_VEHICLE_ORDERS,    v->index);
	SetWindowDirty(WC_VEHICLE_TIMETABLE, v->index);
}

/**
 *
 * Assign data to an order (from another order)
 *   This function makes sure that the index is maintained correctly
 * @param other the data to copy (except next pointer).
 *
 */
void Order::AssignOrder(const Order &other)
{
	this->type  = other.type;
	this->flags = other.flags;
	this->dest  = other.dest;

	this->refit_cargo   = other.refit_cargo;

	this->wait_time   = other.wait_time;

	this->jump_counter = other.jump_counter;
	this->travel_time = other.travel_time;
	this->max_speed   = other.max_speed;
}

/**
 * Recomputes everything.
 * @param chain first order in the chain
 * @param v one of vehicle that is using this orderlist
 */
void OrderList::Initialize(Order *chain, Vehicle *v)
{
	this->first = chain;
	this->first_shared = v;

	this->num_orders = 0;
	this->num_manual_orders = 0;
	this->num_vehicles = 1;
	this->timetable_duration = 0;
	this->total_duration = 0;

	for (Order *o = this->first; o != NULL; o = o->next) {
		++this->num_orders;
		if (!o->IsType(OT_IMPLICIT)) ++this->num_manual_orders;
		this->timetable_duration += o->GetTimetabledWait() + o->GetTimetabledTravel();
		this->total_duration += o->GetWaitTime() + o->GetTravelTime();
	}

	for (Vehicle *u = this->first_shared->PreviousShared(); u != NULL; u = u->PreviousShared()) {
		++this->num_vehicles;
		this->first_shared = u;
	}

	for (const Vehicle *u = v->NextShared(); u != NULL; u = u->NextShared()) ++this->num_vehicles;
}

/**
 * Free a complete order chain.
 * @param keep_orderlist If this is true only delete the orders, otherwise also delete the OrderList.
 * @note do not use on "current_order" vehicle orders!
 */
void OrderList::FreeChain(bool keep_orderlist)
{
	Order *next;
	for (Order *o = this->first; o != NULL; o = next) {
		next = o->next;
		delete o;
	}

	if (keep_orderlist) {
		this->first = NULL;
		this->num_orders = 0;
		this->num_manual_orders = 0;
		this->timetable_duration = 0;
	} else {
		delete this;
	}
}

/**
 * Get a certain order of the order chain.
 * @param index zero-based index of the order within the chain.
 * @return the order at position index.
 */
Order *OrderList::GetOrderAt(int index) const
{
	if (index < 0) return NULL;

	Order *order = this->first;

	while (order != NULL && index-- > 0) {
		order = order->next;
	}
	return order;
}

/**
 * Get the next order which will make the given vehicle stop at a station
 * or refit at a depot or evaluate a non-trivial condition.
 * @param next The order to start looking at.
 * @param hops The number of orders we have already looked at.
 * @return Either of
 *         \li a station order
 *         \li a refitting depot order
 *         \li a non-trivial conditional order
 *         \li NULL  if the vehicle won't stop anymore.
 */
const Order *OrderList::GetNextDecisionNode(const Order *next, uint hops) const
{
	if (hops > this->GetNumOrders() || next == NULL) return NULL;

	if (next->IsType(OT_CONDITIONAL)) {
		if (next->GetConditionVariable() != OCV_UNCONDITIONALLY) return next;

		/* We can evaluate trivial conditions right away. They're conceptually
		 * the same as regular order progression. */
		return this->GetNextDecisionNode(
				this->GetOrderAt(next->GetConditionSkipToOrder()),
				hops + 1);
	}

	if (next->IsType(OT_GOTO_DEPOT)) {
		if (next->GetDepotActionType() == ODATFB_HALT) return NULL;
		if (next->IsRefit()) return next;
	}

	if (!next->CanLoadOrUnload()) {
		return this->GetNextDecisionNode(this->GetNext(next), hops + 1);
	}

	return next;
}

/**
 * Recursively determine the next deterministic station to stop at.
 * @param v The vehicle we're looking at.
 * @param first Order to start searching at or NULL to start at cur_implicit_order_index + 1.
 * @param hops Number of orders we have already looked at.
 * @return Next stoppping station or INVALID_STATION.
 * @pre The vehicle is currently loading and v->last_station_visited is meaningful.
 * @note This function may draw a random number. Don't use it from the GUI.
 */
StationIDStack OrderList::GetNextStoppingStation(const Vehicle *v, const Order *first, uint hops) const
{

	const Order *next = first;
	if (first == NULL) {
		next = this->GetOrderAt(v->cur_implicit_order_index);
		if (next == NULL) {
			next = this->GetFirstOrder();
			if (next == NULL) return INVALID_STATION;
		} else {
			/* GetNext never returns NULL if there is a valid station in the list.
			 * As the given "next" is already valid and a station in the list, we
			 * don't have to check for NULL here. */
			next = this->GetNext(next);
			assert(next != NULL);
		}
	}

	do {
		next = this->GetNextDecisionNode(next, ++hops);

		/* Resolve possibly nested conditionals by estimation. */
		while (next != NULL && next->IsType(OT_CONDITIONAL)) {
			/* We return both options of conditional orders. */
			const Order *skip_to = this->GetNextDecisionNode(
					this->GetOrderAt(next->GetConditionSkipToOrder()), hops);
			const Order *advance = this->GetNextDecisionNode(
					this->GetNext(next), hops);
			if (advance == NULL || advance == first || skip_to == advance) {
				next = (skip_to == first) ? NULL : skip_to;
			} else if (skip_to == NULL || skip_to == first) {
				next = (advance == first) ? NULL : advance;
			} else {
				StationIDStack st1 = this->GetNextStoppingStation(v, skip_to, hops);
				StationIDStack st2 = this->GetNextStoppingStation(v, advance, hops);
				while (!st2.IsEmpty()) st1.Push(st2.Pop());
				return st1;
			}
			++hops;
		}

		/* Don't return a next stop if the vehicle has to unload everything. */
		if (next == NULL || ((next->IsType(OT_GOTO_STATION) || next->IsType(OT_IMPLICIT)) &&
				next->GetDestination() == v->last_station_visited &&
				(next->GetUnloadType() & (OUFB_TRANSFER | OUFB_UNLOAD)) != 0)) {
			return INVALID_STATION;
		}
	} while (next->IsType(OT_GOTO_DEPOT) || next->GetDestination() == v->last_station_visited);

	return next->GetDestination();
}

/**
 * Insert a new order into the order chain.
 * @param new_order is the order to insert into the chain.
 * @param index is the position where the order is supposed to be inserted.
 */
void OrderList::InsertOrderAt(Order *new_order, int index)
{
	if (this->first == NULL) {
		this->first = new_order;
	} else {
		if (index == 0) {
			/* Insert as first or only order */
			new_order->next = this->first;
			this->first = new_order;
		} else if (index >= this->num_orders) {
			/* index is after the last order, add it to the end */
			this->GetLastOrder()->next = new_order;
		} else {
			/* Put the new order in between */
			Order *order = this->GetOrderAt(index - 1);
			new_order->next = order->next;
			order->next = new_order;
		}
	}
	++this->num_orders;
	if (!new_order->IsType(OT_IMPLICIT)) ++this->num_manual_orders;
	this->timetable_duration += new_order->GetTimetabledWait() + new_order->GetTimetabledTravel();
	this->total_duration += new_order->GetWaitTime() + new_order->GetTravelTime();

	/* We can visit oil rigs and buoys that are not our own. They will be shown in
	 * the list of stations. So, we need to invalidate that window if needed. */
	if (new_order->IsType(OT_GOTO_STATION) || new_order->IsType(OT_GOTO_WAYPOINT)) {
		BaseStation *bs = BaseStation::Get(new_order->GetDestination());
		if (bs->owner == OWNER_NONE) InvalidateWindowClassesData(WC_STATION_LIST, 0);
	}

}


/**
 * Remove an order from the order list and delete it.
 * @param index is the position of the order which is to be deleted.
 */
void OrderList::DeleteOrderAt(int index)
{
	if (index >= this->num_orders) return;

	Order *to_remove;

	if (index == 0) {
		to_remove = this->first;
		this->first = to_remove->next;
	} else {
		Order *prev = GetOrderAt(index - 1);
		to_remove = prev->next;
		prev->next = to_remove->next;
	}
	--this->num_orders;
	if (!to_remove->IsType(OT_IMPLICIT)) --this->num_manual_orders;
	this->timetable_duration -= (to_remove->GetTimetabledWait() + to_remove->GetTimetabledTravel());
	this->total_duration -= (to_remove->GetWaitTime() + to_remove->GetTravelTime());
	delete to_remove;
}

/**
 * Move an order to another position within the order list.
 * @param from is the zero-based position of the order to move.
 * @param to is the zero-based position where the order is moved to.
 */
void OrderList::MoveOrder(int from, int to)
{
	if (from >= this->num_orders || to >= this->num_orders || from == to) return;

	Order *moving_one;

	/* Take the moving order out of the pointer-chain */
	if (from == 0) {
		moving_one = this->first;
		this->first = moving_one->next;
	} else {
		Order *one_before = GetOrderAt(from - 1);
		moving_one = one_before->next;
		one_before->next = moving_one->next;
	}

	/* Insert the moving_order again in the pointer-chain */
	if (to == 0) {
		moving_one->next = this->first;
		this->first = moving_one;
	} else {
		Order *one_before = GetOrderAt(to - 1);
		moving_one->next = one_before->next;
		one_before->next = moving_one;
	}
}

/**
 * Removes the vehicle from the shared order list.
 * @note This is supposed to be called when the vehicle is still in the chain
 * @param v vehicle to remove from the list
 */
void OrderList::RemoveVehicle(Vehicle *v)
{
	--this->num_vehicles;
	if (v == this->first_shared) this->first_shared = v->NextShared();
}

/**
 * Checks whether a vehicle is part of the shared vehicle chain.
 * @param v is the vehicle to search in the shared vehicle chain.
 */
bool OrderList::IsVehicleInSharedOrdersList(const Vehicle *v) const
{
	for (const Vehicle *v_shared = this->first_shared; v_shared != NULL; v_shared = v_shared->NextShared()) {
		if (v_shared == v) return true;
	}

	return false;
}

/**
 * Gets the position of the given vehicle within the shared order vehicle list.
 * @param v is the vehicle of which to get the position
 * @return position of v within the shared vehicle chain.
 */
int OrderList::GetPositionInSharedOrderList(const Vehicle *v) const
{
	int count = 0;
	for (const Vehicle *v_shared = v->PreviousShared(); v_shared != NULL; v_shared = v_shared->PreviousShared()) count++;
	return count;
}

/**
 * Checks whether all orders of the list have a filled timetable.
 * @return whether all orders have a filled timetable.
 */
bool OrderList::IsCompleteTimetable() const
{
	for (Order *o = this->first; o != NULL; o = o->next) {
		/* Implicit orders are, by definition, not timetabled. */
		if (o->IsType(OT_IMPLICIT)) continue;
		if (!o->IsCompletelyTimetabled()) return false;
	}
	return true;
}

/**
 * Checks for internal consistency of order list. Triggers assertion if something is wrong.
 */
void OrderList::DebugCheckSanity() const
{
	VehicleOrderID check_num_orders = 0;
	VehicleOrderID check_num_manual_orders = 0;
	uint check_num_vehicles = 0;
	Ticks check_timetable_duration = 0;
	Ticks check_total_duration = 0;

	DEBUG(misc, 6, "Checking OrderList %hu for sanity...", this->index);

	for (const Order *o = this->first; o != NULL; o = o->next) {
		++check_num_orders;
		if (!o->IsType(OT_IMPLICIT)) ++check_num_manual_orders;
		check_timetable_duration += o->GetTimetabledWait() + o->GetTimetabledTravel();
		check_total_duration += o->GetWaitTime() + o->GetTravelTime();
	}
	assert(this->num_orders == check_num_orders);
	assert(this->num_manual_orders == check_num_manual_orders);
	assert(this->timetable_duration == check_timetable_duration);
	assert(this->total_duration == check_total_duration);

	for (const Vehicle *v = this->first_shared; v != NULL; v = v->NextShared()) {
		++check_num_vehicles;
		assert(v->orders.list == this);
	}
	assert(this->num_vehicles == check_num_vehicles);
	DEBUG(misc, 6, "... detected %u orders (%u manual), %u vehicles, %i timetabled, %i total",
			(uint)this->num_orders, (uint)this->num_manual_orders,
			this->num_vehicles, this->timetable_duration, this->total_duration);
}

/**
 * Checks whether the order goes to a station or not, i.e. whether the
 * destination is a station
 * @param v the vehicle to check for
 * @param o the order to check
 * @return true if the destination is a station
 */
static inline bool OrderGoesToStation(const Vehicle *v, const Order *o)
{
	return o->IsType(OT_GOTO_STATION) ||
			(v->type == VEH_AIRCRAFT && o->IsType(OT_GOTO_DEPOT) && !(o->GetDepotActionType() & ODATFB_NEAREST_DEPOT));
}

/**
 * Delete all news items regarding defective orders about a vehicle
 * This could kill still valid warnings (for example about void order when just
 * another order gets added), but assume the company will notice the problems,
 * when (s)he's changing the orders.
 */
static void DeleteOrderWarnings(const Vehicle *v)
{
	DeleteVehicleNews(v->index, STR_NEWS_VEHICLE_HAS_TOO_FEW_ORDERS);
	DeleteVehicleNews(v->index, STR_NEWS_VEHICLE_HAS_VOID_ORDER);
	DeleteVehicleNews(v->index, STR_NEWS_VEHICLE_HAS_DUPLICATE_ENTRY);
	DeleteVehicleNews(v->index, STR_NEWS_VEHICLE_HAS_INVALID_ENTRY);
	DeleteVehicleNews(v->index, STR_NEWS_PLANE_USES_TOO_SHORT_RUNWAY);
}

/**
 * Returns a tile somewhat representing the order destination (not suitable for pathfinding).
 * @param v The vehicle to get the location for.
 * @param airport Get the airport tile and not the station location for aircraft.
 * @return destination of order, or INVALID_TILE if none.
 */
TileIndex Order::GetLocation(const Vehicle *v, bool airport) const
{
	switch (this->GetType()) {
		case OT_GOTO_WAYPOINT:
		case OT_GOTO_STATION:
		case OT_IMPLICIT:
			if (airport && v->type == VEH_AIRCRAFT) return Station::Get(this->GetDestination())->airport.tile;
			return BaseStation::Get(this->GetDestination())->xy;

		case OT_GOTO_DEPOT:
			if ((this->GetDepotActionType() & ODATFB_NEAREST_DEPOT) != 0) return INVALID_TILE;
			return (v->type == VEH_AIRCRAFT) ? Station::Get(this->GetDestination())->xy : Depot::Get(this->GetDestination())->xy;

		default:
			return INVALID_TILE;
	}
}

/**
 * Get the distance between two orders of a vehicle. Conditional orders are resolved
 * and the bigger distance of the two order branches is returned.
 * @param prev Origin order.
 * @param cur Destination order.
 * @param v The vehicle to get the distance for.
 * @param conditional_depth Internal param for resolving conditional orders.
 * @return Maximum distance between the two orders.
 */
uint GetOrderDistance(const Order *prev, const Order *cur, const Vehicle *v, int conditional_depth)
{
	if (cur->IsType(OT_CONDITIONAL)) {
		if (conditional_depth > v->GetNumOrders()) return 0;

		conditional_depth++;

		int dist1 = GetOrderDistance(prev, v->GetOrder(cur->GetConditionSkipToOrder()), v, conditional_depth);
		int dist2 = GetOrderDistance(prev, cur->next == NULL ? v->orders.list->GetFirstOrder() : cur->next, v, conditional_depth);
		return max(dist1, dist2);
	}

	TileIndex prev_tile = prev->GetLocation(v, true);
	TileIndex cur_tile = cur->GetLocation(v, true);
	if (prev_tile == INVALID_TILE || cur_tile == INVALID_TILE) return 0;
	return v->type == VEH_AIRCRAFT ? DistanceSquare(prev_tile, cur_tile) : DistanceManhattan(prev_tile, cur_tile);
}

/**
 * Add an order to the orderlist of a vehicle.
 * @param tile unused
 * @param flags operation to perform
 * @param p1 various bitstuffed elements
 * - p1 = (bit  0 - 19) - ID of the vehicle
 * - p1 = (bit 24 - 31) - the selected order (if any). If the last order is given,
 *                        the order will be inserted before that one
 *                        the maximum vehicle order id is 254.
 * @param p2 packed order to insert
 * @param text unused
 * @return the cost of this operation or an error
 */
CommandCost CmdInsertOrder(TileIndex tile, DoCommandFlag flags, uint32 p1, uint32 p2, const char *text)
{
	VehicleID veh          = GB(p1,  0, 20);
	VehicleOrderID sel_ord = GB(p1, 20, 8);
	Order new_order(p2);

	Vehicle *v = Vehicle::GetIfValid(veh);
	if (v == NULL || !v->IsPrimaryVehicle()) return CMD_ERROR;

	CommandCost ret = CheckOwnership(v->owner);
	if (ret.Failed()) return ret;

	/* Check if the inserted order is to the correct destination (owner, type),
	 * and has the correct flags if any */
	switch (new_order.GetType()) {
		case OT_GOTO_STATION: {
			const Station *st = Station::GetIfValid(new_order.GetDestination());
			if (st == NULL) return CMD_ERROR;

			if (st->owner != OWNER_NONE) {
				CommandCost ret = CheckInfraUsageAllowed(v->type, st->owner);
				if (ret.Failed()) return ret;
			}

			if (!CanVehicleUseStation(v, st)) return_cmd_error(STR_ERROR_CAN_T_ADD_ORDER);
			for (Vehicle *u = v->FirstShared(); u != NULL; u = u->NextShared()) {
				if (!CanVehicleUseStation(u, st)) return_cmd_error(STR_ERROR_CAN_T_ADD_ORDER_SHARED);
			}

			/* Non stop only allowed for ground vehicles. */
			if (new_order.GetNonStopType() != ONSF_STOP_EVERYWHERE && !v->IsGroundVehicle()) return CMD_ERROR;

			/* Filter invalid load/unload types. */
			switch (new_order.GetLoadType()) {
				case OLF_LOAD_IF_POSSIBLE: case OLFB_FULL_LOAD: case OLF_FULL_LOAD_ANY: case OLFB_NO_LOAD: break;
				default: return CMD_ERROR;
			}
			switch (new_order.GetUnloadType()) {
				case OUF_UNLOAD_IF_POSSIBLE: case OUFB_UNLOAD: case OUFB_TRANSFER: case OUFB_NO_UNLOAD: break;
				default: return CMD_ERROR;
			}

			/* Filter invalid stop locations */
			switch (new_order.GetStopLocation()) {
				case OSL_PLATFORM_NEAR_END:
				case OSL_PLATFORM_MIDDLE:
					if (v->type != VEH_TRAIN) return CMD_ERROR;
					/* FALL THROUGH */
				case OSL_PLATFORM_FAR_END:
					break;

				default:
					return CMD_ERROR;
			}

			break;
		}

		case OT_GOTO_DEPOT: {
			if ((new_order.GetDepotActionType() & ODATFB_NEAREST_DEPOT) == 0) {
				if (v->type == VEH_AIRCRAFT) {
					const Station *st = Station::GetIfValid(new_order.GetDestination());

					if (st == NULL) return CMD_ERROR;

					CommandCost ret = CheckInfraUsageAllowed(v->type, st->owner);
					if (ret.Failed()) return ret;

					if (!CanVehicleUseStation(v, st) || !st->airport.HasHangar()) {
						return CMD_ERROR;
					}
				} else {
					const Depot *dp = Depot::GetIfValid(new_order.GetDestination());

					if (dp == NULL) return CMD_ERROR;

					CommandCost ret = CheckInfraUsageAllowed(v->type, GetTileOwner(dp->xy), dp->xy);
					if (ret.Failed()) return ret;

					switch (v->type) {
						case VEH_TRAIN:
							if (!IsRailDepotTile(dp->xy)) return CMD_ERROR;
							break;

						case VEH_ROAD:
							if (!IsRoadDepotTile(dp->xy)) return CMD_ERROR;
							break;

						case VEH_SHIP:
							if (!IsShipDepotTile(dp->xy)) return CMD_ERROR;
							break;

						default: return CMD_ERROR;
					}
				}
			}

			if (new_order.GetNonStopType() != ONSF_STOP_EVERYWHERE && !v->IsGroundVehicle()) return CMD_ERROR;
			if (new_order.GetDepotOrderType() & ~(ODTFB_PART_OF_ORDERS | ((new_order.GetDepotOrderType() & ODTFB_PART_OF_ORDERS) != 0 ? ODTFB_SERVICE : 0))) return CMD_ERROR;
			if (new_order.GetDepotActionType() & ~(ODATFB_HALT | ODATFB_NEAREST_DEPOT)) return CMD_ERROR;
			if ((new_order.GetDepotOrderType() & ODTFB_SERVICE) && (new_order.GetDepotActionType() & ODATFB_HALT)) return CMD_ERROR;
			break;
		}

		case OT_GOTO_WAYPOINT: {
			const Waypoint *wp = Waypoint::GetIfValid(new_order.GetDestination());
			if (wp == NULL) return CMD_ERROR;

			switch (v->type) {
				default: return CMD_ERROR;

				case VEH_TRAIN: {
					if (!(wp->facilities & FACIL_TRAIN)) return_cmd_error(STR_ERROR_CAN_T_ADD_ORDER);

					CommandCost ret = CheckInfraUsageAllowed(v->type, wp->owner);
					if (ret.Failed()) return ret;
					break;
				}

				case VEH_SHIP:
					if (!(wp->facilities & FACIL_DOCK)) return_cmd_error(STR_ERROR_CAN_T_ADD_ORDER);
					if (wp->owner != OWNER_NONE) {
						CommandCost ret = CheckInfraUsageAllowed(v->type, wp->owner);
						if (ret.Failed()) return ret;
					}
					break;
			}

			/* Order flags can be any of the following for waypoints:
			 * [non-stop]
			 * non-stop orders (if any) are only valid for trains */
			if (new_order.GetNonStopType() != ONSF_STOP_EVERYWHERE && v->type != VEH_TRAIN) return CMD_ERROR;
			break;
		}

		case OT_CONDITIONAL: {
			VehicleOrderID skip_to = new_order.GetConditionSkipToOrder();
			if (skip_to != 0 && skip_to >= v->GetNumOrders()) return CMD_ERROR; // Always allow jumping to the first (even when there is no order).
			if (new_order.GetConditionVariable() >= OCV_END) return CMD_ERROR;

			OrderConditionComparator occ = new_order.GetConditionComparator();
			if (occ >= OCC_END) return CMD_ERROR;
			switch (new_order.GetConditionVariable()) {
				case OCV_CARGO_WAITING:
				case OCV_CARGO_ACCEPTANCE:
					if (!CargoSpec::Get(new_order.GetConditionValue())->IsValid()) return CMD_ERROR;
					/* FALL THROUGH */
				case OCV_REQUIRES_SERVICE:
					if (occ != OCC_IS_TRUE && occ != OCC_IS_FALSE) return CMD_ERROR;
					break;

				case OCV_UNCONDITIONALLY:
					if (occ != OCC_EQUALS) return CMD_ERROR;
					if (new_order.GetConditionValue() != 0) return CMD_ERROR;
					break;

				case OCV_FREE_PLATFORMS:
					if (v->type != VEH_TRAIN) return CMD_ERROR;
					if (occ == OCC_IS_TRUE || occ == OCC_IS_FALSE) return CMD_ERROR;
					break;

				case OCV_PERCENT:
					if (occ != OCC_EQUALS) return CMD_ERROR;
					/* FALL THROUGH */
				case OCV_LOAD_PERCENTAGE:
				case OCV_RELIABILITY:
					if (new_order.GetConditionValue() > 100) return CMD_ERROR;
					/* FALL THROUGH */
				default:
					if (occ == OCC_IS_TRUE || occ == OCC_IS_FALSE) return CMD_ERROR;
					break;
			}
			break;
		}

		default: return CMD_ERROR;
	}

	if (sel_ord > v->GetNumOrders()) return CMD_ERROR;

	if (v->GetNumOrders() >= MAX_VEH_ORDER_ID) return_cmd_error(STR_ERROR_TOO_MANY_ORDERS);
	if (!Order::CanAllocateItem()) return_cmd_error(STR_ERROR_NO_MORE_SPACE_FOR_ORDERS);
	if (v->orders.list == NULL && !OrderList::CanAllocateItem()) return_cmd_error(STR_ERROR_NO_MORE_SPACE_FOR_ORDERS);

	if (v->type == VEH_SHIP && _settings_game.pf.pathfinder_for_ships != VPF_NPF) {
		/* Make sure the new destination is not too far away from the previous */
		const Order *prev = NULL;
		uint n = 0;

		/* Find the last goto station or depot order before the insert location.
		 * If the order is to be inserted at the beginning of the order list this
		 * finds the last order in the list. */
		const Order *o;
		FOR_VEHICLE_ORDERS(v, o) {
			switch (o->GetType()) {
				case OT_GOTO_STATION:
				case OT_GOTO_DEPOT:
				case OT_GOTO_WAYPOINT:
					prev = o;
					break;

				default: break;
			}
			if (++n == sel_ord && prev != NULL) break;
		}
		if (prev != NULL) {
			uint dist;
			if (new_order.IsType(OT_CONDITIONAL)) {
				/* The order is not yet inserted, so we have to do the first iteration here. */
				dist = GetOrderDistance(prev, v->GetOrder(new_order.GetConditionSkipToOrder()), v);
			} else {
				dist = GetOrderDistance(prev, &new_order, v);
			}

			if (dist >= 130) {
				return_cmd_error(STR_ERROR_TOO_FAR_FROM_PREVIOUS_DESTINATION);
			}
		}
	}

	if (flags & DC_EXEC) {
		Order *new_o = new Order();
		new_o->AssignOrder(new_order);
		InsertOrder(v, new_o, sel_ord);
	}

	return CommandCost();
}

/**
 * Insert a new order but skip the validation.
 * @param v       The vehicle to insert the order to.
 * @param new_o   The new order.
 * @param sel_ord The position the order should be inserted at.
 */
void InsertOrder(Vehicle *v, Order *new_o, VehicleOrderID sel_ord)
{
	/* Create new order and link in list */
	if (v->orders.list == NULL) {
		v->orders.list = new OrderList(new_o, v);
	} else {
		v->orders.list->InsertOrderAt(new_o, sel_ord);
	}

	Vehicle *u = v->FirstShared();
	DeleteOrderWarnings(u);
	for (; u != NULL; u = u->NextShared()) {
		assert(v->orders.list == u->orders.list);

		/* If there is added an order before the current one, we need
		 * to update the selected order. We do not change implicit/real order indices though.
		 * If the new order is between the current implicit order and real order, the implicit order will
		 * later skip the inserted order. */
		if (sel_ord <= u->cur_real_order_index) {
			uint cur = u->cur_real_order_index + 1;
			/* Check if we don't go out of bound */
			if (cur < u->GetNumOrders()) {
				u->cur_real_order_index = cur;
			}
		}
		if (sel_ord == u->cur_implicit_order_index && u->IsGroundVehicle()) {
			/* We are inserting an order just before the current implicit order.
			 * We do not know whether we will reach current implicit or the newly inserted order first.
			 * So, disable creation of implicit orders until we are on track again. */
			uint16 &gv_flags = u->GetGroundVehicleFlags();
			SetBit(gv_flags, GVF_SUPPRESS_IMPLICIT_ORDERS);
		}
		if (sel_ord <= u->cur_implicit_order_index) {
			uint cur = u->cur_implicit_order_index + 1;
			/* Check if we don't go out of bound */
			if (cur < u->GetNumOrders()) {
				u->cur_implicit_order_index = cur;
			}
		}
		/* Update any possible open window of the vehicle */
		InvalidateVehicleOrder(u, INVALID_VEH_ORDER_ID | (sel_ord << 8));
	}

	/* As we insert an order, the order to skip to will be 'wrong'. */
	VehicleOrderID cur_order_id = 0;
	Order *order;
	FOR_VEHICLE_ORDERS(v, order) {
		if (order->IsType(OT_CONDITIONAL)) {
			VehicleOrderID order_id = order->GetConditionSkipToOrder();
			if (order_id >= sel_ord) {
				order->SetConditionSkipToOrder(order_id + 1);
			}
			if (order_id == cur_order_id) {
				order->SetConditionSkipToOrder((order_id + 1) % v->GetNumOrders());
			}
		}
		cur_order_id++;
	}

	/* Make sure to rebuild the whole list */
	InvalidateWindowClassesData(GetWindowClassForVehicleType(v->type), 0);
}

/**
 * Declone an order-list
 * @param *dst delete the orders of this vehicle
 * @param flags execution flags
 */
static CommandCost DecloneOrder(Vehicle *dst, DoCommandFlag flags)
{
	if (flags & DC_EXEC) {
		DeleteVehicleOrders(dst);
		InvalidateVehicleOrder(dst, VIWD_REMOVE_ALL_ORDERS);
		InvalidateWindowClassesData(GetWindowClassForVehicleType(dst->type), 0);
	}
	return CommandCost();
}

/**
 * Get the first cargoID that points to a valid cargo (usually 0)
 */
static CargoID GetFirstValidCargo()
{
	for (CargoID i = 0; i < NUM_CARGO; i++) {
		if (CargoSpec::Get(i)->IsValid()) return i;
	}
	/* No cargos defined -> 'Houston, we have a problem!' */
	NOT_REACHED();
}

/**
 * Delete an order from the orderlist of a vehicle.
 * @param tile unused
 * @param flags operation to perform
 * @param p1 the ID of the vehicle
 * @param p2 the order to delete (max 255)
 * @param text unused
 * @return the cost of this operation or an error
 */
CommandCost CmdDeleteOrder(TileIndex tile, DoCommandFlag flags, uint32 p1, uint32 p2, const char *text)
{
	VehicleID veh_id = GB(p1, 0, 20);
	VehicleOrderID sel_ord = GB(p2, 0, 8);

	Vehicle *v = Vehicle::GetIfValid(veh_id);

	if (v == NULL || !v->IsPrimaryVehicle()) return CMD_ERROR;

	CommandCost ret = CheckOwnership(v->owner);
	if (ret.Failed()) return ret;

	/* If we did not select an order, we maybe want to de-clone the orders */
	if (sel_ord >= v->GetNumOrders()) return DecloneOrder(v, flags);

	if (v->GetOrder(sel_ord) == NULL) return CMD_ERROR;

	if (flags & DC_EXEC) DeleteOrder(v, sel_ord);
	return CommandCost();
}

/**
 * Cancel the current loading order of the vehicle as the order was deleted.
 * @param v the vehicle
 */
static void CancelLoadingDueToDeletedOrder(Vehicle *v)
{
	assert(v->current_order.IsType(OT_LOADING));
	/* NON-stop flag is misused to see if a train is in a station that is
	 * on his order list or not */
	v->current_order.SetNonStopType(ONSF_STOP_EVERYWHERE);
	/* When full loading, "cancel" that order so the vehicle doesn't
	 * stay indefinitely at this station anymore. */
	if (v->current_order.GetLoadType() & OLFB_FULL_LOAD) v->current_order.SetLoadType(OLF_LOAD_IF_POSSIBLE);
}

/**
 * Delete an order but skip the parameter validation.
 * @param v       The vehicle to delete the order from.
 * @param sel_ord The id of the order to be deleted.
 */
void DeleteOrder(Vehicle *v, VehicleOrderID sel_ord)
{
	v->orders.list->DeleteOrderAt(sel_ord);

	Vehicle *u = v->FirstShared();
	DeleteOrderWarnings(u);
	for (; u != NULL; u = u->NextShared()) {
		assert(v->orders.list == u->orders.list);

		if (sel_ord == u->cur_real_order_index && u->current_order.IsType(OT_LOADING)) {
			CancelLoadingDueToDeletedOrder(u);
		}

		if (sel_ord < u->cur_real_order_index) {
			u->cur_real_order_index--;
		} else if (sel_ord == u->cur_real_order_index) {
			u->UpdateRealOrderIndex();
		}

		if (sel_ord < u->cur_implicit_order_index) {
			u->cur_implicit_order_index--;
		} else if (sel_ord == u->cur_implicit_order_index) {
			/* Make sure the index is valid */
			if (u->cur_implicit_order_index >= u->GetNumOrders()) u->cur_implicit_order_index = 0;

			/* Skip non-implicit orders for the implicit-order-index (e.g. if the current implicit order was deleted */
			while (u->cur_implicit_order_index != u->cur_real_order_index && !u->GetOrder(u->cur_implicit_order_index)->IsType(OT_IMPLICIT)) {
				u->cur_implicit_order_index++;
				if (u->cur_implicit_order_index >= u->GetNumOrders()) u->cur_implicit_order_index = 0;
			}
		}

		/* Update any possible open window of the vehicle */
		InvalidateVehicleOrder(u, sel_ord | (INVALID_VEH_ORDER_ID << 8));
	}

	/* As we delete an order, the order to skip to will be 'wrong'. */
	VehicleOrderID cur_order_id = 0;
	Order *order = NULL;
	FOR_VEHICLE_ORDERS(v, order) {
		if (order->IsType(OT_CONDITIONAL)) {
			VehicleOrderID order_id = order->GetConditionSkipToOrder();
			if (order_id >= sel_ord) {
				order_id = max(order_id - 1, 0);
			}
			if (order_id == cur_order_id) {
				order_id = (order_id + 1) % v->GetNumOrders();
			}
			order->SetConditionSkipToOrder(order_id);
		}
		cur_order_id++;
	}

	InvalidateWindowClassesData(GetWindowClassForVehicleType(v->type), 0);
}

/**
 * Goto order of order-list.
 * @param tile unused
 * @param flags operation to perform
 * @param p1 The ID of the vehicle which order is skipped
 * @param p2 the selected order to which we want to skip
 * @param text unused
 * @return the cost of this operation or an error
 */
CommandCost CmdSkipToOrder(TileIndex tile, DoCommandFlag flags, uint32 p1, uint32 p2, const char *text)
{
	VehicleID veh_id = GB(p1, 0, 20);
	VehicleOrderID sel_ord = GB(p2, 0, 8);

	Vehicle *v = Vehicle::GetIfValid(veh_id);

	if (v == NULL || !v->IsPrimaryVehicle() || sel_ord == v->cur_implicit_order_index || sel_ord >= v->GetNumOrders() || v->GetNumOrders() < 2) return CMD_ERROR;

	CommandCost ret = CheckOwnership(v->owner);
	if (ret.Failed()) return ret;

	if (flags & DC_EXEC) {
		if (v->current_order.IsType(OT_LOADING)) v->LeaveStation();
		if (v->current_order.IsType(OT_WAITING)) v->HandleWaiting(true);

		v->cur_implicit_order_index = v->cur_real_order_index = sel_ord;
		v->UpdateRealOrderIndex();

		InvalidateVehicleOrder(v, VIWD_MODIFY_ORDERS);

<<<<<<< HEAD
		if (_settings_game.order.timetable_separation) v->ClearSeparation();
=======
		v->ClearSeparation();
>>>>>>> 9eb07b4a
		if (_settings_game.order.timetable_separation) ClrBit(v->vehicle_flags, VF_TIMETABLE_STARTED);
	}

	/* We have an aircraft/ship, they have a mini-schedule, so update them all */
	if (v->type == VEH_AIRCRAFT) SetWindowClassesDirty(WC_AIRCRAFT_LIST);
	if (v->type == VEH_SHIP) SetWindowClassesDirty(WC_SHIPS_LIST);

	return CommandCost();
}

/**
 * Move an order inside the orderlist
 * @param tile unused
 * @param flags operation to perform
 * @param p1 the ID of the vehicle
 * @param p2 order to move and target
 *           bit 0-15  : the order to move
 *           bit 16-31 : the target order
 * @param text unused
 * @return the cost of this operation or an error
 * @note The target order will move one place down in the orderlist
 *  if you move the order upwards else it'll move it one place down
 */
CommandCost CmdMoveOrder(TileIndex tile, DoCommandFlag flags, uint32 p1, uint32 p2, const char *text)
{
	VehicleID veh = GB(p1, 0, 20);
	VehicleOrderID moving_order = GB(p2,  0, 16);
	VehicleOrderID target_order = GB(p2, 16, 16);

	Vehicle *v = Vehicle::GetIfValid(veh);
	if (v == NULL || !v->IsPrimaryVehicle()) return CMD_ERROR;

	CommandCost ret = CheckOwnership(v->owner);
	if (ret.Failed()) return ret;

	/* Don't make senseless movements */
	if (moving_order >= v->GetNumOrders() || target_order >= v->GetNumOrders() ||
			moving_order == target_order || v->GetNumOrders() <= 1) return CMD_ERROR;

	Order *moving_one = v->GetOrder(moving_order);
	/* Don't move an empty order */
	if (moving_one == NULL) return CMD_ERROR;

	if (flags & DC_EXEC) {
		v->orders.list->MoveOrder(moving_order, target_order);

		/* Update shared list */
		Vehicle *u = v->FirstShared();

		DeleteOrderWarnings(u);

		for (; u != NULL; u = u->NextShared()) {
			/* Update the current order.
			 * There are multiple ways to move orders, which result in cur_implicit_order_index
			 * and cur_real_order_index to not longer make any sense. E.g. moving another
			 * real order between them.
			 *
			 * Basically one could choose to preserve either of them, but not both.
			 * While both ways are suitable in this or that case from a human point of view, neither
			 * of them makes really sense.
			 * However, from an AI point of view, preserving cur_real_order_index is the most
			 * predictable and transparent behaviour.
			 *
			 * With that decision it basically does not matter what we do to cur_implicit_order_index.
			 * If we change orders between the implicit- and real-index, the implicit orders are mostly likely
			 * completely out-dated anyway. So, keep it simple and just keep cur_implicit_order_index as well.
			 * The worst which can happen is that a lot of implicit orders are removed when reaching current_order.
			 */
			if (u->cur_real_order_index == moving_order) {
				u->cur_real_order_index = target_order;
			} else if (u->cur_real_order_index > moving_order && u->cur_real_order_index <= target_order) {
				u->cur_real_order_index--;
			} else if (u->cur_real_order_index < moving_order && u->cur_real_order_index >= target_order) {
				u->cur_real_order_index++;
			}

			if (u->cur_implicit_order_index == moving_order) {
				u->cur_implicit_order_index = target_order;
			} else if (u->cur_implicit_order_index > moving_order && u->cur_implicit_order_index <= target_order) {
				u->cur_implicit_order_index--;
			} else if (u->cur_implicit_order_index < moving_order && u->cur_implicit_order_index >= target_order) {
				u->cur_implicit_order_index++;
			}

			assert(v->orders.list == u->orders.list);
			/* Update any possible open window of the vehicle */
			InvalidateVehicleOrder(u, moving_order | (target_order << 8));
		}

		/* As we move an order, the order to skip to will be 'wrong'. */
		Order *order;
		FOR_VEHICLE_ORDERS(v, order) {
			if (order->IsType(OT_CONDITIONAL)) {
				VehicleOrderID order_id = order->GetConditionSkipToOrder();
				if (order_id == moving_order) {
					order_id = target_order;
				} else if (order_id > moving_order && order_id <= target_order) {
					order_id--;
				} else if (order_id < moving_order && order_id >= target_order) {
					order_id++;
				}
				order->SetConditionSkipToOrder(order_id);
			}
		}

		/* Make sure to rebuild the whole list */
		InvalidateWindowClassesData(GetWindowClassForVehicleType(v->type), 0);
	}

	return CommandCost();
}

/**
 * Modify an order in the orderlist of a vehicle.
 * @param tile unused
 * @param flags operation to perform
 * @param p1 various bitstuffed elements
 * - p1 = (bit  0 - 19) - ID of the vehicle
 * - p1 = (bit 24 - 31) - the selected order (if any). If the last order is given,
 *                        the order will be inserted before that one
 *                        the maximum vehicle order id is 254.
 * @param p2 various bitstuffed elements
 *  - p2 = (bit 0 -  3) - what data to modify (@see ModifyOrderFlags)
 *  - p2 = (bit 4 - 15) - the data to modify
 * @param text unused
 * @return the cost of this operation or an error
 */
CommandCost CmdModifyOrder(TileIndex tile, DoCommandFlag flags, uint32 p1, uint32 p2, const char *text)
{
	VehicleOrderID sel_ord = GB(p1, 20,  8);
	VehicleID veh          = GB(p1,  0, 20);
	ModifyOrderFlags mof   = Extract<ModifyOrderFlags, 0, 4>(p2);
	uint16 data            = GB(p2,  4, 11);

	if (mof >= MOF_END) return CMD_ERROR;

	Vehicle *v = Vehicle::GetIfValid(veh);
	if (v == NULL || !v->IsPrimaryVehicle()) return CMD_ERROR;

	CommandCost ret = CheckOwnership(v->owner);
	if (ret.Failed()) return ret;

	/* Is it a valid order? */
	if (sel_ord >= v->GetNumOrders()) return CMD_ERROR;

	Order *order = v->GetOrder(sel_ord);
	switch (order->GetType()) {
		case OT_GOTO_STATION:
			if (mof != MOF_NON_STOP && mof != MOF_STOP_LOCATION && mof != MOF_UNLOAD && mof != MOF_LOAD) return CMD_ERROR;
			break;

		case OT_GOTO_DEPOT:
			if (mof != MOF_NON_STOP && mof != MOF_DEPOT_ACTION) return CMD_ERROR;
			break;

		case OT_GOTO_WAYPOINT:
			if (mof != MOF_NON_STOP && mof != MOF_WAYPOINT_FLAGS) return CMD_ERROR;
			break;

		case OT_CONDITIONAL:
			if (mof != MOF_COND_VARIABLE && mof != MOF_COND_COMPARATOR && mof != MOF_COND_VALUE && mof != MOF_COND_DESTINATION) return CMD_ERROR;
			break;

		default:
			return CMD_ERROR;
	}

	switch (mof) {
		default: NOT_REACHED();

		case MOF_NON_STOP:
			if (!v->IsGroundVehicle()) return CMD_ERROR;
			if (data >= ONSF_END) return CMD_ERROR;
			if (data == order->GetNonStopType()) return CMD_ERROR;
			break;

		case MOF_STOP_LOCATION:
			if (v->type != VEH_TRAIN) return CMD_ERROR;
			if (data >= OSL_END) return CMD_ERROR;
			break;

		case MOF_UNLOAD:
			if (order->GetNonStopType() & ONSF_NO_STOP_AT_DESTINATION_STATION) return CMD_ERROR;
			if ((data & ~(OUFB_UNLOAD | OUFB_TRANSFER | OUFB_NO_UNLOAD)) != 0) return CMD_ERROR;
			/* Unload and no-unload are mutual exclusive and so are transfer and no unload. */
			if (data != 0 && ((data & (OUFB_UNLOAD | OUFB_TRANSFER)) != 0) == ((data & OUFB_NO_UNLOAD) != 0)) return CMD_ERROR;
			if (data == order->GetUnloadType()) return CMD_ERROR;
			break;

		case MOF_LOAD:
			if (order->GetNonStopType() & ONSF_NO_STOP_AT_DESTINATION_STATION) return CMD_ERROR;
			if (data > OLFB_NO_LOAD || data == 1) return CMD_ERROR;
			if (data == order->GetLoadType()) return CMD_ERROR;
			break;

		case MOF_DEPOT_ACTION:
			if (data >= DA_END) return CMD_ERROR;
			break;

		case MOF_COND_VARIABLE:
			if (data == OCV_FREE_PLATFORMS && v->type != VEH_TRAIN) return CMD_ERROR;
			if (data >= OCV_END) return CMD_ERROR;
			break;

		case MOF_COND_COMPARATOR:
			if (data >= OCC_END) return CMD_ERROR;
			switch (order->GetConditionVariable()) {
				case OCV_UNCONDITIONALLY:
				case OCV_PERCENT:
					return CMD_ERROR;

				case OCV_REQUIRES_SERVICE:
				case OCV_CARGO_ACCEPTANCE:
				case OCV_CARGO_WAITING:
					if (data != OCC_IS_TRUE && data != OCC_IS_FALSE) return CMD_ERROR;
					break;

				default:
					if (data == OCC_IS_TRUE || data == OCC_IS_FALSE) return CMD_ERROR;
					break;
			}
			break;

		case MOF_COND_VALUE:
			switch (order->GetConditionVariable()) {
				case OCV_UNCONDITIONALLY:
				case OCV_REQUIRES_SERVICE:
					return CMD_ERROR;

				case OCV_LOAD_PERCENTAGE:
				case OCV_RELIABILITY:
				case OCV_PERCENT:
					if (data > 100) return CMD_ERROR;
					break;

				case OCV_CARGO_ACCEPTANCE:
				case OCV_CARGO_WAITING:
					if (!(data < NUM_CARGO && CargoSpec::Get(data)->IsValid())) return CMD_ERROR;
					break;

				default:
					if (data > 2047) return CMD_ERROR;
					break;
			}
			break;

		case MOF_COND_DESTINATION:
			if (data >= v->GetNumOrders()) return CMD_ERROR;
			break;

		case MOF_WAYPOINT_FLAGS:
			if (data != (data & OWF_REVERSE)) return CMD_ERROR;
			break;
	}

	if (flags & DC_EXEC) {
		switch (mof) {
			case MOF_NON_STOP:
				order->SetNonStopType((OrderNonStopFlags)data);
				if (data & ONSF_NO_STOP_AT_DESTINATION_STATION) {
					order->SetRefit(CT_NO_REFIT);
					order->SetLoadType(OLF_LOAD_IF_POSSIBLE);
					order->SetUnloadType(OUF_UNLOAD_IF_POSSIBLE);
				}
				break;

			case MOF_STOP_LOCATION:
				order->SetStopLocation((OrderStopLocation)data);
				break;

			case MOF_UNLOAD:
				order->SetUnloadType((OrderUnloadFlags)data);
				break;

			case MOF_LOAD:
				order->SetLoadType((OrderLoadFlags)data);
				if (data & OLFB_NO_LOAD) order->SetRefit(CT_NO_REFIT);
				break;

			case MOF_DEPOT_ACTION: {
				switch (data) {
					case DA_ALWAYS_GO:
						order->SetDepotOrderType((OrderDepotTypeFlags)(order->GetDepotOrderType() & ~ODTFB_SERVICE));
						order->SetDepotActionType((OrderDepotActionFlags)(order->GetDepotActionType() & ~ODATFB_HALT));
						break;

					case DA_SERVICE:
						order->SetDepotOrderType((OrderDepotTypeFlags)(order->GetDepotOrderType() | ODTFB_SERVICE));
						order->SetDepotActionType((OrderDepotActionFlags)(order->GetDepotActionType() & ~ODATFB_HALT));
						order->SetRefit(CT_NO_REFIT);
						break;

					case DA_STOP:
						order->SetDepotOrderType((OrderDepotTypeFlags)(order->GetDepotOrderType() & ~ODTFB_SERVICE));
						order->SetDepotActionType((OrderDepotActionFlags)(order->GetDepotActionType() | ODATFB_HALT));
						order->SetRefit(CT_NO_REFIT);
						break;

					default:
						NOT_REACHED();
				}
				break;
			}

			case MOF_COND_VARIABLE: {
				/* Check whether old conditional variable had a cargo as value */
				bool old_var_was_cargo = (order->GetConditionVariable() == OCV_CARGO_ACCEPTANCE || order->GetConditionVariable() == OCV_CARGO_WAITING);
				order->SetConditionVariable((OrderConditionVariable)data);

				OrderConditionComparator occ = order->GetConditionComparator();
				switch (order->GetConditionVariable()) {
					case OCV_UNCONDITIONALLY:
						order->SetConditionComparator(OCC_EQUALS);
						order->SetConditionValue(0);
						break;

					case OCV_CARGO_ACCEPTANCE:
					case OCV_CARGO_WAITING:
						if (!old_var_was_cargo) order->SetConditionValue((uint16) GetFirstValidCargo());
						if (occ != OCC_IS_TRUE && occ != OCC_IS_FALSE) order->SetConditionComparator(OCC_IS_TRUE);
						break;
					case OCV_REQUIRES_SERVICE:
						if (old_var_was_cargo) order->SetConditionValue(0);
						if (occ != OCC_IS_TRUE && occ != OCC_IS_FALSE) order->SetConditionComparator(OCC_IS_TRUE);
						order->SetConditionValue(0);
						break;

					case OCV_PERCENT:
						order->SetConditionComparator(OCC_EQUALS);
						/* FALL THROUGH */
					case OCV_LOAD_PERCENTAGE:
					case OCV_RELIABILITY:
						if (order->GetConditionValue() > 100) order->SetConditionValue(100);
						/* FALL THROUGH */
					default:
						if (old_var_was_cargo) order->SetConditionValue(0);
						if (occ == OCC_IS_TRUE || occ == OCC_IS_FALSE) order->SetConditionComparator(OCC_EQUALS);
						break;
				}
				break;
			}

			case MOF_COND_COMPARATOR:
				order->SetConditionComparator((OrderConditionComparator)data);
				break;

			case MOF_COND_VALUE:
				order->SetConditionValue(data);
				break;

			case MOF_COND_DESTINATION:
				order->SetConditionSkipToOrder(data);
				break;

			case MOF_WAYPOINT_FLAGS:
				order->SetWaypointFlags((OrderWaypointFlags)data);
				break;

			default: NOT_REACHED();
		}

		/* Update the windows and full load flags, also for vehicles that share the same order list */
		Vehicle *u = v->FirstShared();
		DeleteOrderWarnings(u);
		for (; u != NULL; u = u->NextShared()) {
			/* Toggle u->current_order "Full load" flag if it changed.
			 * However, as the same flag is used for depot orders, check
			 * whether we are not going to a depot as there are three
			 * cases where the full load flag can be active and only
			 * one case where the flag is used for depot orders. In the
			 * other cases for the OrderTypeByte the flags are not used,
			 * so do not care and those orders should not be active
			 * when this function is called.
			 */
			if (sel_ord == u->cur_real_order_index &&
					(u->current_order.IsType(OT_GOTO_STATION) || u->current_order.IsType(OT_LOADING)) &&
					u->current_order.GetLoadType() != order->GetLoadType()) {
				u->current_order.SetLoadType(order->GetLoadType());
			}
			InvalidateVehicleOrder(u, VIWD_MODIFY_ORDERS);
		}
	}

	return CommandCost();
}

/**
 * Check if an aircraft has enough range for an order list.
 * @param v_new Aircraft to check.
 * @param v_order Vehicle currently holding the order list.
 * @param first First order in the source order list.
 * @return True if the aircraft has enough range for the orders, false otherwise.
 */
static bool CheckAircraftOrderDistance(const Aircraft *v_new, const Vehicle *v_order, const Order *first)
{
	if (first == NULL || v_new->acache.cached_max_range == 0) return true;

	/* Iterate over all orders to check the distance between all
	 * 'goto' orders and their respective next order (of any type). */
	for (const Order *o = first; o != NULL; o = o->next) {
		switch (o->GetType()) {
			case OT_GOTO_STATION:
			case OT_GOTO_DEPOT:
			case OT_GOTO_WAYPOINT:
				/* If we don't have a next order, we've reached the end and must check the first order instead. */
				if (GetOrderDistance(o, o->next != NULL ? o->next : first, v_order) > v_new->acache.cached_max_range_sqr) return false;
				break;

			default: break;
		}
	}

	return true;
}

/**
 * Clone/share/copy an order-list of another vehicle.
 * @param tile unused
 * @param flags operation to perform
 * @param p1 various bitstuffed elements
 * - p1 = (bit  0-19) - destination vehicle to clone orders to
 * - p1 = (bit 30-31) - action to perform
 * @param p2 source vehicle to clone orders from, if any (none for CO_UNSHARE)
 * @param text unused
 * @return the cost of this operation or an error
 */
CommandCost CmdCloneOrder(TileIndex tile, DoCommandFlag flags, uint32 p1, uint32 p2, const char *text)
{
	VehicleID veh_src = GB(p2, 0, 20);
	VehicleID veh_dst = GB(p1, 0, 20);

	Vehicle *dst = Vehicle::GetIfValid(veh_dst);
	if (dst == NULL || !dst->IsPrimaryVehicle()) return CMD_ERROR;

	CommandCost ret = CheckOwnership(dst->owner);
	if (ret.Failed()) return ret;

	switch (GB(p1, 30, 2)) {
		case CO_SHARE: {
			Vehicle *src = Vehicle::GetIfValid(veh_src);

			/* Sanity checks */
			if (src == NULL || !src->IsPrimaryVehicle() || dst->type != src->type || dst == src) return CMD_ERROR;

			CommandCost ret = CheckOwnership(src->owner);
			if (ret.Failed()) return ret;

			/* Trucks can't share orders with busses (and visa versa) */
			if (src->type == VEH_ROAD && RoadVehicle::From(src)->IsBus() != RoadVehicle::From(dst)->IsBus()) {
				return CMD_ERROR;
			}

			/* Is the vehicle already in the shared list? */
			if (src->FirstShared() == dst->FirstShared()) return CMD_ERROR;

			const Order *order;

			FOR_VEHICLE_ORDERS(src, order) {
				if (!OrderGoesToStation(dst, order)) continue;

				/* Allow copying unreachable destinations if they were already unreachable for the source.
				 * This is basically to allow cloning / autorenewing / autoreplacing vehicles, while the stations
				 * are temporarily invalid due to reconstruction. */
				const Station *st = Station::Get(order->GetDestination());
				if (CanVehicleUseStation(src, st) && !CanVehicleUseStation(dst, st)) {
					return_cmd_error(STR_ERROR_CAN_T_COPY_SHARE_ORDER);
				}
			}

			/* Check for aircraft range limits. */
			if (dst->type == VEH_AIRCRAFT && !CheckAircraftOrderDistance(Aircraft::From(dst), src, src->GetFirstOrder())) {
				return_cmd_error(STR_ERROR_AIRCRAFT_NOT_ENOUGH_RANGE);
			}

			if (src->orders.list == NULL && !OrderList::CanAllocateItem()) {
				return_cmd_error(STR_ERROR_NO_MORE_SPACE_FOR_ORDERS);
			}

			if (flags & DC_EXEC) {
				/* If the destination vehicle had a OrderList, destroy it.
				 * We only reset the order indices, if the new orders are obviously different.
				 * (We mainly do this to keep the order indices valid and in range.) */
				DeleteVehicleOrders(dst, false, dst->GetNumOrders() != src->GetNumOrders());

				dst->orders.list = src->orders.list;

				/* Link this vehicle in the shared-list */
				dst->AddToShared(src);


				/* Set automation bit if target has it. */
				if (HasBit(src->vehicle_flags, VF_AUTOMATE_TIMETABLE)) {
					SetBit(dst->vehicle_flags, VF_AUTOMATE_TIMETABLE);
				}

<<<<<<< HEAD
				if (_settings_game.order.timetable_separation) dst->ClearSeparation();
=======
				dst->ClearSeparation();
>>>>>>> 9eb07b4a
				if (_settings_game.order.timetable_separation) ClrBit(dst->vehicle_flags, VF_TIMETABLE_STARTED);

				InvalidateVehicleOrder(dst, VIWD_REMOVE_ALL_ORDERS);
				InvalidateVehicleOrder(src, VIWD_MODIFY_ORDERS);


				InvalidateWindowClassesData(GetWindowClassForVehicleType(dst->type), 0);
			}
			break;
		}

		case CO_COPY: {
			Vehicle *src = Vehicle::GetIfValid(veh_src);

			/* Sanity checks */
			if (src == NULL || !src->IsPrimaryVehicle() || dst->type != src->type || dst == src) return CMD_ERROR;

			CommandCost ret = CheckOwnership(src->owner);
			if (ret.Failed()) return ret;

			/* Trucks can't copy all the orders from busses (and visa versa),
			 * and neither can helicopters and aircraft. */
			const Order *order;
			FOR_VEHICLE_ORDERS(src, order) {
				if (OrderGoesToStation(dst, order) &&
						!CanVehicleUseStation(dst, Station::Get(order->GetDestination()))) {
					return_cmd_error(STR_ERROR_CAN_T_COPY_SHARE_ORDER);
				}
			}

			/* Check for aircraft range limits. */
			if (dst->type == VEH_AIRCRAFT && !CheckAircraftOrderDistance(Aircraft::From(dst), src, src->GetFirstOrder())) {
				return_cmd_error(STR_ERROR_AIRCRAFT_NOT_ENOUGH_RANGE);
			}

			/* make sure there are orders available */
			if (!Order::CanAllocateItem(src->GetNumOrders()) || !OrderList::CanAllocateItem()) {
				return_cmd_error(STR_ERROR_NO_MORE_SPACE_FOR_ORDERS);
			}

			if (flags & DC_EXEC) {
				const Order *order;
				Order *first = NULL;
				Order **order_dst;

				/* If the destination vehicle had an order list, destroy the chain but keep the OrderList.
				 * We only reset the order indices, if the new orders are obviously different.
				 * (We mainly do this to keep the order indices valid and in range.) */
				DeleteVehicleOrders(dst, true, dst->GetNumOrders() != src->GetNumOrders());

				order_dst = &first;
				FOR_VEHICLE_ORDERS(src, order) {
					*order_dst = new Order();
					(*order_dst)->AssignOrder(*order);
					order_dst = &(*order_dst)->next;
				}
				if (dst->orders.list == NULL) {
					dst->orders.list = new OrderList(first, dst);
				} else {
					assert(dst->orders.list->GetFirstOrder() == NULL);
					assert(!dst->orders.list->IsShared());
					delete dst->orders.list;
					assert(OrderList::CanAllocateItem());
					dst->orders.list = new OrderList(first, dst);
				}

				InvalidateVehicleOrder(dst, VIWD_REMOVE_ALL_ORDERS);

				InvalidateWindowClassesData(GetWindowClassForVehicleType(dst->type), 0);
			}
			break;
		}

		case CO_UNSHARE: return DecloneOrder(dst, flags);
		default: return CMD_ERROR;
	}

	return CommandCost();
}

/**
 * Add/remove refit orders from an order
 * @param tile Not used
 * @param flags operation to perform
 * @param p1 VehicleIndex of the vehicle having the order
 * @param p2 bitmask
 *   - bit 0-7 CargoID
 *   - bit 16-23 number of order to modify
 * @param text unused
 * @return the cost of this operation or an error
 */
CommandCost CmdOrderRefit(TileIndex tile, DoCommandFlag flags, uint32 p1, uint32 p2, const char *text)
{
	VehicleID veh = GB(p1, 0, 20);
	VehicleOrderID order_number  = GB(p2, 16, 8);
	CargoID cargo = GB(p2, 0, 8);

	if (cargo >= NUM_CARGO && cargo != CT_NO_REFIT && cargo != CT_AUTO_REFIT) return CMD_ERROR;

	const Vehicle *v = Vehicle::GetIfValid(veh);
	if (v == NULL || !v->IsPrimaryVehicle()) return CMD_ERROR;

	CommandCost ret = CheckOwnership(v->owner);
	if (ret.Failed()) return ret;

	Order *order = v->GetOrder(order_number);
	if (order == NULL) return CMD_ERROR;

	/* Automatic refit cargo is only supported for goto station orders. */
	if (cargo == CT_AUTO_REFIT && !order->IsType(OT_GOTO_STATION)) return CMD_ERROR;

	if (order->GetLoadType() & OLFB_NO_LOAD) return CMD_ERROR;

	if (flags & DC_EXEC) {
		order->SetRefit(cargo);

		/* Make the depot order an 'always go' order. */
		if (cargo != CT_NO_REFIT && order->IsType(OT_GOTO_DEPOT)) {
			order->SetDepotOrderType((OrderDepotTypeFlags)(order->GetDepotOrderType() & ~ODTFB_SERVICE));
			order->SetDepotActionType((OrderDepotActionFlags)(order->GetDepotActionType() & ~ODATFB_HALT));
		}

		for (Vehicle *u = v->FirstShared(); u != NULL; u = u->NextShared()) {
			/* Update any possible open window of the vehicle */
			InvalidateVehicleOrder(u, VIWD_MODIFY_ORDERS);

			/* If the vehicle already got the current depot set as current order, then update current order as well */
			if (u->cur_real_order_index == order_number && (u->current_order.GetDepotOrderType() & ODTFB_PART_OF_ORDERS)) {
				u->current_order.SetRefit(cargo);
			}
		}
	}

	return CommandCost();
}


/**
 *
 * Check the orders of a vehicle, to see if there are invalid orders and stuff
 *
 */
void CheckOrders(const Vehicle *v)
{
	/* Does the user wants us to check things? */
	if (_settings_client.gui.order_review_system == 0) return;

	/* Do nothing for crashed vehicles */
	if (v->vehstatus & VS_CRASHED) return;

	/* Do nothing for stopped vehicles if setting is '1' */
	if (_settings_client.gui.order_review_system == 1 && (v->vehstatus & VS_STOPPED)) return;

	/* do nothing we we're not the first vehicle in a share-chain */
	if (v->FirstShared() != v) return;

	/* Only check every 20 days, so that we don't flood the message log */
	if (v->owner == _local_company && v->day_counter % 20 == 0) {
		const Order *order;
		StringID message = INVALID_STRING_ID;

		/* Check the order list */
		int n_st = 0;

		FOR_VEHICLE_ORDERS(v, order) {
			/* Dummy order? */
			if (order->IsType(OT_DUMMY)) {
				message = STR_NEWS_VEHICLE_HAS_VOID_ORDER;
				break;
			}
			/* Does station have a load-bay for this vehicle? */
			if (order->IsType(OT_GOTO_STATION)) {
				const Station *st = Station::Get(order->GetDestination());

				n_st++;
				if (!CanVehicleUseStation(v, st)) {
					message = STR_NEWS_VEHICLE_HAS_INVALID_ENTRY;
				} else if (v->type == VEH_AIRCRAFT &&
							(AircraftVehInfo(v->engine_type)->subtype & AIR_FAST) &&
							(st->airport.GetFTA()->flags & AirportFTAClass::SHORT_STRIP) &&
							_settings_game.vehicle.plane_crashes != 0 &&
							!_cheats.no_jetcrash.value &&
							message == INVALID_STRING_ID) {
					message = STR_NEWS_PLANE_USES_TOO_SHORT_RUNWAY;
				}
			}
		}

		/* Check if the last and the first order are the same */
		if (v->GetNumOrders() > 1) {
			const Order *last = v->GetLastOrder();

			if (v->orders.list->GetFirstOrder()->Equals(*last)) {
				message = STR_NEWS_VEHICLE_HAS_DUPLICATE_ENTRY;
			}
		}

		/* Do we only have 1 station in our order list? */
		if (n_st < 2 && message == INVALID_STRING_ID) message = STR_NEWS_VEHICLE_HAS_TOO_FEW_ORDERS;

#ifndef NDEBUG
		if (v->orders.list != NULL) v->orders.list->DebugCheckSanity();
#endif

		/* We don't have a problem */
		if (message == INVALID_STRING_ID) return;

		SetDParam(0, v->index);
		AddVehicleAdviceNewsItem(message, v->index);
	}
}

/**
 * Removes an order from all vehicles. Triggers when, say, a station is removed.
 * @param type The type of the order (OT_GOTO_[STATION|DEPOT|WAYPOINT]).
 * @param destination The destination. Can be a StationID, DepotID or WaypointID.
 */
void RemoveOrderFromAllVehicles(OrderType type, DestinationID destination)
{
	Vehicle *v;

	/* Aircraft have StationIDs for depot orders and never use DepotIDs
	 * This fact is handled specially below
	 */

	/* Go through all vehicles */
	FOR_ALL_VEHICLES(v) {
		Order *order;

		order = &v->current_order;
		if ((v->type == VEH_AIRCRAFT && order->IsType(OT_GOTO_DEPOT) ? OT_GOTO_STATION : order->GetType()) == type &&
				v->current_order.GetDestination() == destination) {
			order->MakeDummy();
			SetWindowDirty(WC_VEHICLE_VIEW, v->index);
		}

		/* Clear the order from the order-list */
		int id = -1;
		FOR_VEHICLE_ORDERS(v, order) {
			id++;
restart:

			OrderType ot = order->GetType();
			if (ot == OT_GOTO_DEPOT && (order->GetDepotActionType() & ODATFB_NEAREST_DEPOT) != 0) continue;
			if (ot == OT_IMPLICIT || (v->type == VEH_AIRCRAFT && ot == OT_GOTO_DEPOT)) ot = OT_GOTO_STATION;
			if (ot == type && order->GetDestination() == destination) {
				/* We want to clear implicit orders, but we don't want to make them
				 * dummy orders. They should just vanish. Also check the actual order
				 * type as ot is currently OT_GOTO_STATION. */
				if (order->IsType(OT_IMPLICIT)) {
					order = order->next; // DeleteOrder() invalidates current order
					DeleteOrder(v, id);
					if (order != NULL) goto restart;
					break;
				}

				/* Clear wait time */
				v->orders.list->UpdateTotalDuration(-order->GetWaitTime());
				if (order->IsWaitTimetabled()) {
					v->orders.list->UpdateTimetableDuration(-order->GetTimetabledWait());
					order->SetWaitTimetabled(false);
				}
				order->SetWaitTime(0);

				/* Clear order, preserving travel time */
				bool travel_timetabled = order->IsTravelTimetabled();
				order->MakeDummy();
				order->SetTravelTimetabled(travel_timetabled);

				for (const Vehicle *w = v->FirstShared(); w != NULL; w = w->NextShared()) {
					/* In GUI, simulate by removing the order and adding it back */
					InvalidateVehicleOrder(w, id | (INVALID_VEH_ORDER_ID << 8));
					InvalidateVehicleOrder(w, (INVALID_VEH_ORDER_ID << 8) | id);
				}
			}
		}
	}

	OrderBackup::RemoveOrder(type, destination);
}

/**
 * Checks if a vehicle has a depot in its order list.
 * @return True iff at least one order is a depot order.
 */
bool Vehicle::HasDepotOrder() const
{
	const Order *order;

	FOR_VEHICLE_ORDERS(this, order) {
		if (order->IsType(OT_GOTO_DEPOT)) return true;
	}

	return false;
}

/**
 * Delete all orders from a vehicle
 * @param v                   Vehicle whose orders to reset
 * @param keep_orderlist      If true, do not free the order list, only empty it.
 * @param reset_order_indices If true, reset cur_implicit_order_index and cur_real_order_index
 *                            and cancel the current full load order (if the vehicle is loading).
 *                            If false, _you_ have to make sure the order indices are valid after
 *                            your messing with them!
 */
void DeleteVehicleOrders(Vehicle *v, bool keep_orderlist, bool reset_order_indices)
{
	DeleteOrderWarnings(v);

	if (v->IsOrderListShared()) {
		/* Remove ourself from the shared order list. */
		v->RemoveFromShared();
		v->orders.list = NULL;
	} else if (v->orders.list != NULL) {
		/* Remove the orders */
		v->orders.list->FreeChain(keep_orderlist);
		if (!keep_orderlist) v->orders.list = NULL;
	}

	if (reset_order_indices) {
		v->cur_implicit_order_index = v->cur_real_order_index = 0;
		if (v->current_order.IsType(OT_LOADING)) {
			CancelLoadingDueToDeletedOrder(v);
		}
	}
}

/**
 * Clamp the service interval to the correct min/max. The actual min/max values
 * depend on whether it's in percent or days.
 * @param interval proposed service interval
 * @param company_id the owner of the vehicle
 * @return Clamped service interval
 */
uint16 GetServiceIntervalClamped(uint interval, bool ispercent)
{
	return ispercent ? Clamp(interval, MIN_SERVINT_PERCENT, MAX_SERVINT_PERCENT) : Clamp(interval, MIN_SERVINT_DAYS, MAX_SERVINT_DAYS);
}

/**
 *
 * Check if a vehicle has any valid orders
 *
 * @return false if there are no valid orders
 * @note Conditional orders are not considered valid destination orders
 *
 */
static bool CheckForValidOrders(const Vehicle *v)
{
	const Order *order;

	FOR_VEHICLE_ORDERS(v, order) {
		switch (order->GetType()) {
			case OT_GOTO_STATION:
			case OT_GOTO_DEPOT:
			case OT_GOTO_WAYPOINT:
				return true;

			default:
				break;
		}
	}

	return false;
}

/**
 * Compare the variable and value based on the given comparator.
 */
static bool OrderConditionCompare(OrderConditionComparator occ, int variable, int value)
{
	switch (occ) {
		case OCC_EQUALS:      return variable == value;
		case OCC_NOT_EQUALS:  return variable != value;
		case OCC_LESS_THAN:   return variable <  value;
		case OCC_LESS_EQUALS: return variable <= value;
		case OCC_MORE_THAN:   return variable >  value;
		case OCC_MORE_EQUALS: return variable >= value;
		case OCC_IS_TRUE:     return variable != 0;
		case OCC_IS_FALSE:    return variable == 0;
		default: NOT_REACHED();
	}
}

/* Get the number of free (train) platforms in a station.
 * @param st_id The StationID of the station.
 * @return The number of free train platforms.
 */
static uint16 GetFreeStationPlatforms(StationID st_id)
{
	assert(Station::IsValidID(st_id));
	const Station *st = Station::Get(st_id);
	if (!(st->facilities & FACIL_TRAIN)) return 0;
	bool is_free;
	TileIndex t2;
	uint16 counter = 0;
	TILE_AREA_LOOP(t1, st->train_station) {
		if (st->TileBelongsToRailStation(t1)) {
			/* We only proceed if this tile is a track tile and the north(-east/-west) end of the platform */
			if (IsCompatibleTrainStationTile(t1 + TileOffsByDiagDir(GetRailStationAxis(t1) == AXIS_X ? DIAGDIR_NE : DIAGDIR_NW), t1) || IsStationTileBlocked(t1)) continue;
			is_free = true;
			t2 = t1;
			do {
				if (GetStationReservationTrackBits(t2)) {
					is_free = false;
					break;
				}
				t2 += TileOffsByDiagDir(GetRailStationAxis(t1) == AXIS_X ? DIAGDIR_SW : DIAGDIR_SE);
			} while (IsCompatibleTrainStationTile(t2, t1));
			if (is_free) counter++;
		}
	}
	return counter;
}

/** Gets the next 'real' station in the order list
 * @param v the vehicle in question
 * @param order the current (conditional) order
 * @return the StationID of the next valid station in the order list, or INVALID_STATION if there is none.
 */
static StationID GetNextRealStation(const Vehicle *v, const Order *order, int conditional_depth = 0)
{
	if (order->IsType(OT_GOTO_STATION)) {
		if (Station::IsValidID(order->GetDestination())) return order->GetDestination();
	}
	//nothing conditional about this
	if (conditional_depth > v->GetNumOrders()) return INVALID_STATION;
	return GetNextRealStation(v, (order->next != NULL) ? order->next : v->GetFirstOrder(), ++conditional_depth);
}

/**
 * Process a conditional order and determine the next order.
 * @param order the order the vehicle currently has
 * @param v the vehicle to update
 * @return index of next order to jump to, or INVALID_VEH_ORDER_ID to use the next order
 */
VehicleOrderID ProcessConditionalOrder(const Order *order, const Vehicle *v)
{
	if (order->GetType() != OT_CONDITIONAL) return INVALID_VEH_ORDER_ID;

	bool skip_order = false;
	OrderConditionComparator occ = order->GetConditionComparator();
	uint16 value = order->GetConditionValue();

	switch (order->GetConditionVariable()) {
		case OCV_LOAD_PERCENTAGE:    skip_order = OrderConditionCompare(occ, CalcPercentVehicleFilled(v, NULL), value); break;
		case OCV_RELIABILITY:        skip_order = OrderConditionCompare(occ, ToPercent16(v->reliability),       value); break;
		case OCV_MAX_SPEED:          skip_order = OrderConditionCompare(occ, v->GetDisplayMaxSpeed() * 10 / 16, value); break;
		case OCV_AGE:                skip_order = OrderConditionCompare(occ, v->age / DAYS_IN_LEAP_YEAR,        value); break;
		case OCV_REQUIRES_SERVICE:   skip_order = OrderConditionCompare(occ, v->NeedsServicing(),               value); break;
		case OCV_UNCONDITIONALLY:    skip_order = true; break;
		case OCV_CARGO_WAITING: {
			StationID next_station = GetNextRealStation(v, order);
			if (Station::IsValidID(next_station)) skip_order = OrderConditionCompare(occ, !Station::Get(next_station)->goods[value].cargo.AvailableCount() > 0, value);
				break;
		}
		case OCV_CARGO_ACCEPTANCE: {
			StationID next_station = GetNextRealStation(v, order);
			if (Station::IsValidID(next_station)) skip_order = OrderConditionCompare(occ, HasBit(Station::Get(next_station)->goods[value].status, GoodsEntry::GES_ACCEPTANCE), value);
			break;
		}
		case OCV_FREE_PLATFORMS: {
			StationID next_station = GetNextRealStation(v, order);
			if (Station::IsValidID(next_station)) skip_order = OrderConditionCompare(occ, GetFreeStationPlatforms(next_station), value);
			break;
		}
		case OCV_PERCENT: {
			/* get a non-const reference to the current order */
			Order *ord = const_cast<Order *>(order);
			skip_order = ord->UpdateJumpCounter((byte)value);
			break;
		}
		case OCV_REMAINING_LIFETIME: skip_order = OrderConditionCompare(occ, max(v->max_age - v->age + DAYS_IN_LEAP_YEAR - 1, 0) / DAYS_IN_LEAP_YEAR, value); break;
		default: NOT_REACHED();
	}

	return skip_order ? order->GetConditionSkipToOrder() : (VehicleOrderID)INVALID_VEH_ORDER_ID;
}

/**
 * Update the vehicle's destination tile from an order.
 * @param order the order the vehicle currently has
 * @param v the vehicle to update
 * @param conditional_depth the depth (amount of steps) to go with conditional orders. This to prevent infinite loops.
 * @param pbs_look_ahead Whether we are forecasting orders for pbs reservations in advance. If true, the order indices must not be modified.
 */
bool UpdateOrderDest(Vehicle *v, const Order *order, int conditional_depth, bool pbs_look_ahead)
{
	if (conditional_depth > v->GetNumOrders()) {
		v->current_order.Free();
		v->dest_tile = 0;
		return false;
	}

	switch (order->GetType()) {
		case OT_GOTO_STATION:
			v->dest_tile = v->GetOrderStationLocation(order->GetDestination());
			return true;

		case OT_GOTO_DEPOT:
			if ((order->GetDepotOrderType() & ODTFB_SERVICE) && !v->NeedsServicing()) {
				assert(!pbs_look_ahead);
				UpdateVehicleTimetable(v, true);
				v->IncrementRealOrderIndex();
				break;
			}

			if (v->current_order.GetDepotActionType() & ODATFB_NEAREST_DEPOT) {
				/* We need to search for the nearest depot (hangar). */
				TileIndex location;
				DestinationID destination;
				bool reverse;

				if (v->FindClosestDepot(&location, &destination, &reverse)) {
					/* PBS reservations cannot reverse */
					if (pbs_look_ahead && reverse) return false;

					v->dest_tile = location;
					v->current_order.MakeGoToDepot(destination, v->current_order.GetDepotOrderType(), v->current_order.GetNonStopType(), (OrderDepotActionFlags)(v->current_order.GetDepotActionType() & ~ODATFB_NEAREST_DEPOT), v->current_order.GetRefitCargo());

					/* If there is no depot in front, reverse automatically (trains only) */
					if (v->type == VEH_TRAIN && reverse) DoCommand(v->tile, v->index, 0, DC_EXEC, CMD_REVERSE_TRAIN_DIRECTION);

					if (v->type == VEH_AIRCRAFT) {
						Aircraft *a = Aircraft::From(v);
						if (a->state == FLYING && a->targetairport != destination) {
							/* The aircraft is now heading for a different hangar than the next in the orders */
							extern void AircraftNextAirportPos_and_Order(Aircraft *a);
							AircraftNextAirportPos_and_Order(a);
						}
					}
					return true;
				}

				/* If there is no depot, we cannot help PBS either. */
				if (pbs_look_ahead) return false;

				UpdateVehicleTimetable(v, true);
				v->IncrementRealOrderIndex();
			} else {
				if (v->type != VEH_AIRCRAFT) {
					v->dest_tile = Depot::Get(order->GetDestination())->xy;
				}
				return true;
			}
			break;

		case OT_GOTO_WAYPOINT:
			v->dest_tile = Waypoint::Get(order->GetDestination())->xy;
			return true;

		case OT_CONDITIONAL: {
			assert(!pbs_look_ahead);
			VehicleOrderID next_order = ProcessConditionalOrder(order, v);
			if (next_order != INVALID_VEH_ORDER_ID) {
				/* Jump to next_order. cur_implicit_order_index becomes exactly that order,
				 * cur_real_order_index might come after next_order. */
				UpdateVehicleTimetable(v, false);
				v->cur_implicit_order_index = v->cur_real_order_index = next_order;
				v->UpdateRealOrderIndex();
				v->current_order_time += v->GetOrder(v->cur_real_order_index)->GetTimetabledTravel();

				/* Disable creation of implicit orders.
				 * When inserting them we do not know that we would have to make the conditional orders point to them. */
				if (v->IsGroundVehicle()) {
					uint16 &gv_flags = v->GetGroundVehicleFlags();
					SetBit(gv_flags, GVF_SUPPRESS_IMPLICIT_ORDERS);
				}
			} else {
				UpdateVehicleTimetable(v, true);
				v->IncrementRealOrderIndex();
			}
			break;
		}

		default:
			v->dest_tile = 0;
			return false;
	}

	assert(v->cur_implicit_order_index < v->GetNumOrders());
	assert(v->cur_real_order_index < v->GetNumOrders());

	/* Get the current order */
	order = v->GetOrder(v->cur_real_order_index);
	if (order != NULL && order->IsType(OT_IMPLICIT)) {
		assert(v->GetNumManualOrders() == 0);
		order = NULL;
	}

	if (order == NULL) {
		v->current_order.Free();
		v->dest_tile = 0;
		return false;
	}

	v->current_order = *order;
	return UpdateOrderDest(v, order, conditional_depth + 1, pbs_look_ahead);
}

/**
 * Handle the orders of a vehicle and determine the next place
 * to go to if needed.
 * @param v the vehicle to do this for.
 * @return true *if* the vehicle is eligible for reversing
 *              (basically only when leaving a station).
 */
bool ProcessOrders(Vehicle *v)
{
	switch (v->current_order.GetType()) {
		case OT_GOTO_DEPOT:
			/* Let a depot order in the orderlist interrupt. */
			if (!(v->current_order.GetDepotOrderType() & ODTFB_PART_OF_ORDERS)) return false;
			break;

		case OT_LOADING:
			return false;

		case OT_WAITING:
			return false;

		case OT_LEAVESTATION:
			if (v->type != VEH_AIRCRAFT) return false;
			break;

		default: break;
	}

	/**
	 * Reversing because of order change is allowed only just after leaving a
	 * station (and the difficulty setting to allowed, of course)
	 * this can be detected because only after OT_LEAVESTATION, current_order
	 * will be reset to nothing. (That also happens if no order, but in that case
	 * it won't hit the point in code where may_reverse is checked)
	 */
	bool may_reverse = v->current_order.IsType(OT_NOTHING);

	/* Check if we've reached a 'via' destination. */
	if (((v->current_order.IsType(OT_GOTO_STATION) && (v->current_order.GetNonStopType() & ONSF_NO_STOP_AT_DESTINATION_STATION)) || v->current_order.IsType(OT_GOTO_WAYPOINT)) &&
			IsTileType(v->tile, MP_STATION) &&
			v->current_order.GetDestination() == GetStationIndex(v->tile)) {
		v->DeleteUnreachedImplicitOrders();
		/* We set the last visited station here because we do not want
		 * the train to stop at this 'via' station if the next order
		 * is a no-non-stop order; in that case not setting the last
		 * visited station will cause the vehicle to still stop. */
		v->last_station_visited = v->current_order.GetDestination();
		UpdateVehicleTimetable(v, true);
		v->IncrementImplicitOrderIndex();
	}

	/* Get the current order */
	assert(v->cur_implicit_order_index == 0 || v->cur_implicit_order_index < v->GetNumOrders());
	v->UpdateRealOrderIndex();

	const Order *order = v->GetOrder(v->cur_real_order_index);
	if (order != NULL && order->IsType(OT_IMPLICIT)) {
		assert(v->GetNumManualOrders() == 0);
		order = NULL;
	}

	/* If no order, do nothing. */
	if (order == NULL || (v->type == VEH_AIRCRAFT && !CheckForValidOrders(v))) {
		if (v->type == VEH_AIRCRAFT) {
			/* Aircraft do something vastly different here, so handle separately */
			extern void HandleMissingAircraftOrders(Aircraft *v);
			HandleMissingAircraftOrders(Aircraft::From(v));
			return false;
		}

		v->current_order.Free();
		v->dest_tile = 0;
		return false;
	}

	/* If it is unchanged, keep it. */
	if (order->Equals(v->current_order) && (v->type == VEH_AIRCRAFT || v->dest_tile != 0) &&
			(v->type != VEH_SHIP || !order->IsType(OT_GOTO_STATION) || Station::Get(order->GetDestination())->dock_tile != INVALID_TILE)) {
		return false;
	}

	/* Otherwise set it, and determine the destination tile. */
	v->current_order = *order;

	InvalidateVehicleOrder(v, VIWD_MODIFY_ORDERS);
	switch (v->type) {
		default:
			NOT_REACHED();

		case VEH_ROAD:
		case VEH_TRAIN:
			break;

		case VEH_AIRCRAFT:
		case VEH_SHIP:
			SetWindowClassesDirty(GetWindowClassForVehicleType(v->type));
			break;
	}

	return UpdateOrderDest(v, order) && may_reverse;
}

/**
 * Check whether the given vehicle should stop at the given station
 * based on this order and the non-stop settings.
 * @param v       the vehicle that might be stopping.
 * @param station the station to stop at.
 * @return true if the vehicle should stop.
 */
bool Order::ShouldStopAtStation(const Vehicle *v, StationID station) const
{
	bool is_dest_station = this->IsType(OT_GOTO_STATION) && this->dest == station;

	return (!this->IsType(OT_GOTO_DEPOT) || (this->GetDepotOrderType() & ODTFB_PART_OF_ORDERS) != 0) &&
			v->last_station_visited != station && // Do stop only when we've not just been there
			/* Finally do stop when there is no non-stop flag set for this type of station. */
			!(this->GetNonStopType() & (is_dest_station ? ONSF_NO_STOP_AT_DESTINATION_STATION : ONSF_NO_STOP_AT_INTERMEDIATE_STATIONS));
}

bool Order::CanLoadOrUnload() const
{
	return (this->IsType(OT_GOTO_STATION) || this->IsType(OT_IMPLICIT)) &&
			(this->GetNonStopType() & ONSF_NO_STOP_AT_DESTINATION_STATION) == 0 &&
			((this->GetLoadType() & OLFB_NO_LOAD) == 0 ||
			(this->GetUnloadType() & OUFB_NO_UNLOAD) == 0);
}

/**
 * A vehicle can leave the current station with cargo if:
 * 1. it can load cargo here OR
 * 2a. it could leave the last station with cargo AND
 * 2b. it doesn't have to unload all cargo here.
 */
bool Order::CanLeaveWithCargo(bool has_cargo) const
{
	return (this->GetLoadType() & OLFB_NO_LOAD) == 0 || (has_cargo &&
			(this->GetUnloadType() & (OUFB_UNLOAD | OUFB_TRANSFER)) == 0);
}<|MERGE_RESOLUTION|>--- conflicted
+++ resolved
@@ -1220,11 +1220,7 @@
 
 		InvalidateVehicleOrder(v, VIWD_MODIFY_ORDERS);
 
-<<<<<<< HEAD
-		if (_settings_game.order.timetable_separation) v->ClearSeparation();
-=======
 		v->ClearSeparation();
->>>>>>> 9eb07b4a
 		if (_settings_game.order.timetable_separation) ClrBit(v->vehicle_flags, VF_TIMETABLE_STARTED);
 	}
 
@@ -1720,11 +1716,7 @@
 					SetBit(dst->vehicle_flags, VF_AUTOMATE_TIMETABLE);
 				}
 
-<<<<<<< HEAD
-				if (_settings_game.order.timetable_separation) dst->ClearSeparation();
-=======
 				dst->ClearSeparation();
->>>>>>> 9eb07b4a
 				if (_settings_game.order.timetable_separation) ClrBit(dst->vehicle_flags, VF_TIMETABLE_STARTED);
 
 				InvalidateVehicleOrder(dst, VIWD_REMOVE_ALL_ORDERS);
