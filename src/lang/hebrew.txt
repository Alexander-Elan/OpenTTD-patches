--- conflicted
+++ resolved
@@ -2101,12 +2101,6 @@
 STR_NETWORK_SERVER                                              :שרת
 STR_NETWORK_CLIENT                                              :לקוח
 STR_NETWORK_SPECTATORS                                          :צופים
-
-<<<<<<< HEAD
-STR_NETWORK_TOOLBAR_LIST_SPECTATOR                              :{BLACK}צופה
-=======
-STR_NETWORK_GIVE_MONEY_CAPTION                                  :{WHITE}הכנס סכום כסף שברצונך לתת
->>>>>>> ba55f93f
 
 # Network set password
 STR_COMPANY_PASSWORD_CANCEL                                     :{BLACK}בטל שמירת הסיסמה החדשה
