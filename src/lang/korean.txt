--- conflicted
+++ resolved
@@ -1264,7 +1264,6 @@
 STR_CONFIG_SETTING_DYNAMIC_ENGINES_EXISTING_VEHICLES            :{WHITE}이미 차량이 존재하면 이 설정을 변경하실 수 없습니다.
 STR_CONFIG_SETTING_INFRASTRUCTURE_MAINTENANCE                   :기반시설 유지비: {STRING}
 STR_CONFIG_SETTING_INFRASTRUCTURE_MAINTENANCE_HELPTEXT          :이 설정을 켜면, 기반시설 유지비가 발생합니다. 유지비는 교통망의 규모에 비례하며 대형 회사는 소형 회사보다 많은 유지비가 들어갑니다.
-<<<<<<< HEAD
 STR_CONFIG_SETTING_SHIP_COLLISION_AVOIDANCE                     :선박 충돌 방지: {STRING}
 STR_CONFIG_SETTING_SHIP_COLLISION_AVOIDANCE_HELPTEXT            :활성화되면 선박들이 서로를 피하려고 시도합니다. 90° 회전이 비활성화 되어야 합니다.
 
@@ -1273,8 +1272,6 @@
 
 STR_CONFIG_SETTING_NO_TRAIN_CRASH_OTHER_COMPANY                 :다른 회사의 열차가 서로 충돌할 수 없게 함: {STRING}
 STR_CONFIG_SETTING_NO_TRAIN_CRASH_OTHER_COMPANY_HELPTEXT        :이 옵션은 주로 시설 공유가 활성화된 멀티 플레이 게임에서 신뢰할 수 없는 플레이어에 의해 의도적으로 충돌이 생기는 것을 막기 위해 사용합니다.
-=======
->>>>>>> 2574e46d
 
 STR_CONFIG_SETTING_NEVER_EXPIRE_AIRPORTS                        :옛날 공항을 사라지지 않고 계속 만들 수 있게 함: {STRING}
 STR_CONFIG_SETTING_NEVER_EXPIRE_AIRPORTS_HELPTEXT               :이 설정을 켜면, 소형 공항을 포함한 모든 공항 종류를 도입 이후에 계속 사용할 수 있게 됩니다.
@@ -2546,7 +2543,6 @@
 STR_BUILD_SIGNAL_DRAG_SIGNALS_DENSITY_TOOLTIP                   :{BLACK}드래그로 신호기를 설치하는 간격
 STR_BUILD_SIGNAL_DRAG_SIGNALS_DENSITY_DECREASE_TOOLTIP          :{BLACK}드래그로 신호기를 설치하는 간격 감소
 STR_BUILD_SIGNAL_DRAG_SIGNALS_DENSITY_INCREASE_TOOLTIP          :{BLACK}드래그로 신호기를 설치하는 간격 증가
-<<<<<<< HEAD
 
 # Tracerestrict GUI
 STR_TRACE_RESTRICT_CONDITIONAL_COMPARATOR_EQUALS                :=
@@ -2778,8 +2774,6 @@
 STR_ERROR_CANNOT_USE_SELF                                       :{WHITE}자신의 프로그램을 복제해 올 수 없습니다.
 STR_ERROR_CAN_T_DEPEND_UPON_BIDIRECTIONAL_SIGNALS               :{WHITE}양방향 신호기를 설정할 수 없습니다.
 STR_ERROR_INVALID_SIGNAL                                        :{WHITE}유효하지 않은 신호기
-=======
->>>>>>> 2574e46d
 
 # Bridge selection window
 STR_SELECT_RAIL_BRIDGE_CAPTION                                  :{WHITE}철교 선택
@@ -4274,12 +4268,9 @@
 STR_VEHICLE_INFO_MAX_SPEED_TYPE_RANGE                           :{BLACK}최고 속력: {LTBLUE}{VELOCITY} {BLACK}항공기 종류: {LTBLUE}{STRING} {BLACK}항속거리: {LTBLUE}{COMMA}칸
 STR_VEHICLE_INFO_WEIGHT_POWER_MAX_SPEED                         :{BLACK}무게: {LTBLUE}{WEIGHT_SHORT} {BLACK}힘: {LTBLUE}{POWER}{BLACK} 최고 속력: {LTBLUE}{VELOCITY}
 STR_VEHICLE_INFO_WEIGHT_POWER_MAX_SPEED_MAX_TE                  :{BLACK}무게: {LTBLUE}{WEIGHT_SHORT} {BLACK}힘: {LTBLUE}{POWER}{BLACK} 최고 속력: {LTBLUE}{VELOCITY} {BLACK}최고 견인력: {LTBLUE}{FORCE}
-<<<<<<< HEAD
 
 STR_VEHICLE_INFO_TRAIN_LENGTH                                   :{BLACK}열차 길이: {LTBLUE}{DECIMAL} 칸 {STRING}
 STR_VEHICLE_INFO_WEIGHT_RATIOS                                  :{BLACK}힘 / 무게: {LTBLUE}{POWER_WEIGHT_RATIO} {BLACK} 최고 견인력 / 무게: {LTBLUE}{FORCE_WEIGHT_RATIO}
-=======
->>>>>>> 2574e46d
 
 STR_VEHICLE_INFO_PROFIT_THIS_YEAR_LAST_YEAR                     :{BLACK}올해 수익: {LTBLUE}{CURRENCY_LONG} (작년: {CURRENCY_LONG})
 STR_VEHICLE_INFO_PROFIT_THIS_YEAR_LAST_YEAR_LIFETIME            :{STRING} (평생: {CURRENCY_LONG})
