--- conflicted
+++ resolved
@@ -374,11 +374,7 @@
 		this->Scroll(-wheel);
 	}
 
-<<<<<<< HEAD
-	virtual void OnFocusLost(Window *newly_focused_window)
-=======
-	void OnFocusLost() override
->>>>>>> fdaf67d9
+	void OnFocusLost(Window *newly_focused_window) override
 	{
 		VideoDriver::GetInstance()->EditBoxLostFocus();
 	}
