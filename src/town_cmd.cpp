--- conflicted
+++ resolved
@@ -1383,13 +1383,7 @@
 		/* Exclude the source position from the bitmask
 		 * and return if no more road blocks available */
 		if (IsValidDiagDirection(target_dir)) cur_rb &= ~DiagDirToRoadBits(ReverseDiagDir(target_dir));
-<<<<<<< HEAD
-		if (cur_rb == ROAD_NONE) {
-			return _grow_town_result == GROWTH_SUCCEED;
-		}
-=======
 		if (cur_rb == ROAD_NONE) return false;
->>>>>>> 95a329a4
 
 		if (IsTileType(tile, MP_TUNNELBRIDGE)) {
 			/* Only build in the direction away from the tunnel or bridge. */
@@ -1424,11 +1418,7 @@
 		/* Max number of times is checked. */
 	} while (--_grow_town_result >= 0);
 
-<<<<<<< HEAD
-	return _grow_town_result == GROWTH_SUCCEED - 1;
-=======
 	return false;
->>>>>>> 95a329a4
 }
 
 /**
