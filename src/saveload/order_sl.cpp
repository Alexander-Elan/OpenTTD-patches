/* $Id$ */

/*
 * This file is part of OpenTTD.
 * OpenTTD is free software; you can redistribute it and/or modify it under the terms of the GNU General Public License as published by the Free Software Foundation, version 2.
 * OpenTTD is distributed in the hope that it will be useful, but WITHOUT ANY WARRANTY; without even the implied warranty of MERCHANTABILITY or FITNESS FOR A PARTICULAR PURPOSE.
 * See the GNU General Public License for more details. You should have received a copy of the GNU General Public License along with OpenTTD. If not, see <http://www.gnu.org/licenses/>.
 */

/** @file order_sl.cpp Code handling saving and loading of orders */

#include "../stdafx.h"
#include "../order_backup.h"
#include "../settings_type.h"
#include "../network/network.h"

#include "saveload_internal.h"

#include "../safeguards.h"

/**
 * Converts this order from an old savegame's version;
 * it moves all bits to the new location.
 */
void Order::ConvertFromOldSavegame()
{
	uint8 old_flags = this->flags;
	this->flags = 0;

	/* First handle non-stop - use value from savegame if possible, else use value from config file */
	if (_settings_client.gui.sg_new_nonstop || (IsSavegameVersionBefore(22) && _savegame_type != SGT_TTO && _savegame_type != SGT_TTD && _settings_client.gui.new_nonstop)) {
		/* OFB_NON_STOP */
		this->SetNonStopType((old_flags & 8) ? ONSF_NO_STOP_AT_ANY_STATION : ONSF_NO_STOP_AT_INTERMEDIATE_STATIONS);
	} else {
		this->SetNonStopType((old_flags & 8) ? ONSF_NO_STOP_AT_INTERMEDIATE_STATIONS : ONSF_STOP_EVERYWHERE);
	}

	switch (this->GetType()) {
		/* Only a few types need the other savegame conversions. */
		case OT_GOTO_DEPOT: case OT_GOTO_STATION: case OT_LOADING: break;
		default: return;
	}

	if (this->GetType() != OT_GOTO_DEPOT) {
		/* Then the load flags */
		if ((old_flags & 2) != 0) { // OFB_UNLOAD
			this->SetLoadType(OLFB_NO_LOAD);
		} else if ((old_flags & 4) == 0) { // !OFB_FULL_LOAD
			this->SetLoadType(OLF_LOAD_IF_POSSIBLE);
		} else {
			/* old OTTD versions stored full_load_any in config file - assume it was enabled when loading */
			this->SetLoadType(_settings_client.gui.sg_full_load_any || IsSavegameVersionBefore(22) ? OLF_FULL_LOAD_ANY : OLFB_FULL_LOAD);
		}

		if (this->IsType(OT_GOTO_STATION)) this->SetStopLocation(OSL_PLATFORM_FAR_END);

		/* Finally fix the unload flags */
		if ((old_flags & 1) != 0) { // OFB_TRANSFER
			this->SetUnloadType(OUFB_TRANSFER);
		} else if ((old_flags & 2) != 0) { // OFB_UNLOAD
			this->SetUnloadType(OUFB_UNLOAD);
		} else {
			this->SetUnloadType(OUF_UNLOAD_IF_POSSIBLE);
		}
	} else {
		/* Then the depot action flags */
		this->SetDepotActionType(((old_flags & 6) == 4) ? ODATFB_HALT : ODATF_SERVICE_ONLY);

		/* Finally fix the depot type flags */
		uint t = ((old_flags & 6) == 6) ? ODTFB_SERVICE : ODTF_MANUAL;
		if ((old_flags & 2) != 0) t |= ODTFB_PART_OF_ORDERS;
		this->SetDepotOrderType((OrderDepotTypeFlags)t);
	}
}

/**
 * Unpacks a order from savegames with version 4 and lower
 * @param packed packed order
 * @return unpacked order
 */
static Order UnpackVersion4Order(uint16 packed)
{
	return Order(GB(packed, 8, 8) << 16 | GB(packed, 4, 4) << 8 | GB(packed, 0, 4));
}

/**
 * Unpacks a order from savegames made with TTD(Patch)
 * @param packed packed order
 * @return unpacked order
 */
Order UnpackOldOrder(uint16 packed)
{
	Order order = UnpackVersion4Order(packed);

	/*
	 * Sanity check
	 * TTD stores invalid orders as OT_NOTHING with non-zero flags/station
	 */
	if (order.IsType(OT_NOTHING) && packed != 0) order.MakeDummy();

	return order;
}

const SaveLoad *GetOrderDescription()
{
	static const SaveLoad _order_desc[] = {
		     SLE_VAR(Order, type,           SLE_UINT8),
		     SLE_VAR(Order, flags,          SLE_UINT8),
		SLE_CONDNULL_X(1, 0, SL_MAX_VERSION, SlXvFeatureTest(XSLFTO_AND, XSLFI_SPRINGPP)),
		     SLE_VAR(Order, dest,           SLE_UINT16),
		     SLE_REF(Order, next,           REF_ORDER),
		 SLE_CONDVAR(Order, refit_cargo,    SLE_UINT8,   36, SL_MAX_VERSION),
		SLE_CONDNULL(1,                                  36, 181), // refit_subtype
		SLE_CONDVAR_X(Order, occupancy,     SLE_UINT8,    0, SL_MAX_VERSION, SlXvFeatureTest(XSLFTO_AND, XSLFI_ORDER_OCCUPANCY)),
		 SLE_CONDVAR(Order, wait_time,      SLE_UINT16,  67, SL_MAX_VERSION),
		 SLE_CONDVAR(Order, travel_time,    SLE_UINT16,  67, SL_MAX_VERSION),
		 SLE_CONDVAR(Order, max_speed,      SLE_UINT16, 172, SL_MAX_VERSION),
<<<<<<< HEAD
		SLE_CONDNULL_X(1, 0, SL_MAX_VERSION, SlXvFeatureTest(XSLFTO_AND, XSLFI_SPRINGPP)),
=======
		SLE_CONDVAR_X(Order, jump_counter,  SLE_INT8,     0, SL_MAX_VERSION, SlXvFeatureTest(XSLFTO_AND, XSLFI_MORE_COND_ORDERS)),
>>>>>>> 8357b911

		/* Leftover from the minor savegame version stuff
		 * We will never use those free bytes, but we have to keep this line to allow loading of old savegames */
		SLE_CONDNULL(10,                                  5,  35),
		     SLE_END()
	};

	return _order_desc;
}

static void Save_ORDR()
{
	Order *order;

	FOR_ALL_ORDERS(order) {
		SlSetArrayIndex(order->index);
		SlObject(order, GetOrderDescription());
	}
}

static void Load_ORDR()
{
	if (IsSavegameVersionBefore(5, 2)) {
		/* Version older than 5.2 did not have a ->next pointer. Convert them
		 * (in the old days, the orderlist was 5000 items big) */
		size_t len = SlGetFieldLength();

		if (IsSavegameVersionBefore(5)) {
			/* Pre-version 5 had another layout for orders
			 * (uint16 instead of uint32) */
			len /= sizeof(uint16);
			uint16 *orders = MallocT<uint16>(len + 1);

			SlArray(orders, len, SLE_UINT16);

			for (size_t i = 0; i < len; ++i) {
				Order *o = new (i) Order();
				o->AssignOrder(UnpackVersion4Order(orders[i]));
			}

			free(orders);
		} else if (IsSavegameVersionBefore(5, 2)) {
			len /= sizeof(uint32);
			uint32 *orders = MallocT<uint32>(len + 1);

			SlArray(orders, len, SLE_UINT32);

			for (size_t i = 0; i < len; ++i) {
				new (i) Order(orders[i]);
			}

			free(orders);
		}

		/* Update all the next pointer */
		Order *o;
		FOR_ALL_ORDERS(o) {
			/* Delete invalid orders */
			if (o->IsType(OT_NOTHING)) {
				delete o;
				continue;
			}
			/* The orders were built like this:
			 * While the order is valid, set the previous will get its next pointer set */
			Order *prev = Order::GetIfValid(order_index - 1);
			if (prev != NULL) prev->next = o;
		}
	} else {
		int index;

		while ((index = SlIterateArray()) != -1) {
			Order *order = new (index) Order();
			SlObject(order, GetOrderDescription());
			if (IsSavegameVersionBefore(190)) {
				order->SetTravelTimetabled(order->GetTravelTime() > 0);
				order->SetWaitTimetabled(order->GetWaitTime() > 0);
			}
		}
	}
}

static void Ptrs_ORDR()
{
	/* Orders from old savegames have pointers corrected in Load_ORDR */
	if (IsSavegameVersionBefore(5, 2)) return;

	Order *o;

	FOR_ALL_ORDERS(o) {
		SlObject(o, GetOrderDescription());
	}
}

const SaveLoad *GetOrderListDescription()
{
	static const SaveLoad _orderlist_desc[] = {
		SLE_REF(OrderList, first,              REF_ORDER),
		SLE_END()
	};

	return _orderlist_desc;
}

static void Save_ORDL()
{
	OrderList *list;

	FOR_ALL_ORDER_LISTS(list) {
		SlSetArrayIndex(list->index);
		SlObject(list, GetOrderListDescription());
	}
}

static void Load_ORDL()
{
	int index;

	while ((index = SlIterateArray()) != -1) {
		/* set num_orders to 0 so it's a valid OrderList */
		OrderList *list = new (index) OrderList(0);
		SlObject(list, GetOrderListDescription());
	}

}

static void Ptrs_ORDL()
{
	OrderList *list;

	FOR_ALL_ORDER_LISTS(list) {
		SlObject(list, GetOrderListDescription());
	}
}

const SaveLoad *GetOrderBackupDescription()
{
	static const SaveLoad _order_backup_desc[] = {
		     SLE_VAR(OrderBackup, user,                     SLE_UINT32),
		     SLE_VAR(OrderBackup, tile,                     SLE_UINT32),
		     SLE_VAR(OrderBackup, group,                    SLE_UINT16),
		 SLE_CONDVAR(OrderBackup, service_interval,         SLE_FILE_U32 | SLE_VAR_U16,  0, 191),
		 SLE_CONDVAR(OrderBackup, service_interval,         SLE_UINT16,                192, SL_MAX_VERSION),
		     SLE_STR(OrderBackup, name,                     SLE_STR, 0),
		SLE_CONDNULL(2,                                                                  0, 191), // clone (2 bytes of pointer, i.e. garbage)
		 SLE_CONDREF(OrderBackup, clone,                    REF_VEHICLE,               192, SL_MAX_VERSION),
		     SLE_VAR(OrderBackup, cur_real_order_index,     SLE_UINT8),
		 SLE_CONDVAR(OrderBackup, cur_implicit_order_index, SLE_UINT8,                 176, SL_MAX_VERSION),
		 SLE_CONDVAR(OrderBackup, current_order_time,       SLE_UINT32,                176, SL_MAX_VERSION),
		 SLE_CONDVAR(OrderBackup, lateness_counter,         SLE_INT32,                 176, SL_MAX_VERSION),
		 SLE_CONDVAR(OrderBackup, timetable_start,          SLE_INT32,                 176, SL_MAX_VERSION),
		 SLE_CONDVAR(OrderBackup, vehicle_flags,            SLE_FILE_U8 | SLE_VAR_U16, 176, 179),
		 SLE_CONDVAR(OrderBackup, vehicle_flags,            SLE_UINT16,                180, SL_MAX_VERSION),
		     SLE_REF(OrderBackup, orders,                   REF_ORDER),
		     SLE_END()
	};

	return _order_backup_desc;
}

static void Save_BKOR()
{
	/* We only save this when we're a network server
	 * as we want this information on our clients. For
	 * normal games this information isn't needed. */
	if (!_networking || !_network_server) return;

	OrderBackup *ob;
	FOR_ALL_ORDER_BACKUPS(ob) {
		SlSetArrayIndex(ob->index);
		SlObject(ob, GetOrderBackupDescription());
	}
}

void Load_BKOR()
{
	int index;

	while ((index = SlIterateArray()) != -1) {
		/* set num_orders to 0 so it's a valid OrderList */
		OrderBackup *ob = new (index) OrderBackup();
		SlObject(ob, GetOrderBackupDescription());
	}
}

static void Ptrs_BKOR()
{
	OrderBackup *ob;
	FOR_ALL_ORDER_BACKUPS(ob) {
		SlObject(ob, GetOrderBackupDescription());
	}
}

extern const ChunkHandler _order_chunk_handlers[] = {
	{ 'BKOR', Save_BKOR, Load_BKOR, Ptrs_BKOR, NULL, CH_ARRAY},
	{ 'ORDR', Save_ORDR, Load_ORDR, Ptrs_ORDR, NULL, CH_ARRAY},
	{ 'ORDL', Save_ORDL, Load_ORDL, Ptrs_ORDL, NULL, CH_ARRAY | CH_LAST},
};<|MERGE_RESOLUTION|>--- conflicted
+++ resolved
@@ -115,11 +115,7 @@
 		 SLE_CONDVAR(Order, wait_time,      SLE_UINT16,  67, SL_MAX_VERSION),
 		 SLE_CONDVAR(Order, travel_time,    SLE_UINT16,  67, SL_MAX_VERSION),
 		 SLE_CONDVAR(Order, max_speed,      SLE_UINT16, 172, SL_MAX_VERSION),
-<<<<<<< HEAD
-		SLE_CONDNULL_X(1, 0, SL_MAX_VERSION, SlXvFeatureTest(XSLFTO_AND, XSLFI_SPRINGPP)),
-=======
 		SLE_CONDVAR_X(Order, jump_counter,  SLE_INT8,     0, SL_MAX_VERSION, SlXvFeatureTest(XSLFTO_AND, XSLFI_MORE_COND_ORDERS)),
->>>>>>> 8357b911
 
 		/* Leftover from the minor savegame version stuff
 		 * We will never use those free bytes, but we have to keep this line to allow loading of old savegames */
