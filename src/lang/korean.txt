##name Korean
##ownname 한국어
##isocode ko_KR
##plural 11
##textdir ltr
##digitsep ,
##digitsepcur ,
##decimalsep .
##winlangid 0x0412
##grflangid 0x3a
##gender m f

# $Id$

# This file is part of OpenTTD.
# OpenTTD is free software; you can redistribute it and/or modify it under the terms of the GNU General Public License as published by the Free Software Foundation, version 2.
# OpenTTD is distributed in the hope that it will be useful, but WITHOUT ANY WARRANTY; without even the implied warranty of MERCHANTABILITY or FITNESS FOR A PARTICULAR PURPOSE.
# See the GNU General Public License for more details. You should have received a copy of the GNU General Public License along with OpenTTD. If not, see <http://www.gnu.org/licenses/>.


##id 0x0000
STR_NULL                                                        :
STR_EMPTY                                                       :
STR_UNDEFINED                                                   :(정의되지 않은 문자열)
STR_JUST_NOTHING                                                :없음

# Cargo related strings
# Plural cargo name
STR_CARGO_PLURAL_NOTHING                                        :
STR_CARGO_PLURAL_PASSENGERS                                     :{G=m}승객
STR_CARGO_PLURAL_COAL                                           :{G=m}석탄
STR_CARGO_PLURAL_MAIL                                           :{G=m}우편
STR_CARGO_PLURAL_OIL                                            :{G=f}석유
STR_CARGO_PLURAL_LIVESTOCK                                      :{G=m}가축
STR_CARGO_PLURAL_GOODS                                          :{G=m}상품
STR_CARGO_PLURAL_GRAIN                                          :{G=m}곡물
STR_CARGO_PLURAL_WOOD                                           :{G=f}목재
STR_CARGO_PLURAL_IRON_ORE                                       :{G=m}철광석
STR_CARGO_PLURAL_STEEL                                          :{G=m}철
STR_CARGO_PLURAL_VALUABLES                                      :{G=m}귀금속
STR_CARGO_PLURAL_COPPER_ORE                                     :{G=m}구리 광석
STR_CARGO_PLURAL_MAIZE                                          :{G=f}옥수수
STR_CARGO_PLURAL_FRUIT                                          :{G=m}과일
STR_CARGO_PLURAL_DIAMONDS                                       :{G=f}다이아몬드
STR_CARGO_PLURAL_FOOD                                           :{G=m}식품
STR_CARGO_PLURAL_PAPER                                          :{G=f}종이
STR_CARGO_PLURAL_GOLD                                           :{G=m}금
STR_CARGO_PLURAL_WATER                                          :{G=m}물
STR_CARGO_PLURAL_WHEAT                                          :{G=m}밀
STR_CARGO_PLURAL_RUBBER                                         :{G=f}고무
STR_CARGO_PLURAL_SUGAR                                          :{G=m}설탕
STR_CARGO_PLURAL_TOYS                                           :{G=m}장난감
STR_CARGO_PLURAL_CANDY                                          :{G=m}사탕
STR_CARGO_PLURAL_COLA                                           :{G=f}콜라
STR_CARGO_PLURAL_COTTON_CANDY                                   :{G=m}솜사탕
STR_CARGO_PLURAL_BUBBLES                                        :{G=m}거품
STR_CARGO_PLURAL_TOFFEE                                         :{G=f}토피
STR_CARGO_PLURAL_BATTERIES                                      :{G=f}건전지
STR_CARGO_PLURAL_PLASTIC                                        :{G=m}플라스틱
STR_CARGO_PLURAL_FIZZY_DRINKS                                   :{G=f}탄산음료

# Singular cargo name
STR_CARGO_SINGULAR_NOTHING                                      :
STR_CARGO_SINGULAR_PASSENGER                                    :{G=m}승객
STR_CARGO_SINGULAR_COAL                                         :{G=m}석탄
STR_CARGO_SINGULAR_MAIL                                         :{G=m}우편
STR_CARGO_SINGULAR_OIL                                          :{G=f}석유
STR_CARGO_SINGULAR_LIVESTOCK                                    :{G=m}가축
STR_CARGO_SINGULAR_GOODS                                        :{G=m}상품
STR_CARGO_SINGULAR_GRAIN                                        :{G=m}곡물
STR_CARGO_SINGULAR_WOOD                                         :{G=f}목재
STR_CARGO_SINGULAR_IRON_ORE                                     :{G=m}철광석
STR_CARGO_SINGULAR_STEEL                                        :{G=m}철
STR_CARGO_SINGULAR_VALUABLES                                    :{G=m}귀금속
STR_CARGO_SINGULAR_COPPER_ORE                                   :{G=m}구리 광석
STR_CARGO_SINGULAR_MAIZE                                        :{G=f}옥수수
STR_CARGO_SINGULAR_FRUIT                                        :{G=m}과일
STR_CARGO_SINGULAR_DIAMOND                                      :{G=f}다이아몬드
STR_CARGO_SINGULAR_FOOD                                         :{G=m}식품
STR_CARGO_SINGULAR_PAPER                                        :{G=f}종이
STR_CARGO_SINGULAR_GOLD                                         :{G=m}금
STR_CARGO_SINGULAR_WATER                                        :{G=m}물
STR_CARGO_SINGULAR_WHEAT                                        :{G=m}밀
STR_CARGO_SINGULAR_RUBBER                                       :{G=f}고무
STR_CARGO_SINGULAR_SUGAR                                        :{G=m}설탕
STR_CARGO_SINGULAR_TOY                                          :{G=m}장난감
STR_CARGO_SINGULAR_CANDY                                        :{G=m}사탕
STR_CARGO_SINGULAR_COLA                                         :{G=f}콜라
STR_CARGO_SINGULAR_COTTON_CANDY                                 :{G=m}솜사탕
STR_CARGO_SINGULAR_BUBBLE                                       :{G=m}거품
STR_CARGO_SINGULAR_TOFFEE                                       :{G=f}토피
STR_CARGO_SINGULAR_BATTERY                                      :{G=f}건전지
STR_CARGO_SINGULAR_PLASTIC                                      :{G=m}플라스틱
STR_CARGO_SINGULAR_FIZZY_DRINK                                  :{G=f}탄산음료

# Quantity of cargo
STR_QUANTITY_NOTHING                                            :
STR_QUANTITY_PASSENGERS                                         :승객{NBSP}{COMMA}명
STR_QUANTITY_COAL                                               :석탄 {WEIGHT_LONG}
STR_QUANTITY_MAIL                                               :우편 {COMMA}{NBSP}자루
STR_QUANTITY_OIL                                                :석유 {VOLUME_LONG}
STR_QUANTITY_LIVESTOCK                                          :가축 {COMMA}{NBSP}마리
STR_QUANTITY_GOODS                                              :상품 {COMMA}{NBSP}상자
STR_QUANTITY_GRAIN                                              :곡물 {WEIGHT_LONG}
STR_QUANTITY_WOOD                                               :목재 {WEIGHT_LONG}
STR_QUANTITY_IRON_ORE                                           :철광석 {WEIGHT_LONG}
STR_QUANTITY_STEEL                                              :철 {WEIGHT_LONG}
STR_QUANTITY_VALUABLES                                          :귀금속 {COMMA}{NBSP}자루
STR_QUANTITY_COPPER_ORE                                         :구리 광석 {WEIGHT_LONG}
STR_QUANTITY_MAIZE                                              :옥수수 {WEIGHT_LONG}
STR_QUANTITY_FRUIT                                              :과일 {WEIGHT_LONG}
STR_QUANTITY_DIAMONDS                                           :다이아몬드 {COMMA}{NBSP}자루
STR_QUANTITY_FOOD                                               :식품 {WEIGHT_LONG}
STR_QUANTITY_PAPER                                              :종이 {WEIGHT_LONG}
STR_QUANTITY_GOLD                                               :금 {COMMA}{NBSP}자루
STR_QUANTITY_WATER                                              :물 {VOLUME_LONG}
STR_QUANTITY_WHEAT                                              :밀 {WEIGHT_LONG}
STR_QUANTITY_RUBBER                                             :고무 {VOLUME_LONG}
STR_QUANTITY_SUGAR                                              :설탕 {WEIGHT_LONG}
STR_QUANTITY_TOYS                                               :장난감 {COMMA}{NBSP}상자
STR_QUANTITY_SWEETS                                             :사탕 {COMMA}{NBSP}자루
STR_QUANTITY_COLA                                               :콜라 {VOLUME_LONG}
STR_QUANTITY_CANDYFLOSS                                         :솜사탕 {WEIGHT_LONG}
STR_QUANTITY_BUBBLES                                            :거품 {COMMA}개
STR_QUANTITY_TOFFEE                                             :토피 {WEIGHT_LONG}
STR_QUANTITY_BATTERIES                                          :건전지 {COMMA}개
STR_QUANTITY_PLASTIC                                            :플라스틱 {VOLUME_LONG}
STR_QUANTITY_FIZZY_DRINKS                                       :탄산음료 {COMMA}개
STR_QUANTITY_N_A                                                :없음

# Two letter abbreviation of cargo name
STR_ABBREV_NOTHING                                              :
STR_ABBREV_PASSENGERS                                           :{TINY_FONT}승
STR_ABBREV_COAL                                                 :{TINY_FONT}석
STR_ABBREV_MAIL                                                 :{TINY_FONT}우
STR_ABBREV_OIL                                                  :{TINY_FONT}유
STR_ABBREV_LIVESTOCK                                            :{TINY_FONT}축
STR_ABBREV_GOODS                                                :{TINY_FONT}품
STR_ABBREV_GRAIN                                                :{TINY_FONT}곡
STR_ABBREV_WOOD                                                 :{TINY_FONT}목
STR_ABBREV_IRON_ORE                                             :{TINY_FONT}광
STR_ABBREV_STEEL                                                :{TINY_FONT}철
STR_ABBREV_VALUABLES                                            :{TINY_FONT}귀
STR_ABBREV_COPPER_ORE                                           :{TINY_FONT}구
STR_ABBREV_MAIZE                                                :{TINY_FONT}옥
STR_ABBREV_FRUIT                                                :{TINY_FONT}과
STR_ABBREV_DIAMONDS                                             :{TINY_FONT}다
STR_ABBREV_FOOD                                                 :{TINY_FONT}식
STR_ABBREV_PAPER                                                :{TINY_FONT}종
STR_ABBREV_GOLD                                                 :{TINY_FONT}금
STR_ABBREV_WATER                                                :{TINY_FONT}물
STR_ABBREV_WHEAT                                                :{TINY_FONT}밀
STR_ABBREV_RUBBER                                               :{TINY_FONT}고
STR_ABBREV_SUGAR                                                :{TINY_FONT}설
STR_ABBREV_TOYS                                                 :{TINY_FONT}장
STR_ABBREV_SWEETS                                               :{TINY_FONT}사
STR_ABBREV_COLA                                                 :{TINY_FONT}콜
STR_ABBREV_CANDYFLOSS                                           :{TINY_FONT}솜
STR_ABBREV_BUBBLES                                              :{TINY_FONT}거
STR_ABBREV_TOFFEE                                               :{TINY_FONT}태
STR_ABBREV_BATTERIES                                            :{TINY_FONT}건
STR_ABBREV_PLASTIC                                              :{TINY_FONT}플
STR_ABBREV_FIZZY_DRINKS                                         :{TINY_FONT}탄
STR_ABBREV_NONE                                                 :{TINY_FONT}X
STR_ABBREV_ALL                                                  :{TINY_FONT}모두

# 'Mode' of transport for cargoes
STR_PASSENGERS                                                  :{G=m}승객 {COMMA}{NBSP}명
STR_BAGS                                                        :{G=f}{COMMA}{NBSP}자루
STR_TONS                                                        :{G=m}{COMMA}{NBSP}톤
STR_LITERS                                                      :{G=f}{COMMA}{NBSP}리터
STR_ITEMS                                                       :{G=m}{COMMA}{NBSP}마리
STR_CRATES                                                      :{G=f}{COMMA}{NBSP}상자

# Colours, do not shuffle
STR_COLOUR_DARK_BLUE                                            :어두운 파랑
STR_COLOUR_PALE_GREEN                                           :연한 초록
STR_COLOUR_PINK                                                 :분홍
STR_COLOUR_YELLOW                                               :노랑
STR_COLOUR_RED                                                  :빨강
STR_COLOUR_LIGHT_BLUE                                           :밝은 파랑
STR_COLOUR_GREEN                                                :녹색
STR_COLOUR_DARK_GREEN                                           :어두운 녹색
STR_COLOUR_BLUE                                                 :파랑
STR_COLOUR_CREAM                                                :연한 분홍
STR_COLOUR_MAUVE                                                :연한 보라
STR_COLOUR_PURPLE                                               :보라
STR_COLOUR_ORANGE                                               :주황
STR_COLOUR_BROWN                                                :갈색
STR_COLOUR_GREY                                                 :회색
STR_COLOUR_WHITE                                                :흰색
STR_COLOUR_RANDOM                                               :무작위
STR_COLOUR_DEFAULT                                              :기본

# Units used in OpenTTD
STR_UNITS_VELOCITY_IMPERIAL                                     :{COMMA}{NBSP}mph
STR_UNITS_VELOCITY_METRIC                                       :{COMMA}{NBSP}km/h
STR_UNITS_VELOCITY_SI                                           :{COMMA}{NBSP}m/s

STR_UNITS_POWER_IMPERIAL                                        :{COMMA}{NBSP}마력
STR_UNITS_POWER_METRIC                                          :{COMMA}{NBSP}마력
STR_UNITS_POWER_SI                                              :{COMMA}{NBSP}kW

STR_UNITS_WEIGHT_SHORT_IMPERIAL                                 :{COMMA}{NBSP}t
STR_UNITS_WEIGHT_SHORT_METRIC                                   :{COMMA}{NBSP}t
STR_UNITS_WEIGHT_SHORT_SI                                       :{COMMA}{NBSP}kg

STR_UNITS_WEIGHT_LONG_IMPERIAL                                  :{COMMA}{NBSP}톤
STR_UNITS_WEIGHT_LONG_METRIC                                    :{COMMA}{NBSP}톤
STR_UNITS_WEIGHT_LONG_SI                                        :{COMMA}{NBSP}kg

STR_UNITS_VOLUME_SHORT_IMPERIAL                                 :{COMMA}{NBSP}갤런
STR_UNITS_VOLUME_SHORT_METRIC                                   :{COMMA}{NBSP}l
STR_UNITS_VOLUME_SHORT_SI                                       :{COMMA}{NBSP}m³

STR_UNITS_VOLUME_LONG_IMPERIAL                                  :{COMMA}{NBSP}갤런
STR_UNITS_VOLUME_LONG_METRIC                                    :{COMMA}{NBSP}리터
STR_UNITS_VOLUME_LONG_SI                                        :{COMMA}{NBSP}m³

STR_UNITS_FORCE_IMPERIAL                                        :{COMMA}{NBSP}파운드중
STR_UNITS_FORCE_METRIC                                          :{COMMA}{NBSP}kg중
STR_UNITS_FORCE_SI                                              :{COMMA}kN

STR_UNITS_HEIGHT_IMPERIAL                                       :{COMMA}{NBSP}피트
STR_UNITS_HEIGHT_METRIC                                         :{COMMA}{NBSP}m
STR_UNITS_HEIGHT_SI                                             :{COMMA}m

# Common window strings
STR_LIST_FILTER_TITLE                                           :{BLACK}검색할 문자열:
STR_LIST_FILTER_OSKTITLE                                        :{BLACK}검색할 문자를 입력하세요
STR_LIST_FILTER_TOOLTIP                                         :{BLACK}검색할 키워드를 입력하세요

STR_TOOLTIP_GROUP_ORDER                                         :{BLACK}그룹화 순서를 선택하세요.
STR_TOOLTIP_SORT_ORDER                                          :{BLACK}정렬 방법을 선택하십시오. (내림차순/오름차순)
STR_TOOLTIP_SORT_CRITERIA                                       :{BLACK}정렬 기준을 선택하십시오.
STR_TOOLTIP_FILTER_CRITERIA                                     :{BLACK}검색 기준 선택
STR_BUTTON_SORT_BY                                              :{BLACK}정렬
STR_BUTTON_LOCATION                                             :{BLACK}위치
STR_BUTTON_RENAME                                               :{BLACK}이름 바꾸기
STR_BUTTON_CATCHMENT                                            :{BLACK}역세권
STR_TOOLTIP_CATCHMENT                                           :{BLACK}이 역의 역세권을 표시하거나 끕니다.

STR_TOOLTIP_CLOSE_WINDOW                                        :{BLACK}창을 닫습니다.
STR_TOOLTIP_WINDOW_TITLE_DRAG_THIS                              :{BLACK}창 제목 - 창을 움직이려면 여기를 드래그하세요.
STR_TOOLTIP_SHADE                                               :{BLACK}창 접기 - 창을 접어 제목만 보여줍니다.
STR_TOOLTIP_DEBUG                                               :{BLACK}NewGRF 디버그 정보를 보여주기
STR_TOOLTIP_DEFSIZE                                             :{BLACK}창의 크기를 기본 크기로 되돌립니다. 현재 창 크기를 기본값으로 설정하시려면 CTRL+클릭하십시오.
STR_TOOLTIP_STICKY                                              :{BLACK}이 창을 '모든 창 닫기' 단축키로 닫을 수 없게 고정합니다. CTRL+클릭하면 그 상태를 기본으로 설정합니다.
STR_TOOLTIP_RESIZE                                              :{BLACK}이 창의 크기를 조절하려면 여기를 클릭하고 드래그하세요
STR_TOOLTIP_TOGGLE_LARGE_SMALL_WINDOW                           :{BLACK}창 크기를 대형/소형으로 전환합니다.
STR_TOOLTIP_VSCROLL_BAR_SCROLLS_LIST                            :{BLACK}스크롤 바 - 목록을 상/하로 스크롤하세요.
STR_TOOLTIP_HSCROLL_BAR_SCROLLS_LIST                            :{BLACK}스크롤 바 - 목록을 좌/우로 스크롤하세요.
STR_TOOLTIP_DEMOLISH_BUILDINGS_ETC                              :{BLACK}직사각형 모양의 영역에 있는 건물과 땅 등을 부숩니다. CTRL 키를 누른 채로 사용하면 대각선 영역 선택이 가능합니다. SHIFT 키를 누른 채로 사용하면 예상 비용을 볼 수 있습니다

# Show engines button
STR_SHOW_HIDDEN_ENGINES_VEHICLE_TRAIN                           :{BLACK}숨겨진 차량 보기
STR_SHOW_HIDDEN_ENGINES_VEHICLE_ROAD_VEHICLE                    :{BLACK}숨겨진 차량 보기
STR_SHOW_HIDDEN_ENGINES_VEHICLE_SHIP                            :{BLACK}숨겨진 차량 보기
STR_SHOW_HIDDEN_ENGINES_VEHICLE_AIRCRAFT                        :{BLACK}숨겨진 차량 보기

STR_SHOW_HIDDEN_ENGINES_VEHICLE_TRAIN_TOOLTIP                   :{BLACK}이 버튼을 누르면 숨겨진 열차 차량도 구매 목록에 모두 표시합니다.
STR_SHOW_HIDDEN_ENGINES_VEHICLE_ROAD_VEHICLE_TOOLTIP            :{BLACK}이 버튼을 누르면 숨겨진 자동차/전차 차량도 구매 목록에 모두 표시합니다.
STR_SHOW_HIDDEN_ENGINES_VEHICLE_SHIP_TOOLTIP                    :{BLACK}이 버튼을 누르면 숨겨진 선박도 구매 목록에 모두 표시합니다.
STR_SHOW_HIDDEN_ENGINES_VEHICLE_AIRCRAFT_TOOLTIP                :{BLACK}이 버튼을 누르면 숨겨진 항공기도 구매 목록에 모두 표시합니다.

# Query window
STR_BUTTON_DEFAULT                                              :{BLACK}기본값
STR_BUTTON_CANCEL                                               :{BLACK}취소
STR_BUTTON_OK                                                   :{BLACK}확인
STR_WARNING_PASSWORD_SECURITY                                   :{YELLOW}경고: 서버 관리자가 여기에 입력되는 모든 텍스트를 읽을 수 있습니다.

# On screen keyboard window
STR_OSK_KEYBOARD_LAYOUT                                         :`1234567890-=\ㅂㅈㄷㄱㅅㅛㅕㅑㅐㅔ[]ㅁㄴㅇㄹㅎㅗㅓㅏㅣ;'  ㅋㅌㅊㅍㅠㅜㅡ,./ .
STR_OSK_KEYBOARD_LAYOUT_CAPS                                    :~!@#$%^&*()_+|ㅃㅉㄸㄲㅆㅛㅕㅑㅒㅖ{{}}ㅁㄴㅇㄹㅎㅗㅓㅏㅣ:"  ㅋㅌㅊㅍㅠㅜㅡ<>? .

# Measurement tooltip
STR_MEASURE_LENGTH                                              :{BLACK}길이: {NUM}
STR_MEASURE_AREA                                                :{BLACK}넓이: {NUM} x {NUM}
STR_MEASURE_LENGTH_HEIGHTDIFF                                   :{BLACK}길이: {NUM}{}고도차: {HEIGHT}
STR_MEASURE_AREA_HEIGHTDIFF                                     :{BLACK}넓이: {NUM} x {NUM}{}고도차: {HEIGHT}
STR_MEASURE_DIST_HEIGHTDIFF                                     :{BLACK}맨해튼 거리: {NUM}{}직선거리: {NUM}{}가장 가까운 모서리로부터의 거리: {NUM}{}해발고도: {HEIGHT}{}고도차: {HEIGHT}


# These are used in buttons
STR_SORT_BY_CAPTION_NAME                                        :{BLACK}이름
STR_SORT_BY_CAPTION_DATE                                        :{BLACK}날짜
# These are used in dropdowns
STR_SORT_BY_NAME                                                :이름
STR_SORT_BY_PRODUCTION                                          :생산
STR_SORT_BY_TYPE                                                :종류
STR_SORT_BY_TRANSPORTED                                         :수송량
STR_SORT_BY_NUMBER                                              :번호
<<<<<<< HEAD
STR_SORT_BY_PROFIT_LAST_YEAR                                    :작년 수익
STR_SORT_BY_PROFIT_THIS_YEAR                                    :올해 수익
STR_SORT_BY_PROFIT_LIFETIME                                     :평생 수익
=======
STR_SORT_BY_PROFIT_LAST_YEAR                                    :작년 이익
STR_SORT_BY_PROFIT_THIS_YEAR                                    :올해 이익
>>>>>>> f1c39153
STR_SORT_BY_AGE                                                 :연령
STR_SORT_BY_RELIABILITY                                         :신뢰도
STR_SORT_BY_TOTAL_CAPACITY_PER_CARGOTYPE                        :화물당 총 수송량
STR_SORT_BY_MAX_SPEED                                           :최고 속력
STR_SORT_BY_MODEL                                               :모델
STR_SORT_BY_VALUE                                               :가격
STR_SORT_BY_LENGTH                                              :길이
STR_SORT_BY_LIFE_TIME                                           :남은 수명
STR_SORT_BY_TIMETABLE_DELAY                                     :시간표 지연
STR_SORT_BY_AVG_ORDER_OCCUPANCY                                 :평균 경로 사용률
STR_SORT_BY_FACILITY                                            :역 종류
STR_SORT_BY_WAITING_TOTAL                                       :전체 대기 화물량
STR_SORT_BY_WAITING_AVAILABLE                                   :사용 가능한 대기 화물량
STR_SORT_BY_RATING_MAX                                          :높은 화물 등급순
STR_SORT_BY_RATING_MIN                                          :낮은 화물 등급순
STR_SORT_BY_ENGINE_ID                                           :차량ID (기본 정렬)
STR_SORT_BY_COST                                                :가격
STR_SORT_BY_POWER                                               :힘
STR_SORT_BY_TRACTIVE_EFFORT                                     :견인력
STR_SORT_BY_INTRO_DATE                                          :도입 날짜
STR_SORT_BY_RUNNING_COST                                        :유지비
STR_SORT_BY_POWER_VS_RUNNING_COST                               :유지비 분의 힘
STR_SORT_BY_CARGO_CAPACITY                                      :화물 수송량
STR_SORT_BY_RANGE                                               :항속거리
STR_SORT_BY_POPULATION                                          :인구
STR_SORT_BY_RATING                                              :등급

# Tooltips for the main toolbar
STR_TOOLBAR_TOOLTIP_PAUSE_GAME                                  :{BLACK}게임을 일시 정지합니다.
STR_TOOLBAR_TOOLTIP_FORWARD                                     :{BLACK}게임 시간을 빠르게 가도록 합니다.
STR_TOOLBAR_TOOLTIP_OPTIONS                                     :{BLACK}게임 기본 설정을 엽니다.
STR_TOOLBAR_TOOLTIP_SAVE_GAME_ABANDON_GAME                      :{BLACK}게임을 저장하거나, 그만두거나, 게임을 종료합니다
STR_TOOLBAR_TOOLTIP_DISPLAY_MAP                                 :{BLACK}지도, 외부 화면, 팻말 목록을 보여줍니다.
STR_TOOLBAR_TOOLTIP_DISPLAY_TOWN_DIRECTORY                      :{BLACK}도시 메뉴를 표시합니다.
STR_TOOLBAR_TOOLTIP_DISPLAY_SUBSIDIES                           :{BLACK}보조금 메뉴를 표시합니다.
STR_TOOLBAR_TOOLTIP_DISPLAY_LIST_OF_COMPANY_STATIONS            :{BLACK}각 회사의 정거장 목록을 표시합니다.
STR_TOOLBAR_TOOLTIP_DISPLAY_COMPANY_FINANCES                    :{BLACK}각 회사의 재정 정보를 표시합니다.
STR_TOOLBAR_TOOLTIP_DISPLAY_COMPANY_GENERAL                     :{BLACK}각 회사의 기본 정보를 표시합니다.
STR_TOOLBAR_TOOLTIP_DISPLAY_STORY_BOOK                          :{BLACK}스토리 북을 엽니다.
STR_TOOLBAR_TOOLTIP_DISPLAY_GOALS_LIST                          :{BLACK}목표 목록을 보여줍니다.
STR_TOOLBAR_TOOLTIP_DISPLAY_GRAPHS                              :{BLACK}그래프 메뉴를 표시합니다.
STR_TOOLBAR_TOOLTIP_DISPLAY_COMPANY_LEAGUE                      :{BLACK}회사의 성취도 순위를 표시합니다.
STR_TOOLBAR_TOOLTIP_FUND_CONSTRUCTION_OF_NEW                    :{BLACK}새 산업시설에 투자하거나 산업시설의 목록을 표시합니다.
STR_TOOLBAR_TOOLTIP_DISPLAY_LIST_OF_COMPANY_TRAINS              :{BLACK}각 회사의 열차 목록을 표시합니다. CTRL+클릭하면 그룹화된 창은 일반 창으로, 일반 창은 그룹화된 창으로 표시됩니다.
STR_TOOLBAR_TOOLTIP_DISPLAY_LIST_OF_COMPANY_ROAD_VEHICLES       :{BLACK}각 회사의 차량 목록을 표시합니다. CTRL+클릭하면 그룹화된 창은 일반 창으로, 일반 창은 그룹화된 창으로 표시됩니다.
STR_TOOLBAR_TOOLTIP_DISPLAY_LIST_OF_COMPANY_SHIPS               :{BLACK}각 회사의 선박 목록을 표시합니다. CTRL+클릭하면 그룹화된 창은 일반 창으로, 일반 창은 그룹화된 창으로 표시됩니다.
STR_TOOLBAR_TOOLTIP_DISPLAY_LIST_OF_COMPANY_AIRCRAFT            :{BLACK}각 회사의 항공기 목록을 표시합니다. CTRL+클릭하면 그룹화된 창은 일반 창으로, 일반 창은 그룹화된 창으로 표시됩니다.
STR_TOOLBAR_TOOLTIP_ZOOM_THE_VIEW_IN                            :{BLACK}화면을 확대합니다.
STR_TOOLBAR_TOOLTIP_ZOOM_THE_VIEW_OUT                           :{BLACK}화면을 축소합니다.
STR_TOOLBAR_TOOLTIP_BUILD_RAILROAD_TRACK                        :{BLACK}철도 시설을 건설합니다.
STR_TOOLBAR_TOOLTIP_BUILD_ROADS                                 :{BLACK}도로 시설을 건설합니다.
STR_TOOLBAR_TOOLTIP_BUILD_TRAMWAYS                              :{BLACK}전찻길 건설
STR_TOOLBAR_TOOLTIP_BUILD_SHIP_DOCKS                            :{BLACK}항만 시설을 건설합니다.
STR_TOOLBAR_TOOLTIP_BUILD_AIRPORTS                              :{BLACK}항공 시설을 건설합니다.
STR_TOOLBAR_TOOLTIP_LANDSCAPING                                 :{BLACK}땅 올리기/내리기, 나무 심기 등의 일를 하기 위한 지형편집창을 엽니다.
STR_TOOLBAR_TOOLTIP_SHOW_SOUND_MUSIC_WINDOW                     :{BLACK}효과음/배경 음악 창을 엽니다.
STR_TOOLBAR_TOOLTIP_SHOW_LAST_MESSAGE_NEWS                      :{BLACK}최근 메시지/뉴스 기록이나 메시지 설정을 엽니다.
STR_TOOLBAR_TOOLTIP_LAND_BLOCK_INFORMATION                      :{BLACK}지역 정보, 콘솔, 스크립트 디버그, 스크린샷, OpenTTD에 대한 정보를 보여줍니다.
STR_TOOLBAR_TOOLTIP_SWITCH_TOOLBAR                              :{BLACK}툴바를 변경합니다.

# Extra tooltips for the scenario editor toolbar
STR_SCENEDIT_TOOLBAR_TOOLTIP_SAVE_SCENARIO_LOAD_SCENARIO        :{BLACK}시나리오를 저장하거나, 불러오거나, 시나리오 에디터를 종료하거나, 게임을 종료합니다
STR_SCENEDIT_TOOLBAR_OPENTTD                                    :{YELLOW}OpenTTD
STR_SCENEDIT_TOOLBAR_SCENARIO_EDITOR                            :{YELLOW}시나리오 에디터
STR_SCENEDIT_TOOLBAR_TOOLTIP_MOVE_THE_STARTING_DATE_BACKWARD    :{BLACK}시작년도를 1년 앞당깁니다.
STR_SCENEDIT_TOOLBAR_TOOLTIP_MOVE_THE_STARTING_DATE_FORWARD     :{BLACK}시작년도를 1년 늦춥니다.
STR_SCENEDIT_TOOLBAR_TOOLTIP_SET_DATE                           :{BLACK}시작 연도를 입력하세요.
STR_SCENEDIT_TOOLBAR_TOOLTIP_DISPLAY_MAP_TOWN_DIRECTORY         :{BLACK}지도, 도시 목록 보여주기
STR_SCENEDIT_TOOLBAR_LANDSCAPE_GENERATION                       :{BLACK}지형을 생성합니다.
STR_SCENEDIT_TOOLBAR_TOWN_GENERATION                            :{BLACK}도시를 생성합니다.
STR_SCENEDIT_TOOLBAR_INDUSTRY_GENERATION                        :{BLACK}산업시설을 건설합니다.
STR_SCENEDIT_TOOLBAR_ROAD_CONSTRUCTION                          :{BLACK}도로를 건설합니다.
STR_SCENEDIT_TOOLBAR_TRAM_CONSTRUCTION                          :{BLACK}전찻길 건설
STR_SCENEDIT_TOOLBAR_PLANT_TREES                                :{BLACK}나무를 심습니다. SHIFT 키를 누른 채로 사용하면 예상 비용을 볼 수 있습니다
STR_SCENEDIT_TOOLBAR_PLACE_SIGN                                 :{BLACK}팻말을 답니다.
<<<<<<< HEAD
STR_SCENEDIT_TOOLBAR_PLACE_OBJECT                               :{BLACK}오브젝트를 설치합니다. SHIFT 키를 사용하면 예상 가격을 볼 수 있습니다.
STR_SCENEDIT_TOOLBAR_PLACE_HOUSE                                :건물 건설
=======
STR_SCENEDIT_TOOLBAR_PLACE_OBJECT                               :{BLACK}오브젝트를 설치합니다. SHIFT 키를 누른 채로 사용하면 예상 비용을 볼 수 있습니다
>>>>>>> f1c39153

############ range for SE file menu starts
STR_SCENEDIT_FILE_MENU_SAVE_SCENARIO                            :시나리오 저장
STR_SCENEDIT_FILE_MENU_LOAD_SCENARIO                            :시나리오 불러오기
STR_SCENEDIT_FILE_MENU_SAVE_HEIGHTMAP                           :높이맵 저장
STR_SCENEDIT_FILE_MENU_LOAD_HEIGHTMAP                           :높이맵 불러오기
STR_SCENEDIT_FILE_MENU_QUIT_EDITOR                              :시나리오 에디터 종료
STR_SCENEDIT_FILE_MENU_SEPARATOR                                :
STR_SCENEDIT_FILE_MENU_QUIT                                     :게임 종료
############ range for SE file menu starts

############ range for settings menu starts
STR_SETTINGS_MENU_GAME_OPTIONS                                  :게임 기본 설정
STR_SETTINGS_MENU_CONFIG_SETTINGS_TREE                          :설정
STR_SETTINGS_MENU_SCRIPT_SETTINGS                               :인공지능/게임 스크립트 설정
STR_SETTINGS_MENU_NEWGRF_SETTINGS                               :NewGRF 설정
STR_SETTINGS_MENU_TRANSPARENCY_OPTIONS                          :투명 설정
STR_SETTINGS_MENU_ZONING                                        :구역 설정
STR_SETTINGS_MENU_TOWN_NAMES_DISPLAYED                          :도시 이름을 표시함
STR_SETTINGS_MENU_STATION_NAMES_DISPLAYED                       :역 이름을 표시함
STR_SETTINGS_MENU_WAYPOINTS_DISPLAYED                           :경유지의 이름을 표시함
STR_SETTINGS_MENU_SIGNS_DISPLAYED                               :팻말을 표시함
STR_SETTINGS_MENU_SHOW_COMPETITOR_SIGNS                         :경쟁사의 팻말과 역 이름을 표시
STR_SETTINGS_MENU_FULL_ANIMATION                                :완전한 애니메이션
STR_SETTINGS_MENU_FULL_DETAIL                                   :그래픽을 아주 상세하게
STR_SETTINGS_MENU_TRANSPARENT_BUILDINGS                         :건물 숨기기
STR_SETTINGS_MENU_TRANSPARENT_SIGNS                             :역명판 감추기
############ range ends here

############ range for file menu starts
STR_FILE_MENU_SAVE_GAME                                         :게임 저장하기
STR_FILE_MENU_LOAD_GAME                                         :불러오기
STR_FILE_MENU_QUIT_GAME                                         :게임 그만두기
STR_FILE_MENU_SEPARATOR                                         :
STR_FILE_MENU_EXIT                                              :종료
############ range ends here

# map menu
STR_MAP_MENU_MAP_OF_WORLD                                       :전체 지도 보기
STR_MAP_MENU_EXTRA_VIEW_PORT                                    :외부 화면
STR_MAP_MENU_LINGRAPH_LEGEND                                    :화물 흐름 범례
STR_MAP_MENU_SIGN_LIST                                          :팻말 목록
STR_MAP_MENU_PLAN_LIST                                          :계획 목록

############ range for town menu starts
STR_TOWN_MENU_TOWN_DIRECTORY                                    :도시 목록
STR_TOWN_MENU_FOUND_TOWN                                        :도시 건설
############ range ends here

############ range for subsidies menu starts
STR_SUBSIDIES_MENU_SUBSIDIES                                    :보조금
############ range ends here

############ range for graph menu starts
STR_GRAPH_MENU_OPERATING_PROFIT_GRAPH                           :경영 수익 그래프
STR_GRAPH_MENU_INCOME_GRAPH                                     :수익 그래프
STR_GRAPH_MENU_DELIVERED_CARGO_GRAPH                            :수송 화물량 그래프
STR_GRAPH_MENU_PERFORMANCE_HISTORY_GRAPH                        :성취도 그래프
STR_GRAPH_MENU_COMPANY_VALUE_GRAPH                              :회사가치 그래프
STR_GRAPH_MENU_CARGO_PAYMENT_RATES                              :화물 운송단가 그래프
############ range ends here

############ range for company league menu starts
STR_GRAPH_MENU_COMPANY_LEAGUE_TABLE                             :회사 성취도 순위
STR_GRAPH_MENU_DETAILED_PERFORMANCE_RATING                      :상세 성취도
STR_GRAPH_MENU_HIGHSCORE                                        :고득점 순위표
############ range ends here

############ range for industry menu starts
STR_INDUSTRY_MENU_INDUSTRY_DIRECTORY                            :산업시설 목록
STR_INDUSTRY_MENU_INDUSTRY_CHAIN                                :산업시설 연계도
STR_INDUSTRY_MENU_FUND_NEW_INDUSTRY                             :새 산업시설 건설
############ range ends here

############ range for railway construction menu starts
STR_RAIL_MENU_RAILROAD_CONSTRUCTION                             :선로 건설
STR_RAIL_MENU_ELRAIL_CONSTRUCTION                               :전기선로 건설
STR_RAIL_MENU_MONORAIL_CONSTRUCTION                             :모노레일 건설
STR_RAIL_MENU_MAGLEV_CONSTRUCTION                               :자기부상열차 건설
############ range ends here

############ range for road construction menu starts
STR_ROAD_MENU_ROAD_CONSTRUCTION                                 :도로 건설
STR_ROAD_MENU_TRAM_CONSTRUCTION                                 :전찻길 건설
############ range ends here

############ range for waterways construction menu starts
STR_WATERWAYS_MENU_WATERWAYS_CONSTRUCTION                       :항만 건설
############ range ends here

############ range for airport construction menu starts
STR_AIRCRAFT_MENU_AIRPORT_CONSTRUCTION                          :공항 건설
############ range ends here

############ range for landscaping menu starts
STR_LANDSCAPING_MENU_LANDSCAPING                                :지형 편집
STR_LANDSCAPING_MENU_PLANT_TREES                                :나무 심기
STR_LANDSCAPING_MENU_PLACE_SIGN                                 :팻말 달기
############ range ends here

############ range for music menu starts
STR_TOOLBAR_SOUND_MUSIC                                         :효과음/배경 음악
############ range ends here

############ range for message menu starts
STR_NEWS_MENU_LAST_MESSAGE_NEWS_REPORT                          :최근 메시지/뉴스 기록
STR_NEWS_MENU_MESSAGE_HISTORY_MENU                              :과거 메시지 목록
STR_NEWS_MENU_DELETE_ALL_MESSAGES                               :모든 뉴스 메시지 삭제
############ range ends here

############ range for about menu starts
STR_ABOUT_MENU_LAND_BLOCK_INFO                                  :지형 정보
STR_ABOUT_MENU_SEPARATOR                                        :
STR_ABOUT_MENU_TOGGLE_CONSOLE                                   :콘솔 켜기/끄기
STR_ABOUT_MENU_AI_DEBUG                                         :인공지능/게임 스크립트 디버그
STR_ABOUT_MENU_SCREENSHOT                                       :스크린샷 찍기
STR_ABOUT_MENU_ZOOMIN_SCREENSHOT                                :스크린샷 찍기 (지금 보고 있는 영역)
STR_ABOUT_MENU_DEFAULTZOOM_SCREENSHOT                           :스크린샷 찍기 (창을 제외한 게임 화면만)
STR_ABOUT_MENU_GIANT_SCREENSHOT                                 :스크린샷 찍기 (지도 전체)
STR_ABOUT_MENU_SHOW_FRAMERATE                                   :프레임레이트 보기
STR_ABOUT_MENU_ABOUT_OPENTTD                                    :'OpenTTD'에 대해서
STR_ABOUT_MENU_SPRITE_ALIGNER                                   :스프라이트 정렬도구
STR_ABOUT_MENU_TOGGLE_BOUNDING_BOXES                            :박스 경계선 보기 전환
STR_ABOUT_MENU_TOGGLE_DIRTY_BLOCKS                              :시각적 업데이트 블록 표시 전환
############ range ends here

############ range for ordinal numbers used for the place in the highscore window
STR_ORDINAL_NUMBER_1ST                                          :1
STR_ORDINAL_NUMBER_2ND                                          :2
STR_ORDINAL_NUMBER_3RD                                          :3
STR_ORDINAL_NUMBER_4TH                                          :4
STR_ORDINAL_NUMBER_5TH                                          :5
STR_ORDINAL_NUMBER_6TH                                          :6
STR_ORDINAL_NUMBER_7TH                                          :7
STR_ORDINAL_NUMBER_8TH                                          :8
STR_ORDINAL_NUMBER_9TH                                          :9
STR_ORDINAL_NUMBER_10TH                                         :10
STR_ORDINAL_NUMBER_11TH                                         :11
STR_ORDINAL_NUMBER_12TH                                         :12
STR_ORDINAL_NUMBER_13TH                                         :13
STR_ORDINAL_NUMBER_14TH                                         :14
STR_ORDINAL_NUMBER_15TH                                         :15
############ range for ordinal numbers ends

############ range for days starts
STR_DAY_NUMBER_1ST                                              :1
STR_DAY_NUMBER_2ND                                              :2
STR_DAY_NUMBER_3RD                                              :3
STR_DAY_NUMBER_4TH                                              :4
STR_DAY_NUMBER_5TH                                              :5
STR_DAY_NUMBER_6TH                                              :6
STR_DAY_NUMBER_7TH                                              :7
STR_DAY_NUMBER_8TH                                              :8
STR_DAY_NUMBER_9TH                                              :9
STR_DAY_NUMBER_10TH                                             :10
STR_DAY_NUMBER_11TH                                             :11
STR_DAY_NUMBER_12TH                                             :12
STR_DAY_NUMBER_13TH                                             :13
STR_DAY_NUMBER_14TH                                             :14
STR_DAY_NUMBER_15TH                                             :15
STR_DAY_NUMBER_16TH                                             :16
STR_DAY_NUMBER_17TH                                             :17
STR_DAY_NUMBER_18TH                                             :18
STR_DAY_NUMBER_19TH                                             :19
STR_DAY_NUMBER_20TH                                             :20
STR_DAY_NUMBER_21ST                                             :21
STR_DAY_NUMBER_22ND                                             :22
STR_DAY_NUMBER_23RD                                             :23
STR_DAY_NUMBER_24TH                                             :24
STR_DAY_NUMBER_25TH                                             :25
STR_DAY_NUMBER_26TH                                             :26
STR_DAY_NUMBER_27TH                                             :27
STR_DAY_NUMBER_28TH                                             :28
STR_DAY_NUMBER_29TH                                             :29
STR_DAY_NUMBER_30TH                                             :30
STR_DAY_NUMBER_31ST                                             :31
############ range for days ends

############ range for months starts
STR_MONTH_ABBREV_JAN                                            :1
STR_MONTH_ABBREV_FEB                                            :2
STR_MONTH_ABBREV_MAR                                            :3
STR_MONTH_ABBREV_APR                                            :4
STR_MONTH_ABBREV_MAY                                            :5
STR_MONTH_ABBREV_JUN                                            :6
STR_MONTH_ABBREV_JUL                                            :7
STR_MONTH_ABBREV_AUG                                            :8
STR_MONTH_ABBREV_SEP                                            :9
STR_MONTH_ABBREV_OCT                                            :10
STR_MONTH_ABBREV_NOV                                            :11
STR_MONTH_ABBREV_DEC                                            :12

STR_MONTH_JAN                                                   :{G=m}1월
STR_MONTH_FEB                                                   :{G=m}2월
STR_MONTH_MAR                                                   :{G=m}3월
STR_MONTH_APR                                                   :{G=m}4월
STR_MONTH_MAY                                                   :{G=m}5월
STR_MONTH_JUN                                                   :{G=m}6월
STR_MONTH_JUL                                                   :{G=m}7월
STR_MONTH_AUG                                                   :{G=m}8월
STR_MONTH_SEP                                                   :{G=m}9월
STR_MONTH_OCT                                                   :{G=m}10월
STR_MONTH_NOV                                                   :{G=m}11월
STR_MONTH_DEC                                                   :{G=m}12월
############ range for months ends

# Graph window
STR_GRAPH_KEY_BUTTON                                            :{BLACK}범례
STR_GRAPH_KEY_TOOLTIP                                           :{BLACK}그래프의 범례를 보여줍니다.
STR_GRAPH_X_LABEL_MONTH                                         :{TINY_FONT}{STRING}{} {STRING}
STR_GRAPH_X_LABEL_MONTH_YEAR                                    :{TINY_FONT}{STRING}{} {STRING}{}{NUM}
STR_GRAPH_Y_LABEL                                               :{TINY_FONT}{STRING}
STR_GRAPH_Y_LABEL_NUMBER                                        :{TINY_FONT}{COMMA}

STR_GRAPH_OPERATING_PROFIT_CAPTION                              :{WHITE}경영 수익 그래프
STR_GRAPH_INCOME_CAPTION                                        :{WHITE}수익 그래프
STR_GRAPH_CARGO_DELIVERED_CAPTION                               :{WHITE}수송 화물량
STR_GRAPH_COMPANY_PERFORMANCE_RATINGS_CAPTION                   :{WHITE}회사 성취도 (최고 1000)
STR_GRAPH_COMPANY_VALUES_CAPTION                                :{WHITE}회사 가치

STR_GRAPH_CARGO_PAYMENT_RATES_CAPTION                           :{WHITE}화물 운송단가 비율
STR_GRAPH_CARGO_PAYMENT_RATES_X_LABEL                           :{TINY_FONT}{BLACK}통과시간
STR_GRAPH_CARGO_PAYMENT_RATES_TITLE                             :{TINY_FONT}{BLACK}10 단위(1만 리터)의 화물을 20칸 거리만큼 운송할 때의 운송비 지급량
STR_GRAPH_CARGO_ENABLE_ALL                                      :{TINY_FONT}{BLACK}모두 사용
STR_GRAPH_CARGO_DISABLE_ALL                                     :{TINY_FONT}{BLACK}모두 사용 안 함
STR_GRAPH_CARGO_TOOLTIP_ENABLE_ALL                              :{BLACK}화물 운송단가 비율 그래프에서 모든 화물을 표시
STR_GRAPH_CARGO_TOOLTIP_DISABLE_ALL                             :{BLACK}화물 운송단가 비율 그래프에서 모든 화물을 표시 안 함
STR_GRAPH_CARGO_PAYMENT_TOGGLE_CARGO                            :{BLACK}이 화물에 대한 그래프 켜기/끄기
STR_GRAPH_CARGO_PAYMENT_CARGO                                   :{TINY_FONT}{BLACK}{STRING}

STR_GRAPH_PERFORMANCE_DETAIL_TOOLTIP                            :{BLACK}상세 성취도를 봅니다.

# Graph key window
STR_GRAPH_KEY_CAPTION                                           :{WHITE}회사 그래프 범례
STR_GRAPH_KEY_COMPANY_SELECTION_TOOLTIP                         :{BLACK}특정 회사의 그래프를 보이거나 숨기려면 여기를 클릭하세요.

# Company league window
STR_COMPANY_LEAGUE_TABLE_CAPTION                                :{WHITE}회사 성취도 순위
STR_COMPANY_LEAGUE_COMPANY_NAME                                 :{ORANGE}{COMPANY} {BLACK}{COMPANY_NUM} '{STRING}'
STR_COMPANY_LEAGUE_PERFORMANCE_TITLE_ENGINEER                   :{G=f}기사
STR_COMPANY_LEAGUE_PERFORMANCE_TITLE_TRAFFIC_MANAGER            :{G=f}교통 매니저
STR_COMPANY_LEAGUE_PERFORMANCE_TITLE_TRANSPORT_COORDINATOR      :{G=f}수송 조정자
STR_COMPANY_LEAGUE_PERFORMANCE_TITLE_ROUTE_SUPERVISOR           :{G=f}노선 관리자
STR_COMPANY_LEAGUE_PERFORMANCE_TITLE_DIRECTOR                   :{G=m}임원
STR_COMPANY_LEAGUE_PERFORMANCE_TITLE_CHIEF_EXECUTIVE            :{G=m}최고 경영자
STR_COMPANY_LEAGUE_PERFORMANCE_TITLE_CHAIRMAN                   :{G=m}사장
STR_COMPANY_LEAGUE_PERFORMANCE_TITLE_PRESIDENT                  :{G=m}회장
STR_COMPANY_LEAGUE_PERFORMANCE_TITLE_TYCOON                     :{G=m}타이쿤!

# Performance detail window
STR_PERFORMANCE_DETAIL                                          :{WHITE}상세 성취도
STR_PERFORMANCE_DETAIL_KEY                                      :{BLACK}자세히
STR_PERFORMANCE_DETAIL_AMOUNT_CURRENCY                          :{BLACK}({CURRENCY_SHORT}/{CURRENCY_SHORT})
STR_PERFORMANCE_DETAIL_AMOUNT_INT                               :{BLACK}({COMMA}/{COMMA})
STR_PERFORMANCE_DETAIL_PERCENT                                  :{WHITE}{NUM}%
STR_PERFORMANCE_DETAIL_SELECT_COMPANY_TOOLTIP                   :{BLACK}이 회사의 성취도에 대한 상세 정보를 봅니다.
############ Those following lines need to be in this order!!
STR_PERFORMANCE_DETAIL_VEHICLES                                 :{BLACK}차량:
STR_PERFORMANCE_DETAIL_STATIONS                                 :{BLACK}역:
STR_PERFORMANCE_DETAIL_MIN_PROFIT                               :{BLACK}최소 이익:
STR_PERFORMANCE_DETAIL_MIN_INCOME                               :{BLACK}최소 수익:
STR_PERFORMANCE_DETAIL_MAX_INCOME                               :{BLACK}최대 수익:
STR_PERFORMANCE_DETAIL_DELIVERED                                :{BLACK}수송량:
STR_PERFORMANCE_DETAIL_CARGO                                    :{BLACK}화물:
STR_PERFORMANCE_DETAIL_MONEY                                    :{BLACK}재정:
STR_PERFORMANCE_DETAIL_LOAN                                     :{BLACK}대출:
STR_PERFORMANCE_DETAIL_TOTAL                                    :{BLACK}종합:
############ End of order list
STR_PERFORMANCE_DETAIL_VEHICLES_TOOLTIP                         :{BLACK}작년에 이익을 낸 차량의 수를 나타냅니다. 자동차/전차, 열차, 선박, 항공기를 포함합니다.
STR_PERFORMANCE_DETAIL_STATIONS_TOOLTIP                         :{BLACK}현재 영업 중인 역사의 수를 나타냅니다. 기차역, 버스 정류장, 공항 등은 같은 역으로 묶여있어도 따로 집계됩니다.
STR_PERFORMANCE_DETAIL_MIN_PROFIT_TOOLTIP                       :{BLACK}가장 낮은 수입을 가진 차량의 이익입니다. (2년 이상된 차량만 계산)
STR_PERFORMANCE_DETAIL_MIN_INCOME_TOOLTIP                       :{BLACK}지난 12분기 동안 최소 이익을 달성한 차량이 벌어들인 돈의 양입니다.
STR_PERFORMANCE_DETAIL_MAX_INCOME_TOOLTIP                       :{BLACK}지난 12분기 동안 최대 이익을 달성한 차량이 벌어들인 돈의 양입니다.
STR_PERFORMANCE_DETAIL_DELIVERED_TOOLTIP                        :{BLACK}지난 4분기 동안 수송한 화물량입니다.
STR_PERFORMANCE_DETAIL_CARGO_TOOLTIP                            :{BLACK}지난 1분기 동안 수송한 화물의 종류 수입니다.
STR_PERFORMANCE_DETAIL_MONEY_TOOLTIP                            :{BLACK}회사가 소지한 재정입니다.
STR_PERFORMANCE_DETAIL_LOAN_TOOLTIP                             :{BLACK}회사가 대출해간 재정의 양입니다.
STR_PERFORMANCE_DETAIL_TOTAL_TOOLTIP                            :{BLACK}위 항목들의 총 합계 점수입니다.

# Music window
STR_MUSIC_JAZZ_JUKEBOX_CAPTION                                  :{WHITE}재즈 주크박스
STR_MUSIC_PLAYLIST_ALL                                          :{TINY_FONT}{BLACK}모두
STR_MUSIC_PLAYLIST_OLD_STYLE                                    :{TINY_FONT}{BLACK}고전 스타일
STR_MUSIC_PLAYLIST_NEW_STYLE                                    :{TINY_FONT}{BLACK}뉴 스타일
STR_MUSIC_PLAYLIST_EZY_STREET                                   :{TINY_FONT}{BLACK}이지 스트릿
STR_MUSIC_PLAYLIST_CUSTOM_1                                     :{TINY_FONT}{BLACK}사용자 1
STR_MUSIC_PLAYLIST_CUSTOM_2                                     :{TINY_FONT}{BLACK}사용자 2
STR_MUSIC_MUSIC_VOLUME                                          :{TINY_FONT}{BLACK}음량
STR_MUSIC_EFFECTS_VOLUME                                        :{TINY_FONT}{BLACK}효과 음량
STR_MUSIC_RULER_MIN                                             :{TINY_FONT}{BLACK}최소
STR_MUSIC_RULER_MAX                                             :{TINY_FONT}{BLACK}최대
STR_MUSIC_RULER_MARKER                                          :{TINY_FONT}{BLACK}'
STR_MUSIC_TRACK_NONE                                            :{TINY_FONT}{DKGREEN}--
STR_MUSIC_TRACK_DIGIT                                           :{TINY_FONT}{DKGREEN}{ZEROFILL_NUM}
STR_MUSIC_TITLE_NONE                                            :{TINY_FONT}{DKGREEN}------
STR_MUSIC_TITLE_NOMUSIC                                         :{TINY_FONT}{DKGREEN}사용 가능한 배경 음악 없음
STR_MUSIC_TITLE_NAME                                            :{TINY_FONT}{DKGREEN}"{STRING}"
STR_MUSIC_TRACK                                                 :{TINY_FONT}{BLACK}트랙
STR_MUSIC_XTITLE                                                :{TINY_FONT}{BLACK}제목
STR_MUSIC_SHUFFLE                                               :{TINY_FONT}{BLACK}무작위
STR_MUSIC_PROGRAM                                               :{TINY_FONT}{BLACK}프로그램
STR_MUSIC_TOOLTIP_SKIP_TO_PREVIOUS_TRACK                        :{BLACK}이전 트랙으로 건너뛰기
STR_MUSIC_TOOLTIP_SKIP_TO_NEXT_TRACK_IN_SELECTION               :{BLACK}다음 트랙으로 건너뛰기
STR_MUSIC_TOOLTIP_STOP_PLAYING_MUSIC                            :{BLACK}배경 음악 중지
STR_MUSIC_TOOLTIP_START_PLAYING_MUSIC                           :{BLACK}배경 음악 재생
STR_MUSIC_TOOLTIP_DRAG_SLIDERS_TO_SET_MUSIC                     :{BLACK}배경 음악과 효과음의 음량을 조절하려면 슬라이더를 움직이세요.
STR_MUSIC_TOOLTIP_SELECT_ALL_TRACKS_PROGRAM                     :{BLACK}'모든 트랙' 프로그램을 선택합니다.
STR_MUSIC_TOOLTIP_SELECT_OLD_STYLE_MUSIC                        :{BLACK}'고전 스타일 음악' 프로그램을 선택합니다.
STR_MUSIC_TOOLTIP_SELECT_NEW_STYLE_MUSIC                        :{BLACK}'뉴 스타일 음악' 프로그램을 선택합니다.
STR_MUSIC_TOOLTIP_SELECT_EZY_STREET_STYLE                       :{BLACK}'이지 스트릿 스타일 음악' 프로그램을 선택합니다.
STR_MUSIC_TOOLTIP_SELECT_CUSTOM_1_USER_DEFINED                  :{BLACK}'사용자 1' (유저 정의) 음악 프로그램을 선택합니다.
STR_MUSIC_TOOLTIP_SELECT_CUSTOM_2_USER_DEFINED                  :{BLACK}'사용자 2' (유저 정의) 음악 프로그램을 선택합니다.
STR_MUSIC_TOOLTIP_TOGGLE_PROGRAM_SHUFFLE                        :{BLACK}프로그램을 무작위 재생합니다.
STR_MUSIC_TOOLTIP_SHOW_MUSIC_TRACK_SELECTION                    :{BLACK}배경 음악 트랙을 선택할 수 있는 창을 엽니다.

# Playlist window
STR_PLAYLIST_MUSIC_SELECTION_SETNAME                            :{WHITE}배경 음악 프로그램 - '{STRING}'
STR_PLAYLIST_TRACK_NAME                                         :{TINY_FONT}{LTBLUE}{ZEROFILL_NUM} "{STRING}"
STR_PLAYLIST_TRACK_INDEX                                        :{TINY_FONT}{BLACK}음악 목록
STR_PLAYLIST_PROGRAM                                            :{TINY_FONT}{BLACK}프로그램 - '{STRING}'
STR_PLAYLIST_CLEAR                                              :{TINY_FONT}{BLACK}초기화
STR_PLAYLIST_CHANGE_SET                                         :{BLACK}배경 음악 세트 변경
STR_PLAYLIST_TOOLTIP_CLEAR_CURRENT_PROGRAM_CUSTOM1              :{BLACK}현재 배경 음악 프로그램을 초기화합니다. (사용자1, 사용자2에서만 선택 가능)
STR_PLAYLIST_TOOLTIP_CHANGE_SET                                 :{BLACK}배경 음악 세트를 다른 세트로 변경합니다.
STR_PLAYLIST_TOOLTIP_CLICK_TO_ADD_TRACK                         :{BLACK}배경 음악 목록에 음악을 추가하려면 클릭하세요. (사용자1, 사용자2에서만 사용 가능)
STR_PLAYLIST_TOOLTIP_CLICK_TO_REMOVE_TRACK                      :{BLACK}배경 음악 목록에서 음악을 제거하려면 클릭하세요. (사용자1, 사용자2에서만 사용 가능)

# Highscore window
STR_HIGHSCORE_TOP_COMPANIES_WHO_REACHED                         :{BIG_FONT}{BLACK}{NUM}년까지 존재한 최고의 회사 목록
STR_HIGHSCORE_TOP_COMPANIES_NETWORK_GAME                        :{BIG_FONT}{BLACK}{NUM}의 회사 성취도 목록
STR_HIGHSCORE_POSITION                                          :{BIG_FONT}{BLACK}{COMMA}.
STR_HIGHSCORE_PERFORMANCE_TITLE_BUSINESSMAN                     :{G=f}초보자
STR_HIGHSCORE_PERFORMANCE_TITLE_ENTREPRENEUR                    :{G=f}사업가
STR_HIGHSCORE_PERFORMANCE_TITLE_INDUSTRIALIST                   :{G=f}기업가
STR_HIGHSCORE_PERFORMANCE_TITLE_CAPITALIST                      :{G=f}자본가
STR_HIGHSCORE_PERFORMANCE_TITLE_MAGNATE                         :{G=f}권력자
STR_HIGHSCORE_PERFORMANCE_TITLE_MOGUL                           :{G=m}거물
STR_HIGHSCORE_PERFORMANCE_TITLE_TYCOON_OF_THE_CENTURY           :{G=m}금세기의 타이쿤!
STR_HIGHSCORE_NAME                                              :{PRESIDENT_NAME}, {COMPANY}
STR_HIGHSCORE_STATS                                             :{BIG_FONT}'{STRING}'   ({COMMA})
STR_HIGHSCORE_COMPANY_ACHIEVES_STATUS                           :{BIG_FONT}{BLACK}{COMPANY} 회사가 '{STRING}' 등급을 달성했습니다!
STR_HIGHSCORE_PRESIDENT_OF_COMPANY_ACHIEVES_STATUS              :{BIG_FONT}{WHITE}{1:COMPANY}의 {0:PRESIDENT_NAME}이(가) 드디어 '{2:STRING}' 등급을 달성했습니다!

# Smallmap window
STR_SMALLMAP_CAPTION                                            :{WHITE}지도 - {STRING}

STR_SMALLMAP_TYPE_CONTOURS                                      :고도
STR_SMALLMAP_TYPE_VEHICLES                                      :차량
STR_SMALLMAP_TYPE_INDUSTRIES                                    :산업시설
STR_SMALLMAP_TYPE_ROUTEMAP                                      :화물 흐름
STR_SMALLMAP_TYPE_ROUTES                                        :경로
STR_SMALLMAP_TYPE_VEGETATION                                    :초목
STR_SMALLMAP_TYPE_OWNERS                                        :소유주
STR_SMALLMAP_TOOLTIP_SHOW_LAND_CONTOURS_ON_MAP                  :{BLACK}높이에 따라 땅을 다른 색으로 표시합니다.
STR_SMALLMAP_TOOLTIP_SHOW_VEHICLES_ON_MAP                       :{BLACK}차량을 지도에 표시합니다.
STR_SMALLMAP_TOOLTIP_SHOW_INDUSTRIES_ON_MAP                     :{BLACK}산업시설을 지도에 표시합니다.
STR_SMALLMAP_TOOLTIP_SHOW_LINK_STATS_ON_MAP                     :{BLACK}지도에 화물 흐름을 표시합니다.
STR_SMALLMAP_TOOLTIP_SHOW_TRANSPORT_ROUTES_ON                   :{BLACK}수송 기반시설과 경로를 지도에 표시합니다.
STR_SMALLMAP_TOOLTIP_SHOW_VEGETATION_ON_MAP                     :{BLACK}초목을 지도에 표시합니다.
STR_SMALLMAP_TOOLTIP_SHOW_LAND_OWNERS_ON_MAP                    :{BLACK}부지의 소유주를 지도에 표시합니다.
STR_SMALLMAP_TOOLTIP_INDUSTRY_SELECTION                         :{BLACK}산업시설 종류 표시를 전환하려면 클릭하십시오. CTRL+클릭하면 선택한 산업시설을 제외한 모든 종류를 비활성화합니다. 다시 CTRL+클릭하면 모든 산업시설이 활성화됩니다.
STR_SMALLMAP_TOOLTIP_COMPANY_SELECTION                          :{BLACK}회사 속성의 표시를 전환하려면 회사를 클릭하십시오. CTRL+클릭으로 선택한 회사를 제외한 모든 회사를 비활성화하십시오. 다시 CTRL+클릭하면 다시 모든 회사가 활성화됩니다.
STR_SMALLMAP_TOOLTIP_CARGO_SELECTION                            :{BLACK}해당 화물의 흐름도를 표시하려면 클릭하십시오. CTRL+클릭하면 선택한 화물만 표시합니다.

STR_SMALLMAP_LEGENDA_ROADS                                      :{TINY_FONT}{BLACK}도로
STR_SMALLMAP_LEGENDA_RAILROADS                                  :{TINY_FONT}{BLACK}철도
STR_SMALLMAP_LEGENDA_STATIONS_AIRPORTS_DOCKS                    :{TINY_FONT}{BLACK}역/공항/항구
STR_SMALLMAP_LEGENDA_BUILDINGS_INDUSTRIES                       :{TINY_FONT}{BLACK}건물/산업시설
STR_SMALLMAP_LEGENDA_VEHICLES                                   :{TINY_FONT}{BLACK}차량
STR_SMALLMAP_LEGENDA_TRAINS                                     :{TINY_FONT}{BLACK}열차
STR_SMALLMAP_LEGENDA_ROAD_VEHICLES                              :{TINY_FONT}{BLACK}자동차/전차
STR_SMALLMAP_LEGENDA_SHIPS                                      :{TINY_FONT}{BLACK}선박
STR_SMALLMAP_LEGENDA_AIRCRAFT                                   :{TINY_FONT}{BLACK}항공기
STR_SMALLMAP_LEGENDA_TRANSPORT_ROUTES                           :{TINY_FONT}{BLACK}운송 경로
STR_SMALLMAP_LEGENDA_FOREST                                     :{TINY_FONT}{BLACK}숲
STR_SMALLMAP_LEGENDA_RAILROAD_STATION                           :{TINY_FONT}{BLACK}철도역
STR_SMALLMAP_LEGENDA_TRUCK_LOADING_BAY                          :{TINY_FONT}{BLACK}트럭 적하장
STR_SMALLMAP_LEGENDA_BUS_STATION                                :{TINY_FONT}{BLACK}버스 정류장
STR_SMALLMAP_LEGENDA_AIRPORT_HELIPORT                           :{TINY_FONT}{BLACK}공항/헬리포트
STR_SMALLMAP_LEGENDA_DOCK                                       :{TINY_FONT}{BLACK}항만
STR_SMALLMAP_LEGENDA_ROUGH_LAND                                 :{TINY_FONT}{BLACK}거친 땅
STR_SMALLMAP_LEGENDA_GRASS_LAND                                 :{TINY_FONT}{BLACK}잔디 땅
STR_SMALLMAP_LEGENDA_BARE_LAND                                  :{TINY_FONT}{BLACK}맨 땅
STR_SMALLMAP_LEGENDA_FIELDS                                     :{TINY_FONT}{BLACK}들판
STR_SMALLMAP_LEGENDA_TREES                                      :{TINY_FONT}{BLACK}나무
STR_SMALLMAP_LEGENDA_ROCKS                                      :{TINY_FONT}{BLACK}바위
STR_SMALLMAP_LEGENDA_WATER                                      :{TINY_FONT}{BLACK}물
STR_SMALLMAP_LEGENDA_NO_OWNER                                   :{TINY_FONT}{BLACK}소유주 없음
STR_SMALLMAP_LEGENDA_TOWNS                                      :{TINY_FONT}{BLACK}도시
STR_SMALLMAP_LEGENDA_INDUSTRIES                                 :{TINY_FONT}{BLACK}산업시설
STR_SMALLMAP_LEGENDA_DESERT                                     :{TINY_FONT}{BLACK}사막
STR_SMALLMAP_LEGENDA_SNOW                                       :{TINY_FONT}{BLACK}눈

STR_SMALLMAP_TOOLTIP_TOGGLE_TOWN_NAMES_ON_OFF                   :{BLACK}도시 이름을 보이거나 숨깁니다.
STR_SMALLMAP_CENTER                                             :{BLACK}소형지도 내부창의 위치를 현재 게임 화면 위치로 이동시킵니다.
STR_SMALLMAP_INDUSTRY                                           :{TINY_FONT}{STRING} ({NUM})
STR_SMALLMAP_LINKSTATS                                          :{TINY_FONT}{STRING}
STR_SMALLMAP_COMPANY                                            :{TINY_FONT}{COMPANY}
STR_SMALLMAP_TOWN                                               :{TINY_FONT}{WHITE}{TOWN}
STR_SMALLMAP_SCREENSHOT                                         :{BLACK}스크린샷
STR_SMALLMAP_DISABLE_ALL                                        :{BLACK}모두 사용 안 함
STR_SMALLMAP_ENABLE_ALL                                         :{BLACK}모두 사용
STR_SMALLMAP_SHOW_HEIGHT                                        :{BLACK}고도 표시
STR_SMALLMAP_TOOLTIP_DISABLE_ALL_INDUSTRIES                     :{BLACK}지도 상의 모든 산업시설을 숨깁니다.
STR_SMALLMAP_TOOLTIP_ENABLE_ALL_INDUSTRIES                      :{BLACK}지도 상의 모든 산업시설을 보여줍니다.
STR_SMALLMAP_TOOLTIP_SHOW_HEIGHT                                :{BLACK}지형의 높낮이를 표시합니다.
STR_SMALLMAP_TOOLTIP_DISABLE_ALL_COMPANIES                      :{BLACK}그 어떤 회사의 재산도 지도에 표시하지 않습니다.
STR_SMALLMAP_TOOLTIP_ENABLE_ALL_COMPANIES                       :{BLACK}모든 회사의 재산을 지도에 표시합니다.
STR_SMALLMAP_TOOLTIP_DISABLE_ALL_CARGOS                         :{BLACK}화물 흐름을 게임 화면에 표시하지 않습니다.
STR_SMALLMAP_TOOLTIP_ENABLE_ALL_CARGOS                          :{BLACK}모든 화물의 흐름을 게임 화면에 표시합니다.

# Status bar messages
STR_STATUSBAR_TOOLTIP_SHOW_LAST_NEWS                            :{BLACK}마지막 메시지/뉴스 보기
STR_STATUSBAR_COMPANY_NAME                                      :{SILVER}- -  {COMPANY}  - -
STR_STATUSBAR_PAUSED                                            :{YELLOW}*  *  일시 정지  *  *
STR_STATUSBAR_PAUSED_LINK_GRAPH                                 :{ORANGE}*  *  일시 정지 (연결 상태 갱신을 기다리는 중) *  *
STR_STATUSBAR_AUTOSAVE                                          :{RED}자동 저장
STR_STATUSBAR_SAVING_GAME                                       :{RED}*  *  게임 저장 중  *  *

# News message history
STR_MESSAGE_HISTORY                                             :{WHITE}메시지 기록
STR_MESSAGE_HISTORY_TOOLTIP                                     :{BLACK}최근 뉴스 메시지의 기록입니다
STR_MESSAGE_NEWS_FORMAT                                         :{STRING}  -  {STRING}

STR_NEWS_MESSAGE_CAPTION                                        :{WHITE}메시지
STR_NEWS_CUSTOM_ITEM                                            :{BIG_FONT}{BLACK}{STRING}

STR_NEWS_FIRST_TRAIN_ARRIVAL                                    :{BIG_FONT}{BLACK}시민들이 축하하고 있습니다 . . .{}{STATION}에 처음으로 열차가 도착했습니다!
STR_NEWS_FIRST_BUS_ARRIVAL                                      :{BIG_FONT}{BLACK}시민들이 축하하고 있습니다 . . .{}{STATION}에 처음으로 버스가 도착했습니다!
STR_NEWS_FIRST_TRUCK_ARRIVAL                                    :{BIG_FONT}{BLACK}시민들이 축하하고 있습니다 . . .{}{STATION}에 처음으로 트럭이 도착했습니다!
STR_NEWS_FIRST_PASSENGER_TRAM_ARRIVAL                           :{BIG_FONT}{BLACK}시민들이 축하하고 있습니다 . . .{}{STATION}에 처음으로 여객 전차가 도착했습니다!
STR_NEWS_FIRST_CARGO_TRAM_ARRIVAL                               :{BIG_FONT}{BLACK}시민들이 축하하고 있습니다 . . .{}{STATION}에 처음으로 화물 전차가 도착했습니다!
STR_NEWS_FIRST_SHIP_ARRIVAL                                     :{BIG_FONT}{BLACK}시민들이 축하하고 있습니다 . . .{}{STATION}에 처음으로 선박이 도착했습니다!
STR_NEWS_FIRST_AIRCRAFT_ARRIVAL                                 :{BIG_FONT}{BLACK}시민들이 축하하고 있습니다 . . .{}{STATION}에 처음으로 항공기가 도착했습니다!

STR_NEWS_TRAIN_CRASH                                            :{BIG_FONT}{BLACK}열차 충돌 사고!{}충돌로 인한 폭발로 {COMMA}명의 사망자가 발생하였습니다!
STR_NEWS_ROAD_VEHICLE_CRASH_DRIVER                              :{BIG_FONT}{BLACK}차량 충돌!{}열차와의 충돌로 인해 운전자가 사망했습니다!
STR_NEWS_ROAD_VEHICLE_CRASH                                     :{BIG_FONT}{BLACK}차량 충돌!{}열차와의 충돌로 {COMMA}명이 사망했습니다!
STR_NEWS_AIRCRAFT_CRASH                                         :{BIG_FONT}{BLACK}항공기 충돌사고 발생!{}{COMMA}명이 {STATION}공항에서 사망하였습니다!
STR_NEWS_PLANE_CRASH_OUT_OF_FUEL                                :{BIG_FONT}{BLACK}항공기 추락사고 발생!{}연료 부족으로 인하여 {COMMA}명이 사망하였습니다!

STR_NEWS_DISASTER_ZEPPELIN                                      :{BIG_FONT}{BLACK}체펠린 비행선이 {STATION}에 추락했습니다!
STR_NEWS_DISASTER_SMALL_UFO                                     :{BIG_FONT}{BLACK}'UFO'의 폭격으로 차량이 파괴되었습니다!
STR_NEWS_DISASTER_AIRPLANE_OIL_REFINERY                         :{BIG_FONT}{BLACK}{TOWN} 근처의 정유 공장에서 폭발 사고가 발생하였습니다!
STR_NEWS_DISASTER_HELICOPTER_FACTORY                            :{BIG_FONT}{BLACK}{TOWN} 근처의 공장이 의심스러운 정황으로 인해 파괴되었습니다!
STR_NEWS_DISASTER_BIG_UFO                                       :{BIG_FONT}{BLACK}UFO가 {TOWN} 근처에 착륙했습니다!
STR_NEWS_DISASTER_COAL_MINE_SUBSIDENCE                          :{BIG_FONT}{BLACK}{TOWN} 근처 탄광이 함몰되어 그 파괴의 흔적을 남겼습니다!
STR_NEWS_DISASTER_FLOOD_VEHICLE                                 :{BIG_FONT}{BLACK}홍수 발생!{}최소 {COMMA}명의 실종자가 발생하였으며, 범람 후에 사상자도 발생할 것입니다!

STR_NEWS_COMPANY_IN_TROUBLE_TITLE                               :{BIG_FONT}{BLACK}운송회사에 문제가 생김!
STR_NEWS_COMPANY_IN_TROUBLE_DESCRIPTION                         :{BIG_FONT}{BLACK}성취도를 바로 올리지 못하면 {STRING}{G 0 "은" "는"} 팔리거나 파산할 것입니다!
STR_NEWS_COMPANY_MERGER_TITLE                                   :{BIG_FONT}{BLACK}운송 회사 합병!
STR_NEWS_COMPANY_MERGER_DESCRIPTION                             :{BIG_FONT}{BLACK}{STRING} 회사가 {STRING} 회사에게 {CURRENCY_LONG}의 가격으로 인수합병되었습니다!
STR_NEWS_COMPANY_BANKRUPT_TITLE                                 :{BIG_FONT}{BLACK}파산!
STR_NEWS_COMPANY_BANKRUPT_DESCRIPTION                           :{BIG_FONT}{BLACK}{STRING} 회사가 채권자에 의해 모든 자산이 팔려 파산하였습니다!
STR_NEWS_COMPANY_LAUNCH_TITLE                                   :{BIG_FONT}{BLACK}새로운 운송회사 등장!
STR_NEWS_COMPANY_LAUNCH_DESCRIPTION                             :{BIG_FONT}{BLACK}{STRING}{G 0 "이" "가"} {TOWN}에서 공사를 시작했습니다!
STR_NEWS_MERGER_TAKEOVER_TITLE                                  :{BIG_FONT}{BLACK}{STRING}의 관리권이 {STRING}(으)로 넘어갔습니다!
STR_PRESIDENT_NAME_MANAGER                                      :{BLACK}{PRESIDENT_NAME}{}(사장)

STR_NEWS_NEW_TOWN                                               :{BLACK}{BIG_FONT}{STRING}은(는) 새로운 도시 {TOWN}을(를) 건설했습니다!
STR_NEWS_NEW_TOWN_UNSPONSORED                                   :{BLACK}{BIG_FONT}{TOWN} - 새 도시가 생겼습니다!

STR_NEWS_INDUSTRY_CONSTRUCTION                                  :{BIG_FONT}{BLACK}{1:TOWN} 근처에 새로운 {0:STRING}{G 0 "이" "가"} 건설되고 있습니다!
STR_NEWS_INDUSTRY_PLANTED                                       :{BIG_FONT}{BLACK}새 {STRING}{G 0 "이" "가"} {TOWN} 근처에서 자라나고 있습니다!

STR_NEWS_INDUSTRY_CLOSURE_GENERAL                               :{BIG_FONT}{BLACK}{STRING} : 곧 폐쇄됩니다!
STR_NEWS_INDUSTRY_CLOSURE_SUPPLY_PROBLEMS                       :{BIG_FONT}{BLACK}{STRING} : 공급량이 부족해 곧 폐쇄될 예정입니다!
STR_NEWS_INDUSTRY_CLOSURE_LACK_OF_TREES                         :{BIG_FONT}{BLACK}{STRING} : 주변에 나무가 부족하여 곧 폐쇄될 예정입니다!

STR_NEWS_EURO_INTRODUCTION                                      :{BIG_FONT}{BLACK}유럽 화폐단위 통일!{}{}국가의 단일 유통 화폐로 유로화가 도입되었습니다!
STR_NEWS_BEGIN_OF_RECESSION                                     :{BIG_FONT}{BLACK}세계 공황!{}{}경제 전문가들이 경제 슬럼프에 대해 우려를 표망하고 있습니다!
STR_NEWS_END_OF_RECESSION                                       :{BIG_FONT}{BLACK}공황 종료!{}{}경제가 살아나면서 무역량이 늘어나 산업시설이 제 기능을 되찾았습니다!

STR_NEWS_INDUSTRY_PRODUCTION_INCREASE_GENERAL                   :{BIG_FONT}{BLACK}{INDUSTRY}{G 0 "이" "가"} 생산량을 늘렸습니다!
STR_NEWS_INDUSTRY_PRODUCTION_INCREASE_COAL                      :{BIG_FONT}{BLACK}{INDUSTRY}에서 새 석탄 광맥을 찾았습니다!{}생산량이 2배가 되었습니다!
STR_NEWS_INDUSTRY_PRODUCTION_INCREASE_OIL                       :{BIG_FONT}{BLACK}{INDUSTRY}에서 새 유전을 찾았습니다!{}생산량이 2배가 되었습니다!
STR_NEWS_INDUSTRY_PRODUCTION_INCREASE_FARM                      :{BIG_FONT}{BLACK}{INDUSTRY}에서 향상된 농업 기술을 개발하여 생산량이 2배가 되었습니다!
STR_NEWS_INDUSTRY_PRODUCTION_INCREASE_SMOOTH                    :{BIG_FONT}{BLACK}{1:INDUSTRY}의 {0:STRING} 생산량이 {2:COMMA}% 증가하였습니다!
STR_NEWS_INDUSTRY_PRODUCTION_DECREASE_GENERAL                   :{BIG_FONT}{BLACK}{INDUSTRY}의 생산량이 50%로 떨어졌습니다.
STR_NEWS_INDUSTRY_PRODUCTION_DECREASE_FARM                      :{BIG_FONT}{BLACK}{INDUSTRY}{G 0 "이" "가"} 곤충떼의 습격으로 황폐화되었습니다!{}생산량이 50%로 떨어졌습니다.
STR_NEWS_INDUSTRY_PRODUCTION_DECREASE_SMOOTH                    :{BIG_FONT}{BLACK}{1:INDUSTRY}의 {0:STRING} 생산량이 {2:COMMA}% 감소하였습니다!

STR_NEWS_TRAIN_IS_WAITING                                       :{WHITE}{VEHICLE} : 차량기지 안에서 대기 중입니다
STR_NEWS_ROAD_VEHICLE_IS_WAITING                                :{WHITE}{VEHICLE} : 차고지에서 대기 중입니다
STR_NEWS_SHIP_IS_WAITING                                        :{WHITE}{VEHICLE} : 정박소 안에서 대기 중입니다
STR_NEWS_AIRCRAFT_IS_WAITING                                    :{WHITE}{VEHICLE} : 격납고 안에서 대기 중입니다

# Order review system / warnings
STR_NEWS_VEHICLE_HAS_TOO_FEW_ORDERS                             :{WHITE}{VEHICLE}에 경로를 하나 이상 지정해주십시오
STR_NEWS_VEHICLE_HAS_VOID_ORDER                                 :{WHITE}{VEHICLE}에 빈 경로가 지정되어 있습니다
STR_NEWS_VEHICLE_HAS_DUPLICATE_ENTRY                            :{WHITE}{VEHICLE}에 중복된 경로가 지정되어 있습니다
STR_NEWS_VEHICLE_HAS_INVALID_ENTRY                              :{WHITE}{VEHICLE}에 잘못된 경로가 지정되어 있습니다
STR_NEWS_VEHICLE_NO_DEPOT_ORDER                                 :{WHITE}{VEHICLE}의 경로에는 기지가 존재하지 않습니다
STR_NEWS_PLANE_USES_TOO_SHORT_RUNWAY                            :{WHITE}{VEHICLE}의 경로 중에 활주로가 너무 짧은 공항이 있습니다

STR_NEWS_VEHICLE_IS_GETTING_OLD                                 :{WHITE}{VEHICLE} : 차량이 낡았습니다
STR_NEWS_VEHICLE_IS_GETTING_VERY_OLD                            :{WHITE}{VEHICLE} : 차량이 매우 낡았습니다
STR_NEWS_VEHICLE_IS_GETTING_VERY_OLD_AND                        :{WHITE}{VEHICLE} : 차량이 매우 낡아 교체가 시급합니다
<<<<<<< HEAD
STR_NEWS_TRAIN_IS_STUCK                                         :{WHITE}{VEHICLE} : 다음 목적지로 가는 경로를 찾을 수 없습니다
STR_NEWS_VEHICLE_IS_LOST                                        :{WHITE}{VEHICLE} : 아직 다음 목적지에 도착하지 못했습니다
STR_NEWS_VEHICLE_IS_UNPROFITABLE                                :{WHITE}{VEHICLE}의 작년 수익이 {CURRENCY_LONG} 입니다
=======
STR_NEWS_TRAIN_IS_STUCK                                         :{WHITE}{VEHICLE} : 다음 목적지로 가는 경로를 찾을 수 없습니다.
STR_NEWS_VEHICLE_IS_LOST                                        :{WHITE}{VEHICLE} : 아직 다음 목적지에 도착하지 못했습니다.
STR_NEWS_VEHICLE_IS_UNPROFITABLE                                :{WHITE}{VEHICLE}의 작년 이익이 {CURRENCY_LONG} 입니다.
>>>>>>> f1c39153
STR_NEWS_AIRCRAFT_DEST_TOO_FAR                                  :{WHITE}거리가 너무 멀어서 {VEHICLE}이 다음 목적지에 도착할 수 없습니다

STR_NEWS_ORDER_REFIT_FAILED                                     :{WHITE}경로 상에 있던 개조에 실패하여 {VEHICLE}의 운행을 멈췄습니다.
STR_NEWS_VEHICLE_AUTORENEW_FAILED                               :{WHITE}{VEHICLE}의 자동 교체에 실패하였습니다{}{STRING}

STR_NEWS_NEW_VEHICLE_NOW_AVAILABLE                              :{BIG_FONT}{BLACK}신형 {STRING}{G 0 "을" "를"} 사용할 수 있습니다!
STR_NEWS_NEW_VEHICLE_TYPE                                       :{BIG_FONT}{BLACK}{ENGINE}
STR_NEWS_NEW_VEHICLE_NOW_AVAILABLE_WITH_TYPE                    :{BLACK}신형 {STRING}{G 0 "을" "를"} 사용할 수 있습니다!  -  {ENGINE}

STR_NEWS_STATION_NO_LONGER_ACCEPTS_CARGO                        :{WHITE}{STATION}에서 더 이상 {STRING}{G 1 "을" "를"} 받지 않습니다.
STR_NEWS_STATION_NO_LONGER_ACCEPTS_CARGO_OR_CARGO               :{WHITE}{STATION}에서 더 이상 {STRING}/{STRING}{G 2 "을" "를"} 받지 않습니다.
STR_NEWS_STATION_NOW_ACCEPTS_CARGO                              :{WHITE}{STATION}에서 이제 {STRING}{G 1 "을" "를"} 받을 수 있습니다.
STR_NEWS_STATION_NOW_ACCEPTS_CARGO_AND_CARGO                    :{WHITE}{STATION}에서 이제 {STRING}/{STRING}{G 2 "을" "를"} 받을 수 있습니다.

STR_NEWS_OFFER_OF_SUBSIDY_EXPIRED                               :{BIG_FONT}{BLACK}보조금 지급 계약 파기:{}{}{1:STRING}에서 {2:STRING}까지의 {0:STRING} 수송은{}더 이상 보조금을 지급하지 않습니다.
STR_NEWS_SUBSIDY_WITHDRAWN_SERVICE                              :{BIG_FONT}{BLACK}보조금 지급 만료:{}{}{1:STRING}에서 {2:STRING}까지의{}{0:STRING} 수송 보조금은 더 이상 지급되지 않습니다.
STR_NEWS_SERVICE_SUBSIDY_OFFERED                                :{BIG_FONT}{BLACK}보조금 지급 안내:{}{}처음으로 {1:STRING}에서 {2:STRING}까지{}{0:STRING}{G 0 "을" "를"} 수송하는 회사는{}지역 당국으로부터 보조금을 받게 될 것입니다!
STR_NEWS_SERVICE_SUBSIDY_AWARDED_HALF                           :{BIG_FONT}{BLACK}{0:STRING}에게 보조금 지급!{}{}{2:STRING}에서 {3:STRING}까지의 {1:STRING} 수송에 대해 50%의 추가 보조금을 내년까지 받게 됩니다!
STR_NEWS_SERVICE_SUBSIDY_AWARDED_DOUBLE                         :{BIG_FONT}{BLACK}{0:STRING}에게 보조금 지급!{}{}{2:STRING}에서 {3:STRING}까지의 {1:STRING} 수송에 대해 2배의 추가 보조금을 내년까지 받게 됩니다!
STR_NEWS_SERVICE_SUBSIDY_AWARDED_TRIPLE                         :{BIG_FONT}{BLACK}{0:STRING}에게 보조금 지급!{}{}{2:STRING}에서 {3:STRING}까지의 {1:STRING} 수송에 대해 3배의 추가 보조금을 내년까지 받게 됩니다!
STR_NEWS_SERVICE_SUBSIDY_AWARDED_QUADRUPLE                      :{BIG_FONT}{BLACK}{0:STRING}에게 보조금 지급!{}{}{2:STRING}에서 {3:STRING}까지의 {1:STRING} 수송에 대해 4배의 추가 보조금을 내년까지 받게 됩니다!

STR_NEWS_ROAD_REBUILDING                                        :{BIG_FONT}{BLACK}{TOWN}의 교통 혼잡!{}{}{STRING}에 의해 실시된 도로 보수공사 프로그램으로 인해 6개월 동안 운전자들이 불편을 겪을 것입니다!
STR_NEWS_EXCLUSIVE_RIGHTS_TITLE                                 :{BIG_FONT}{BLACK}독점 수송!
STR_NEWS_EXCLUSIVE_RIGHTS_DESCRIPTION                           :{BIG_FONT}{BLACK}{0:TOWN} 지역 당국이 {1:STRING}과 1년 간의 수송 독점권 계약을 체결하였습니다!

# Extra view window
STR_EXTRA_VIEW_PORT_TITLE                                       :{WHITE}외부 화면 {COMMA}
STR_EXTRA_VIEW_MOVE_VIEW_TO_MAIN                                :{BLACK}외부 화면으로 복사
STR_EXTRA_VIEW_MOVE_VIEW_TO_MAIN_TT                             :{BLACK}현재 장소를 외부 화면에 복사합니다.
STR_EXTRA_VIEW_MOVE_MAIN_TO_VIEW                                :{BLACK}이 장소로 이동
STR_EXTRA_VIEW_MOVE_MAIN_TO_VIEW_TT                             :{BLACK}외부 화면에 저장된 장소로 이동합니다.

# Game options window
STR_GAME_OPTIONS_CAPTION                                        :{WHITE}게임 기본 설정
STR_GAME_OPTIONS_CURRENCY_UNITS_FRAME                           :{BLACK}화폐 단위
STR_GAME_OPTIONS_CURRENCY_UNITS_DROPDOWN_TOOLTIP                :{BLACK}화폐 단위 선택

############ start of currency region
STR_GAME_OPTIONS_CURRENCY_GBP                                   :영국 파운드 (GBP)
STR_GAME_OPTIONS_CURRENCY_USD                                   :미국 달러 (USD)
STR_GAME_OPTIONS_CURRENCY_EUR                                   :유로 (EUR)
STR_GAME_OPTIONS_CURRENCY_JPY                                   :일본 엔 (JPY)
STR_GAME_OPTIONS_CURRENCY_ATS                                   :오스트리아 실링 (ATS)
STR_GAME_OPTIONS_CURRENCY_BEF                                   :벨기에 프랑크 (BEF)
STR_GAME_OPTIONS_CURRENCY_CHF                                   :스위스 프랑크 (CHF)
STR_GAME_OPTIONS_CURRENCY_CZK                                   :체코 코루나 (CZK)
STR_GAME_OPTIONS_CURRENCY_DEM                                   :독일 마르크 (DEM)
STR_GAME_OPTIONS_CURRENCY_DKK                                   :덴마크 크로네 (DKK)
STR_GAME_OPTIONS_CURRENCY_ESP                                   :스페인 페세타 (ESP)
STR_GAME_OPTIONS_CURRENCY_FIM                                   :핀란드 마르카 (FIM)
STR_GAME_OPTIONS_CURRENCY_FRF                                   :프랑스 프랑크 (FRF)
STR_GAME_OPTIONS_CURRENCY_GRD                                   :그리스 드라크마 (GRD)
STR_GAME_OPTIONS_CURRENCY_HUF                                   :헝가리 프로인트 (HUF)
STR_GAME_OPTIONS_CURRENCY_ISK                                   :아이슬란드 크로나 (ISK)
STR_GAME_OPTIONS_CURRENCY_ITL                                   :이탈리아 리라 (ITL)
STR_GAME_OPTIONS_CURRENCY_NLG                                   :네덜란드 길더 (NLG)
STR_GAME_OPTIONS_CURRENCY_NOK                                   :노르웨이 크로네 (NOK)
STR_GAME_OPTIONS_CURRENCY_PLN                                   :폴란드 즈워티 (PLN)
STR_GAME_OPTIONS_CURRENCY_RON                                   :루마니아 레우 (RON)
STR_GAME_OPTIONS_CURRENCY_RUR                                   :러시아 루블 (RUR)
STR_GAME_OPTIONS_CURRENCY_SIT                                   :슬로바키아 톨라 (SIT)
STR_GAME_OPTIONS_CURRENCY_SEK                                   :스웨덴 크로나 (SEK)
STR_GAME_OPTIONS_CURRENCY_TRY                                   :터키 리라 (TRY)
STR_GAME_OPTIONS_CURRENCY_SKK                                   :슬로바키아 코루나 (SKK)
STR_GAME_OPTIONS_CURRENCY_BRL                                   :브라질 레알 (BRL)
STR_GAME_OPTIONS_CURRENCY_EEK                                   :에스토니아 크룬 (EEK)
STR_GAME_OPTIONS_CURRENCY_LTL                                   :리투아니아 리타스 (LTL)
STR_GAME_OPTIONS_CURRENCY_KRW                                   :대한민국 원 (KRW)
STR_GAME_OPTIONS_CURRENCY_ZAR                                   :남아프리카공화국 자르 (ZAR)
STR_GAME_OPTIONS_CURRENCY_CUSTOM                                :사용자 설정...
STR_GAME_OPTIONS_CURRENCY_GEL                                   :그루지야 라리 (GEL)
STR_GAME_OPTIONS_CURRENCY_IRR                                   :이란 리알 (IRR)
STR_GAME_OPTIONS_CURRENCY_RUB                                   :신 러시아 루블 (RUB)
STR_GAME_OPTIONS_CURRENCY_MXN                                   :멕시코 페소 (MXN)
STR_GAME_OPTIONS_CURRENCY_NTD                                   :신 타이완 달러 (NTD)
STR_GAME_OPTIONS_CURRENCY_CNY                                   :중국 위안 (CNY)
STR_GAME_OPTIONS_CURRENCY_HKD                                   :홍콩 달러 (HKD)
############ end of currency region

STR_GAME_OPTIONS_ROAD_VEHICLES_FRAME                            :{BLACK}차량 통행 방식
STR_GAME_OPTIONS_ROAD_VEHICLES_DROPDOWN_TOOLTIP                 :{BLACK}차량 통행 방법 선택
STR_GAME_OPTIONS_ROAD_VEHICLES_DROPDOWN_LEFT                    :좌측통행
STR_GAME_OPTIONS_ROAD_VEHICLES_DROPDOWN_RIGHT                   :우측통행

STR_GAME_OPTIONS_TOWN_NAMES_FRAME                               :{BLACK}도시 이름
STR_GAME_OPTIONS_TOWN_NAMES_DROPDOWN_TOOLTIP                    :{BLACK}도시 이름 스타일을 선택하십시오.

############ start of townname region
STR_GAME_OPTIONS_TOWN_NAME_ORIGINAL_ENGLISH                     :영국 식 (기본)
STR_GAME_OPTIONS_TOWN_NAME_FRENCH                               :프랑스 식
STR_GAME_OPTIONS_TOWN_NAME_GERMAN                               :독일 식
STR_GAME_OPTIONS_TOWN_NAME_ADDITIONAL_ENGLISH                   :영국 식 (추가)
STR_GAME_OPTIONS_TOWN_NAME_LATIN_AMERICAN                       :라틴아메리카 식
STR_GAME_OPTIONS_TOWN_NAME_SILLY                                :바보같은 도시 이름
STR_GAME_OPTIONS_TOWN_NAME_SWEDISH                              :스웨덴 식
STR_GAME_OPTIONS_TOWN_NAME_DUTCH                                :네덜란드 식
STR_GAME_OPTIONS_TOWN_NAME_FINNISH                              :핀란드 식
STR_GAME_OPTIONS_TOWN_NAME_POLISH                               :폴란드 식
STR_GAME_OPTIONS_TOWN_NAME_SLOVAK                               :슬로바키아 식
STR_GAME_OPTIONS_TOWN_NAME_NORWEGIAN                            :노르웨이 식
STR_GAME_OPTIONS_TOWN_NAME_HUNGARIAN                            :헝가리 식
STR_GAME_OPTIONS_TOWN_NAME_AUSTRIAN                             :오스트리아 식
STR_GAME_OPTIONS_TOWN_NAME_ROMANIAN                             :루마니아 식
STR_GAME_OPTIONS_TOWN_NAME_CZECH                                :체코 식
STR_GAME_OPTIONS_TOWN_NAME_SWISS                                :스위스 식
STR_GAME_OPTIONS_TOWN_NAME_DANISH                               :덴마크 식
STR_GAME_OPTIONS_TOWN_NAME_TURKISH                              :터키 식
STR_GAME_OPTIONS_TOWN_NAME_ITALIAN                              :이탈리아 식
STR_GAME_OPTIONS_TOWN_NAME_CATALAN                              :카탈로니아 식
############ end of townname region

STR_GAME_OPTIONS_AUTOSAVE_FRAME                                 :{BLACK}자동 저장
STR_GAME_OPTIONS_AUTOSAVE_DROPDOWN_TOOLTIP                      :{BLACK}게임 자동 저장 간격을 선택

############ start of autosave dropdown
STR_GAME_OPTIONS_AUTOSAVE_DROPDOWN_OFF                          :사용 안 함
STR_GAME_OPTIONS_AUTOSAVE_DROPDOWN_EVERY_1_MONTH                :매달
STR_GAME_OPTIONS_AUTOSAVE_DROPDOWN_EVERY_3_MONTHS               :3개월마다
STR_GAME_OPTIONS_AUTOSAVE_DROPDOWN_EVERY_6_MONTHS               :6개월마다
STR_GAME_OPTIONS_AUTOSAVE_DROPDOWN_EVERY_12_MONTHS              :12개월마다
############ end of autosave dropdown

STR_GAME_OPTIONS_LANGUAGE                                       :{BLACK}언어
STR_GAME_OPTIONS_LANGUAGE_TOOLTIP                               :{BLACK}사용하실 언어를 선택하세요.

STR_GAME_OPTIONS_FULLSCREEN                                     :{BLACK}전체화면
STR_GAME_OPTIONS_FULLSCREEN_TOOLTIP                             :{BLACK}OpenTTD를 전체화면으로 플레이하려면 클릭하세요.

STR_GAME_OPTIONS_RESOLUTION                                     :{BLACK}화면 해상도
STR_GAME_OPTIONS_RESOLUTION_TOOLTIP                             :{BLACK}사용하실 화면 해상도를 선택하세요.
STR_GAME_OPTIONS_RESOLUTION_OTHER                               :기타

STR_GAME_OPTIONS_GUI_ZOOM_FRAME                                 :{BLACK}인터페이스 크기
STR_GAME_OPTIONS_GUI_ZOOM_DROPDOWN_TOOLTIP                      :{BLACK}인터페이스의 크기를 선택합니다.

STR_GAME_OPTIONS_GUI_ZOOM_DROPDOWN_NORMAL                       :기본 크기
STR_GAME_OPTIONS_GUI_ZOOM_DROPDOWN_2X_ZOOM                      :2배 크기
STR_GAME_OPTIONS_GUI_ZOOM_DROPDOWN_4X_ZOOM                      :4배 크기

STR_GAME_OPTIONS_FONT_ZOOM                                      :{BLACK}글씨 크기
STR_GAME_OPTIONS_FONT_ZOOM_DROPDOWN_TOOLTIP                     :{BLACK}인터페이스에서 사용할 글씨 크기를 선택합니다.

STR_GAME_OPTIONS_FONT_ZOOM_DROPDOWN_NORMAL                      :기본 크기
STR_GAME_OPTIONS_FONT_ZOOM_DROPDOWN_2X_ZOOM                     :2배 크기
STR_GAME_OPTIONS_FONT_ZOOM_DROPDOWN_4X_ZOOM                     :4배 크기

STR_GAME_OPTIONS_BASE_GRF                                       :{BLACK}기본 그래픽 세트
STR_GAME_OPTIONS_BASE_GRF_TOOLTIP                               :{BLACK}사용하실 기본 그래픽을 선택하세요.
STR_GAME_OPTIONS_BASE_GRF_STATUS                                :{RED}{NUM}개 파일 손실
STR_GAME_OPTIONS_BASE_GRF_DESCRIPTION_TOOLTIP                   :{BLACK}기본 그래픽 세트에 대한 추가 정보를 봅니다.

STR_GAME_OPTIONS_BASE_SFX                                       :{BLACK}기본 효과음 세트
STR_GAME_OPTIONS_BASE_SFX_TOOLTIP                               :{BLACK}게임에 사용할 기본 효과음 세트를 선택하십시오.
STR_GAME_OPTIONS_BASE_SFX_DESCRIPTION_TOOLTIP                   :{BLACK}기본 효과음 세트에 대한 추가 정보를 봅니다.

STR_GAME_OPTIONS_BASE_MUSIC                                     :{BLACK}기본 배경 음악 세트
STR_GAME_OPTIONS_BASE_MUSIC_TOOLTIP                             :{BLACK}사용하실 기본 배경 음악 세트를 선택하세요.
STR_GAME_OPTIONS_BASE_MUSIC_STATUS                              :{RED}{NUM}개의 파일이 손상되었습니다.
STR_GAME_OPTIONS_BASE_MUSIC_DESCRIPTION_TOOLTIP                 :{BLACK}기본 배경 음악 세트에 대한 추가 정보를 봅니다.

STR_ERROR_RESOLUTION_LIST_FAILED                                :{WHITE}지원되는 해상도 목록을 불러오는데 실패하였습니다.
STR_ERROR_FULLSCREEN_FAILED                                     :{WHITE}전체화면 모드 실패

# Custom currency window

STR_CURRENCY_WINDOW                                             :{WHITE}사용자 화폐 단위
STR_CURRENCY_EXCHANGE_RATE                                      :{LTBLUE}환율: {ORANGE}{CURRENCY_LONG} = {COMMA}파운드
STR_CURRENCY_DECREASE_EXCHANGE_RATE_TOOLTIP                     :{BLACK}(1 파운드(£)에 대한) 사용자 화폐 단위양을 감소시킵니다.
STR_CURRENCY_INCREASE_EXCHANGE_RATE_TOOLTIP                     :{BLACK}(1 파운드(£)에 대한) 사용자 화폐 단위양을 증가시킵니다.
STR_CURRENCY_SET_EXCHANGE_RATE_TOOLTIP                          :{BLACK}1 파운드(£)에 해당하는 사용자 화폐 단위의 환율을 설정하십시오.

STR_CURRENCY_SEPARATOR                                          :{LTBLUE}단위 구분: {ORANGE}{STRING}
STR_CURRENCY_SET_CUSTOM_CURRENCY_SEPARATOR_TOOLTIP              :{BLACK}사용자 화폐 단위의 단위 구분자를 설정하십시오.

STR_CURRENCY_PREFIX                                             :{LTBLUE}접두어: {ORANGE}{STRING}
STR_CURRENCY_SET_CUSTOM_CURRENCY_PREFIX_TOOLTIP                 :{BLACK}사용자 화폐 단위 앞에 붙는 문구를 설정하십시오.
STR_CURRENCY_SUFFIX                                             :{LTBLUE}접미어: {ORANGE}{STRING}
STR_CURRENCY_SET_CUSTOM_CURRENCY_SUFFIX_TOOLTIP                 :{BLACK}사용자 화폐 단위 뒤에 붙는 문구를 설정하십시오.

STR_CURRENCY_SWITCH_TO_EURO                                     :{LTBLUE}유로화로 전환: {ORANGE}{NUM}
STR_CURRENCY_SWITCH_TO_EURO_NEVER                               :{LTBLUE}유로화로 전환: {ORANGE}전환하지 않음
STR_CURRENCY_SET_CUSTOM_CURRENCY_TO_EURO_TOOLTIP                :{BLACK}유로화(€) 전환 연도를 설정하십시오.
STR_CURRENCY_DECREASE_CUSTOM_CURRENCY_TO_EURO_TOOLTIP           :{BLACK}유로화(€) 전환 연도를 앞으로 당깁니다.
STR_CURRENCY_INCREASE_CUSTOM_CURRENCY_TO_EURO_TOOLTIP           :{BLACK}유로화(€) 전환 연도를 늦춥니다.

STR_CURRENCY_PREVIEW                                            :{LTBLUE}미리보기: {ORANGE}{CURRENCY_LONG}
STR_CURRENCY_CUSTOM_CURRENCY_PREVIEW_TOOLTIP                    :{BLACK}10000 파운드(£)에 해당하는 사용자 화폐 단위입니다.
STR_CURRENCY_CHANGE_PARAMETER                                   :{BLACK}사용자 화폐 변수 변경

STR_DIFFICULTY_LEVEL_SETTING_MAXIMUM_NO_COMPETITORS             :{LTBLUE}최대 경쟁자수: {ORANGE}{COMMA}

STR_NONE                                                        :없음
STR_FUNDING_ONLY                                                :투자만 가능
STR_MINIMAL                                                     :최소
STR_NUM_VERY_LOW                                                :매우 적음
STR_NUM_LOW                                                     :낮음
STR_NUM_NORMAL                                                  :보통
STR_NUM_HIGH                                                    :높음
STR_NUM_CUSTOM                                                  :사용자
STR_NUM_CUSTOM_NUMBER                                           :사용자 설정 ({NUM})

STR_VARIETY_NONE                                                :없음(미설정)
STR_VARIETY_VERY_LOW                                            :매우 낮음
STR_VARIETY_LOW                                                 :낮음
STR_VARIETY_MEDIUM                                              :중간
STR_VARIETY_HIGH                                                :높음
STR_VARIETY_VERY_HIGH                                           :매우 높음

STR_AI_SPEED_VERY_SLOW                                          :매우 느림
STR_AI_SPEED_SLOW                                               :느림
STR_AI_SPEED_MEDIUM                                             :보통
STR_AI_SPEED_FAST                                               :빠름
STR_AI_SPEED_VERY_FAST                                          :매우 빠름

STR_SEA_LEVEL_VERY_LOW                                          :매우 낮음
STR_SEA_LEVEL_LOW                                               :낮음
STR_SEA_LEVEL_MEDIUM                                            :보통
STR_SEA_LEVEL_HIGH                                              :높음
STR_SEA_LEVEL_CUSTOM                                            :사용자 설정
STR_SEA_LEVEL_CUSTOM_PERCENTAGE                                 :사용자 설정 ({NUM}%)

STR_RIVERS_NONE                                                 :없음
STR_RIVERS_FEW                                                  :적게
STR_RIVERS_MODERATE                                             :적당히
STR_RIVERS_LOT                                                  :많이

STR_DISASTER_NONE                                               :고장 안남
STR_DISASTER_REDUCED                                            :적음
STR_DISASTER_NORMAL                                             :일반

STR_SUBSIDY_X1_5                                                :1.5배 지급
STR_SUBSIDY_X2                                                  :2배 지급
STR_SUBSIDY_X3                                                  :3배 지급
STR_SUBSIDY_X4                                                  :4배 지급

STR_TERRAIN_TYPE_VERY_FLAT                                      :매우 평탄함
STR_TERRAIN_TYPE_FLAT                                           :평탄함
STR_TERRAIN_TYPE_HILLY                                          :언덕
STR_TERRAIN_TYPE_MOUNTAINOUS                                    :산
STR_TERRAIN_TYPE_ALPINIST                                       :매우 험한 산지

STR_CITY_APPROVAL_PERMISSIVE                                    :신경 안씀
STR_CITY_APPROVAL_TOLERANT                                      :신경 씀
STR_CITY_APPROVAL_HOSTILE                                       :싫어함

STR_WARNING_NO_SUITABLE_AI                                      :{WHITE}사용할 수 있는 인공지능이 없습니다...{}'온라인 콘텐츠' 시스템을 통해 인공지능을 다운로드받을 수 있습니다.

# Settings tree window
STR_CONFIG_SETTING_TREE_CAPTION                                 :{WHITE}설정
STR_CONFIG_SETTING_FILTER_TITLE                                 :{BLACK}검색할 문자열:
STR_CONFIG_SETTING_EXPAND_ALL                                   :{BLACK}모두 펼치기
STR_CONFIG_SETTING_COLLAPSE_ALL                                 :{BLACK}모두 접기
STR_CONFIG_SETTING_NO_EXPLANATION_AVAILABLE_HELPTEXT            :(설명이 존재하지 않습니다)
STR_CONFIG_SETTING_DEFAULT_VALUE                                :{LTBLUE}기본값: {ORANGE}{STRING}
STR_CONFIG_SETTING_TYPE                                         :{LTBLUE}설정 종류: {ORANGE}{STRING}
STR_CONFIG_SETTING_TYPE_CLIENT                                  :접속자 설정 (게임 저장 파일에 저장되지 않음; 모든 게임에 적용됨)
STR_CONFIG_SETTING_TYPE_GAME_MENU                               :게임 설정 (게임 저장 파일에 저장됨; 새 게임에만 적용됨)
STR_CONFIG_SETTING_TYPE_GAME_INGAME                             :게임 설정 (게임 저장 파일에 저장됨; 현재 게임에만 적용됨)
STR_CONFIG_SETTING_TYPE_COMPANY_MENU                            :회사 설정 (게임 저장 파일에 저장됨; 새 게임에만 적용됨)
STR_CONFIG_SETTING_TYPE_COMPANY_INGAME                          :회사 설정 (게임 저장 파일에 저장됨; 현재 회사에만 적용됨)

STR_CONFIG_SETTING_RESTRICT_CATEGORY                            :{BLACK}분류:
STR_CONFIG_SETTING_RESTRICT_TYPE                                :{BLACK}종류:
STR_CONFIG_SETTING_RESTRICT_DROPDOWN_HELPTEXT                   :{BLACK}미리 지정한 검색어에 해당하는 설정 목록에 표시하도록 할 수 있습니다.
STR_CONFIG_SETTING_RESTRICT_BASIC                               :기본 설정 (일부 중요한 설정만 보임)
STR_CONFIG_SETTING_RESTRICT_ADVANCED                            :고급 설정 (대부분의 설정을 보여줌)
STR_CONFIG_SETTING_RESTRICT_ALL                                 :전문가 설정 / 모든 설정 (모든 설정을 보여줌)
STR_CONFIG_SETTING_RESTRICT_CHANGED_AGAINST_DEFAULT             :기본값과 다른 값을 가진 설정
STR_CONFIG_SETTING_RESTRICT_CHANGED_AGAINST_NEW                 :이 게임 내에서 다른 값을 가진 설정

STR_CONFIG_SETTING_TYPE_DROPDOWN_HELPTEXT                       :{BLACK}특정 설정 종류만 아래 목록에 표시합니다.
STR_CONFIG_SETTING_TYPE_DROPDOWN_ALL                            :모든 설정
STR_CONFIG_SETTING_TYPE_DROPDOWN_CLIENT                         :접속자 설정 (게임 저장 파일에 저장되지 않음; 모든 게임에 적용됨)
STR_CONFIG_SETTING_TYPE_DROPDOWN_GAME_MENU                      :게임 설정 (게임 저장 파일에 저장됨; 새 게임에만 적용됨)
STR_CONFIG_SETTING_TYPE_DROPDOWN_GAME_INGAME                    :게임 설정 (게임 저장 파일에 저장됨; 현재 게임에만 적용됨)
STR_CONFIG_SETTING_TYPE_DROPDOWN_COMPANY_MENU                   :회사 설정 (게임 저장 파일에 저장됨; 새 게임에만 적용됨)
STR_CONFIG_SETTING_TYPE_DROPDOWN_COMPANY_INGAME                 :회사 설정 (게임 저장 파일에 저장됨; 현재 회사에만 적용됨)
STR_CONFIG_SETTING_CATEGORY_HIDES                               :{BLACK}검색 결과를 전부 보시려면{}{SILVER}분류 {BLACK}설정을 {WHITE}{STRING}{BLACK}으로 바꾸십시오.
STR_CONFIG_SETTING_TYPE_HIDES                                   :{BLACK}검색 결과를 전부 보시려면{}{SILVER}종류 {BLACK}설정을 {WHITE}모든 설정{BLACK}으로 바꾸십시오.
STR_CONFIG_SETTING_CATEGORY_AND_TYPE_HIDES                      :{BLACK}검색 결과를 전부 보시려면{}{SILVER}분류 {BLACK}설정을 {WHITE}{STRING}{BLACK}으로, {SILVER}종류 {BLACK}설정을 {WHITE}모든 설정{BLACK}으로 바꾸십시오.
STR_CONFIG_SETTINGS_NONE                                        :{WHITE}- 없음 -

STR_CONFIG_SETTING_OFF                                          :아니요
STR_CONFIG_SETTING_ON                                           :예
STR_CONFIG_SETTING_DISABLED                                     :사용 안 함

STR_CONFIG_SETTING_COMPANIES_OFF                                :끄기
STR_CONFIG_SETTING_COMPANIES_OWN                                :내 회사만
STR_CONFIG_SETTING_COMPANIES_ALL                                :모든 회사에

STR_CONFIG_SETTING_NONE                                         :없음
STR_CONFIG_SETTING_ORIGINAL                                     :오리지널
STR_CONFIG_SETTING_REALISTIC                                    :현실적

STR_CONFIG_SETTING_HORIZONTAL_POS_LEFT                          :왼쪽
STR_CONFIG_SETTING_HORIZONTAL_POS_CENTER                        :가운데
STR_CONFIG_SETTING_HORIZONTAL_POS_RIGHT                         :오른쪽

STR_CONFIG_SETTING_MAXIMUM_INITIAL_LOAN                         :최대 초기 대출금: {STRING}
STR_CONFIG_SETTING_MAXIMUM_INITIAL_LOAN_HELPTEXT                :한 회사가 최대한 빌릴 수 있는 대출금의 양을 조절할 수 있습니다. (여기서 설정한 값은 인플레이션에 의한 효과를 적용하지 않은 값입니다.)
STR_CONFIG_SETTING_INTEREST_RATE                                :대출 금리: {STRING}
STR_CONFIG_SETTING_INTEREST_RATE_HELPTEXT                       :대출 금리입니다. 인플레이션 설정이 켜져있는 경우 인플레이션의 영향을 받습니다.
STR_CONFIG_SETTING_RUNNING_COSTS                                :유지비: {STRING}
STR_CONFIG_SETTING_RUNNING_COSTS_HELPTEXT                       :차량과 기반시설의 유지비 수준을 설정하십시오.
STR_CONFIG_SETTING_CONSTRUCTION_SPEED                           :건설 속도: {STRING}
STR_CONFIG_SETTING_CONSTRUCTION_SPEED_HELPTEXT                  :인공지능의 건설 행동량을 제한하여 건설 속도를 조절할 수 있습니다.
STR_CONFIG_SETTING_VEHICLE_BREAKDOWNS                           :차량 고장 빈도수: {STRING}
STR_CONFIG_SETTING_VEHICLE_BREAKDOWNS_HELPTEXT                  :점검을 제대로 받지 않은 차량이 얼마나 자주 고장나도록 할지를 조절하십시오.
STR_CONFIG_SETTING_SUBSIDY_MULTIPLIER                           :보조금 배수: {STRING}
STR_CONFIG_SETTING_SUBSIDY_MULTIPLIER_HELPTEXT                  :보조금을 얼마나 지급할지 설정하십시오.
STR_CONFIG_SETTING_CONSTRUCTION_COSTS                           :건설 가격: {STRING}
STR_CONFIG_SETTING_CONSTRUCTION_COSTS_HELPTEXT                  :건설 및 구매 가격의 수준을 설정하십시오.
STR_CONFIG_SETTING_RECESSIONS                                   :경제 불황: {STRING}
STR_CONFIG_SETTING_RECESSIONS_HELPTEXT                          :이 설정을 켜면, 몇 년마다 경제 불황이 발생할 수 있습니다. 불황 기간 동안에는 모든 화물의 생산량이 확연하게 줄어듭니다. (불황이 끝나면 이전 수준으로 회복됩니다.)
STR_CONFIG_SETTING_TRAIN_REVERSING                              :열차가 역 내에서 회차하는 것을 금지: {STRING}
STR_CONFIG_SETTING_TRAIN_REVERSING_HELPTEXT                     :이 설정을 켜면. 열차가 뒤로 돌면 다음 목적지까지 더 짧은 경로로 갈 수 있다고 해도 열차가 비두단식 역에서 뒤로 돌 수 없게 됩니다.
STR_CONFIG_SETTING_DISASTERS                                    :재앙: {STRING}
STR_CONFIG_SETTING_DISASTERS_HELPTEXT                           :일정 구역이나 차량, 기반시설을 간혹 파괴할 수도 있는 재앙을 켜거나 끕니다.
STR_CONFIG_SETTING_CITY_APPROVAL                                :지역 개발에 대한 도시의 태도: {STRING}
STR_CONFIG_SETTING_CITY_APPROVAL_HELPTEXT                       :회사가 유발하는 소음과 환경 파괴가 회사에 대한 도시의 평가치와 향후 해당 지역에서 건설하는 행동에 얼마나 영향을 미칠지 선택하십시오.

STR_CONFIG_SETTING_MAX_HEIGHTLEVEL                              :최대 지형 높이: {STRING}
STR_CONFIG_SETTING_MAX_HEIGHTLEVEL_HELPTEXT                     :지도에 생성되는 산이 가질 수 있는 최대 높이를 설정합니다.
STR_CONFIG_SETTING_TOO_HIGH_MOUNTAIN                            :{WHITE}이 값을 최대 지형 높이로 설정할 수 없습니다. 이 값보다 고도가 높은 산이 최소 한 개 이상 존재합니다.
STR_CONFIG_SETTING_AUTOSLOPE                                    :건물, 트랙 등의 하부 지형 편집 허용: {STRING}
STR_CONFIG_SETTING_AUTOSLOPE_HELPTEXT                           :건물이나 도로/선로 등을 제거하지 않고도 하부의 지형을 편집할 수 있게 허용합니다.
STR_CONFIG_SETTING_CATCHMENT                                    :더 현실적인 역세권 지정: {STRING}
STR_CONFIG_SETTING_CATCHMENT_HELPTEXT                           :역과 공항의 종류에 따라 다른 크기의 역세권을 가지도록 만듭니다.
STR_CONFIG_SETTING_SERVE_NEUTRAL_INDUSTRIES                     :역이 붙어 있는 산업 시설의 화물을 회사의 역이 취급 가능: {STRING}
STR_CONFIG_SETTING_SERVE_NEUTRAL_INDUSTRIES_HELPTEXT            :이 설정을 켜면, (유전과 같이) 역이 붙어 있는 산업시설이 근처에 지은 회사 소유의 역에서도 화물을 취급할 수 있습니다. 이 설정을 끄면, 반드시 산업시설에 붙어 있는 역에서만 화물을 취급할 수 있습니다. 인근에 있는 모든 회사 소유의 역은 화물을 취급할 수 없게 되며, 산업시설에 붙어 있는 역도 그 산업시설 이외의 화물을 취급할 수 없게 됩니다.
STR_CONFIG_SETTING_CATCHMENT_INCREASE                           :역세권 크기 늘리기: {STRING}
STR_CONFIG_SETTING_CATCHMENT_INCREASE_HELPTEXT                  :정한 칸 만큼 역세권을 증가시킵니다.
STR_CONFIG_SETTING_STATION_RATING_CARGO_CLASS_WAIT_TIME         :화물 종류에 따라 대기 시간이 역 등급에 미치는 영향 조정: {STRING}
STR_CONFIG_SETTING_STATION_RATING_CARGO_CLASS_WAIT_TIME_HELPTEXT:화물이 역에서 대기하는 시간이 역 등급에 미치는 영향이 화물 종류에 따라 달라집니다. 승객, 우편, 장갑 화물, 냉장 화물, 고속 화물은 대기 시간이 역 등급에 영향을 크게 미칠 것입니다. 그에 반해, 대량 화물 및 액체 화물은 역 등급에 영향을 적게 미칩니다.
STR_CONFIG_SETTING_EXTRADYNAMITE                                :도시 소유의 도로, 다리 등의 제거 허용: {STRING}
STR_CONFIG_SETTING_EXTRADYNAMITE_HELPTEXT                       :도시 소유의 기반시설이나 건물을 제거할 수 있게 합니다.
STR_CONFIG_SETTING_TRAIN_LENGTH                                 :열차의 최대 길이: {STRING}
STR_CONFIG_SETTING_TRAIN_LENGTH_HELPTEXT                        :열차의 최대 길이를 제한할 수 있습니다.
STR_CONFIG_SETTING_TILE_LENGTH                                  :{COMMA}칸
STR_CONFIG_SETTING_SMOKE_AMOUNT                                 :차량의 매연 또는 전기 스파크의 양: {STRING}
STR_CONFIG_SETTING_SMOKE_AMOUNT_HELPTEXT                        :차량에서 연기나 전기 스파크가 얼마나 많이 일어나는지 설정합니다.
STR_CONFIG_SETTING_TRAIN_ACCELERATION_MODEL                     :열차 가속 모델: {STRING}
STR_CONFIG_SETTING_TRAIN_ACCELERATION_MODEL_HELPTEXT            :열차 가속 물리 모델을 선택하십시오. "오리지널" 모델은 언덕을 오를 때 무조건 속력이 감소합니다. "현실적" 모델은 열차의 길이나 기관차의 견인력 등의 구성 속성에 따라 언덕과 커브에서 속력이 감소합니다.
STR_CONFIG_SETTING_ROAD_VEHICLE_ACCELERATION_MODEL              :자동차/전차 가속 모델: {STRING}
STR_CONFIG_SETTING_ROAD_VEHICLE_ACCELERATION_MODEL_HELPTEXT     :자동차/전차의 가속 물리 모델을 선택하십시오. "오리지널" 모델은 언덕을 오를 때 무조건 속력이 감소합니다. "현실적" 모델은 차량의 견인력 등 차량의 다양한 속성에 따라 언덕을 오를 때 속력이 감소합니다.
STR_CONFIG_SETTING_TRAIN_SLOPE_STEEPNESS                        :경사도 설정 (열차용): {STRING}
STR_CONFIG_SETTING_TRAIN_SLOPE_STEEPNESS_HELPTEXT               :열차에 적용시킬 경사도를 설정합니다. 값이 높을수록 열차가 언덕을 올라가는데 더 힘이 듭니다.
STR_CONFIG_SETTING_PERCENTAGE                                   :{COMMA}%
STR_CONFIG_SETTING_ROAD_VEHICLE_SLOPE_STEEPNESS                 :경사도 설정 (자동차/전차용): {STRING}
STR_CONFIG_SETTING_ROAD_VEHICLE_SLOPE_STEEPNESS_HELPTEXT        :자동차/전차에 적용시킬 경사도를 설정합니다. 값이 높을수록 차량이 언덕을 오를 때 더 힘이 듭니다.
STR_CONFIG_SETTING_FORBID_90_DEG                                :열차의 90도 회전을 금지함: {STRING}
STR_CONFIG_SETTING_FORBID_90_DEG_HELPTEXT                       :─ 모양의 수평 선로와 │ 모양의 수직 선로가 바로 이어져 만날 때 90도 회전이 발생합니다. 이 설정을 켜면, 열차가 칸 가장자리를 통과할 때 90도로 회전할 수 있도록 허용합니다. 이 설정은 선박의 회전 반경에도 적용됩니다.
STR_CONFIG_SETTING_DISTANT_JOIN_STATIONS                        :역이 같은 방향으로 붙어있지 않아도 같은 이름의 역 짓기 허용: {STRING}
STR_CONFIG_SETTING_DISTANT_JOIN_STATIONS_HELPTEXT               :이미 존재하는 역을 직접 건드리지 않고도 역의 일부분을 새로 추가/확장하는 것을 허용합니다. 인접한 칸에 기존과 다른 새로운 역을 놓을 때에는 CTRL+클릭해야 합니다.
STR_CONFIG_SETTING_INFLATION                                    :인플레이션(화폐 가치 하락) 사용: {STRING}
STR_CONFIG_SETTING_INFLATION_HELPTEXT                           :경제에 인플레이션 효과를 적용합니다. 벌어들이는 수익보다 지출하는 경비가 조금 더 빨리 상승하게 됩니다.
STR_CONFIG_SETTING_MAX_BRIDGE_LENGTH                            :다리의 최대 건설 길이: {STRING}
STR_CONFIG_SETTING_MAX_BRIDGE_LENGTH_HELPTEXT                   :다리의 최대 길이를 제한할 수 있습니다.
STR_CONFIG_SETTING_MAX_BRIDGE_HEIGHT                            :최대 다리 건설 높이: {STRING}
STR_CONFIG_SETTING_MAX_BRIDGE_HEIGHT_HELPTEXT                   :다리를 건설할 수 있는 최대 높이입니다.
STR_CONFIG_SETTING_MAX_TUNNEL_LENGTH                            :터널의 최대 길이: {STRING}
STR_CONFIG_SETTING_MAX_TUNNEL_LENGTH_HELPTEXT                   :터널의 최대 길이를 제한할 수 있습니다.
STR_CONFIG_SETTING_RAW_INDUSTRY_CONSTRUCTION_METHOD             :1차 산업시설 건설 방법: {STRING}
STR_CONFIG_SETTING_RAW_INDUSTRY_CONSTRUCTION_METHOD_HELPTEXT    :1차 산업시설에 대한 투자 방법을 선택합니다. '없음'은 투자가 불가능함을 뜻하고, '건설 가능 (무작위 위치)'은 투자는 가능하지만 지도 상 임의의 장소에 산업시설이 들어서거나 투자에 실패할 수 있음을 의미하고, '건설 가능 (위치 선택 가능)'은 생산 산업시설처럼 회사가 원하는 위치에 7배 비용을 주고 설치가 가능함을 의미합니다.
STR_CONFIG_SETTING_RAW_INDUSTRY_CONSTRUCTION_METHOD_NONE        :건설 불가
STR_CONFIG_SETTING_RAW_INDUSTRY_CONSTRUCTION_METHOD_NORMAL      :건설 가능 (위치 선택 가능, 7배 비용)
STR_CONFIG_SETTING_RAW_INDUSTRY_CONSTRUCTION_METHOD_PROSPECTING :투자 (무작위 위치에 건설)
STR_CONFIG_SETTING_INDUSTRY_PLATFORM                            :산업시설 주위의 평지: {STRING}
STR_CONFIG_SETTING_INDUSTRY_PLATFORM_HELPTEXT                   :산업시설 주변에 도로나 선로를 설치할 수 있는 평지 넓이를 설정합니다. 이 설정을 통해 산업시설 주변에 선로나 역 등을 건설할 공간을 마련할 수 있습니다.
STR_CONFIG_SETTING_MULTIPINDTOWN                                :한 도시에 비슷한 산업시설을 여러 개 건설할 수 있게 허용: {STRING}
STR_CONFIG_SETTING_MULTIPINDTOWN_HELPTEXT                       :일반적으로 도시에는 각 종류의 산업시설이 하나까지만 있을 수 있습니다. 이 설정을 켜면, 한 도시 안에 같은 종류의 산업시설을 여러 개 설치할 수 있게 됩니다.
STR_CONFIG_SETTING_SIGNALSIDE                                   :신호기 보이기: {STRING}
STR_CONFIG_SETTING_SIGNALSIDE_HELPTEXT                          :선로의 어느 쪽에 신호기를 설치할 지 선택합니다.
STR_CONFIG_SETTING_SIGNALSIDE_LEFT                              :왼쪽에
STR_CONFIG_SETTING_SIGNALSIDE_DRIVING_SIDE                      :진행 방향에
STR_CONFIG_SETTING_SIGNALSIDE_RIGHT                             :오른쪽에
STR_CONFIG_SETTING_SHOWFINANCES                                 :연말에 자동으로 재정 창을 띄움: {STRING}
STR_CONFIG_SETTING_SHOWFINANCES_HELPTEXT                        :이 설정을 켜면. 회사의 재정 상태를 확인하기 쉽도록 매년 말에 재정 창이 자동으로 뜹니다.
STR_CONFIG_SETTING_NONSTOP_BY_DEFAULT                           :새로 지정하는 경로는 기본적으로 '직행'으로 처리: {STRING}
STR_CONFIG_SETTING_NONSTOP_BY_DEFAULT_HELPTEXT                  :일반적으로 차량은 경로 상에 있는 모든 역에 정차하게 되어있습니다. 이 설정을 켜면, 차량이 마지막 목적지까지 정차없이 모든 역을 통과할 것입니다. 이 설정은 새로 경로를 지정하는 차량에만 적용되는 점을 알아두십시오. 하지만 각 차량의 경로는 두 가지 방법 중에 원하는 대로 다시 설정할 수 있습니다.
STR_CONFIG_SETTING_STOP_LOCATION                                :새로 지정하는 역 정차 경로는 기본적으로 역의 {STRING}에 정지하도록 설정
STR_CONFIG_SETTING_STOP_LOCATION_HELPTEXT                       :열차가 기본적으로 정거장의 어느 위치에 정차할 것인지를 설정합니다. '가까운 쪽'은 역에 진입하는 곳과 가까운 곳에, '중간'은 역 중앙에, '먼쪽'은 진입하는 곳과 먼 곳에 정차합니다. 이 설정은 새로 경로를 지정하는 차량에만 적용되는 점을 알아두십시오. 하지만 각 차량의 경로는 두 가지 방법 중에 원하는 대로 다시 설정할 수 있습니다.
STR_CONFIG_SETTING_STOP_LOCATION_NEAR_END                       :가까운쪽
STR_CONFIG_SETTING_STOP_LOCATION_MIDDLE                         :중간
STR_CONFIG_SETTING_STOP_LOCATION_FAR_END                        :먼쪽
STR_CONFIG_SETTING_IMPROVED_BREAKDOWNS                          :개선된 고장 활성화: {STRING}
STR_CONFIG_SETTING_AUTOSCROLL                                   :가장자리에 마우스를 가져가면 화면 움직이기: {STRING}
STR_CONFIG_SETTING_AUTOSCROLL_HELPTEXT                          :이 설정을 켜면, 마우스를 게임 및 외부 화면 창의 가장자리에 가까이 가져가면 화면을 이동시킵니다.
STR_CONFIG_SETTING_AUTOSCROLL_DISABLED                          :사용 안 함
STR_CONFIG_SETTING_AUTOSCROLL_MAIN_VIEWPORT_FULLSCREEN          :전체 화면에서 주 게임 화면만
STR_CONFIG_SETTING_AUTOSCROLL_MAIN_VIEWPORT                     :주 게임 화면만
STR_CONFIG_SETTING_AUTOSCROLL_EVERY_VIEWPORT                    :모든 화면에서
STR_CONFIG_SETTING_BRIBE                                        :지역 당국에 뇌물을 주는 행위 허용: {STRING}
STR_CONFIG_SETTING_BRIBE_HELPTEXT                               :회사가 지역 도시 당국에 뇌물을 주는 것을 허용합니다. 뇌물 행위가 적발되는 경우, 회사는 해당 도시에서 6개월간 아무 행동도 할 수 없습니다.
STR_CONFIG_SETTING_ALLOW_EXCLUSIVE                              :독점 운송권 구입 허용: {STRING}
STR_CONFIG_SETTING_ALLOW_EXCLUSIVE_HELPTEXT                     :한 회사가 어떤 도시의 독점수송권을 구매하면, 그 도시에 있는 상대편의 역에서는 그 해 동안 (승객을 포함한) 그 어떠한 화물도 받을 수 없습니다.
STR_CONFIG_SETTING_ALLOW_FUND_BUILDINGS                         :도시 상업 건물 건설에 투자하는 것을 허용: {STRING}
STR_CONFIG_SETTING_ALLOW_FUND_BUILDINGS_HELPTEXT                :회사가 도시가 새로운 건물에 투자할 수 있도록 자금을 주는 것을 허용합니다.
STR_CONFIG_SETTING_ALLOW_FUND_ROAD                              :도시 도로 보수공사 시행을 허용: {STRING}
STR_CONFIG_SETTING_ALLOW_FUND_ROAD_HELPTEXT                     :도로 기반의 수송 체계를 갖추고 있는 다른 회사를 방해하기 위해 해당 도시가 도로 재건축을 시작하도록 회사가 도시에 돈을 지불하는 행위를 허용합니다.
STR_CONFIG_SETTING_ALLOW_GIVE_MONEY                             :다른 회사에게 돈을 송금하는 것을 허용: {STRING}
STR_CONFIG_SETTING_ALLOW_GIVE_MONEY_HELPTEXT                    :멀티 플레이 모드에서 회사 사이에 돈을 보내는 것을 허용합니다.
STR_CONFIG_SETTING_FREIGHT_TRAINS                               :화물 무게가중치 (무거운 열차를 구현할 때 사용): {STRING}배
STR_CONFIG_SETTING_FREIGHT_TRAINS_HELPTEXT                      :열차가 싣고 있는 화물이 열차 속력에 미치는 영향에 대해 설정합니다. 값을 높게 설정하면 화물을 수송하는데 더 큰 힘이 필요합니다. (특히 언덕을 오를 때 심해집니다)
STR_CONFIG_SETTING_PLANE_SPEED                                  :항공기 속력 조절: {STRING}
STR_CONFIG_SETTING_PLANE_SPEED_HELPTEXT                         :항공 수송에 대한 수입을 제한하기 위해, 다른 운송 수단의 속력을 1로 보았을 때의 항공기의 속력 비율을 설정합니다.
STR_CONFIG_SETTING_PLANE_SPEED_VALUE                            :(실제 속력) x {COMMA}분의 1
STR_CONFIG_SETTING_PLANE_CRASHES                                :항공기 추락 빈도수: {STRING}
STR_CONFIG_SETTING_PLANE_CRASHES_HELPTEXT                       :항공기 충돌 사고가 일어날 수 있는지 여부를 설정합니다.{}* 대형 항공기는 소형 공항에 착륙할 때 항상 충돌 사고를 일으킬 가능성이 있습니다.
STR_CONFIG_SETTING_PLANE_CRASHES_NONE                           :없음*
STR_CONFIG_SETTING_PLANE_CRASHES_REDUCED                        :적음
STR_CONFIG_SETTING_PLANE_CRASHES_NORMAL                         :보통
STR_CONFIG_SETTING_STOP_ON_TOWN_ROAD                            :도시 소유의 도로 위에 버스 정류장 건설 허용: {STRING}
STR_CONFIG_SETTING_STOP_ON_TOWN_ROAD_HELPTEXT                   :도시 소유의 도로 위에 버스 정류장 건설을 허용합니다.
STR_CONFIG_SETTING_STOP_ON_COMPETITOR_ROAD                      :경쟁자 소유의 도로 위에 버스 정류장 건설 허용: {STRING}
STR_CONFIG_SETTING_STOP_ON_COMPETITOR_ROAD_HELPTEXT             :다른 회사 소유의 도로 위에 버스 정류장을 건설하는 것을 허용합니다.
STR_CONFIG_SETTING_DYNAMIC_ENGINES_EXISTING_VEHICLES            :{WHITE}이미 차량이 존재하면 이 설정을 변경하실 수 없습니다.
STR_CONFIG_SETTING_INFRASTRUCTURE_MAINTENANCE                   :기반시설 유지비: {STRING}
STR_CONFIG_SETTING_INFRASTRUCTURE_MAINTENANCE_HELPTEXT          :이 설정을 켜면, 기반시설 유지비가 발생합니다. 유지비는 교통망의 규모에 비례하며 대형 회사는 소형 회사보다 많은 유지비가 들어갑니다.
STR_CONFIG_SETTING_SHIP_COLLISION_AVOIDANCE                     :선박 충돌 방지: {STRING}
STR_CONFIG_SETTING_SHIP_COLLISION_AVOIDANCE_HELPTEXT            :활성화되면 선박들이 서로를 피하려고 시도합니다. 90° 회전이 비활성화된 상태에서 최상의 결과를 보여줍니다.

STR_CONFIG_SETTING_CHUNNEL                                      :해저 터널 건설 허용: {STRING}
STR_CONFIG_SETTING_CHUNNEL_HELPTEXT                             :이 설정을 켜면, 해수면 아래를 통과하는 터널을 건설할 수 있습니다. 터널의 끝이 해안가로부터 최소한 3칸 이상 떨어져있어야 합니다.

STR_CONFIG_SETTING_NO_TRAIN_CRASH_OTHER_COMPANY                 :다른 회사의 열차가 서로 충돌할 수 없게 함: {STRING}
STR_CONFIG_SETTING_NO_TRAIN_CRASH_OTHER_COMPANY_HELPTEXT        :이 옵션은 주로 시설 공유가 활성화된 멀티 플레이 게임에서 신뢰할 수 없는 플레이어에 의해 의도적으로 충돌이 생기는 것을 막기 위해 사용합니다.

STR_CONFIG_SETTING_FLIP_DIRECTION_ALL_TRAINS                    :모든 열차가 차량기지에서 뒤집어질 수 있게 함: {STRING}
STR_CONFIG_SETTING_FLIP_DIRECTION_ALL_TRAINS_HELPTEXT           :NewGRF에서 차량기지에서 열차의 방향을 뒤집을 수 없도록 설정되어 있어도 무시하고 열차를 차량기지에서 뒤집을 수 있게 합니다.

STR_CONFIG_SETTING_ROADVEH_ARTICULATED_OVERTAKING               :굴절 차량의 추월을 허용: {STRING}
STR_CONFIG_SETTING_ROADVEH_ARTICULATED_OVERTAKING_HELPTEXT      :굴절 차량이 다른 차량을 추월할 수 있도록 허용합니다.

STR_CONFIG_SETTING_COMPANY_STARTING_COLOUR                      :시작시 회사 색상: {STRING}
STR_CONFIG_SETTING_COMPANY_STARTING_COLOUR_HELPTEXT             :새 회사에서 사용할 색상을 선택하세요.

STR_CONFIG_SETTING_NEVER_EXPIRE_AIRPORTS                        :옛날 공항을 사라지지 않고 계속 만들 수 있게 함: {STRING}
STR_CONFIG_SETTING_NEVER_EXPIRE_AIRPORTS_HELPTEXT               :이 설정을 켜면, 소형 공항을 포함한 모든 공항 종류를 도입 이후에 계속 사용할 수 있게 됩니다.

STR_CONFIG_SETTING_WARN_LOST_VEHICLE                            :차량이 길을 잃으면 경고: {STRING}
STR_CONFIG_SETTING_WARN_LOST_VEHICLE_HELPTEXT                   :다음 목적지로 가기 위한 경로를 찾을 수 없는 차량이 있으면 뉴스 메시지로 알려줍니다.
STR_CONFIG_SETTING_ORDER_REVIEW                                 :차량의 경로를 검사: {STRING}
STR_CONFIG_SETTING_ORDER_REVIEW_HELPTEXT                        :이 설정을 켜면, 차량의 경로를 주기적으로 검사하여 문제가 발견되면 뉴스 메시지로 알려줍니다.
STR_CONFIG_SETTING_ORDER_REVIEW_OFF                             :검사하지 않음
STR_CONFIG_SETTING_ORDER_REVIEW_EXDEPOT                         :정지한 차량을 제외하고 검사
STR_CONFIG_SETTING_ORDER_REVIEW_ON                              :모든 차량을 검사
STR_CONFIG_SETTING_WARN_NO_DEPOT_ORDER                          :경로에 기지가 없는 경우 경고: {STRING}
STR_CONFIG_SETTING_WARN_NO_DEPOT_ORDER_HELPTEXT                 :이 설정을 켜고 차량의 경로 검사 설정을 켜면, 기차나 차량, 선박의 경로에 기지가 없는 경우 뉴스 메시지로 알려줍니다.
STR_CONFIG_SETTING_WARN_INCOME_LESS                             :차량의 수입이 적자일 때 경고하기: {STRING}
STR_CONFIG_SETTING_WARN_INCOME_LESS_HELPTEXT                    :이 설정을 켜면, 지난 해에 수익이 없는 차량이 있으면 뉴스 메시지로 알려줍니다.
STR_CONFIG_SETTING_NEVER_EXPIRE_VEHICLES                        :옛날 차량을 사라지지 않고 계속 만들 수 있게 함: {STRING}
STR_CONFIG_SETTING_NEVER_EXPIRE_VEHICLES_HELPTEXT               :이 설정을 켜면, 오래된 차량 모델을 포함하여 모든 차량 모델을 도입 이후에 계속 사용할 수 있게 됩니다.
STR_CONFIG_SETTING_AUTORENEW_VEHICLE                            :차량이 낡으면 차량을 자동으로 교체: {STRING}
STR_CONFIG_SETTING_AUTORENEW_VEHICLE_HELPTEXT                   :이 설정을 켜면, 제한 수명에 다다른 차량이 교체 조건을 만족할 경우 자동으로 차량을 교체할 수 있게 됩니다.
STR_CONFIG_SETTING_AUTORENEW_MONTHS                             :차량이 최대 수명의 {STRING}이면 자동 교체
STR_CONFIG_SETTING_AUTORENEW_MONTHS_HELPTEXT                    :자동 교체가 필요한 차량의 상대적인 연령을 설정합니다.
STR_CONFIG_SETTING_AUTORENEW_MONTHS_VALUE_BEFORE                :{COMMA}개월 전
STR_CONFIG_SETTING_AUTORENEW_MONTHS_VALUE_AFTER                 :{COMMA}개월 후
STR_CONFIG_SETTING_AUTORENEW_MONEY                              :자동 교체를 위해 최소한으로 갖고 있어야 할 자금: {STRING}
STR_CONFIG_SETTING_AUTORENEW_MONEY_HELPTEXT                     :차량을 자동 교체하기 위해 최소한으로 있어야 하는 자금의 양을 설정합니다.
STR_CONFIG_SETTING_ERRMSG_DURATION                              :오류 메시지 표시: {STRING}
STR_CONFIG_SETTING_ERRMSG_DURATION_HELPTEXT                     :오류 메시지를 표시할 시간을 설정합니다. 일부 (중요한) 오류 메시지는 이 시간이 지나도 자동으로 사라지지 않고 수동으로 꺼야할 수도 있음을 알아두십시오.
STR_CONFIG_SETTING_ERRMSG_DURATION_VALUE                        :{COMMA}초 동안
STR_CONFIG_SETTING_HOVER_DELAY                                  :도움말 보이기: {STRING}
STR_CONFIG_SETTING_HOVER_DELAY_HELPTEXT                         :마우스를 올려놓았을 때 도움말이 뜨는데 걸리는 시간을 설정합니다. 마우스 오른쪽 클릭으로 바로 뜨도록 할 수도 있습니다.
STR_CONFIG_SETTING_HOVER_DELAY_VALUE                            :마우스를 {COMMA}밀리초 동안 올려놓기 (1밀리초 = 1/1000초)
STR_CONFIG_SETTING_HOVER_DELAY_DISABLED                         :마우스 오른쪽 클릭
STR_CONFIG_SETTING_POPULATION_IN_LABEL                          :도시 이름 옆에 도시의 인구 수를 표시함: {STRING}
STR_CONFIG_SETTING_POPULATION_IN_LABEL_HELPTEXT                 :도시 이름 옆에 도시의 인구 수를 표시합니다.
STR_CONFIG_SETTING_GRAPH_LINE_THICKNESS                         :그래프 선의 두께: {STRING}
STR_CONFIG_SETTING_GRAPH_LINE_THICKNESS_HELPTEXT                :그래프의 선 두께를 설정합니다. 얇으면 자세히 볼 수 있고, 두꺼우면 눈에 확 들어오며 색상을 분간하기가 편해집니다.
STR_CONFIG_SETTING_SHOW_TRAIN_LENGTH_IN_DETAILS                 :상세정보 화면에서 열차 길이 보이기: {STRING}
STR_CONFIG_SETTING_SHOW_TRAIN_LENGTH_IN_DETAILS_HELPTEXT        :열차의 길이를 상세정보 화면에 표시할지 설정합니다.
STR_CONFIG_SETTING_SHOW_VEHICLE_GROUP_IN_DETAILS                :상세정보에서 열차가 소속된 그룹 이름 보이기: {STRING}
STR_CONFIG_SETTING_SHOW_VEHICLE_GROUP_IN_DETAILS_HELPTEXT       :열차의 그룹 이름을 상세정보 화면에 표시할지 설정합니다.
STR_CONFIG_SETTING_SHOW_TRAIN_WEIGHT_RATIOS_IN_DETAILS          :상세정보 화면에서 열차 무게 비 보이기: {STRING}
STR_CONFIG_SETTING_SHOW_TRAIN_WEIGHT_RATIOS_IN_DETAILS_HELPTEXT :열차의 무게 비를 상세정보 화면에 표시할지 설정합니다.
STR_CONFIG_SETTING_SHOW_RESTRICTED_SIG_DEF                      :경로 제한 신호기를 기본 그래픽으로 보이기: {STRING}
STR_CONFIG_SETTING_SHOW_RESTRICTED_SIG_DEF_HELPTEXT             :경로 제한이 설정된 전자 신호기를 NewGRF의 신호기 그래픽 대신 기본 신호기 그래픽에 파란 표시를 한 그래픽으로 표시합니다. 이 옵션은 경로 제한 신호기의 구별을 쉽게 하기 위해 사용합니다.
STR_CONFIG_SETTING_SHOW_ADV_TRACE_RESTRICT_FEATURES             :고급 경로 제한 기능 표시: {STRING}
STR_CONFIG_SETTING_SHOW_ADV_TRACE_RESTRICT_FEATURES_HELPTEXT    :고급 경로 제한 기능을 표시합니다. 이 설정을 끄면, 일부 고급 기능이 인터페이스에 표시되지 않습니다. 하지만 다른 플레이어까지 숨겨진 고급 경로 제한 기능을 사용할 수 없도록 하지는 않습니다.
STR_CONFIG_SETTING_SHOW_PROGSIG_FEATURES                        :신호기 프로그래밍 기능 표시: {STRING}
STR_CONFIG_SETTING_SHOW_PROGSIG_FEATURES_HELPTEXT               :신호기 프로그래밍 기능을 표시합니다. 이 설정을 끄면, 프로그램 신호기를 짓거나 설정하는 버튼이 표시되지 않습니다. 하지만 다른 플레이어까지 프로그램 신호기를 사용할 수 없도록 하지는 않습니다.
STR_CONFIG_SETTING_SHOW_VEH_LIST_CARGO_FILTER                   :차량 목록에 화물 종류 필터 표시: {STRING}
STR_CONFIG_SETTING_SHOW_VEH_LIST_CARGO_FILTER_HELPTEXT          :차량 목록에 화물 종류 필터를 표시합니다. 이 설정을 켜면, 차량 목록 창에 추가 필터 드롭다운이 표시됩니다.
STR_CONFIG_SETTING_SHOW_ADV_LOADING_MODE_FEATURES               :고급 적재 모드 표시: {STRING}
STR_CONFIG_SETTING_SHOW_ADV_LOADING_MODE_FEATURES_HELPTEXT      :고급 적재 모드(통과하며 싣기)를 표시합니다. 이 설정을 끄면, 일부 고급 적재 모드가 인터페이스에 표시되지 않습니다. 하지만 다른 플레이어까지 고급 적재 모드를 사용할 수 없도록 하지는 않습니다.
STR_CONFIG_SETTING_DISABLE_TOP_VEH_LIST_MASS_ACTIONS            :전체 차량에 적용되는 작업 비활성화
STR_CONFIG_SETTING_DISABLE_TOP_VEH_LIST_MASS_ACTIONS_HELPTEXT   :이 설정을 켜면, 모든 차량 또는 그룹에 속하지 않은 차량에 적용되는 차량기지로 보내기/운행 취소 버튼과 출발/정지 버튼을 비활성화합니다. 모든 차량에게 적용되는 작업을 실수로 실행하여 발생할 수 있는 부작용을 방지할 수 있습니다.
STR_CONFIG_SETTING_SHOW_DEPOT_SELL_GUI                          :기지로 보내고 판매 기능 표시: {STRING}
STR_CONFIG_SETTING_SHOW_DEPOT_SELL_GUI_HELPTEXT                 :기지로 보내고 차량을 판매하는 기능을 표시합니다. 활성화되면 차량을 기지로 보내는 버튼의 작동이 바뀝니다.
STR_CONFIG_SETTING_OPEN_VEHICLE_GUI_CLONE_SHARE                 :경로를 공유하여 복제할 때 새 차량 정보 창을 띄움: {STRING}
STR_CONFIG_SETTING_OPEN_VEHICLE_GUI_CLONE_SHARE_HELPTEXT        :이 설정을 켜면, 차량기지/차고지/정박소/격납고 창에서 차량의 경로를 공유하여 복제할 때 복제한 차량의 정보 창을 새로 띄워줍니다.

STR_CONFIG_SETTING_ADV_SIG_BRIDGE_TUN_MODES                     :고급 다리/터널 신호기 활성화: {STRING}
STR_CONFIG_SETTING_ADV_SIG_BRIDGE_TUN_MODES_HELPTEXT            :다리와 터널 위 신호기 시뮬레이션 고급 모드를 활성화합니다. 이 설정을 끄면, 고급 모드에 있지 않은 다리와 터널을 고급 모드로 변경할 수 없지만 다른 플레이어는 이 설정을 켜서 고급 모드를 사용할 수 있습니다.

STR_CONFIG_SETTING_LANDSCAPE                                    :지형: {STRING}
STR_CONFIG_SETTING_LANDSCAPE_HELPTEXT                           :지형에 따라 화물과 도시 성장 요구 조건이 다른 게임 플레이 시나리오가 만들어집니다. NewGRF과 게임 스크립트를 통해 세밀한 조절이 가능합니다.
STR_CONFIG_SETTING_LAND_GENERATOR                               :지형 만들기: {STRING}
STR_CONFIG_SETTING_LAND_GENERATOR_HELPTEXT                      :오리지널 모드는 기본 그래픽 세트에 따라 다른 지형을 생성하며, 단조로운 지형을 구성합니다. 천지창조는 개선된 제어 설정을 가진 생성기로 만들어진 임의 지형(펄린 노이즈)을 구성합니다.
STR_CONFIG_SETTING_MAX_SIGNAL_EVALUATIONS                       :프로그램 신호기가 한 번에 신호를 바꿀 수 있게 허용된 최대 횟수: {STRING}
STR_CONFIG_SETTING_MAX_SIGNAL_EVALUATIONS_HELPTEXT              :프로그램 신호기의 한 번에 신호를 바꿀 수 있게 허용된 최대 횟수를 조정합니다.
STR_CONFIG_SETTING_LAND_GENERATOR_ORIGINAL                      :오리지널
STR_CONFIG_SETTING_LAND_GENERATOR_TERRA_GENESIS                 :천지창조
STR_CONFIG_SETTING_TERRAIN_TYPE                                 :지형 종류: {STRING}
STR_CONFIG_SETTING_TERRAIN_TYPE_HELPTEXT                        :(천지창조 전용) 지형의 언덕 모양을 결정합니다.
STR_CONFIG_SETTING_INDUSTRY_DENSITY                             :산업시설 수: {STRING}
STR_CONFIG_SETTING_INDUSTRY_DENSITY_HELPTEXT                    :게임을 플레이하는 동안 얼마나 많은 산업시설이 생성되고 유지되어야 할 지를 설정합니다.
STR_CONFIG_SETTING_OIL_REF_EDGE_DISTANCE                        :정유 공장의 최대 건설 범위: 지도 맨 끝에서부터 {STRING} 이내
STR_CONFIG_SETTING_OIL_REF_EDGE_DISTANCE_HELPTEXT               :정유 공장은 지도의 동서남북 끝 경계 근처에만 건설할 수 있습니다.
STR_CONFIG_SETTING_SNOWLINE_HEIGHT                              :설선 고도: {STRING}
STR_CONFIG_SETTING_SNOWLINE_HEIGHT_HELPTEXT                     :아한대 기후의 설선 고도를 조절합니다. 눈은 산업시설의 생성과 도시 성장에 영향을 미칩니다.
STR_CONFIG_SETTING_ROUGHNESS_OF_TERRAIN                         :지형의 거친 정도: {STRING}
STR_CONFIG_SETTING_ROUGHNESS_OF_TERRAIN_HELPTEXT                :(천지창조 전용) 언덕의 빈도수를 선택합니다. 평탄한 지형은 개수가 적고 넓게 퍼진 언덕을 만듭니다. 거친 지형은 똑같아 보일 수 있는 많은 언덕이 생기게 됩니다.
STR_CONFIG_SETTING_ROUGHNESS_OF_TERRAIN_VERY_SMOOTH             :매우 부드럽게
STR_CONFIG_SETTING_ROUGHNESS_OF_TERRAIN_SMOOTH                  :부드럽게
STR_CONFIG_SETTING_ROUGHNESS_OF_TERRAIN_ROUGH                   :거칠게
STR_CONFIG_SETTING_ROUGHNESS_OF_TERRAIN_VERY_ROUGH              :매우 거칠게
STR_CONFIG_SETTING_VARIETY                                      :산세 험준도: {STRING}
STR_CONFIG_SETTING_VARIETY_HELPTEXT                             :(천지창조 전용) 지도가 산지와 평지를 모두 갖도록 만들 것인 지를 결정합니다. 이 설정은 지형을 더 평평하게 만드므로, 다른 설정은 '산'으로 설정하시기 바랍니다.
STR_CONFIG_SETTING_RIVER_AMOUNT                                 :강의 양: {STRING}
STR_CONFIG_SETTING_RIVER_AMOUNT_HELPTEXT                        :강을 얼마나 만들지 선택하십시오.
STR_CONFIG_SETTING_TREE_PLACER                                  :나무 배치 알고리즘: {STRING}
STR_CONFIG_SETTING_TREE_PLACER_HELPTEXT                         :지도의 나무 분포 형식을 선택하십시오. '오리지널'을 선택하면 나무가 고르게 분포되고, '향상됨'을 선택하면 나무가 군락을 이루게 됩니다.
STR_CONFIG_SETTING_TREE_PLACER_NONE                             :없음
STR_CONFIG_SETTING_TREE_PLACER_ORIGINAL                         :오리지널
STR_CONFIG_SETTING_TREE_PLACER_IMPROVED                         :향상됨
STR_CONFIG_SETTING_ROAD_SIDE                                    :자동차 통행 방향: {STRING}
STR_CONFIG_SETTING_ROAD_SIDE_HELPTEXT                           :통행방향을 선택하세요.
STR_CONFIG_SETTING_HEIGHTMAP_ROTATION                           :높이맵 회전: {STRING}
STR_CONFIG_SETTING_HEIGHTMAP_ROTATION_COUNTER_CLOCKWISE         :반시계방향
STR_CONFIG_SETTING_HEIGHTMAP_ROTATION_CLOCKWISE                 :시계방향
STR_CONFIG_SETTING_SE_FLAT_WORLD_HEIGHT                         :평지 시나리오의 평지 높이: {STRING}
STR_CONFIG_SETTING_EDGES_NOT_EMPTY                              :{WHITE}지도 북쪽 맨 가장자리에 있는 지형의 칸 한 개 이상이 비어있지 않습니다.
STR_CONFIG_SETTING_EDGES_NOT_WATER                              :{WHITE}지도 맨 가장자리에 있는 칸 한 개 이상이 물이 아닙니다.

STR_CONFIG_SETTING_STATION_SPREAD                               :역의 최대 크기: {STRING}
STR_CONFIG_SETTING_STATION_SPREAD_HELPTEXT                      :역의 최대 크기를 설정합니다. 값이 높으면 게임이 느려질 수도 있습니다.
STR_CONFIG_SETTING_SERVICEATHELIPAD                             :헬리콥터를 발착장에서 자동으로 점검: {STRING}
STR_CONFIG_SETTING_SERVICEATHELIPAD_HELPTEXT                    :공항에 격납고가 없어도 헬리콥터가 공항에 착륙할 때마다 점검을 하도록 합니다.
STR_CONFIG_SETTING_NONSTOP_ORDER_ONLY                           :직통 경로만 허용: {STRING}
STR_CONFIG_SETTING_NONSTOP_ORDER_ONLY_HELPTEXT                  :열차와 자동차에 직통 경로만 추가할 수 있게 합니다
STR_CONFIG_SETTING_LINK_TERRAFORM_TOOLBAR                       :철도/도로/항만/공항 건설창을 띄울 때 지형 편집창도 같이 띄움: {STRING}
STR_CONFIG_SETTING_LINK_TERRAFORM_TOOLBAR_HELPTEXT              :수송 시설과 관련된 건설 창을 열 때 지형 편집 창을 같이 엽니다.
STR_CONFIG_SETTING_SMALLMAP_LAND_COLOUR                         :소형지도 창에 표시될 땅의 색상: {STRING}
STR_CONFIG_SETTING_SMALLMAP_LAND_COLOUR_HELPTEXT                :소형지도 창에 사용할 지형의 색상을 선택합니다.
STR_CONFIG_SETTING_SMALLMAP_LAND_COLOUR_GREEN                   :녹색
STR_CONFIG_SETTING_SMALLMAP_LAND_COLOUR_DARK_GREEN              :어두운 녹색
STR_CONFIG_SETTING_SMALLMAP_LAND_COLOUR_VIOLET                  :보라색
STR_CONFIG_SETTING_SCROLLMODE                                   :지도 스크롤 방식: {STRING}
STR_CONFIG_SETTING_SCROLLMODE_HELPTEXT                          :지도를 스크롤하는 방식을 결정합니다.
STR_CONFIG_SETTING_SCROLLMODE_DEFAULT                           :마우스 위치가 고정된 상태로 오른쪽 마우스 버튼으로 외부 화면 또는 지도 이동
STR_CONFIG_SETTING_SCROLLMODE_RMB_LOCKED                        :마우스 위치가 고정된 상태로 오른쪽 마우스 버튼으로 지도 이동
STR_CONFIG_SETTING_SCROLLMODE_RMB                               :오른쪽 마우스 버튼으로 지도 이동
STR_CONFIG_SETTING_SCROLLMODE_LMB                               :왼쪽 마우스 버튼으로 지도 이동
STR_CONFIG_SETTING_SMOOTH_SCROLLING                             :게임 화면을 이동시킬 때 부드럽게 이동: {STRING}
STR_CONFIG_SETTING_SMOOTH_SCROLLING_HELPTEXT                    :소형 지도를 클릭하여 특정 지역으로 스크롤되거나 지도 상의 특정 장소로 이동하는 경우에 주 화면이 어떻게 스크롤 되는지를 설정합니다. 이 설정을 켜면, 화면이 목표 지점까지 부드럽게 이동하고, 설정을 끄면 목표 지점으로 곧바로 넘어가게 됩니다.
STR_CONFIG_SETTING_MEASURE_TOOLTIP                              :건설도구 사용시 거리 도움말 표시: {STRING}
STR_CONFIG_SETTING_MEASURE_TOOLTIP_HELPTEXT                     :철도/도로 등의 기반시설을 건설할 때 거리와 높이 차이 등을 표시합니다.
STR_CONFIG_SETTING_LIVERIES                                     :차량 종류에 따라 회사의 색상을 구분하여 표시: {STRING}
STR_CONFIG_SETTING_LIVERIES_HELPTEXT                            :회사 고유 색상을 따르지 않고 차량 종류에 따라 다른 차량 색상을 사용하는 것을 허용합니다.
STR_CONFIG_SETTING_LIVERIES_NONE                                :없음
STR_CONFIG_SETTING_LIVERIES_OWN                                 :내 회사
STR_CONFIG_SETTING_LIVERIES_ALL                                 :모든 회사
STR_CONFIG_SETTING_PREFER_TEAMCHAT                              :엔터(ENTER) 키로 같은 팀끼리 채팅: {STRING}
STR_CONFIG_SETTING_PREFER_TEAMCHAT_HELPTEXT                     :이 설정을 켜면, 멀티 플레이시 같은 회사 간의 채팅을 <CTRL+ENTER> 키 대신 <ENTER> 키로 할 수 있게 됩니다.
STR_CONFIG_SETTING_SCROLLWHEEL_SCROLLING                        :마우스 휠 동작: {STRING}
STR_CONFIG_SETTING_SCROLLWHEEL_SCROLLING_HELPTEXT               :상하좌우로 회전 가능한 마우스 휠(2차원 마우스 휠)로 지도를 스크롤할 수 있게 허용합니다.
STR_CONFIG_SETTING_SCROLLWHEEL_ZOOM                             :화면 확대/축소
STR_CONFIG_SETTING_SCROLLWHEEL_SCROLL                           :지도 스크롤
STR_CONFIG_SETTING_SCROLLWHEEL_OFF                              :끄기
STR_CONFIG_SETTING_SCROLLWHEEL_MULTIPLIER                       :지도 스크롤 속도: {STRING}
STR_CONFIG_SETTING_SCROLLWHEEL_MULTIPLIER_HELPTEXT              :마우스 휠 스크롤의 민감도를 설정합니다.
STR_CONFIG_SETTING_OSK_ACTIVATION                               :화상 키보드: {STRING}
STR_CONFIG_SETTING_OSK_ACTIVATION_HELPTEXT                      :마우스와 같은 장치만을 이용하여 입력 칸에 글자를 입력하기 위해 화상 키보드를 어떤 방식으로 띄울지 선택합니다. 이 설정은 실제 키보드가 없는 소형 기기를 사용하는 분을 위한 기능입니다.
STR_CONFIG_SETTING_OSK_ACTIVATION_DISABLED                      :사용 안 함
STR_CONFIG_SETTING_OSK_ACTIVATION_DOUBLE_CLICK                  :더블 클릭
STR_CONFIG_SETTING_OSK_ACTIVATION_SINGLE_CLICK_FOCUS            :한 번 클릭 (커서가 활성화되어 있을 때)
STR_CONFIG_SETTING_OSK_ACTIVATION_SINGLE_CLICK                  :한 번 클릭 (즉시)
STR_CONFIG_SETTING_SHOW_VEHICLE_ROUTE_STEPS                     :차량의 경로를 보여주기: {STRING}
STR_CONFIG_SETTING_SHOW_VEHICLE_LIST_COMPANY_COLOUR             :타사의 차량을 목록에서 그 회사의 색으로 표시하기: {STRING}
STR_CONFIG_SETTING_SHOW_VEHICLE_LIST_COMPANY_COLOUR_HELPTEXT    :차량 목록 창에서 다른 회사의 차량은 그 회사의 색으로 색칠된 사각형을 표시해 구분하기 좋게 합니다.
STR_CONFIG_SETTING_ENABLE_SINGLE_VEH_SHARED_ORDER_GUI           :경로를 공유하는 차량 창을 한 차량만 있을 때에도 활성화: {STRING}
STR_CONFIG_SETTING_ENABLE_SINGLE_VEH_SHARED_ORDER_GUI_HELPTEXT  :경로를 공유하는 모든 차량을 표시할 때 경로를 공유하는 차량이 한 대밖에 없어도 표시할지 설정합니다.

STR_CONFIG_SETTING_VIEWPORT_MAP_SCAN_SURROUNDINGS               :주변 스캔하기 (맵을 축소했을 때 유용): {STRING}
STR_CONFIG_SETTING_VIEWPORT_MAP_SHOW_SLOPES                     :경사 표시: {STRING}
STR_CONFIG_SETTING_VIEWPORT_MAP_SHOW_BRIDGES                    :다리 표시: {STRING}
STR_CONFIG_SETTING_VIEWPORT_MAP_SHOW_TUNNELS                    :터널 표시: {STRING}
STR_CONFIG_SETTING_VIEWPORT_MAP_SHOW_SCROLLING_VP               :이동하는 외부 화면 표시: {STRING}
STR_CONFIG_SETTING_VIEWPORT_MAP_SHOW_SCROLLING_VP_NOTHING       :표시 안함
STR_CONFIG_SETTING_VIEWPORT_MAP_SHOW_SCROLLING_VP_CONTOUR       :윤곽
STR_CONFIG_SETTING_VIEWPORT_MAP_SHOW_SCROLLING_VP_BLEND         :반투명 흰색 (32bpp 전용)
STR_CONFIG_SETTING_VIEWPORT_MAP_SHOW_SCROLLING_VP_ALL           :반투명 + 윤곽
STR_CONFIG_SETTING_VIEWPORT_MAP_USE_OWNER_COLOUR_BRIDGE_TUNNEL  :다리와 터널의 소유주 색 적용: {STRING}
STR_CONFIG_SETTING_VIEWPORT_MAP_DEFAULT_MODE                    :기본 모드: {STRING}
STR_CONFIG_SETTING_VIEWPORT_MAP_DEFAULT_MODE_VEGETATION         :초목
STR_CONFIG_SETTING_VIEWPORT_MAP_DEFAULT_MODE_OWNER              :소유주
STR_CONFIG_SETTING_VIEWPORT_MAP_DEFAULT_MODE_INDUSTRY           :산업 시설
STR_CONFIG_SETTING_VIEWPORT_MAP_ACTION_DBLCLICK                 :더블 클릭을 하면 실행할 동작: {STRING}
STR_CONFIG_SETTING_VIEWPORT_MAP_ACTION_DBLCLICK_DO_NOTHING      :아무것도 하지 않기
STR_CONFIG_SETTING_VIEWPORT_MAP_ACTION_DBLCLICK_ZOOM_MAIN       :확대/축소 배율 원래대로
STR_CONFIG_SETTING_VIEWPORT_MAP_ACTION_DBLCLICK_NEW_EXTRA       :새 외부 화면 열기
STR_CONFIG_SETTING_VIEWPORT_MAP_SHOW_VEHICLE_ROUTE              :차량 경로 보이기: {STRING}
STR_CONFIG_SETTING_VIEWPORT_MAP_SHOW_VEHICLE_ROUTE_NO           :표시 안함
STR_CONFIG_SETTING_VIEWPORT_MAP_SHOW_VEHICLE_ROUTE_SIMPLE       :단순
STR_CONFIG_SETTING_VIEWPORT_MAP_DRAW_ROUTE_DASH                 :차량 경로 표시 방식: {STRING}
STR_CONFIG_SETTING_VIEWPORT_MAP_DRAW_ROUTE_DASH_VALUE           :{COMMA} 픽셀 간격의 점선
STR_CONFIG_SETTING_VIEWPORT_MAP_DRAW_ROUTE_DASH_DISABLED        :실선

STR_CONFIG_SETTING_RIGHT_MOUSE_BTN_EMU                          :오른쪽 클릭 매크로: {STRING}
STR_CONFIG_SETTING_RIGHT_MOUSE_BTN_EMU_HELPTEXT                 :오른쪽 마우스 버튼 클릭을 대신할 방법을 선택합니다.
STR_CONFIG_SETTING_RIGHT_MOUSE_BTN_EMU_COMMAND                  :커맨드 + 클릭
STR_CONFIG_SETTING_RIGHT_MOUSE_BTN_EMU_CONTROL                  :CTRL + 클릭
STR_CONFIG_SETTING_RIGHT_MOUSE_BTN_EMU_OFF                      :끄기

STR_CONFIG_SETTING_RIGHT_MOUSE_WND_CLOSE                        :오른쪽 클릭으로 창 닫기: {STRING}
STR_CONFIG_SETTING_RIGHT_MOUSE_WND_CLOSE_HELPTEXT               :창 내부를 오른쪽 클릭하여 창을 닫습니다. 오른쪽 클릭으로 도움말 표시 설정을 해제해야 합니다!

STR_CONFIG_SETTING_AUTOSAVE                                     :자동 저장: {STRING}
STR_CONFIG_SETTING_AUTOSAVE_HELPTEXT                            :게임을 자동으로 저장할 간격을 선택하십시오.

STR_CONFIG_SETTING_AUTOSAVE_ON_NETWORK_DISCONNECT               :네트워크 연결이 끊어지면 자동 저장: {STRING}
STR_CONFIG_SETTING_AUTOSAVE_ON_NETWORK_DISCONNECT_HELPTEXT      :이 설정을 켜면 서버와의 연결이 끊어졌을 때 게임을 자동으로 저장합니다.

STR_CONFIG_SETTING_DATE_FORMAT_IN_SAVE_NAMES                    :저장 파일의 이름으로 {STRING} 날짜 형식을 사용합니다.
STR_CONFIG_SETTING_DATE_FORMAT_IN_SAVE_NAMES_HELPTEXT           :게임 저장 파일 이름에 사용할 날짜 형식을 선택합니다.
STR_CONFIG_SETTING_DATE_FORMAT_IN_SAVE_NAMES_LONG               :긴 (2012년 1월 1일)
STR_CONFIG_SETTING_DATE_FORMAT_IN_SAVE_NAMES_SHORT              :짧은 (2012.01.01)
STR_CONFIG_SETTING_DATE_FORMAT_IN_SAVE_NAMES_ISO                :국제표준규격 (2012-01-01)

<<<<<<< HEAD
STR_CONFIG_SETTING_SAVEGAME_OVERWRITE_CONFIRM                   :기존에 존재하는 게임 저장 파일을 덮어씌울 때 경고: {STRING}
STR_CONFIG_SETTING_SAVEGAME_OVERWRITE_CONFIRM_HELPTEXT          :게임 저장 파일이나 높이맵 파일을 기존에 존재하는 파일에 덮어씌우려고 할 때, 안내 메시지를 표시합니다.
STR_CONFIG_SETTING_SAVEGAME_OVERWRITE_CONFIRM_DISABLED          :아니요
STR_CONFIG_SETTING_SAVEGAME_OVERWRITE_CONFIRM_DIFFERENT         :달라진 경우에만
STR_CONFIG_SETTING_SAVEGAME_OVERWRITE_CONFIRM_DIFFERENT_UNKNOWN :달라졌거나 알 수 없을 때에만
STR_CONFIG_SETTING_SAVEGAME_OVERWRITE_CONFIRM_ENABLED           :예

STR_CONFIG_SETTING_PAUSE_ON_NEW_GAME                            :게임 시작 시 자동으로 일시정지: {STRING}
STR_CONFIG_SETTING_PAUSE_ON_NEW_GAME_HELPTEXT                   :이 설정을 켜면, 새로은 게임을 시작할 때 지도를 더욱 자세히 살펴볼 수 있도록 게임을 자동으로 일시정시합니다.
=======
STR_CONFIG_SETTING_PAUSE_ON_NEW_GAME                            :게임 시작 시 자동으로 일시 정지: {STRING}
STR_CONFIG_SETTING_PAUSE_ON_NEW_GAME_HELPTEXT                   :이 설정을 켜면, 새로운 게임을 시작할 때 지도를 더욱 자세히 살펴볼 수 있도록 게임을 자동으로 일시정지합니다.
>>>>>>> f1c39153
STR_CONFIG_SETTING_COMMAND_PAUSE_LEVEL                          :일시 정지 상태에서 가능한 행동: {STRING}
STR_CONFIG_SETTING_COMMAND_PAUSE_LEVEL_HELPTEXT                 :게임이 일시 정지된 동안에 할 수 있는 행동을 선택합니다.
STR_CONFIG_SETTING_COMMAND_PAUSE_LEVEL_NO_ACTIONS               :아무 것도 못 함
STR_CONFIG_SETTING_COMMAND_PAUSE_LEVEL_ALL_NON_CONSTRUCTION     :모든 비건설적인 행동
STR_CONFIG_SETTING_COMMAND_PAUSE_LEVEL_ALL_NON_LANDSCAPING      :지형 편집을 제외한 모든 행동
STR_CONFIG_SETTING_COMMAND_PAUSE_LEVEL_ALL_ACTIONS              :모든 행동
STR_CONFIG_SETTING_ADVANCED_VEHICLE_LISTS                       :차량 목록에서 그룹 기능 사용: {STRING}
STR_CONFIG_SETTING_ADVANCED_VEHICLE_LISTS_HELPTEXT              :고급화된 차량 목록의 사용 여부를 설정합니다.
STR_CONFIG_SETTING_LOADING_INDICATORS                           :적재율 표시: {STRING}
STR_CONFIG_SETTING_LOADING_INDICATORS_HELPTEXT                  :적재나 하차하는 차량 위에 적재/하차율을 표시할지 말지를 선택합니다.
STR_CONFIG_SETTING_AUTO_TIMETABLE_BY_DEFAULT                    :자동 시간표를 기본적으로 사용: {STRING}
STR_CONFIG_SETTING_AUTO_TIMETABLE_BY_DEFAULT_HELPTEXT           :새 차량에 대해 자동 시간표를 기본적으로 활성화할지 선택합니다.
STR_CONFIG_SETTING_TIMETABLE_SEPARATION_BY_DEFAULT              :배차 간격 조절을 위해 시간표를 기본으로 사용: {STRING}
STR_CONFIG_SETTING_TIMETABLE_SEPARATION_BY_DEFAULT_HELPTEXT     :배차 간격 조절을 위해 시간표를 사용하는 것을 새 차량에 대해 기본적으로 활성화할지 선택합니다.
STR_CONFIG_SETTING_TIMETABLE_IN_TICKS                           :열차 시간표의 1일을 74틱으로 바꿔 표시: {STRING}
STR_CONFIG_SETTING_TIMETABLE_IN_TICKS_HELPTEXT                  :열차 시간표에서 열차의 운행 시간을 '일'보다 자세한 '틱'으로 표시합니다. 1일은 74틱과 같습니다.
STR_CONFIG_SETTING_TIMETABLE_LEFTOVER_TICKS                     :시간표에 남은 틱 표시하기: {STRING}
STR_CONFIG_SETTING_TIMETABLE_LEFTOVER_TICKS_HELPTEXT            :시간표에서 틱을 날짜/시간으로 변환할 때, 남은 틱을 표시합니다.
STR_CONFIG_SETTING_TIME_IN_MINUTES                              :'일' 대신 '분'으로 시간 표시하기: {STRING}
STR_CONFIG_SETTING_TIME_IN_MINUTES_HELPTEXT                     :'일' 대신 '시'와 '분'으로 시간을 표시할시 선택합니다.
STR_CONFIG_SETTING_TICKS_PER_MINUTE                             :1분을 {STRING}틱으로 설정
STR_CONFIG_SETTING_TICKS_PER_MINUTE_HELPTEXT                    :게임 상의 1분을 몇 틱으로 설정할지 결정합니다.
STR_CONFIG_SETTING_DATE_WITH_TIME                               :시간과 함께 날짜를 표시함: {STRING}
STR_CONFIG_SETTING_DATE_WITH_TIME_HELPTEXT                      :상태 바에 시간과 함께 게임 날짜를 표시합니다.
STR_CONFIG_SETTING_CLOCK_OFFSET                                 :분 단위 시간 조절: {STRING}
STR_CONFIG_SETTING_CLOCK_OFFSET_HELPTEXT                        :게임 시간을 얼마나 당길지 설정합니다.
STR_CONFIG_SETTING_DATE_WITH_TIME_NONE                          :표시 안함
STR_CONFIG_SETTING_DATE_WITH_TIME_Y                             :연도만
STR_CONFIG_SETTING_DATE_WITH_TIME_YM                            :연도와 달
STR_CONFIG_SETTING_DATE_WITH_TIME_YMD                           :전체 날짜
STR_CONFIG_SETTING_TIMETABLE_START_TEXT_ENTRY                   :시간표 시작 시간을 텍스트로 입력 (시간/분 모드에서만): {STRING}
STR_CONFIG_SETTING_TIMETABLE_START_TEXT_ENTRY_HELPTEXT          :시간표 시작 시간을 텍스트로 입력할지 설정합니다. 이 옵션은 분 단위로 게임 시간을 보기로 설정했을 때 사용 가능합니다.
STR_CONFIG_SETTING_TIMETABLE_SEPARATION                         :배차 간격 유지를 위해 시간표 사용하기: {STRING}
STR_CONFIG_SETTING_TIMETABLE_SEPARATION_HELPTEXT                :자동 시간표를 사용할 때 배차 간격 유지를 위해 시간표를 쓸 지 설정합니다.
STR_CONFIG_SETTING_TIMETABLE_SEPARATION_RATE                    :자동 배차 간격 유지 배수: {STRING}
STR_CONFIG_SETTING_TIMETABLE_SEPARATION_RATE_HELPTEXT           :자동 배차 간격 조절을 할 때 한 번에 얼마만큼의 시간표 출발 시간을 조절할지
STR_CONFIG_SETTING_TIMETABLE_SHOW_ARRIVAL_DEPARTURE             :시간표에서 출발일과 도착일 표시: {STRING}
STR_CONFIG_SETTING_TIMETABLE_SHOW_ARRIVAL_DEPARTURE_HELPTEXT    :열차 시간표에서 예상 출발 & 도착 시간을 표시합니다.
STR_CONFIG_SETTING_TIMETABLE_AUTOFILL_ROUNDING_TICKS            :자동 시간표 설정으로 설정한 시간표의 시간을 다음 값의 배수로 어림: {STRING}
STR_CONFIG_SETTING_TIMETABLE_AUTOFILL_ROUNDING_TICKS_HELPTEXT   :자동 시간표로 설정한 시간표의 시간은 어림되지 않습니다. 1일은 74틱입니다.
STR_CONFIG_SETTING_QUICKGOTO                                    :빠른 행선지 설정: {STRING}
STR_CONFIG_SETTING_QUICKGOTO_HELPTEXT                           :경로 창을 열면 자동으로 '행선지' 버튼을 선택하여 곧바로 행선지를 지정할 수 있도록 합니다.
STR_CONFIG_SETTING_DEFAULT_RAIL_TYPE                            :철도 형식 기본값 설정 (게임 시작/불러온 후): {STRING}
STR_CONFIG_SETTING_DEFAULT_RAIL_TYPE_HELPTEXT                   :게임을 새로 시작하거나 불러온 뒤에 사용할 철도의 종류를 선택합니다. '처음 사용 가능한 것'은 가장 오래된 철도 종류를 선택하고, '최신 기술의 철도'는 가장 최신에 나온 철도 종류를 선택하며 '가장 많이 사용한 것'은 플레이어가 가장 많이 사용한 철도 타입을 선택합니다.
STR_CONFIG_SETTING_DEFAULT_RAIL_TYPE_FIRST                      :처음 사용 가능한 것
STR_CONFIG_SETTING_DEFAULT_RAIL_TYPE_LAST                       :가장 최근에 개발된 철도
STR_CONFIG_SETTING_DEFAULT_RAIL_TYPE_MOST_USED                  :가장 많이 사용한 것

STR_CONFIG_SETTING_SHOW_TRACK_RESERVATION                       :차량의 다음 진행 경로 보여주기: {STRING}
STR_CONFIG_SETTING_SHOW_TRACK_RESERVATION_HELPTEXT              :열차가 경로 탐색 기능 때문에 폐색으로 진입할 수 없는 문제를 해결하기 위해, 열차가 진행할 경로를 별도의 어두운 색으로 표시합니다.
STR_CONFIG_SETTING_PERSISTENT_BUILDINGTOOLS                     :건설 도구를 사용 후 계속 유지: {STRING}
STR_CONFIG_SETTING_PERSISTENT_BUILDINGTOOLS_HELPTEXT            :다리, 터널 등의 건설 도구를 사용 후에도 계속 열어둔 채로 놔둡니다.
STR_CONFIG_SETTING_EXPENSES_LAYOUT                              :재정 창에서 비용을 종류별로 묶어서 표시: {STRING}
STR_CONFIG_SETTING_EXPENSES_LAYOUT_HELPTEXT                     :재정 창에 나타나는 회사 비용을 어떻게 표시할지 설정합니다.

STR_CONFIG_SETTING_ENABLE_BUILD_RIVER                           :강 건설 활성화: {STRING}
STR_CONFIG_SETTING_ENABLE_BUILD_RIVER_HELPTEXT                  :시나리오 편집기 밖에서 강을 건설할 수 있게 할지 설정합니다.
STR_CONFIG_SETTING_ENABLE_REMOVE_WATER                          :바다와 강 제거 허용: {STRING}
STR_CONFIG_SETTING_ENABLE_REMOVE_WATER_HELPTEXT                 :시나리오 에디터 외부에서 바다와 강을 제거할 수 있게 할지 설정합니다.

STR_CONFIG_SETTING_SOUND_TICKER                                 :뉴스 자막: {STRING}
STR_CONFIG_SETTING_SOUND_TICKER_HELPTEXT                        :요약된 뉴스 메시지가 나타나면 효과음을 재생합니다.
STR_CONFIG_SETTING_SOUND_NEWS                                   :새로운 소식: {STRING}
STR_CONFIG_SETTING_SOUND_NEWS_HELPTEXT                          :새로운 소식을 표시할 때 효과음을 재생합니다.
STR_CONFIG_SETTING_SOUND_NEW_YEAR                               :연말: {STRING}
STR_CONFIG_SETTING_SOUND_NEW_YEAR_HELPTEXT                      :작년과 비교한 올해 회사의 성취도를 요약하면서 연말에 효과음을 재생합니다.
STR_CONFIG_SETTING_SOUND_CONFIRM                                :건설: {STRING}
STR_CONFIG_SETTING_SOUND_CONFIRM_HELPTEXT                       :성공적인 건설이나 다른 행동시 효과음을 재생합니다.
STR_CONFIG_SETTING_SOUND_CLICK                                  :버튼 클릭: {STRING}
STR_CONFIG_SETTING_SOUND_CLICK_HELPTEXT                         :버튼을 클릭할 때 효과음을 재생합니다.
STR_CONFIG_SETTING_SOUND_DISASTER                               :재앙/사고: {STRING}
STR_CONFIG_SETTING_SOUND_DISASTER_HELPTEXT                      :사고나 재앙 효과음을 재생합니다.
STR_CONFIG_SETTING_SOUND_VEHICLE                                :차량: {STRING}
STR_CONFIG_SETTING_SOUND_VEHICLE_HELPTEXT                       :차량의 효과음을 재생합니다.
STR_CONFIG_SETTING_SOUND_AMBIENT                                :주변 소리: {STRING}
STR_CONFIG_SETTING_SOUND_AMBIENT_HELPTEXT                       :주변 풍경이나 산업시설, 도시의 효과음을 재생합니다.

STR_CONFIG_SETTING_DISABLE_UNSUITABLE_BUILDING                  :사용 가능한 차량이 없을 경우 해당 기반시설 비활성화: {STRING}
STR_CONFIG_SETTING_DISABLE_UNSUITABLE_BUILDING_HELPTEXT         :이 설정을 켜면, 불필요하게 시간과 돈을 낭비하지 않도록 사용 가능한 차량이 없는 기반시설은 설치할 수 없게 됩니다.
STR_CONFIG_SETTING_MAX_TRAINS                                   :회사당 최대 열차 수: {STRING}
STR_CONFIG_SETTING_MAX_TRAINS_HELPTEXT                          :한 회사가 소유할 수 있는 열차의 최대 수를 제한합니다.
STR_CONFIG_SETTING_MAX_ROAD_VEHICLES                            :회사당 최대 자동차/전차 수: {STRING}
STR_CONFIG_SETTING_MAX_ROAD_VEHICLES_HELPTEXT                   :한 회사가 소유할 수 있는 자동차/전차의 최대 수를 제한합니다.
STR_CONFIG_SETTING_MAX_AIRCRAFT                                 :회사당 최대 항공기 수: {STRING}
STR_CONFIG_SETTING_MAX_AIRCRAFT_HELPTEXT                        :한 회사가 소유할 수 있는 항공기의 최대 수를 제한합니다.
STR_CONFIG_SETTING_MAX_SHIPS                                    :회사당 최대 선박 수: {STRING}
STR_CONFIG_SETTING_MAX_SHIPS_HELPTEXT                           :한 회사가 소유할 수 있는 선박의 최대 수를 제한합니다.

STR_CONFIG_SETTING_AI_BUILDS_TRAINS                             :컴퓨터의 철도 사용을 허가하지 않음: {STRING}
STR_CONFIG_SETTING_AI_BUILDS_TRAINS_HELPTEXT                    :이 설정을 켜면, 컴퓨터 플레이어가 철도를 사용할 수 없게 됩니다.
STR_CONFIG_SETTING_AI_BUILDS_ROAD_VEHICLES                      :컴퓨터의 자동차/전차 사용을 허가하지 않음: {STRING}
STR_CONFIG_SETTING_AI_BUILDS_ROAD_VEHICLES_HELPTEXT             :이 설정을 켜면, 컴퓨터 플레이어가 자동차나 전차를 사용할 수 없게 됩니다.
STR_CONFIG_SETTING_AI_BUILDS_AIRCRAFT                           :컴퓨터의 항공기 사용을 허가하지 않음: {STRING}
STR_CONFIG_SETTING_AI_BUILDS_AIRCRAFT_HELPTEXT                  :이 설정을 켜면, 컴퓨터 플레이어가 항공기를 사용할 수 없게 됩니다.
STR_CONFIG_SETTING_AI_BUILDS_SHIPS                              :컴퓨터의 선박 사용을 허가하지 않음: {STRING}
STR_CONFIG_SETTING_AI_BUILDS_SHIPS_HELPTEXT                     :이 설정을 켜면, 컴퓨터 플레이어가 선박을 사용할 수 없게 됩니다.

STR_CONFIG_SETTING_AI_PROFILE                                   :기본 설정 난이도: {STRING}
STR_CONFIG_SETTING_AI_PROFILE_HELPTEXT                          :무작위 인공지능이 사용할 난이도 설정이나, 인공지능 또는 게임 스크립트를 추가할 때의 난이도 초기값을 고르십시오.
STR_CONFIG_SETTING_AI_PROFILE_EASY                              :쉬움
STR_CONFIG_SETTING_AI_PROFILE_MEDIUM                            :중간
STR_CONFIG_SETTING_AI_PROFILE_HARD                              :어려움

STR_CONFIG_SETTING_AI_IN_MULTIPLAYER                            :멀티플레이에서 컴퓨터 플레이어의 참여 허용: {STRING}
STR_CONFIG_SETTING_AI_IN_MULTIPLAYER_HELPTEXT                   :멀티 플레이 게임에서 인공지능 컴퓨터 플레이어가 참여하는 것을 허용합니다.
STR_CONFIG_SETTING_SCRIPT_MAX_OPCODES                           :게임 스크립트가 중지되기 직전에 계산할 수 있는 최대 횟수: {STRING}
STR_CONFIG_SETTING_SCRIPT_MAX_OPCODES_HELPTEXT                  :게임 스크립트가 한 단계에서 계산할 수 있는 최대 계산 횟수를 설정합니다.
STR_CONFIG_SETTING_SCRIPT_MAX_MEMORY                            :스크립트당 최대 메모리 사용량: {STRING}
STR_CONFIG_SETTING_SCRIPT_MAX_MEMORY_HELPTEXT                   :강제로 종료되기 전에 단일 스크립트가 사용할 수 있는 메모리의 양입니다. 크기가 큰 맵에서는 값을 크게 설정해야할 수도 있습니다.
STR_CONFIG_SETTING_SCRIPT_MAX_MEMORY_VALUE                      :{COMMA} MiB

STR_CONFIG_SETTING_SHARING_RAIL                                 :철도 공유: {STRING}
STR_CONFIG_SETTING_SHARING_ROAD                                 :도로 시설 공유: {STRING}
STR_CONFIG_SETTING_SHARING_WATER                                :항구/정박소 공유: {STRING}
STR_CONFIG_SETTING_SHARING_AIR                                  :공항 공유: {STRING}
STR_CONFIG_SETTING_SHARING_FEE_RAIL                             :일 선로 사용료: 1000톤당 {STRING}
STR_CONFIG_SETTING_SHARING_FEE_ROAD                             :도로 시설 사용료: 1일당 {STRING}
STR_CONFIG_SETTING_SHARING_FEE_WATER                            :항만 시설 사용료: 1일당 {STRING}
STR_CONFIG_SETTING_SHARING_FEE_AIR                              :공항 시설 사용료: 1일당 {STRING}
STR_CONFIG_SETTING_SHARING_PAYMENT_IN_DEBT                      :사용료를 지불하기 위해 빚을 지는 것을 허용: {STRING}
STR_CONFIG_SETTING_SHARING_USED_BY_VEHICLES                     :차량이 공유된 시설을 사용하고 있을 경우 설정을 변경할 수 없습니다.
STR_CONFIG_SETTING_SHARING_ORDERS_TO_OTHERS                     :차량이 타사의 정류장을 경로에 포함하고 있을 경우 설정을 변경할 수 없습니다.
STR_CONFIG_SETTING_INFRA_OTHERS_BUY_IN_DEPOT_RAIL               :경쟁사가 차량기지에서 자사의 열차를 구매하거나 교체하는 것을 허용: {STRING}
STR_CONFIG_SETTING_INFRA_OTHERS_BUY_IN_DEPOT_ROAD               :경쟁사가 차고지에서 자사의 차량을 구매하거나 교체하는 것을 허용: {STRING}
STR_CONFIG_SETTING_INFRA_OTHERS_BUY_IN_DEPOT_WATER              :경쟁사가 정박소에서 자사의 선박을 구매하거나 교체하는 것을 허용: {STRING}
STR_CONFIG_SETTING_INFRA_OTHERS_BUY_IN_DEPOT_AIR                :경쟁사가 격납고에서 자사의 항공기를 구매하거나 교체하는 것을 허용: {STRING}

STR_CONFIG_SETTING_SERVINT_ISPERCENT                            :신뢰도에 따른 정비 설정: {STRING}
STR_CONFIG_SETTING_SERVINT_ISPERCENT_HELPTEXT                   :차량 점검 방식을 "마지막 점검 이후 지난 시간 (또는) 최대 신뢰도에 대한 차량 신뢰도의 일정 퍼센트 하락 여부" 중에 하나로 선택합니다.
STR_CONFIG_SETTING_SERVINT_TRAINS                               :열차에 대한 기본 점검 기준: {STRING}
STR_CONFIG_SETTING_SERVINT_TRAINS_HELPTEXT                      :열차에 따로 점검 기간이 설정되어있지 않은 경우에 사용할 기본 점검 기간을 설정합니다.
STR_CONFIG_SETTING_SERVINT_VALUE                                :{COMMA}{NBSP}일/%
STR_CONFIG_SETTING_SERVINT_DISABLED                             :사용 안 함
STR_CONFIG_SETTING_SERVINT_ROAD_VEHICLES                        :차량에 대한 기본 점검 기준: {STRING}
STR_CONFIG_SETTING_SERVINT_ROAD_VEHICLES_HELPTEXT               :차량 정비 설정을 하지 않은 경우, 기본값으로 사용할 정비 주기를 설정합니다.
STR_CONFIG_SETTING_SERVINT_AIRCRAFT                             :항공기에 대한 기본 점검 기준: {STRING}
STR_CONFIG_SETTING_SERVINT_AIRCRAFT_HELPTEXT                    :항공기에 따로 점검 기간이 설정되어있지 않은 경우에 사용할 기본 점검 기간을 설정합니다.
STR_CONFIG_SETTING_SERVINT_SHIPS                                :선박에 대한 기본 점검 기준: {STRING}
STR_CONFIG_SETTING_SERVINT_SHIPS_HELPTEXT                       :선박에 따로 점검 기간이 설정되어있지 않은 경우에 사용할 기본 점검 기간을 설정합니다.
STR_CONFIG_SETTING_NOSERVICE                                    :차량 고장 설정이 비활성화된 경우 정비하지 않음: {STRING}
STR_CONFIG_SETTING_NOSERVICE_HELPTEXT                           :이 설정을 켜면, 차량이 고장나지 않도록 설정되어 있는 경우 차량이 정비를 하러 가지 않습니다.
STR_CONFIG_SETTING_WAGONSPEEDLIMITS                             :화물차 속력 제한 적용: {STRING}
STR_CONFIG_SETTING_WAGONSPEEDLIMITS_HELPTEXT                    :이 설정을 켜면, 화물차의 속력 제한값에 따라 열차의 최대 속력을 제한합니다.
STR_CONFIG_SETTING_DISABLE_ELRAILS                              :전기 철도를 사용하지 않음: {STRING}
STR_CONFIG_SETTING_DISABLE_ELRAILS_HELPTEXT                     :이 설정을 켜면, 전기 기관차가 일반 철도에서도 달릴 수 있도록 만듭니다.

STR_CONFIG_SETTING_NEWS_ARRIVAL_FIRST_VEHICLE_OWN               :내 회사의 첫 차량 도착: {STRING}
STR_CONFIG_SETTING_NEWS_ARRIVAL_FIRST_VEHICLE_OWN_HELPTEXT      :나의 새 역사에 처음으로 차량이 도착하면 메시지로 알려줍니다.
STR_CONFIG_SETTING_NEWS_ARRIVAL_FIRST_VEHICLE_OTHER             :경쟁사의 첫 차량 도착: {STRING}
STR_CONFIG_SETTING_NEWS_ARRIVAL_FIRST_VEHICLE_OTHER_HELPTEXT    :경쟁자의 새 역사에 처음으로 차량이 도착하면 메시지로 알려줍니다.
STR_CONFIG_SETTING_NEWS_ACCIDENTS_DISASTERS                     :사고 / 재앙: {STRING}
STR_CONFIG_SETTING_NEWS_ACCIDENTS_DISASTERS_HELPTEXT            :사고나 재앙이 일어났을 때 메시지로 알려줍니다.
STR_CONFIG_SETTING_NEWS_COMPANY_INFORMATION                     :회사 정보: {STRING}
STR_CONFIG_SETTING_NEWS_COMPANY_INFORMATION_HELPTEXT            :새로운 회사가 열리거나, 파산 위기에 처했을 때 메시지로 알려줍니다.
STR_CONFIG_SETTING_NEWS_INDUSTRY_OPEN                           :산업시설 건설: {STRING}
STR_CONFIG_SETTING_NEWS_INDUSTRY_OPEN_HELPTEXT                  :새로운 산업시설이 건설되면 메시지로 알려줍니다.
STR_CONFIG_SETTING_NEWS_INDUSTRY_CLOSE                          :산업시설 폐쇄: {STRING}
STR_CONFIG_SETTING_NEWS_INDUSTRY_CLOSE_HELPTEXT                 :산업시설이 폐쇄될 때 메시지로 알려줍니다.
STR_CONFIG_SETTING_NEWS_ECONOMY_CHANGES                         :경제 변화: {STRING}
STR_CONFIG_SETTING_NEWS_ECONOMY_CHANGES_HELPTEXT                :거시적인 경제에 변화가 생기면 뉴스 메시지로 알려줍니다.
STR_CONFIG_SETTING_NEWS_INDUSTRY_CHANGES_COMPANY                :내 회사에 의한 산업시설의 생산량 변동: {STRING}
STR_CONFIG_SETTING_NEWS_INDUSTRY_CHANGES_COMPANY_HELPTEXT       :내 회사가 수송하는 산업시설의 생산량이 변하면 소식으로 알려줍니다.
STR_CONFIG_SETTING_NEWS_INDUSTRY_CHANGES_OTHER                  :경쟁사에 의한 산업시설의 생산량 변동: {STRING}
STR_CONFIG_SETTING_NEWS_INDUSTRY_CHANGES_OTHER_HELPTEXT         :경쟁사가 수송하고 있는 산업시설의 생산량이 변하면 메시지로 알려줍니다.
STR_CONFIG_SETTING_NEWS_INDUSTRY_CHANGES_UNSERVED               :다른 산업 생산물 변화: {STRING}
STR_CONFIG_SETTING_NEWS_INDUSTRY_CHANGES_UNSERVED_HELPTEXT      :아무도 수송하지 않는 산업시설의 생산량이 변하면 소식으로 알려줍니다.
STR_CONFIG_SETTING_NEWS_ADVICE                                  :내 회사의 차량에 관한 권고 / 정보: {STRING}
STR_CONFIG_SETTING_NEWS_ADVICE_HELPTEXT                         :주의를 기울여야하는 차량에 대한 메시지를 표시합니다.
STR_CONFIG_SETTING_NEWS_NEW_VEHICLES                            :새 차량: {STRING}
STR_CONFIG_SETTING_NEWS_NEW_VEHICLES_HELPTEXT                   :새로운 차량 종류를 사용할 수 있게 되면 메시지로 알려줍니다.
STR_CONFIG_SETTING_NEWS_CHANGES_ACCEPTANCE                      :역에서 받는 화물의 변경: {STRING}
STR_CONFIG_SETTING_NEWS_CHANGES_ACCEPTANCE_HELPTEXT             :역사가 받을 수 있는 화물이 변경될 경우 메시지로 알려줍니다.
STR_CONFIG_SETTING_NEWS_SUBSIDIES                               :보조금: {STRING}
STR_CONFIG_SETTING_NEWS_SUBSIDIES_HELPTEXT                      :보조금과 관련된 소식을 메시지로 알려줍니다.
STR_CONFIG_SETTING_NEWS_GENERAL_INFORMATION                     :일반 정보: {STRING}
STR_CONFIG_SETTING_NEWS_GENERAL_INFORMATION_HELPTEXT            :도로 재건축 투자나 수송 독점권의 구입 등과 같은 일반적인 사건에 대한 소식을 메시지로 알려줍니다.

STR_CONFIG_SETTING_NEWS_MESSAGES_OFF                            :끄기
STR_CONFIG_SETTING_NEWS_MESSAGES_SUMMARY                        :상태 표시줄로 알림
STR_CONFIG_SETTING_NEWS_MESSAGES_FULL                           :전체 메시지로 알림

STR_CONFIG_SETTING_COLOURED_NEWS_YEAR                           :컬러로 된 뉴스가 시작되는 해: {STRING}년
STR_CONFIG_SETTING_COLOURED_NEWS_YEAR_HELPTEXT                  :신문이 컬러로 나오게 되는 연도를 설정합니다. 이 연도 이전까지는 신문이 흑백으로 나옵니다.
STR_CONFIG_SETTING_STARTING_YEAR                                :시작 연도: {STRING}
STR_CONFIG_SETTING_SMOOTH_ECONOMY                               :부드러운 경제 변화 사용 (자주, 조금씩 변화): {STRING}
STR_CONFIG_SETTING_SMOOTH_ECONOMY_HELPTEXT                      :이 설정을 켜면, 1차 산업시설의 생산량이 소량으로 자주 변하게 됩니다. NewGRF로 추가한 산업시설에는 적용되지 않습니다.
STR_CONFIG_SETTING_ALLOW_SHARES                                 :다른 회사의 지분을 사는 것을 허용: {STRING}
STR_CONFIG_SETTING_ALLOW_SHARES_HELPTEXT                        :이 설정을 켜면, 회사의 지분을 거래할 수 있게 됩니다. 회사의 지분을 거래하려면 해당 회사가 어느 정도 오래되어야 합니다.
STR_CONFIG_SETTING_FEEDER_PAYMENT_SHARE                         :환승시 벌어들이는 중간 수익의 비율: {STRING}
STR_CONFIG_SETTING_FEEDER_PAYMENT_SHARE_HELPTEXT                :더 많은 수익을 내기 위해, 수송 관계상 중간 구간에게 주어진 수익의 비율을 설정합니다.
STR_CONFIG_SETTING_FEEDER_PAYMENT_SRC_STATION                   :환승시 출발 역에 대한 중간 수익을 계산: {STRING}
STR_CONFIG_SETTING_FEEDER_PAYMENT_SRC_STATION_HELPTEXT          :이 설정을 켜면, 현재의 환승시 중간 수익 계산을 각 여정 별로 계산하지 않고, 이전 환승 비용을 제외하고 출발역으로부터 현 지점까지 기준으로 계산합니다.
STR_CONFIG_SETTING_SIMULATE_SIGNALS                             :다리와 터널에서 {STRING}마다 신호기를 설치한 것으로 계산
STR_CONFIG_SETTING_SIMULATE_SIGNALS_VALUE                       :{COMMA} 칸
STR_CONFIG_SETTING_DAY_LENGTH_FACTOR                            :1일의 길이 조절: {STRING}
STR_CONFIG_SETTING_DAY_LENGTH_FACTOR_HELPTEXT                   :이 변수의 값을 늘리면 게임 속도가 느려집니다.
STR_CONFIG_SETTING_DRAG_SIGNALS_DENSITY                         :신호기를 드래그로 설치하는 경우: {STRING}
STR_CONFIG_SETTING_DRAG_SIGNALS_DENSITY_HELPTEXT                :신호기를 드래그할 때, 다음 장애물(신호기, 분기점 등)을 만날 때까지 신호기가 설치될 간격을 설정합니다.
STR_CONFIG_SETTING_DRAG_SIGNALS_DENSITY_VALUE                   :{COMMA}칸 간격으로 설치
STR_CONFIG_SETTING_DRAG_SIGNALS_FIXED_DISTANCE                  :드래그할 때, 신호기 사이의 거리를 계속 고정: {STRING}
STR_CONFIG_SETTING_DRAG_SIGNALS_FIXED_DISTANCE_HELPTEXT         :신호기를 CTRL+드래그 하여 설치할 때의 행동을 선택합니다. 이 설정을 끄면, 신호기가 없는 긴 폐색을 만들지 않기 위해 터널이나 다리 주변에 먼저 신호기가 설치될 것입니다. 이 설정을 켜면, 신호기는 터널/다리와 상관없이 매 n개의 칸마다 설치될 것입니다.
STR_CONFIG_SETTING_SEMAPHORE_BUILD_BEFORE_DATE                  :전자식 신호기의 사용: {STRING}년 이후에
STR_CONFIG_SETTING_SEMAPHORE_BUILD_BEFORE_DATE_HELPTEXT         :전자식 신호기를 사용할 수 있는 연도를 설정합니다. 이 이전에는 구식 신호기만 사용 가능합니다. (두 신호기는 기능적으로는 동일하고 모습만 다릅니다.)
STR_CONFIG_SETTING_ENABLE_SIGNAL_GUI                            :신호기 설치시 신호기 선택 창을 띄움: {STRING}
STR_CONFIG_SETTING_ENABLE_SIGNAL_GUI_HELPTEXT                   :설치할 신호기 종류를 고를 수 있는 신호기 선택 창을 표시합니다. 이 설정을 끄면, 신호기 선택 창 없이 CTRL+클릭 만으로 신호기의 종류를 바꿔야 합니다.
STR_CONFIG_SETTING_DEFAULT_SIGNAL_TYPE                          :기본적으로 만들 신호기 종류: {STRING}
STR_CONFIG_SETTING_DEFAULT_SIGNAL_TYPE_HELPTEXT                 :기본으로 설치할 신호기의 종류를 선택합니다.
STR_CONFIG_SETTING_DEFAULT_SIGNAL_NORMAL                        :일반 신호기
STR_CONFIG_SETTING_DEFAULT_SIGNAL_PBS                           :경로 신호기
STR_CONFIG_SETTING_DEFAULT_SIGNAL_PBSOWAY                       :단방향 경로 신호기
STR_CONFIG_SETTING_CYCLE_SIGNAL_TYPES                           :신호기를 CTRL 클릭할 때 바뀌는 신호기의 종류: {STRING}
STR_CONFIG_SETTING_CYCLE_SIGNAL_TYPES_HELPTEXT                  :신호기 건설에서 CTRL+클릭할 때 바뀌는 신호기의 종류를 선택합니다.
STR_CONFIG_SETTING_CYCLE_SIGNAL_NORMAL                          :일반 신호기만
STR_CONFIG_SETTING_CYCLE_SIGNAL_PBS                             :경로 신호기만
STR_CONFIG_SETTING_CYCLE_SIGNAL_ALL                             :모두

STR_CONFIG_SETTING_TOWN_LAYOUT                                  :새 도시에서 사용할 도로 설계: {STRING}
STR_CONFIG_SETTING_TOWN_LAYOUT_HELPTEXT                         :도시의 도로 설계 구조를 선택합니다.
STR_CONFIG_SETTING_TOWN_LAYOUT_DEFAULT                          :기본값
STR_CONFIG_SETTING_TOWN_LAYOUT_BETTER_ROADS                     :개선된 도로
STR_CONFIG_SETTING_TOWN_LAYOUT_2X2_GRID                         :2x2 칸
STR_CONFIG_SETTING_TOWN_LAYOUT_3X3_GRID                         :3x3 칸
STR_CONFIG_SETTING_TOWN_LAYOUT_RANDOM                           :무작위
STR_CONFIG_SETTING_ALLOW_TOWN_ROADS                             :도시 스스로의 도로 건설 허용: {STRING}
STR_CONFIG_SETTING_ALLOW_TOWN_ROADS_HELPTEXT                    :도시가 성장하기 위해 도로를 건설할 수 있도록 허용합니다. 도시 당국이 스스로 도로를 만들지 못하도록 하려면 이 설정을 끄십시오.
STR_CONFIG_SETTING_ALLOW_TOWN_LEVEL_CROSSINGS                   :도시가 회사 소유의 선로에 건널목을 만드는 것을 허용: {STRING}
STR_CONFIG_SETTING_ALLOW_TOWN_LEVEL_CROSSINGS_HELPTEXT          :도시가 회사 소유의 선로에 건널목을 건설할 수 있도록 허용합니다.
STR_CONFIG_SETTING_NOISE_LEVEL                                  :도시가 공항에서 나오는 소음을 제한하도록 함: {STRING}
STR_CONFIG_SETTING_NOISE_LEVEL_HELPTEXT                         :이 설정을 끄면, 한 도시에는 공항을 2개까지 지을 수 있습니다. 이 설정을 켜면, 한 도시에 지을 수 있는 공항의 수는 도시가 허용 가능한 소음 기준에 따라 달라집니다. 소음 기준은 도시 인구, 공항의 크기와 거리에 따라 다릅니다.
STR_CONFIG_SETTING_TOWN_FOUNDING                                :게임 도중에 도시 건설: {STRING}
STR_CONFIG_SETTING_TOWN_FOUNDING_HELPTEXT                       :플레이어가 게임 중에 새로운 도시를 설립하는 것을 허용합니다.
STR_CONFIG_SETTING_TOWN_FOUNDING_FORBIDDEN                      :금지
STR_CONFIG_SETTING_TOWN_FOUNDING_ALLOWED                        :허용
STR_CONFIG_SETTING_TOWN_FOUNDING_ALLOWED_CUSTOM_LAYOUT          :허용, 도시 구조 선택 가능
STR_CONFIG_SETTING_TOWN_CARGOGENMODE                            :도시 화물 생성: {STRING}
STR_CONFIG_SETTING_TOWN_CARGOGENMODE_HELPTEXT                   :도시의 전반적인 인구에 따라, 도시가 얼마나 많은 화물을 생산하는 지를 설정합니다.{}제곱 성장: 도시의 규모가 2배 커지면 승객을 4배 더 생산합니다.{}선형 성장: 도시의 규모가 2배 커지면 승객을 2배 더 생산합니다.
STR_CONFIG_SETTING_TOWN_CARGOGENMODE_ORIGINAL                   :제곱 (기본)
STR_CONFIG_SETTING_TOWN_CARGOGENMODE_BITCOUNT                   :선형
STR_CONFIG_SETTING_TOWN_CARGO_FACTOR                            :도시 화물 생성 계수 (적음 < 0 < 많음): {STRING}
STR_CONFIG_SETTING_TOWN_CARGO_FACTOR_HELPTEXT                   :도시가 생산하는 화물의 양을 2^(생성 계수)에 근접하게 조절합니다.

STR_CONFIG_SETTING_EXTRA_TREE_PLACEMENT                         :게임 진행 중에 나무가 자동적으로 번식: {STRING}
STR_CONFIG_SETTING_EXTRA_TREE_PLACEMENT_HELPTEXT                :게임 중에 나무가 자동적으로 번식하는지 여부를 조절합니다. 이 설정을 조정하면, 아열대 기후의 벌목소처럼 나무의 성장에 의존하는 산업시설에 영향을 끼칠 수 있습니다.
STR_CONFIG_SETTING_EXTRA_TREE_PLACEMENT_NONE                    :자라지 않음 {RED}(제재소에 의해 벌목될 수 있음)
STR_CONFIG_SETTING_EXTRA_TREE_PLACEMENT_RAINFOREST              :열대 우림 지역에서만
STR_CONFIG_SETTING_EXTRA_TREE_PLACEMENT_ALL                     :어디서나

STR_CONFIG_SETTING_TREES_AROUND_SNOWLINE                        :조정된 눈 쌓인 나무: {STRING}
STR_CONFIG_SETTING_TREES_AROUND_SNOWLINE_HELPTEXT               :아한대 기후에서의 설선 근처의 눈 쌓인 나무의 개수를 조정합니다. 설선 위에는 나무가 적어집니다. 설선에서는 온대 기후의 나무와 눈 쌓인 나무가 공존할 것입니다. 설선 아래에선 온대 기후의 나무가 자랄 것입니다.
STR_CONFIG_SETTING_TREES_AROUND_SNOWLINE_RANGE                  :눈 쌓인 나무 범위: {STRING}
STR_CONFIG_SETTING_TREES_AROUND_SNOWLINE_RANGE_HELPTEXT         :설선 주변에 위치할 눈 쌓인 나무의 근삿값

STR_CONFIG_SETTING_TREE_GROWTH                                  :나무 성장 속도: {STRING}
STR_CONFIG_SETTING_TREE_GROWTH_HELPTEXT                         :게임 중에서의 나무의 성장 속도를 조절합니다. 이 설정은 열대 우림의 벌목소처럼 나무의 성장에 의존하는 산업 시설에 영향을 끼칠 수 있습니다.
STR_CONFIG_SETTING_TREE_GROWTH_NORMAL                           :보통
STR_CONFIG_SETTING_TREE_GROWTH_SLOW                             :느림
STR_CONFIG_SETTING_TREE_GROWTH_VERY_SLOW                        :다소 느림
STR_CONFIG_SETTING_TREE_GROWTH_EXTREMLY_SLOW                    :매우 느림

STR_CONFIG_SETTING_TOOLBAR_POS                                  :주메뉴의 위치: {STRING}
STR_CONFIG_SETTING_TOOLBAR_POS_HELPTEXT                         :주 메뉴가 화면 상단의 어느 위치에 표시될지를 선택합니다.
STR_CONFIG_SETTING_STATUSBAR_POS                                :상태 표시줄의 위치: {STRING}
STR_CONFIG_SETTING_STATUSBAR_POS_HELPTEXT                       :상태 표시줄이 화면 하단의 어느 위치에 표시될지를 선택합니다.
STR_CONFIG_SETTING_SNAP_RADIUS                                  :창 자동 결합 거리: {STRING}
STR_CONFIG_SETTING_SNAP_RADIUS_HELPTEXT                         :창을 다른 가까운 창에 일정 픽셀 이상 가까이 접근시키면 자동으로 정렬되어 붙게 됩니다.
STR_CONFIG_SETTING_SNAP_RADIUS_VALUE                            :{COMMA}픽셀
STR_CONFIG_SETTING_SNAP_RADIUS_DISABLED                         :사용 안 함
STR_CONFIG_SETTING_SOFT_LIMIT                                   :고정하지 않은 창의 최대 개수: {STRING}개
STR_CONFIG_SETTING_SOFT_LIMIT_HELPTEXT                          :새로운 창을 열었을 때 공간 확보를 위해 열림 상태를 고정시키지 않은 창이 열려있을 수 있는 개수를 설정합니다.
STR_CONFIG_SETTING_SOFT_LIMIT_VALUE                             :{COMMA}
STR_CONFIG_SETTING_SOFT_LIMIT_DISABLED                          :제한 없음
STR_CONFIG_SETTING_ZOOM_MIN                                     :최대 확대 수준: {STRING}
STR_CONFIG_SETTING_ZOOM_MIN_HELPTEXT                            :게임 화면의 최대 확대 수준을 설정합니다. 화면을 더 크게 확대할 수록 더 많은 메모리가 필요합니다.
STR_CONFIG_SETTING_ZOOM_MAX                                     :최대 축소 수준: {STRING}
STR_CONFIG_SETTING_ZOOM_MAX_HELPTEXT                            :게임 화면의 최대 축소 수준을 설정합니다. 화면을 더 작게 축소할 수록 게임이 더 버벅거리게 될 수도 있습니다.
STR_CONFIG_SETTING_ZOOM_LVL_MIN                                 :4x
STR_CONFIG_SETTING_ZOOM_LVL_IN_2X                               :2x
STR_CONFIG_SETTING_ZOOM_LVL_NORMAL                              :기본값
STR_CONFIG_SETTING_ZOOM_LVL_OUT_2X                              :2x
STR_CONFIG_SETTING_ZOOM_LVL_OUT_4X                              :4x
STR_CONFIG_SETTING_ZOOM_LVL_OUT_8X                              :8x
STR_CONFIG_SETTING_ZOOM_LVL_OUT_16X                             :16x
STR_CONFIG_SETTING_ZOOM_LVL_OUT_32X                             :32x
STR_CONFIG_SETTING_ZOOM_LVL_OUT_64X                             :64x
STR_CONFIG_SETTING_ZOOM_LVL_OUT_128X                            :128x
STR_CONFIG_SETTING_TOWN_GROWTH                                  :도시 성장 속도: {STRING}
STR_CONFIG_SETTING_TOWN_GROWTH_HELPTEXT                         :도시의 성장 속도를 설정합니다.
STR_CONFIG_SETTING_TOWN_GROWTH_CARGO_TRANSPORTED                :도시의 화물 수송량이 도시 성장 속도에 미치는 영향: {STRING}
STR_CONFIG_SETTING_TOWN_GROWTH_CARGO_TRANSPORTED_HELPTEXT       :지난 달의 도시 화물 수송량이 도시 성장 속도에 미치는 영향에 대한 백분율입니다.
STR_CONFIG_SETTING_TOWN_GROWTH_EXTREME_SLOW                     :매우 느림
STR_CONFIG_SETTING_TOWN_GROWTH_VERY_SLOW                        :더 느림
STR_CONFIG_SETTING_TOWN_GROWTH_NONE                             :없음
STR_CONFIG_SETTING_TOWN_GROWTH_SLOW                             :느림
STR_CONFIG_SETTING_TOWN_GROWTH_NORMAL                           :보통
STR_CONFIG_SETTING_TOWN_GROWTH_FAST                             :빠름
STR_CONFIG_SETTING_TOWN_GROWTH_VERY_FAST                        :매우 빠름
STR_CONFIG_SETTING_LARGER_TOWNS                                 :대도시가 되는 도시의 비율: {STRING}
STR_CONFIG_SETTING_LARGER_TOWNS_HELPTEXT                        :대도시가 되는 도시의 양을 설정합니다. 대도시는 더 크고 빠르게 성장합니다.
STR_CONFIG_SETTING_LARGER_TOWNS_VALUE                           :{COMMA}개 중에 1개
STR_CONFIG_SETTING_LARGER_TOWNS_DISABLED                        :없음
STR_CONFIG_SETTING_CITY_SIZE_MULTIPLIER                         :초기 대도시 크기 비율: 일반 도시보다 {STRING}배 크게 시작
STR_CONFIG_SETTING_CITY_SIZE_MULTIPLIER_HELPTEXT                :게임을 시작했을 때 일반 도시에 대한 대도시의 평균 크기를 설정합니다.
STR_CONFIG_SETTING_RANDOM_ROAD_RECONSTRUCTION                   :지역 당국이 임의로 도로 보수공사를 시행할 확률: {STRING}
STR_CONFIG_SETTING_RANDOM_ROAD_RECONSTRUCTION_HELPTEXT          :지역 당국이 임의로 도로 보수공사를 시행할 확률입니다. (0 = 하지 않음, 1000 = 최대)
STR_CONFIG_SETTING_TOWN_MIN_DISTANCE                            :도시 사이의 최소 거리: {STRING}
STR_CONFIG_SETTING_TOWN_MIN_DISTANCE_HELPTEXT                   :지도를 생성하고 무작위로 도시를 배치할 때 도시 사이의 최소 거리를 설정합니다.

STR_CONFIG_SETTING_LINKGRAPH_INTERVAL                           :분배 상태를 매 {STRING}일 마다 갱신
STR_CONFIG_SETTING_LINKGRAPH_INTERVAL_HELPTEXT                  :다음 연결 상태를 재계산하기까지의 시간입니다. 한 번의 재계산할 때마다 그래프의 한 요소를 위한 계획을 계산합니다. 이는 이 설정의 X값에 따라 모든 그래프가 매 X일마다 갱신되는 것이 아니라는 것을 뜻합니다. 일부 요소만 재계산된다는 뜻입니다. 값이 작으면 작을 수록 CPU가 계산해야 할 횟수가 늘어납니다. 값을 크게 설정할 수록 화물 분배 상태가 새롭게 지정되는 데 더 오랜 시간이 걸립니다.
STR_CONFIG_SETTING_LINKGRAPH_TIME                               :화물 분배 연결 상태를 {STRING}일마다 다시 계산
STR_CONFIG_SETTING_LINKGRAPH_TIME_HELPTEXT                      :각 연결 상태 요소의 재계산을 위해 필요한 시간입니다. 재계산이 시작될 때, 이 날짜만큼 작동하는 스레드가 생성됩니다. 이 값이 작으면 작을수록, 스레드가 끝나야할 때에 스레드가 끝나지 않게 됩니다. 그러면 게임이 랙에 걸려 멈추게 됩니다. 값을 크게 설정할수록 경로가 바뀔 때 분배 상태가 업데이트 되는 시간이 오래 걸리게 됩니다.
STR_CONFIG_SETTING_LINKGRAPH_NOT_DAYLENGTH_SCALED               :연결 상태를 계산할 때 사용되는 1일을 조정 변수로 조정하지 않기: {STRING}
STR_CONFIG_SETTING_LINKGRAPH_NOT_DAYLENGTH_SCALED_HELPTEXT      :활성화되면 조정된 달력 날짜 대신 기본 날짜 길이를 연결 상태 계산에 사용할 것입니다.
STR_CONFIG_SETTING_DISTRIBUTION_MANUAL                          :수동
STR_CONFIG_SETTING_DISTRIBUTION_ASYMMETRIC                      :불균형
STR_CONFIG_SETTING_DISTRIBUTION_ASYMMETRIC_EQ                   :불균형 (동일 분포)
STR_CONFIG_SETTING_DISTRIBUTION_ASYMMETRIC_NEAREST              :불균형 (최근접)
STR_CONFIG_SETTING_DISTRIBUTION_SYMMETRIC                       :균형
STR_CONFIG_SETTING_DISTRIBUTION_PAX                             :승객에 대한 분배 형식: {STRING}
STR_CONFIG_SETTING_DISTRIBUTION_PAX_HELPTEXT                    :"균형"은 A역에서 B역으로 가려는 승객의 수가 B에서 A로 가려는 승객의 수와 비슷하다는 뜻입니다. "불균형"은 승객이 아무 방향이나 임의의 양만큼 가게 됨을 뜻합니다. "수동"은 자동적인 승객 분배가 일어나지 않고 기존 방식을 사용하겠음을 뜻합니다.
STR_CONFIG_SETTING_DISTRIBUTION_MAIL                            :우편에 대한 분배 형식: {STRING}
STR_CONFIG_SETTING_DISTRIBUTION_MAIL_HELPTEXT                   :"균형"은 A역에서 B역으로 가려는 우편물의 수가 B에서 A로 가려는 우편물의 수와 비슷하다는 뜻입니다. "불균형"은 우편물이 아무 방향이나 임의의 양만큼 가게 됨을 뜻합니다. "수동"은 자동적인 우편물 분배가 일어나지 않고 기존 방식을 사용하겠음을 뜻합니다.
STR_CONFIG_SETTING_DISTRIBUTION_ARMOURED                        :장갑 화물에 대한 분배 형식: {STRING}
STR_CONFIG_SETTING_DISTRIBUTION_ARMOURED_HELPTEXT               :장갑 화물은 온대 기후의 귀금속, 아열대 기후의 다이아몬드 또는 아한대 기후의 금을 말합니다. NewGRF을 사용하면 달라질 수 있습니다. "균형"은 A역에서 B역으로 가려는 화물의 수가 B에서 A로 가려는 화물의 수와 비슷하다는 뜻입니다. "불균형"은 화물이 아무 방향이나 임의의 양만큼 가게 됨을 뜻합니다. "수동"은 자동적인 화물 분배가 일어나지 않고 기존 방식을 사용하겠음을 뜻합니다. 아한대 기후에서는 균형으로 설정하면 은행이 금광으로 금을 보내지 않으려 하기 때문에 불균형이나 수동으로 설정하는 것을 추천합니다. 온대 기후나 아열대 기후에서는 은행이 일부 적재한 귀금속을 원래 은행으로 보내려고 하기 때문에 균형을 선택해도 됩니다.
STR_CONFIG_SETTING_DISTRIBUTION_DEFAULT                         :다른 화물에 대한 분배 형식: {STRING}
STR_CONFIG_SETTING_DISTRIBUTION_DEFAULT_HELPTEXT                :"불균형"은 화물이 아무 방향이나 임의의 양만큼 가게 됨을 뜻합니다. "수동"은 자동적인 화물 분배가 일어나지 않고 기존 방식을 사용하겠음을 뜻합니다. 특별한 이유가 없는 한, "불균형"이나 "수동"으로 설정하십시오.
STR_CONFIG_SETTING_DISTRIBUTION_PER_CARGO                       :이 화물에 대한 화물 분배 형식 덮어쓰기: {STRING}
STR_CONFIG_SETTING_DISTRIBUTION_PER_CARGO_PARAM                 :{STRING}에 대한 화물 분배 형식 덮어쓰기: {STRING}
STR_CONFIG_SETTING_DISTRIBUTION_PER_CARGO_HELPTEXT              :"(기본)"은 이 화물 종류에 대한 기본 화물 분배 형식을 따른다는 뜻입니다. "균형"은 대체로 A역에서 B역으로 가려는 화물의 수가 B에서 A로 가려는 화물의 수와 대체로 같다는 뜻입니다. "불균형"은 아무 방향이나 임의의 양만큼 가게 됨을 뜻합니다. "수동"은 자동적인 화물 분배가 일어나지 않고 기존 방식을 사용하겠음을 뜻합니다.
STR_CONFIG_SETTING_DISTRIBUTION_PER_CARGO_DEFAULT               :(기본)
STR_CONFIG_SETTING_LINKGRAPH_ACCURACY                           :분배 정확도: {STRING}
STR_CONFIG_SETTING_LINKGRAPH_ACCURACY_HELPTEXT                  :값이 높으면 높을수록 CPU가 연결 상태를 계산하는 시간이 더 오래 걸립니다. 만약 이 시간이 너무 오래 걸리면 랙 현상이 나타날 것입니다. 하지만, 낮은 값으로 설정하면 분배가 부정확하게 일어나서, 화물이 원하는 곳으로 분배되지 않을 수 있습니다.
STR_CONFIG_SETTING_DEMAND_DISTANCE                              :거리에 따른 수요 효과: {STRING}
STR_CONFIG_SETTING_DEMAND_DISTANCE_HELPTEXT                     :이 값을 0보다 크게 설정하면, 어떤 화물이 있는 A역과 목적지가 될 수 있는 역 B 사이의 거리는 A에서 B로 가는 화물의 양에 영향을 미치게 됩니다. A역에서 B역이 더 멀리 떨어질 수록 이동하는 화물의 양은 적어질 것입니다. 값이 크면 클 수록 화물은 멀리 이동하지 않고 가까운 역으로 가게 됩니다.
STR_CONFIG_SETTING_DEMAND_SIZE                                  :균형 모드에서 되돌아오는 화물의 양: {STRING}
STR_CONFIG_SETTING_DEMAND_SIZE_HELPTEXT                         :이 값을 100%보다 작게 설정할 수록 균형 분배는 불균형 분배와 비슷해집니다. 특정 양의 화물을 역으로 보내면 그보다 더 적은 화물이 강제로 되돌아오게 됩니다. 이 값을 0%로 설정하면 균형 분배는 불균형 분배와 똑같습니다.
STR_CONFIG_SETTING_SHORT_PATH_SATURATION                        :다음으로 짧은 경로를 사용하기 위한 경로의 포화도: {STRING}
STR_CONFIG_SETTING_SHORT_PATH_SATURATION_HELPTEXT               :종종 두 역 사이에는 여러 가지 경로가 존재할 수 있습니다. 이 경우, 화물 분배 기능은 먼저 가장 짧은 경로로 화물을 보내고, 그 경로가 포화 상태에 이르면 그 다음으로 짧은 경로를 사용하는 식으로 화물을 분배합니다. 포화도는 경로의 수송 능력과 예정 사용량을 추정하여 계산됩니다. 일단 모든 경로가 포화 상태가 되었는데 아직 수요가 남아있다면, 수송 능력이 높은 경로를 사용하면서 모든 경로를 과부하 상태로 만들게 됩니다. 하지만, 이 알고리즘은 수송량을 대부분 정확히 추정하지는 않습니다. 이 설정을 이용해서, 화물 분배 기능이 짧은 경로의 포화 상태가 몇 퍼센트가 되어야 다음으로 짧은 경로에 화물을 분배할 것인지를 지정할 수 있습니다. 과대평가된 수송량의 경우 너무 붐비는 역이 생기지 않도록 하기 위해서는 이 값을 100%보다 작게 설정하십시오.

STR_CONFIG_SETTING_LOCALISATION_UNITS_VELOCITY                  :속력 단위: {STRING}
STR_CONFIG_SETTING_LOCALISATION_UNITS_VELOCITY_HELPTEXT         :속력를 표시할 때 선택한 단위를 사용하여 나타냅니다.
STR_CONFIG_SETTING_LOCALISATION_UNITS_VELOCITY_IMPERIAL         :임페리얼법 (mph)
STR_CONFIG_SETTING_LOCALISATION_UNITS_VELOCITY_METRIC           :미터법 (km/h)
STR_CONFIG_SETTING_LOCALISATION_UNITS_VELOCITY_SI               :국제표준규격 (m/s)

STR_CONFIG_SETTING_LOCALISATION_UNITS_POWER                     :차량의 힘 단위: {STRING}
STR_CONFIG_SETTING_LOCALISATION_UNITS_POWER_HELPTEXT            :출력할 차량의 힘 단위를 선택합니다.
STR_CONFIG_SETTING_LOCALISATION_UNITS_POWER_IMPERIAL            :임페리얼법 (마력)
STR_CONFIG_SETTING_LOCALISATION_UNITS_POWER_METRIC              :미터법 (마력)
STR_CONFIG_SETTING_LOCALISATION_UNITS_POWER_SI                  :국제표준규격 (kW)

STR_CONFIG_SETTING_LOCALISATION_UNITS_WEIGHT                    :무게 단위: {STRING}
STR_CONFIG_SETTING_LOCALISATION_UNITS_WEIGHT_HELPTEXT           :무게를 표시할 때 선택한 단위를 사용하여 나타냅니다.
STR_CONFIG_SETTING_LOCALISATION_UNITS_WEIGHT_IMPERIAL           :임페리얼법 (미국 톤)
STR_CONFIG_SETTING_LOCALISATION_UNITS_WEIGHT_METRIC             :미터법 (톤)
STR_CONFIG_SETTING_LOCALISATION_UNITS_WEIGHT_SI                 :국제표준규격 (kg)

STR_CONFIG_SETTING_LOCALISATION_UNITS_VOLUME                    :부피 단위: {STRING}
STR_CONFIG_SETTING_LOCALISATION_UNITS_VOLUME_HELPTEXT           :부피를 표시할 때 선택한 단위를 사용하여 나타냅니다.
STR_CONFIG_SETTING_LOCALISATION_UNITS_VOLUME_IMPERIAL           :임페리얼법 (갤런)
STR_CONFIG_SETTING_LOCALISATION_UNITS_VOLUME_METRIC             :미터법 (리터)
STR_CONFIG_SETTING_LOCALISATION_UNITS_VOLUME_SI                 :국제표준규격 (m³)

STR_CONFIG_SETTING_LOCALISATION_UNITS_FORCE                     :견인 효과 단위: {STRING}
STR_CONFIG_SETTING_LOCALISATION_UNITS_FORCE_HELPTEXT            :견인 효과(견인력)를 표시할 때 선택한 단위를 사용하여 나타냅니다.
STR_CONFIG_SETTING_LOCALISATION_UNITS_FORCE_IMPERIAL            :임페리얼법 (파운드중)
STR_CONFIG_SETTING_LOCALISATION_UNITS_FORCE_METRIC              :미터법 (kgf)
STR_CONFIG_SETTING_LOCALISATION_UNITS_FORCE_SI                  :국제표준규격 (kN)

STR_CONFIG_SETTING_LOCALISATION_UNITS_HEIGHT                    :높이 단위: {STRING}
STR_CONFIG_SETTING_LOCALISATION_UNITS_HEIGHT_HELPTEXT           :높이를 표시할 때 선택한 단위를 사용하여 나타냅니다.
STR_CONFIG_SETTING_LOCALISATION_UNITS_HEIGHT_IMPERIAL           :임페리얼법 (ft)
STR_CONFIG_SETTING_LOCALISATION_UNITS_HEIGHT_METRIC             :미터법 (m)
STR_CONFIG_SETTING_LOCALISATION_UNITS_HEIGHT_SI                 :국제표준규격 (m)

STR_CONFIG_SETTING_LOCALISATION                                 :{ORANGE}단위 설정
STR_CONFIG_SETTING_GRAPHICS                                     :{ORANGE}그래픽
STR_CONFIG_SETTING_SOUND                                        :{ORANGE}효과음
STR_CONFIG_SETTING_INTERFACE                                    :{ORANGE}인터페이스
STR_CONFIG_SETTING_INTERFACE_GENERAL                            :{ORANGE}일반
STR_CONFIG_SETTING_INTERFACE_VIEWPORTS                          :{ORANGE}게임 화면
STR_CONFIG_SETTING_INTERFACE_CONSTRUCTION                       :{ORANGE}건설
STR_CONFIG_SETTING_INTERFACE_DEPARTUREBOARDS                    :{ORANGE}출발/도착 안내
STR_CONFIG_SETTING_INTERFACE_WALLCLOCK                          :{ORANGE}시계
STR_CONFIG_SETTING_INTERFACE_TIMETABLE                          :{ORANGE}시간표
STR_CONFIG_SETTING_INTERFACE_ADV_SIGNALS                        :{ORANGE}신호기 (고급)
STR_CONFIG_SETTING_ADVISORS                                     :{ORANGE}뉴스 / 정보
STR_CONFIG_SETTING_COMPANY                                      :{ORANGE}회사
STR_CONFIG_SETTING_ACCOUNTING                                   :{ORANGE}회계
STR_CONFIG_SETTING_VEHICLES                                     :{ORANGE}차량
STR_CONFIG_SETTING_VEHICLES_PHYSICS                             :{ORANGE}물리
STR_CONFIG_SETTING_VEHICLES_ROUTING                             :{ORANGE}경로
STR_CONFIG_SETTING_LIMITATIONS                                  :{ORANGE}제한
STR_CONFIG_SETTING_ACCIDENTS                                    :{ORANGE}재앙 / 사고
STR_CONFIG_SETTING_GENWORLD                                     :{ORANGE}세계 제작
STR_CONFIG_SETTING_ENVIRONMENT                                  :{ORANGE}환경
STR_CONFIG_SETTING_ENVIRONMENT_AUTHORITIES                      :{ORANGE}지역 당국
STR_CONFIG_SETTING_ENVIRONMENT_TOWNS                            :{ORANGE}도시
STR_CONFIG_SETTING_ENVIRONMENT_INDUSTRIES                       :{ORANGE}산업시설
STR_CONFIG_SETTING_ENVIRONMENT_CARGODIST                        :{ORANGE}화물 분배
STR_CONFIG_SETTING_ENVIRONMENT_CARGODIST_PER_CARGO_OVERRIDE     :{ORANGE}화물 분배 - 화물별
STR_CONFIG_SETTING_ENVIRONMENT_TREES                            :{ORANGE}나무
STR_CONFIG_SETTING_AI                                           :{ORANGE}경쟁자
STR_CONFIG_SETTING_AI_NPC                                       :{ORANGE}컴퓨터 플레이어
STR_CONFIG_SETTING_VIEWPORT_MAP_OPTIONS                         :{ORANGE}지도 모드
STR_CONFIG_SETTING_SHARING                                      :{ORANGE}시설 공유

STR_CONFIG_SETTING_PATHFINDER_NPF                               :NPF
STR_CONFIG_SETTING_PATHFINDER_YAPF_RECOMMENDED                  :YAPF {BLUE}(권장)

STR_CONFIG_SETTING_PATHFINDER_FOR_TRAINS                        :열차에 사용할 경로 탐색법: {STRING}
STR_CONFIG_SETTING_PATHFINDER_FOR_TRAINS_HELPTEXT               :열차에 사용할 경로 탐색 방법을 선택합니다.
STR_CONFIG_SETTING_PATHFINDER_FOR_ROAD_VEHICLES                 :자동차/전차에 사용할 경로 탐색법: {STRING}
STR_CONFIG_SETTING_PATHFINDER_FOR_ROAD_VEHICLES_HELPTEXT        :자동차/전차에 사용할 경로 탐색 방법을 선택합니다.
STR_CONFIG_SETTING_PATHFINDER_FOR_SHIPS                         :선박에 사용할 경로 탐색법: {STRING}
STR_CONFIG_SETTING_PATHFINDER_FOR_SHIPS_HELPTEXT                :선박에 사용할 경로 탐색 방법을 선택합니다.
STR_CONFIG_SETTING_REVERSE_AT_SIGNALS                           :신호기 앞에서 회차: {STRING}
STR_CONFIG_SETTING_REVERSE_AT_SIGNALS_HELPTEXT                  :열차가 신호기 앞에서 너무 오래 기다리면 뒤로 되돌아갈 수 있도록 허용합니다.

STR_CONFIG_SETTING_ENABLE_ROAD_CUSTOM_BRIDGE_HEADS              :도로교의 시작점을 교차로로 만드는 것을 허용: {STRING}
STR_CONFIG_SETTING_ENABLE_ROAD_CUSTOM_BRIDGE_HEADS_HELPTEXT     :도로교의 입 출구 타일을 경사가 지지 않았을 경우 사용자 지정할 수 있도록 허용합니다.
STR_CONFIG_SETTING_ENABLE_RAIL_CUSTOM_BRIDGE_HEADS              :철교의 시작점을 교차로로 만드는 것을 허용: {STRING}
STR_CONFIG_SETTING_ENABLE_RAIL_CUSTOM_BRIDGE_HEADS_HELPTEXT     :철교의 입 출구 타일을 경사가 지지 않았을 경우 사용자 지정할 수 있도록 허용합니다.

STR_CONFIG_SETTING_ALLOW_GRF_OBJECTS_UNDER_BRIDGES              :모든 NewGRF 오브젝트를 다리 밑에 설치하는 것을 허용: {STRING}
STR_CONFIG_SETTING_ALLOW_GRF_OBJECTS_UNDER_BRIDGES_HELPTEXT     :NewGRF의 설정과 관계 없이 모든 NewGRF 오브젝트가 다리 밑에 설치될 수 있도록 허용합니다.{}그래픽 오류가 발생할 수 있습니다.

STR_CONFIG_SETTING_ALLOW_STATIONS_UNDER_BRIDGES                 :다리 밑에 역을 짓는 것을 허용: {STRING}
STR_CONFIG_SETTING_ALLOW_STATIONS_UNDER_BRIDGES_HELPTEXT        :다리 밑에 공항을 제외한 역을 짓는 것을 허용합니다.{}그래픽 오류가 발생할 수 있습니다.

STR_CONFIG_SETTING_PURCHASE_LAND_PERMITTED                      :토지 소유권 구매 허용: {STRING}
STR_CONFIG_SETTING_PURCHASE_LAND_PERMITTED_HELPTEXT             :회사가 토지 소유권을 구매할 수 있을지와 어떤 방식으로 구매할지를 설정합니다.

STR_PURCHASE_LAND_PERMITTED_NO                                  :허용하지 않음
STR_PURCHASE_LAND_PERMITTED_SINGLE                              :허용, 한 타일씩
STR_PURCHASE_LAND_PERMITTED_AREA                                :허용, 여러 타일씩

STR_PURCHASE_LAND_NOT_PERMITTED                                 :토지 소유권 구매가 금지되어 있습니다
STR_PURCHASE_LAND_NOT_PERMITTED_BULK                            :여러 타일의 토지 소유권 구매가 금지되어 있습니다

STR_CONFIG_SETTING_QUERY_CAPTION                                :{WHITE}설정값 변경

STR_CONFIG_SETTING_ADJACENT_CROSSINGS                           :인접한 건널목 차단: {STRING}
STR_CONFIG_SETTING_ADJACENT_CROSSINGS_HELPTEXT                  :복선 이상의 선로에서 하나 이상의 건널목이 사용 중일 때 인접한 건널목을 자동으로 차단하여 줍니다.
STR_CONFIG_SETTING_SAFER_CROSSINGS                              :더 안전한 건널목: {STRING}
STR_CONFIG_SETTING_SAFER_CROSSINGS_HELPTEXT                     :건널목을 자동차의 안전을 개선한 더 안전한 건널목으로 바꿉니다.

STR_CONFIG_SETTING_PAY_FOR_REPAIR_VEHICLE                       :차량 수리에 비용 지불: {STRING}
STR_CONFIG_SETTING_PAY_FOR_REPAIR_VEHICLE_HELPTEXT              :차량 수리에 비용 지불
STR_CONFIG_SETTING_REPAIR_COST                                  :수리에 사용될 비용: 원래 가격의 1/{STRING}
STR_CONFIG_SETTING_REPAIR_COST_HELPTEXT                         :수리에 사용될 비용

STR_CONFIG_OCCUPANCY_SMOOTHNESS                                 :매끄러운 경로 사용률 측정: {STRING}
STR_CONFIG_OCCUPANCY_SMOOTHNESS_HELPTEXT                        :0%는 가장 새로운 값을 반영하고, 100%는 새로운 값을 반영하지 않습니다.

STR_CONFIG_SETTING_ADVANCE_ORDER_ON_CLONE                       :복제/복사/공유 이후 고급 경로 사용: {STRING}
STR_CONFIG_SETTING_ADVANCE_ORDER_ON_CLONE_HELPTEXT              :기존에 존재하는 차량을 복사/경로 공유하여 새 차량을 복제한 후의 행동입니다.{}열차나 차량, 선박의 경우: 차량이 경로 목록 상의 차고 안에 있는 경우, 그 차고에 해당하는 경로의 다음으로 경로를 건너뜁니다.{}항공기의 경우: 항공기가 경로 목록 상에 있는 공항에 딸린 격납고 안에 있는 경우, 그 공항에 해당하는 경로를 건너뜁니다.

# Config errors
STR_CONFIG_ERROR                                                :{WHITE}설정 파일에서 오류 발생
STR_CONFIG_ERROR_ARRAY                                          :{WHITE}... 배열 '{STRING}'에서 오류 발생
STR_CONFIG_ERROR_INVALID_VALUE                                  :{WHITE}... '{1:STRING}'에 잘못된 값('{0:STRING}')이 지정되었습니다.
STR_CONFIG_ERROR_TRAILING_CHARACTERS                            :{WHITE}... '{STRING}' 설정의 끝에 후행 문자가 있습니다.
STR_CONFIG_ERROR_DUPLICATE_GRFID                                :{WHITE}... NewGRF '{STRING}' 무시중: '{STRING}'{G 1 "과" "와"} GRF ID가 겹침
STR_CONFIG_ERROR_INVALID_GRF                                    :{WHITE}... 유효하지 않은 NewGRF '{STRING}' 무시중: {STRING}
STR_CONFIG_ERROR_INVALID_GRF_NOT_FOUND                          :찾을 수 없음
STR_CONFIG_ERROR_INVALID_GRF_UNSAFE                             :사용하기에 불안함
STR_CONFIG_ERROR_INVALID_GRF_SYSTEM                             :NewGRF 시스템
STR_CONFIG_ERROR_INVALID_GRF_INCOMPATIBLE                       :현재 OpenTTD 버전과 맞지 않음
STR_CONFIG_ERROR_INVALID_GRF_UNKNOWN                            :알 수 없음
STR_CONFIG_ERROR_INVALID_SAVEGAME_COMPRESSION_LEVEL             :{WHITE}... 압축 레벨 '{STRING}' : 유효하지 않습니다
STR_CONFIG_ERROR_INVALID_SAVEGAME_COMPRESSION_ALGORITHM         :{WHITE}... '{STRING}' 형식으로 게임을 저장할 수 없습니다. '{STRING}' 형식으로 변환합니다
STR_CONFIG_ERROR_INVALID_BASE_GRAPHICS_NOT_FOUND                :{WHITE}... 기본 그래픽 세트({STRING})가 무시되었습니다: 파일을 찾을 수 없습니다.
STR_CONFIG_ERROR_INVALID_BASE_SOUNDS_NOT_FOUND                  :{WHITE}... 기본 효과음 세트({STRING})가 무시되었습니다: 파일을 찾을 수 없습니다.
STR_CONFIG_ERROR_INVALID_BASE_MUSIC_NOT_FOUND                   :{WHITE}... 기본 배경음 세트({STRING})가 무시되었습니다: 파일을 찾을 수 없습니다.
STR_CONFIG_ERROR_OUT_OF_MEMORY                                  :{WHITE}메모리 초과
STR_CONFIG_ERROR_SPRITECACHE_TOO_BIG                            :{WHITE}{BYTES}의 스프라이트 캐시 할당에 실패하였습니다. 스프라이트 캐시 용량이 {BYTES}로 감소합니다. 이는 OpenTTD의 성능을 저하시킬 것입니다. 메모리 요구사항을 낮추려면 32bpp를 비활성화하거나 화면 확대 설정을 기본값에 가깝게 조절하십시오.

# Intro window
STR_INTRO_CAPTION                                               :{WHITE}OpenTTD {REV}

STR_INTRO_NEW_GAME                                              :{BLACK}새 게임
STR_INTRO_LOAD_GAME                                             :{BLACK}불러오기
STR_INTRO_PLAY_SCENARIO                                         :{BLACK}시나리오 플레이
STR_INTRO_PLAY_HEIGHTMAP                                        :{BLACK}높이맵 플레이
STR_INTRO_SCENARIO_EDITOR                                       :{BLACK}시나리오 에디터
STR_INTRO_MULTIPLAYER                                           :{BLACK}멀티 플레이

STR_INTRO_GAME_OPTIONS                                          :{BLACK}게임 설정
STR_INTRO_HIGHSCORE                                             :{BLACK}고득점 순위표
STR_INTRO_CONFIG_SETTINGS_TREE                                  :{BLACK}설정
STR_INTRO_NEWGRF_SETTINGS                                       :{BLACK}NewGRF 설정
STR_INTRO_ONLINE_CONTENT                                        :{BLACK}온라인 콘텐츠 다운로드
STR_INTRO_SCRIPT_SETTINGS                                       :{BLACK}인공지능/게임 스크립트 설정
STR_INTRO_QUIT                                                  :{BLACK}종료

STR_INTRO_TOOLTIP_NEW_GAME                                      :{BLACK}새 게임을 시작합니다.{}CTRL+클릭하시면 지도 설정을 건너뛰고 바로 시작합니다.
STR_INTRO_TOOLTIP_LOAD_GAME                                     :{BLACK}저장한 게임을 불러옵니다.
STR_INTRO_TOOLTIP_PLAY_HEIGHTMAP                                :{BLACK}높이맵을 지형으로 사용하여, 새로운 게임을 시작합니다.
STR_INTRO_TOOLTIP_PLAY_SCENARIO                                 :{BLACK}사용자 시나리오로 새 게임을 시작합니다
STR_INTRO_TOOLTIP_SCENARIO_EDITOR                               :{BLACK}사용자 게임/시나리오를 만듭니다
STR_INTRO_TOOLTIP_MULTIPLAYER                                   :{BLACK}멀티 플레이 게임을 시작합니다

STR_INTRO_TOOLTIP_TEMPERATE                                     :{BLACK}온대 기후 선택
STR_INTRO_TOOLTIP_SUB_ARCTIC_LANDSCAPE                          :{BLACK}아한대 기후 선택
STR_INTRO_TOOLTIP_SUB_TROPICAL_LANDSCAPE                        :{BLACK}아열대 기후 선택
STR_INTRO_TOOLTIP_TOYLAND_LANDSCAPE                             :{BLACK}장난감나라 선택

STR_INTRO_TOOLTIP_GAME_OPTIONS                                  :{BLACK}게임 기본 설정 창을 보여줍니다.
STR_INTRO_TOOLTIP_HIGHSCORE                                     :{BLACK}고득점 순위표를 보여줍니다.
STR_INTRO_TOOLTIP_CONFIG_SETTINGS_TREE                          :{BLACK}설정 창을 엽니다.
STR_INTRO_TOOLTIP_NEWGRF_SETTINGS                               :{BLACK}NewGRF 설정 창을 엽니다.
STR_INTRO_TOOLTIP_ONLINE_CONTENT                                :{BLACK}새로 나왔거나 업데이트된 콘텐츠를 체크하여 다운로드합니다.
STR_INTRO_TOOLTIP_SCRIPT_SETTINGS                               :{BLACK}인공지능/게임 스크립트 설정창을 엽니다.
STR_INTRO_TOOLTIP_QUIT                                          :{BLACK}'OpenTTD'를 종료합니다.

STR_INTRO_BASESET                                               :{BLACK}현재 선택된 기본 그래픽 세트에는 {NUM}개의 스프라이트가 빠져있습니다. 기본 세트를 업데이트하세요.
STR_INTRO_TRANSLATION                                           :{BLACK}이 버전의 OpenTTD는 {NUM}개의 문장이 한국어로 번역되지 않았습니다. OpenTTD가 더욱 발전할 수 있도록 번역에 참여하세요. 자세한 사항은 readme.txt를 참고하세요.

# Quit window
STR_QUIT_CAPTION                                                :{WHITE}종료
STR_QUIT_ARE_YOU_SURE_YOU_WANT_TO_EXIT_OPENTTD                  :{YELLOW}정말 이 게임을 끝내고 {STRING}{G 0 "으" ""}로 돌아가시겠습니까?
STR_QUIT_YES                                                    :{BLACK}예
STR_QUIT_NO                                                     :{BLACK}아니요

# Supported OSes
STR_OSNAME_WINDOWS                                              :{G=f}Windows
STR_OSNAME_UNIX                                                 :{G=f}Unix
STR_OSNAME_OSX                                                  :{G=f}OS{NBSP}X
STR_OSNAME_HAIKU                                                :{G=f}Haiku
STR_OSNAME_OS2                                                  :{G=f}OS/2
STR_OSNAME_SUNOS                                                :{G=f}SunOS

# Abandon game
STR_ABANDON_GAME_CAPTION                                        :{WHITE}게임 그만하기
STR_ABANDON_GAME_QUERY                                          :{YELLOW}정말 이 게임을 종료하고 메인으로 이동하시겠습니까?
STR_ABANDON_SCENARIO_QUERY                                      :{YELLOW}정말 이 시나리오를 종료하시겠습니까?

# Cheat window
STR_CHEATS                                                      :{WHITE}치트
STR_CHEATS_TOOLTIP                                              :{BLACK}체크박스의 체크 표시는 이전에 이 치트를 사용했는지 여부를 나타냅니다.
STR_CHEATS_WARNING                                              :{BLACK}경고! 치트는 경쟁자를 속이는 행위입니다. 치트를 사용한 기록은 절대 지워지지 않음을 명심하십시오.
STR_CHEAT_MONEY                                                 :{LTBLUE}재정을 {CURRENCY_LONG} 만큼 증가
STR_CHEAT_CHANGE_COMPANY                                        :{LTBLUE}다음 회사로 플레이: {ORANGE}{COMMA}
STR_CHEAT_EXTRA_DYNAMITE                                        :{LTBLUE}마법 불도저 (산업시설이나 옮길 수 없는 건물 제거): {ORANGE}{STRING}
STR_CHEAT_CROSSINGTUNNELS                                       :{LTBLUE}터널 교차 허용: {ORANGE}{STRING}
STR_CHEAT_NO_JETCRASH                                           :{LTBLUE}대형 항공기가 소형 공항에서 (자주) 충돌하지 않게 함: {ORANGE}{STRING}
STR_CHEAT_EDIT_MAX_HL                                           :{LTBLUE}최대 지형 고도값 수정: {ORANGE}{NUM}
STR_CHEAT_EDIT_MAX_HL_QUERY_CAPT                                :{WHITE}최대 지형 높이값을 수정합니다.
STR_CHEAT_SWITCH_CLIMATE_TEMPERATE_LANDSCAPE                    :온대 기후
STR_CHEAT_SWITCH_CLIMATE_SUB_ARCTIC_LANDSCAPE                   :아한대 기후
STR_CHEAT_SWITCH_CLIMATE_SUB_TROPICAL_LANDSCAPE                 :아열대 기후
STR_CHEAT_SWITCH_CLIMATE_TOYLAND_LANDSCAPE                      :장난감나라
STR_CHEAT_CHANGE_DATE                                           :{LTBLUE}날짜 변경: {ORANGE}{DATE_SHORT}
STR_CHEAT_CHANGE_DATE_QUERY_CAPT                                :{WHITE}현재의 연도를 변경
STR_CHEAT_SETUP_PROD                                            :{LTBLUE}1차 산업시설 생산량 조절 허용: {ORANGE}{STRING}

# Livery window
STR_LIVERY_CAPTION                                              :{WHITE}{COMPANY} - 색상

STR_LIVERY_GENERAL_TOOLTIP                                      :{BLACK}기본 색상 선택
STR_LIVERY_TRAIN_TOOLTIP                                        :{BLACK}열차 색상 선택
STR_LIVERY_ROAD_VEHICLE_TOOLTIP                                 :{BLACK}차량 색상 선택
STR_LIVERY_SHIP_TOOLTIP                                         :{BLACK}선박 색상 선택
STR_LIVERY_AIRCRAFT_TOOLTIP                                     :{BLACK}항공기 색상 선택
STR_LIVERY_PRIMARY_TOOLTIP                                      :{BLACK}선택한 색상을 1차 색상으로 선택합니다. CTRL+클릭하면 모든 항목에 적용됩니다.
STR_LIVERY_SECONDARY_TOOLTIP                                    :{BLACK}선택한 색상을 2차 색상으로 선택합니다. CTRL+클릭하면 모든 항목에 적용됩니다.
STR_LIVERY_PANEL_TOOLTIP                                        :{BLACK}색상 조합을 바꾸려면 선택하세요. 2개 이상 선택하려면 CTRL+클릭하세요. 네모를 클릭하여 체크하면 해당 색상 조합을 사용하게 됩니다.

STR_LIVERY_DEFAULT                                              :기본 색상
STR_LIVERY_STEAM                                                :{G=f}증기 기관차
STR_LIVERY_DIESEL                                               :{G=f}디젤 기관차
STR_LIVERY_ELECTRIC                                             :{G=f}전기 기관차
STR_LIVERY_MONORAIL                                             :{G=m}모노레일 기관차
STR_LIVERY_MAGLEV                                               :{G=m}자기부상 기관차
STR_LIVERY_DMU                                                  :{G=f}DMU
STR_LIVERY_EMU                                                  :{G=f}EMU
STR_LIVERY_PASSENGER_WAGON_STEAM                                :{G=f}객차 (증기)
STR_LIVERY_PASSENGER_WAGON_DIESEL                               :{G=f}객차 (디젤)
STR_LIVERY_PASSENGER_WAGON_ELECTRIC                             :{G=f}객차 (전기)
STR_LIVERY_PASSENGER_WAGON_MONORAIL                             :{G=f}객차 (모노레일)
STR_LIVERY_PASSENGER_WAGON_MAGLEV                               :{G=f}객차 (자기부상)
STR_LIVERY_FREIGHT_WAGON                                        :{G=f}화물차
STR_LIVERY_BUS                                                  :{G=f}버스
STR_LIVERY_TRUCK                                                :{G=m}트럭
STR_LIVERY_PASSENGER_SHIP                                       :{G=m}여객선
STR_LIVERY_FREIGHT_SHIP                                         :{G=m}화물선
STR_LIVERY_HELICOPTER                                           :{G=f}헬리콥터
STR_LIVERY_SMALL_PLANE                                          :{G=f}소형 항공기
STR_LIVERY_LARGE_PLANE                                          :{G=f}대형 항공기
STR_LIVERY_PASSENGER_TRAM                                       :{G=f}승객 전차
STR_LIVERY_FREIGHT_TRAM                                         :{G=f}화물 전차

# Face selection window
STR_FACE_CAPTION                                                :{WHITE}얼굴 선택
STR_FACE_CANCEL_TOOLTIP                                         :{BLACK}새 얼굴 선택을 취소합니다.
STR_FACE_OK_TOOLTIP                                             :{BLACK}이 얼굴을 선택합니다.
STR_FACE_RANDOM                                                 :{BLACK}무작위화

STR_FACE_MALE_BUTTON                                            :{BLACK}남성
STR_FACE_MALE_TOOLTIP                                           :{BLACK}남성 얼굴 선택
STR_FACE_FEMALE_BUTTON                                          :{BLACK}여성
STR_FACE_FEMALE_TOOLTIP                                         :{BLACK}여성 얼굴 선택
STR_FACE_NEW_FACE_BUTTON                                        :{BLACK}새 얼굴
STR_FACE_NEW_FACE_TOOLTIP                                       :{BLACK}얼굴을 만듭니다.
STR_FACE_ADVANCED                                               :{BLACK}고급
STR_FACE_ADVANCED_TOOLTIP                                       :{BLACK}고급 얼굴 선택 모드로 전환
STR_FACE_SIMPLE                                                 :{BLACK}간단
STR_FACE_SIMPLE_TOOLTIP                                         :{BLACK}간편 얼굴 선택 모드로 전환
STR_FACE_LOAD                                                   :{BLACK}불러오기
STR_FACE_LOAD_TOOLTIP                                           :{BLACK}즐겨찾는 얼굴 불러오기
STR_FACE_LOAD_DONE                                              :{WHITE}당신이 즐겨찾는 얼굴을 OpenTTD 설정 파일로부터 불러왔습니다.
STR_FACE_FACECODE                                               :{BLACK}플레이어 얼굴 번호
STR_FACE_FACECODE_TOOLTIP                                       :{BLACK}플레이어 얼굴 번호 보기/설정
STR_FACE_FACECODE_CAPTION                                       :{WHITE}플레이어 얼굴 번호 보기/설정
STR_FACE_FACECODE_SET                                           :{WHITE}새 얼굴 번호 코드가 설정되었습니다.
STR_FACE_FACECODE_ERR                                           :{WHITE}플레이어 얼굴 번호를 설정할 수 없습니다 - 0에서 4,294,967,295 사이의 값을 입력하십시오!
STR_FACE_SAVE                                                   :{BLACK}저장
STR_FACE_SAVE_TOOLTIP                                           :{BLACK}즐겨찾는 얼굴로 저장
STR_FACE_SAVE_DONE                                              :{WHITE}이 얼굴이 OpenTTD 설정 파일에 즐겨찾는 얼굴로 저장될 것입니다.
STR_FACE_EUROPEAN                                               :{BLACK}유럽인
STR_FACE_SELECT_EUROPEAN                                        :{BLACK}유럽인 얼굴 선택
STR_FACE_AFRICAN                                                :{BLACK}흑인
STR_FACE_SELECT_AFRICAN                                         :{BLACK}흑인 얼굴 선택
STR_FACE_YES                                                    :예
STR_FACE_NO                                                     :아니요
STR_FACE_MOUSTACHE_EARRING_TOOLTIP                              :{BLACK}콧수염이나 귀걸이 착용
STR_FACE_HAIR                                                   :머리:
STR_FACE_HAIR_TOOLTIP                                           :{BLACK}머리 변경
STR_FACE_EYEBROWS                                               :눈썹:
STR_FACE_EYEBROWS_TOOLTIP                                       :{BLACK}눈썹 변경
STR_FACE_EYECOLOUR                                              :눈동자 색:
STR_FACE_EYECOLOUR_TOOLTIP                                      :{BLACK}눈동자색 변경
STR_FACE_GLASSES                                                :안경:
STR_FACE_GLASSES_TOOLTIP                                        :{BLACK}안경 착용
STR_FACE_GLASSES_TOOLTIP_2                                      :{BLACK}안경 변경
STR_FACE_NOSE                                                   :코:
STR_FACE_NOSE_TOOLTIP                                           :{BLACK}코 변경
STR_FACE_LIPS                                                   :입술:
STR_FACE_MOUSTACHE                                              :콧수염:
STR_FACE_LIPS_MOUSTACHE_TOOLTIP                                 :{BLACK}입술/콧수염 변경
STR_FACE_CHIN                                                   :턱:
STR_FACE_CHIN_TOOLTIP                                           :{BLACK}턱 변경
STR_FACE_JACKET                                                 :자켓:
STR_FACE_JACKET_TOOLTIP                                         :{BLACK}자켓 변경
STR_FACE_COLLAR                                                 :옷깃:
STR_FACE_COLLAR_TOOLTIP                                         :{BLACK}옷깃 변경
STR_FACE_TIE                                                    :넥타이:
STR_FACE_EARRING                                                :귀걸이:
STR_FACE_TIE_EARRING_TOOLTIP                                    :{BLACK}넥타이/귀걸이 변경

# Network server list
STR_NETWORK_SERVER_LIST_CAPTION                                 :{WHITE}멀티 플레이
STR_NETWORK_SERVER_LIST_ADVERTISED                              :{BLACK}공개 여부
STR_NETWORK_SERVER_LIST_ADVERTISED_TOOLTIP                      :{BLACK}공개된 게임(인터넷)과 비공개된 게임(LAN) 중에서 선택하십시오.
STR_NETWORK_SERVER_LIST_ADVERTISED_NO                           :아니요
STR_NETWORK_SERVER_LIST_ADVERTISED_YES                          :예
STR_NETWORK_SERVER_LIST_PLAYER_NAME                             :{BLACK}플레이어 이름:
STR_NETWORK_SERVER_LIST_ENTER_NAME_TOOLTIP                      :{BLACK}다른 사람들에게 보여줄 당신의 이름입니다.

STR_NETWORK_SERVER_LIST_GAME_NAME                               :{BLACK}이름
STR_NETWORK_SERVER_LIST_GAME_NAME_TOOLTIP                       :{BLACK}게임 이름
STR_NETWORK_SERVER_LIST_GENERAL_ONLINE                          :{BLACK}{COMMA}/{COMMA} - {COMMA}/{COMMA}
STR_NETWORK_SERVER_LIST_CLIENTS_CAPTION                         :{BLACK}접속자
STR_NETWORK_SERVER_LIST_CLIENTS_CAPTION_TOOLTIP                 :{BLACK}현재 접속자 수 / 최대 접속자 수{}현재 회사 개수 / 최대 회사 개수
STR_NETWORK_SERVER_LIST_MAP_SIZE_SHORT                          :{BLACK}{COMMA}x{COMMA}
STR_NETWORK_SERVER_LIST_MAP_SIZE_CAPTION                        :{BLACK}지도 크기
STR_NETWORK_SERVER_LIST_MAP_SIZE_CAPTION_TOOLTIP                :{BLACK}게임의 지도 크기{}크기별로 정렬하려면 클릭
STR_NETWORK_SERVER_LIST_DATE_CAPTION                            :{BLACK}날짜
STR_NETWORK_SERVER_LIST_DATE_CAPTION_TOOLTIP                    :{BLACK}현재 날짜
STR_NETWORK_SERVER_LIST_YEARS_CAPTION                           :{BLACK}진행 년도
STR_NETWORK_SERVER_LIST_YEARS_CAPTION_TOOLTIP                   :{BLACK}게임이 진행된 년도 수
STR_NETWORK_SERVER_LIST_INFO_ICONS_TOOLTIP                      :{BLACK}언어, 서버 버전 등

STR_NETWORK_SERVER_LIST_CLICK_GAME_TO_SELECT                    :{BLACK}선택하려면 목록에서 게임을 클릭하세요
STR_NETWORK_SERVER_LIST_LAST_JOINED_SERVER                      :{BLACK}최근에 접속한 서버:
STR_NETWORK_SERVER_LIST_CLICK_TO_SELECT_LAST                    :{BLACK}최근에 플레이한 서버를 선택하려면 클릭하세요

STR_NETWORK_SERVER_LIST_GAME_INFO                               :{SILVER}게임 정보
STR_NETWORK_SERVER_LIST_CLIENTS                                 :{SILVER}접속현황: {WHITE}{COMMA} / {COMMA}명 - 회사 {COMMA} / {COMMA}개
STR_NETWORK_SERVER_LIST_LANGUAGE                                :{SILVER}언어: {WHITE}{STRING}
STR_NETWORK_SERVER_LIST_LANDSCAPE                               :{SILVER}기후: {WHITE}{STRING}
STR_NETWORK_SERVER_LIST_MAP_SIZE                                :{SILVER}지도 크기: {WHITE}{COMMA}x{COMMA}
STR_NETWORK_SERVER_LIST_SERVER_VERSION                          :{SILVER}서버 버전: {WHITE}{STRING}
STR_NETWORK_SERVER_LIST_SERVER_ADDRESS                          :{SILVER}서버 주소: {WHITE}{STRING}
STR_NETWORK_SERVER_LIST_START_DATE                              :{SILVER}시작 날짜: {WHITE}{DATE_SHORT}
STR_NETWORK_SERVER_LIST_CURRENT_DATE                            :{SILVER}현재 날짜: {WHITE}{DATE_SHORT}
STR_NETWORK_SERVER_LIST_PASSWORD                                :{SILVER}암호가 걸려있습니다!
STR_NETWORK_SERVER_LIST_SERVER_OFFLINE                          :{SILVER}서버 오프라인
STR_NETWORK_SERVER_LIST_SERVER_FULL                             :{SILVER}서버가 꽉 참
STR_NETWORK_SERVER_LIST_VERSION_MISMATCH                        :{SILVER}버전 다름
STR_NETWORK_SERVER_LIST_GRF_MISMATCH                            :{SILVER}NewGRF 다름

STR_NETWORK_SERVER_LIST_JOIN_GAME                               :{BLACK}게임 참여
STR_NETWORK_SERVER_LIST_REFRESH                                 :{BLACK}새로고침
STR_NETWORK_SERVER_LIST_REFRESH_TOOLTIP                         :{BLACK}서버 정보를 새로 고칩니다.

STR_NETWORK_SERVER_LIST_FIND_SERVER                             :{BLACK}서버 검색
STR_NETWORK_SERVER_LIST_FIND_SERVER_TOOLTIP                     :{BLACK}네트워크에 등록되어 있는 서버를 검색합니다.
STR_NETWORK_SERVER_LIST_ADD_SERVER                              :{BLACK}서버 추가
STR_NETWORK_SERVER_LIST_ADD_SERVER_TOOLTIP                      :{BLACK}서버를 목록에 수동으로 추가합니다.
STR_NETWORK_SERVER_LIST_START_SERVER                            :{BLACK}서버 열기
STR_NETWORK_SERVER_LIST_START_SERVER_TOOLTIP                    :{BLACK}당신이 서버가 되어 게임을 진행합니다.

STR_NETWORK_SERVER_LIST_PLAYER_NAME_OSKTITLE                    :{BLACK}이름을 입력하세요
STR_NETWORK_SERVER_LIST_ENTER_IP                                :{BLACK}호스트(IP) 주소 입력

# Start new multiplayer server
STR_NETWORK_START_SERVER_CAPTION                                :{WHITE}새 멀티플레이 게임 시작하기

STR_NETWORK_START_SERVER_NEW_GAME_NAME                          :{BLACK}게임 이름:
STR_NETWORK_START_SERVER_NEW_GAME_NAME_TOOLTIP                  :{BLACK}멀티플레이 게임 선택 메뉴에서 보여질 게임 제목입니다.
STR_NETWORK_START_SERVER_SET_PASSWORD                           :{BLACK}암호 설정
STR_NETWORK_START_SERVER_PASSWORD_TOOLTIP                       :{BLACK}자유로운 접근을 막고 싶을 때 암호를 설정할 수 있습니다

STR_NETWORK_START_SERVER_UNADVERTISED                           :아니요
STR_NETWORK_START_SERVER_ADVERTISED                             :예
STR_NETWORK_START_SERVER_CLIENTS_SELECT                         :{BLACK}{NUM}명
STR_NETWORK_START_SERVER_NUMBER_OF_CLIENTS                      :{BLACK}최대 접속자 수:
STR_NETWORK_START_SERVER_NUMBER_OF_CLIENTS_TOOLTIP              :{BLACK}최대 접속자 수를 선택합니다. 모든 자리가 다 차 있을 필요는 없습니다
STR_NETWORK_START_SERVER_COMPANIES_SELECT                       :{BLACK}{NUM}개
STR_NETWORK_START_SERVER_NUMBER_OF_COMPANIES                    :{BLACK}최대 회사수:
STR_NETWORK_START_SERVER_NUMBER_OF_COMPANIES_TOOLTIP            :{BLACK}서버의 회사의 수를 제한합니다
STR_NETWORK_START_SERVER_SPECTATORS_SELECT                      :{BLACK}{NUM}명
STR_NETWORK_START_SERVER_NUMBER_OF_SPECTATORS                   :{BLACK}최대 관전자수:
STR_NETWORK_START_SERVER_NUMBER_OF_SPECTATORS_TOOLTIP           :{BLACK}게임을 관전하는 접속자의 수를 제한합니다
STR_NETWORK_START_SERVER_LANGUAGE_SPOKEN                        :{BLACK}대화 언어:
STR_NETWORK_START_SERVER_LANGUAGE_TOOLTIP                       :{BLACK}서버에서 주로 사용하는 언어를 고르십시오

STR_NETWORK_START_SERVER_NEW_GAME_NAME_OSKTITLE                 :{BLACK}네트워크 게임에서 사용할 이름을 입력하세요

# Network game languages
############ Leave those lines in this order!!
STR_NETWORK_LANG_ANY                                            :모든 언어
STR_NETWORK_LANG_ENGLISH                                        :영어
STR_NETWORK_LANG_GERMAN                                         :독일어
STR_NETWORK_LANG_FRENCH                                         :프랑스어
STR_NETWORK_LANG_BRAZILIAN                                      :브라질어
STR_NETWORK_LANG_BULGARIAN                                      :불가리아어
STR_NETWORK_LANG_CHINESE                                        :중국어
STR_NETWORK_LANG_CZECH                                          :체코어
STR_NETWORK_LANG_DANISH                                         :덴마크어
STR_NETWORK_LANG_DUTCH                                          :네덜란드어
STR_NETWORK_LANG_ESPERANTO                                      :에스페란토
STR_NETWORK_LANG_FINNISH                                        :핀란드어
STR_NETWORK_LANG_HUNGARIAN                                      :헝가리어
STR_NETWORK_LANG_ICELANDIC                                      :아이슬란드어
STR_NETWORK_LANG_ITALIAN                                        :이탈리아어
STR_NETWORK_LANG_JAPANESE                                       :일본어
STR_NETWORK_LANG_KOREAN                                         :한국어
STR_NETWORK_LANG_LITHUANIAN                                     :리투아니아어
STR_NETWORK_LANG_NORWEGIAN                                      :노르웨이어
STR_NETWORK_LANG_POLISH                                         :폴란드어
STR_NETWORK_LANG_PORTUGUESE                                     :포르투갈어
STR_NETWORK_LANG_ROMANIAN                                       :루마니아어
STR_NETWORK_LANG_RUSSIAN                                        :러시아어
STR_NETWORK_LANG_SLOVAK                                         :슬로바키아어
STR_NETWORK_LANG_SLOVENIAN                                      :슬로베니아어
STR_NETWORK_LANG_SPANISH                                        :스페인어
STR_NETWORK_LANG_SWEDISH                                        :스웨덴어
STR_NETWORK_LANG_TURKISH                                        :터키어
STR_NETWORK_LANG_UKRAINIAN                                      :우크라이나어
STR_NETWORK_LANG_AFRIKAANS                                      :아프리카어
STR_NETWORK_LANG_CROATIAN                                       :크로아티아어
STR_NETWORK_LANG_CATALAN                                        :카탈로니아어
STR_NETWORK_LANG_ESTONIAN                                       :에스토니아어
STR_NETWORK_LANG_GALICIAN                                       :갈리시아어
STR_NETWORK_LANG_GREEK                                          :그리스어
STR_NETWORK_LANG_LATVIAN                                        :라트비아어
############ End of leave-in-this-order

# Network game lobby
STR_NETWORK_GAME_LOBBY_CAPTION                                  :{WHITE}멀티플레이 게임 대기실

STR_NETWORK_GAME_LOBBY_PREPARE_TO_JOIN                          :{BLACK}참가 준비중: {ORANGE}{STRING}
STR_NETWORK_GAME_LOBBY_COMPANY_LIST_TOOLTIP                     :{BLACK}이 게임에 있는 회사의 목록입니다. 다른 회사에 같이 참가하거나, 빈 자리가 있을 경우 새로운 회사로 시작할 수 있습니다

STR_NETWORK_GAME_LOBBY_COMPANY_INFO                             :{SILVER}회사 정보
STR_NETWORK_GAME_LOBBY_COMPANY_NAME                             :{SILVER}회사 이름: {WHITE}{STRING}
STR_NETWORK_GAME_LOBBY_INAUGURATION_YEAR                        :{SILVER}설립: {WHITE}{NUM}
STR_NETWORK_GAME_LOBBY_VALUE                                    :{SILVER}회사가치: {WHITE}{CURRENCY_LONG}
STR_NETWORK_GAME_LOBBY_CURRENT_BALANCE                          :{SILVER}재정 수익: {WHITE}{CURRENCY_LONG}
STR_NETWORK_GAME_LOBBY_LAST_YEARS_INCOME                        :{SILVER}작년 수익: {WHITE}{CURRENCY_LONG}
STR_NETWORK_GAME_LOBBY_PERFORMANCE                              :{SILVER}퍼포먼스: {WHITE}{NUM}

STR_NETWORK_GAME_LOBBY_VEHICLES                                 :{SILVER}차량: {WHITE}{NUM} {TRAIN}, {NUM} {LORRY}, {NUM} {BUS}, {NUM} {SHIP}, {NUM} {PLANE}
STR_NETWORK_GAME_LOBBY_STATIONS                                 :{SILVER}역: {WHITE}{NUM} {TRAIN}, {NUM} {LORRY}, {NUM} {BUS}, {NUM} {SHIP}, {NUM} {PLANE}
STR_NETWORK_GAME_LOBBY_PLAYERS                                  :{SILVER}플레이어: {WHITE}{STRING}

STR_NETWORK_GAME_LOBBY_NEW_COMPANY                              :{BLACK}새 회사
STR_NETWORK_GAME_LOBBY_NEW_COMPANY_TOOLTIP                      :{BLACK}새 회사를 만듭니다
STR_NETWORK_GAME_LOBBY_SPECTATE_GAME                            :{BLACK}게임 관전
STR_NETWORK_GAME_LOBBY_SPECTATE_GAME_TOOLTIP                    :{BLACK}게임에 참여하지 않고 보기만 합니다
STR_NETWORK_GAME_LOBBY_JOIN_COMPANY                             :{BLACK}회사 참여
STR_NETWORK_GAME_LOBBY_JOIN_COMPANY_TOOLTIP                     :{BLACK}이 회사를 도와 플레이합니다

# Network connecting window
STR_NETWORK_CONNECTING_CAPTION                                  :{WHITE}접속중...

############ Leave those lines in this order!!
STR_NETWORK_CONNECTING_1                                        :{BLACK}(1/6) 접속 중...
STR_NETWORK_CONNECTING_2                                        :{BLACK}(2/6) 권한 부여중...
STR_NETWORK_CONNECTING_3                                        :{BLACK}(3/6) 기다리는 중...
STR_NETWORK_CONNECTING_4                                        :{BLACK}(4/6) 지도 다운로드 중...
STR_NETWORK_CONNECTING_5                                        :{BLACK}(5/6) 데이터 처리 중...
STR_NETWORK_CONNECTING_6                                        :{BLACK}(6/6) 등록 중...

STR_NETWORK_CONNECTING_SPECIAL_1                                :{BLACK}게임 정보 가져오는 중...
STR_NETWORK_CONNECTING_SPECIAL_2                                :{BLACK}회사 정보 가져오는 중...
############ End of leave-in-this-order
STR_NETWORK_CONNECTING_WAITING                                  :{BLACK}{NUM}명의 접속자가 먼저 기다리고 있습니다
STR_NETWORK_CONNECTING_DOWNLOADING_1                            :{BLACK}지금까지 {BYTES}를 다운로드하였습니다
STR_NETWORK_CONNECTING_DOWNLOADING_2                            :{BLACK}{BYTES} / {BYTES} 다운로드 완료

STR_NETWORK_CONNECTION_DISCONNECT                               :{BLACK}접속 끊기

STR_NETWORK_NEED_GAME_PASSWORD_CAPTION                          :{WHITE}서버 암호가 걸려있습니다. 암호를 입력하세요
STR_NETWORK_NEED_COMPANY_PASSWORD_CAPTION                       :{WHITE}회사 암호가 걸려있습니다. 암호를 입력하세요
STR_NETWORK_COMPANY_LIST_CLIENT_LIST_CAPTION                    :{WHITE}접속자 목록

# Network company list added strings
STR_NETWORK_COMPANY_LIST_CLIENT_LIST                            :접속자 목록
STR_NETWORK_COMPANY_LIST_SPECTATE                               :관전
STR_NETWORK_COMPANY_LIST_NEW_COMPANY                            :새 회사

# Network client list
STR_NETWORK_CLIENTLIST_KICK                                     :추방
STR_NETWORK_CLIENTLIST_BAN                                      :차단
STR_NETWORK_CLIENTLIST_SPEAK_TO_ALL                             :모두에게 말하기
STR_NETWORK_CLIENTLIST_SPEAK_TO_COMPANY                         :이 회사에게 말하기
STR_NETWORK_CLIENTLIST_SPEAK_TO_CLIENT                          :귓속말하기

STR_NETWORK_SERVER                                              :서버
STR_NETWORK_CLIENT                                              :접속자
STR_NETWORK_SPECTATORS                                          :관전자

<<<<<<< HEAD
=======
STR_NETWORK_GIVE_MONEY_CAPTION                                  :{WHITE}송금하고 싶은 양을 입력하세요

>>>>>>> f1c39153
# Network set password
STR_COMPANY_PASSWORD_CANCEL                                     :{BLACK}입력한 비밀번호는 저장하지 않기
STR_COMPANY_PASSWORD_OK                                         :{BLACK}이 회사에 새 비밀번호 부여
STR_COMPANY_PASSWORD_CAPTION                                    :{WHITE}회사 비밀번호
STR_COMPANY_PASSWORD_MAKE_DEFAULT                               :{BLACK}회사 비밀번호 기본값
STR_COMPANY_PASSWORD_MAKE_DEFAULT_TOOLTIP                       :{BLACK}이 회사 비밀번호를 새 회사의 비밀번호 기본값으로 사용

# Network company info join/password
STR_COMPANY_VIEW_JOIN                                           :{BLACK}참여
STR_COMPANY_VIEW_JOIN_TOOLTIP                                   :{BLACK}이 회사로 참가해서 플레이합니다
STR_COMPANY_VIEW_PASSWORD                                       :{BLACK}암호
STR_COMPANY_VIEW_PASSWORD_TOOLTIP                               :{BLACK}다른 참가자가 이 회사로의 플레이를 하지 못하도록 암호로 보호합니다
STR_COMPANY_VIEW_SET_PASSWORD                                   :{BLACK}회사 암호 설정

# Network chat
STR_NETWORK_CHAT_SEND                                           :{BLACK}보내기
STR_NETWORK_CHAT_COMPANY_CAPTION                                :[팀] :
STR_NETWORK_CHAT_CLIENT_CAPTION                                 :[귓속말] {STRING}:
STR_NETWORK_CHAT_ALL_CAPTION                                    :[전체] :

STR_NETWORK_CHAT_COMPANY                                        :[팀] {STRING}: {WHITE}{STRING}
STR_NETWORK_CHAT_TO_COMPANY                                     :[팀] {STRING}에게: {WHITE}{STRING}
STR_NETWORK_CHAT_CLIENT                                         :[귓속말] {STRING}: {WHITE}{STRING}
STR_NETWORK_CHAT_TO_CLIENT                                      :[귓속말] {STRING}에게: {WHITE}{STRING}
STR_NETWORK_CHAT_ALL                                            :[모두] {STRING}: {WHITE}{STRING}
STR_NETWORK_CHAT_OSKTITLE                                       :{BLACK}채팅 메시지를 입력하세요

# Network messages
STR_NETWORK_ERROR_NOTAVAILABLE                                  :{WHITE}사용할 수 있는 네트워크 장치가 없습니다.
STR_NETWORK_ERROR_NOSERVER                                      :{WHITE}네트워크 게임이 존재하지 않습니다
STR_NETWORK_ERROR_NOCONNECTION                                  :{WHITE}서버가 요청을 받지 않습니다
STR_NETWORK_ERROR_NEWGRF_MISMATCH                               :{WHITE}NewGRF가 맞지 않아서 연결할 수 없습니다
STR_NETWORK_ERROR_DESYNC                                        :{WHITE}네트워크와 게임을 동기화하는 데 실패하였습니다
STR_NETWORK_ERROR_LOSTCONNECTION                                :{WHITE}네트워크와 연결이 끊어졌습니다
STR_NETWORK_ERROR_SAVEGAMEERROR                                 :{WHITE}게임 저장 파일을 불러올 수 없습니다
STR_NETWORK_ERROR_SERVER_START                                  :{WHITE}서버를 시작할 수 없습니다
STR_NETWORK_ERROR_CLIENT_START                                  :{WHITE}접속할 수 없습니다
STR_NETWORK_ERROR_TIMEOUT                                       :{WHITE}접속자 #{NUM}의 입력 시간이 초과되었습니다
STR_NETWORK_ERROR_SERVER_ERROR                                  :{WHITE}프로토콜 오류가 발생되어 연결이 끊어졌습니다
STR_NETWORK_ERROR_WRONG_REVISION                                :{WHITE}이 접속자의 게임 버전이 서버의 버전과 일치하지 않습니다
STR_NETWORK_ERROR_WRONG_PASSWORD                                :{WHITE}잘못된 암호입니다
STR_NETWORK_ERROR_SERVER_FULL                                   :{WHITE}서버에 인원이 가득 찼습니다
STR_NETWORK_ERROR_SERVER_BANNED                                 :{WHITE}서버 관리자에 의해 접속이 차단되었습니다
STR_NETWORK_ERROR_KICKED                                        :{WHITE}서버에서 강제로 추방되었습니다
STR_NETWORK_ERROR_CHEATER                                       :{WHITE}이 서버에서 치트를 사용할 수 없습니다
STR_NETWORK_ERROR_TOO_MANY_COMMANDS                             :{WHITE}서버에 너무 많은 명령을 보냈습니다
STR_NETWORK_ERROR_TIMEOUT_PASSWORD                              :{WHITE}비밀번호 입력 시간을 초과하였습니다
STR_NETWORK_ERROR_TIMEOUT_COMPUTER                              :{WHITE}사용자의 컴퓨터가 서버와 연결을 유지할 수 있을 만큼 빠르지 않습니다
STR_NETWORK_ERROR_TIMEOUT_MAP                                   :{WHITE}지도 다운로드 시간을 초과하였습니다
STR_NETWORK_ERROR_TIMEOUT_JOIN                                  :{WHITE}서버 접속 시간을 초과하였습니다

############ Leave those lines in this order!!
STR_NETWORK_ERROR_CLIENT_GENERAL                                :일반 오류
STR_NETWORK_ERROR_CLIENT_DESYNC                                 :비동기화 오류
STR_NETWORK_ERROR_CLIENT_SAVEGAME                               :지도 불러오기 실패
STR_NETWORK_ERROR_CLIENT_CONNECTION_LOST                        :연결 손실
STR_NETWORK_ERROR_CLIENT_PROTOCOL_ERROR                         :프로토콜 오류
STR_NETWORK_ERROR_CLIENT_NEWGRF_MISMATCH                        :NewGRF 안 맞음
STR_NETWORK_ERROR_CLIENT_NOT_AUTHORIZED                         :권한 없음
STR_NETWORK_ERROR_CLIENT_NOT_EXPECTED                           :잘못된 패킷 수신
STR_NETWORK_ERROR_CLIENT_WRONG_REVISION                         :잘못된 버전
STR_NETWORK_ERROR_CLIENT_NAME_IN_USE                            :이미 사용중인 이름
STR_NETWORK_ERROR_CLIENT_WRONG_PASSWORD                         :잘못된 암호
STR_NETWORK_ERROR_CLIENT_COMPANY_MISMATCH                       :DoCommand 구문 내의 잘못된 회사
STR_NETWORK_ERROR_CLIENT_KICKED                                 :강제추방
STR_NETWORK_ERROR_CLIENT_CHEATER                                :치트 사용 시도
STR_NETWORK_ERROR_CLIENT_SERVER_FULL                            :서버 꽉참
STR_NETWORK_ERROR_CLIENT_TOO_MANY_COMMANDS                      :너무 많은 명령 전송
STR_NETWORK_ERROR_CLIENT_TIMEOUT_PASSWORD                       :제 시간에 비밀번호를 입력하십시오
STR_NETWORK_ERROR_CLIENT_TIMEOUT_COMPUTER                       :반응 시간 초과
STR_NETWORK_ERROR_CLIENT_TIMEOUT_MAP                            :지도 다운로드 시간 초과
STR_NETWORK_ERROR_CLIENT_TIMEOUT_JOIN                           :지도 생성 / 입장 시간 초과
############ End of leave-in-this-order

STR_NETWORK_ERROR_CLIENT_GUI_LOST_CONNECTION_CAPTION            :{WHITE}가능한 연결 손실
STR_NETWORK_ERROR_CLIENT_GUI_LOST_CONNECTION                    :{WHITE}마지막 {NUM}초간 서버로부터 데이터를 받지 못했습니다

# Network related errors
STR_NETWORK_SERVER_MESSAGE                                      :*** {1:STRING}
############ Leave those lines in this order!!
STR_NETWORK_SERVER_MESSAGE_GAME_PAUSED                          :게임이 일시 정지되었습니다. ({STRING})
STR_NETWORK_SERVER_MESSAGE_GAME_STILL_PAUSED_1                  :게임이 아직 일시 정지된 상태입니다. ({STRING})
STR_NETWORK_SERVER_MESSAGE_GAME_STILL_PAUSED_2                  :게임이 아직 일시 정지된 상태입니다. ({STRING}, {STRING})
STR_NETWORK_SERVER_MESSAGE_GAME_STILL_PAUSED_3                  :게임이 아직 일시 정지된 상태입니다. ({STRING}, {STRING}, {STRING})
STR_NETWORK_SERVER_MESSAGE_GAME_STILL_PAUSED_4                  :게임이 아직 일시 정지된 상태입니다. ({STRING}, {STRING}, {STRING}, {STRING})
STR_NETWORK_SERVER_MESSAGE_GAME_STILL_PAUSED_5                  :게임이 아직 일시 정지된 상태입니다. ({STRING}, {STRING}, {STRING}, {STRING}, {STRING})
STR_NETWORK_SERVER_MESSAGE_GAME_UNPAUSED                        :게임이 재개되었습니다. ({STRING})
STR_NETWORK_SERVER_MESSAGE_GAME_REASON_NOT_ENOUGH_PLAYERS       :플레이하는 사람 수
STR_NETWORK_SERVER_MESSAGE_GAME_REASON_CONNECTING_CLIENTS       :접속자와 연결중
STR_NETWORK_SERVER_MESSAGE_GAME_REASON_MANUAL                   :수동
STR_NETWORK_SERVER_MESSAGE_GAME_REASON_GAME_SCRIPT              :게임 스크립트
STR_NETWORK_SERVER_MESSAGE_GAME_REASON_LINK_GRAPH               :연결 상태 갱신을 기다리는 중
############ End of leave-in-this-order
STR_NETWORK_MESSAGE_CLIENT_LEAVING                              :게임 종료
<<<<<<< HEAD
STR_NETWORK_MESSAGE_CLIENT_JOINED                               :*** {STRING} 님이 입장하셨습니다.
STR_NETWORK_MESSAGE_CLIENT_JOINED_ID                            :*** {STRING} 님이 입장하셨습니다. ({2:NUM}번 접속자)
STR_NETWORK_MESSAGE_CLIENT_COMPANY_JOIN                         :*** {STRING} 님이 {2:NUM}번 회사에 참여하셨습니다.
STR_NETWORK_MESSAGE_CLIENT_COMPANY_SPECTATE                     :*** {STRING} 님이 관전을 시작하셨습니다.
STR_NETWORK_MESSAGE_CLIENT_COMPANY_NEW                          :*** {STRING} 님이 새로운 회사({2:NUM}번)를 창설하셨습니다.
STR_NETWORK_MESSAGE_CLIENT_LEFT                                 :*** {STRING} 님이 퇴장하셨습니다. (사유: {2:STRING})
STR_NETWORK_MESSAGE_NAME_CHANGE                                 :*** {STRING} 님의 이름이 {STRING}(으)로 바뀌었습니다.
STR_NETWORK_MESSAGE_GIVE_MONEY                                  :*** {STRING} 님이 당신에게 {2:CURRENCY_LONG}만큼의 돈을 보내셨습니다.
STR_NETWORK_MESSAGE_GAVE_MONEY_AWAY                             :*** {1:STRING} 님에게 {2:CURRENCY_LONG}만큼의 돈을 보냈습니다.
STR_NETWORK_MESSAGE_MONEY_GIVEN                                 :*** {STRING} 님이 {1:STRING}에게 {2:CURRENCY_LONG}만큼의 돈을 보내셨습니다.
STR_NETWORK_MESSAGE_MONEY_GIVE_SRC_DESCRIPTION                  :{STRING} ({COMPANY})
STR_NETWORK_MESSAGE_SERVER_SHUTDOWN                             :{WHITE}서버가 게임을 종료하였습니다.
STR_NETWORK_MESSAGE_SERVER_REBOOT                               :{WHITE}서버 재가동중...{}기다려주세요...
=======
STR_NETWORK_MESSAGE_CLIENT_JOINED                               :*** {STRING} 님이 입장하셨습니다
STR_NETWORK_MESSAGE_CLIENT_JOINED_ID                            :*** {STRING} 님이 입장하셨습니다 ({2:NUM}번 접속자)
STR_NETWORK_MESSAGE_CLIENT_COMPANY_JOIN                         :*** {STRING} 님이 {2:NUM}번 회사에 참여하셨습니다
STR_NETWORK_MESSAGE_CLIENT_COMPANY_SPECTATE                     :*** {STRING} 님이 관전을 시작하셨습니다
STR_NETWORK_MESSAGE_CLIENT_COMPANY_NEW                          :*** {STRING} 님이 새로운 회사({2:NUM}번)를 창설하셨습니다
STR_NETWORK_MESSAGE_CLIENT_LEFT                                 :*** {STRING} 님이 퇴장하셨습니다 (사유: {2:STRING})
STR_NETWORK_MESSAGE_NAME_CHANGE                                 :*** {STRING} 님의 이름이 {STRING}(으)로 바뀌었습니다
STR_NETWORK_MESSAGE_GIVE_MONEY                                  :*** {STRING} 님이 당신에게 {2:CURRENCY_LONG}만큼의 돈을 보내셨습니다
STR_NETWORK_MESSAGE_GAVE_MONEY_AWAY                             :*** {1:STRING} 님에게 {2:CURRENCY_LONG}만큼의 돈을 보냈습니다
STR_NETWORK_MESSAGE_SERVER_SHUTDOWN                             :{WHITE}서버가 게임을 종료하였습니다
STR_NETWORK_MESSAGE_SERVER_REBOOT                               :{WHITE}서버가 재시작되고 있습니다...{}기다려주세요...
>>>>>>> f1c39153

# Content downloading window
STR_CONTENT_TITLE                                               :{WHITE}콘텐츠 다운로드
STR_CONTENT_TYPE_CAPTION                                        :{BLACK}종류
STR_CONTENT_TYPE_CAPTION_TOOLTIP                                :{BLACK}콘텐츠의 종류
STR_CONTENT_NAME_CAPTION                                        :{BLACK}이름
STR_CONTENT_NAME_CAPTION_TOOLTIP                                :{BLACK}콘텐츠의 이름
STR_CONTENT_MATRIX_TOOLTIP                                      :{BLACK}항목을 클릭하면 자세히 볼 수 있습니다{}다운로드할 항목을 누르세요
STR_CONTENT_SELECT_ALL_CAPTION                                  :{BLACK}모두 선택
STR_CONTENT_SELECT_ALL_CAPTION_TOOLTIP                          :{BLACK}모든 콘텐츠를 선택합니다
STR_CONTENT_SELECT_UPDATES_CAPTION                              :{BLACK}업데이트 선택
STR_CONTENT_SELECT_UPDATES_CAPTION_TOOLTIP                      :{BLACK}업데이트 항목이 있는 컨텐츠를 선택합니다.
STR_CONTENT_UNSELECT_ALL_CAPTION                                :{BLACK}모두 선택 해제
STR_CONTENT_UNSELECT_ALL_CAPTION_TOOLTIP                        :{BLACK}모든 콘텐츠의 선택을 해제합니다.
STR_CONTENT_SEARCH_EXTERNAL                                     :{BLACK}외부 사이트에서 검색
STR_CONTENT_SEARCH_EXTERNAL_TOOLTIP                             :{BLACK}OpenTTD의 온라인 콘텐츠 서비스에서 다운로드할 수 없는 콘텐츠를 OpenTTD와 관련이 없는 외부 사이트에서 검색합니다.
STR_CONTENT_SEARCH_EXTERNAL_DISCLAIMER_CAPTION                  :{WHITE}OpenTTD를 종료하는 중입니다!
STR_CONTENT_SEARCH_EXTERNAL_DISCLAIMER                          :{WHITE}외부 웹사이트에서 콘텐츠를 다운로드할 때에는 그에 대한 약관과 조건이 다양합니다.{}이 콘텐츠를 OpenTTD에 설치하는 방법은 외부 사이트에서 찾아보아야 합니다.{}계속하시겠습니까?
STR_CONTENT_FILTER_TITLE                                        :{BLACK}태그/이름 검색:
STR_CONTENT_OPEN_URL                                            :{BLACK}웹 사이트 방문
STR_CONTENT_OPEN_URL_TOOLTIP                                    :{BLACK}이 컨텐츠의 웹 사이트를 방문합니다
STR_CONTENT_DOWNLOAD_CAPTION                                    :{BLACK}다운로드
STR_CONTENT_DOWNLOAD_CAPTION_TOOLTIP                            :{BLACK}선택한 콘텐츠의 다운로드를 시작합니다
STR_CONTENT_TOTAL_DOWNLOAD_SIZE                                 :{SILVER}다운로드 할 파일의 총 용량: {WHITE}{BYTES}
STR_CONTENT_DETAIL_TITLE                                        :{SILVER}콘텐츠 정보
STR_CONTENT_DETAIL_SUBTITLE_UNSELECTED                          :{SILVER}이 콘텐츠를 선택하지 않았습니다
STR_CONTENT_DETAIL_SUBTITLE_SELECTED                            :{SILVER}이 콘텐츠를 다운로드하기 위해 선택하였습니다
STR_CONTENT_DETAIL_SUBTITLE_AUTOSELECTED                        :{SILVER}이 콘텐츠는 다른 콘텐츠에서 필요하므로 자동 선택되었습니다
STR_CONTENT_DETAIL_SUBTITLE_ALREADY_HERE                        :{SILVER}이미 가지고 있는 콘텐츠입니다
STR_CONTENT_DETAIL_SUBTITLE_DOES_NOT_EXIST                      :{SILVER}이 콘텐츠는 알려지지 않은 콘텐츠이고 OpenTTD 게임 상에서 받을 수 없는 것입니다
STR_CONTENT_DETAIL_UPDATE                                       :{SILVER}이 콘텐츠는 기존에 존재하던 {STRING}{G 0 "을" "를"} 업데이트합니다
STR_CONTENT_DETAIL_NAME                                         :{SILVER}이름: {WHITE}{STRING}
STR_CONTENT_DETAIL_VERSION                                      :{SILVER}버전: {WHITE}{STRING}
STR_CONTENT_DETAIL_DESCRIPTION                                  :{SILVER}설명: {WHITE}{STRING}
STR_CONTENT_DETAIL_URL                                          :{SILVER}주소: {WHITE}{STRING}
STR_CONTENT_DETAIL_TYPE                                         :{SILVER}종류: {WHITE}{STRING}
STR_CONTENT_DETAIL_FILESIZE                                     :{SILVER}파일 크기: {WHITE}{BYTES}
STR_CONTENT_DETAIL_SELECTED_BECAUSE_OF                          :{WHITE}{STRING}{SILVER} 때문에 선택됨
STR_CONTENT_DETAIL_DEPENDENCIES                                 :{SILVER}필요한 요소: {WHITE}{STRING}
STR_CONTENT_DETAIL_TAGS                                         :{SILVER}태그: {WHITE}{STRING}
STR_CONTENT_NO_ZLIB                                             :{WHITE}OpenTTD가 "zlib" 지원 기능이 없는 상태에서 빌드되었습니다...
STR_CONTENT_NO_ZLIB_SUB                                         :{WHITE}... 콘텐츠를 다운로드 할 수 없습니다!

# Order of these is important!
STR_CONTENT_TYPE_BASE_GRAPHICS                                  :{G=m}기본 그래픽
STR_CONTENT_TYPE_NEWGRF                                         :{G=m}NewGRF
STR_CONTENT_TYPE_AI                                             :{G=m}인공지능
STR_CONTENT_TYPE_AI_LIBRARY                                     :{G=f}인공지능 라이브러리
STR_CONTENT_TYPE_SCENARIO                                       :{G=f}시나리오
STR_CONTENT_TYPE_HEIGHTMAP                                      :{G=m}높이맵
STR_CONTENT_TYPE_BASE_SOUNDS                                    :{G=m}기본 효과음
STR_CONTENT_TYPE_BASE_MUSIC                                     :{G=m}기본 배경 음악
STR_CONTENT_TYPE_GAME_SCRIPT                                    :{G=f}게임 스크립트
STR_CONTENT_TYPE_GS_LIBRARY                                     :{G=f}GS 라이브러리

# Content downloading progress window
STR_CONTENT_DOWNLOAD_TITLE                                      :{WHITE}콘텐츠 다운로드...
STR_CONTENT_DOWNLOAD_INITIALISE                                 :{WHITE}파일 요청중...
STR_CONTENT_DOWNLOAD_FILE                                       :{WHITE}현재 다운로드 {STRING} ({NUM} / {NUM})
STR_CONTENT_DOWNLOAD_COMPLETE                                   :{WHITE}다운로드 완료
STR_CONTENT_DOWNLOAD_PROGRESS_SIZE                              :{WHITE}{BYTES} / {BYTES} 다운로드 ({NUM} %)

# Content downloading error messages
STR_CONTENT_ERROR_COULD_NOT_CONNECT                             :{WHITE}콘텐츠 서버에 접속할 수 없습니다...
STR_CONTENT_ERROR_COULD_NOT_DOWNLOAD                            :{WHITE}다운로드 실패...
STR_CONTENT_ERROR_COULD_NOT_DOWNLOAD_CONNECTION_LOST            :{WHITE}... 접속이 끊어졌습니다
STR_CONTENT_ERROR_COULD_NOT_DOWNLOAD_FILE_NOT_WRITABLE          :{WHITE}... 파일 쓰기가 불가능합니다
STR_CONTENT_ERROR_COULD_NOT_EXTRACT                             :{WHITE}다운로드한 파일의 압축을 풀 수 없습니다

STR_MISSING_GRAPHICS_SET_CAPTION                                :{WHITE}그래픽이 없습니다
STR_MISSING_GRAPHICS_SET_MESSAGE                                :{BLACK}OpenTTD를 실행시키기 위해서는 그래픽 파일이 필요하지만 컴퓨터에서 그래픽 파일을 찾을 수 없습니다. OpenTTD를 실행시키기 위해 그래픽을 다운로드 받아서 설치하시겠습니까?
STR_MISSING_GRAPHICS_YES_DOWNLOAD                               :{BLACK}예, 그래픽을 다운로드 받습니다
STR_MISSING_GRAPHICS_NO_QUIT                                    :{BLACK}아니요, OpenTTD를 종료합니다

# Transparency settings window
STR_TRANSPARENCY_CAPTION                                        :{WHITE}투명 설정
<<<<<<< HEAD
STR_TRANSPARENT_SIGNS_TOOLTIP                                   :{BLACK}역명판 투명 전환. 고정하려면 CTRL+클릭하세요.
STR_TRANSPARENT_TREES_TOOLTIP                                   :{BLACK}나무 투명 전환. 고정하려면 CTRL+클릭하세요.
STR_TRANSPARENT_HOUSES_TOOLTIP                                  :{BLACK}집 투명 전환. 고정하려면 CTRL+클릭하세요.
STR_TRANSPARENT_INDUSTRIES_TOOLTIP                              :{BLACK}산업시설 투명 전환. 고정하려면 CTRL+클릭하세요.
STR_TRANSPARENT_BUILDINGS_TOOLTIP                               :{BLACK}정거장, 차량기지, 경유지 등과 같은 건물을 보이지 않도록 설정할 수 있습니다. 고정하려면 CTRL+클릭하세요.
STR_TRANSPARENT_BRIDGES_TOOLTIP                                 :{BLACK}다리를 투명하게 합니다. 고정하려면 CTRL+클릭하세요.
STR_TRANSPARENT_STRUCTURES_TOOLTIP                              :{BLACK}등대나 안테나 같은 구조물 투명 전환. 고정하려면 CTRL+클릭하세요.
STR_TRANSPARENT_CATENARY_TOOLTIP                                :{BLACK}전차선 보이기/숨기기. 고정하려면 CTRL+클릭하세요.
STR_TRANSPARENT_LOADING_TOOLTIP                                 :{BLACK}적재율 투명 전환. 고정하려면 CTRL+클릭하세요.
STR_TRANSPARENT_TUNNELS_TOOLTIP                                 :{BLACK}터널 안의 차량의 투명도 전환. 고정하려면 CTRL+클릭하세요.
STR_TRANSPARENT_INVISIBLE_TOOLTIP                               :{BLACK}투명이 아니라 아예 안보이게 할 항목을 선택하세요
=======
STR_TRANSPARENT_SIGNS_TOOLTIP                                   :{BLACK}역명판을 보여줄 지 선택합니다. 고정하려면 CTRL+클릭하세요
STR_TRANSPARENT_TREES_TOOLTIP                                   :{BLACK}나무를 보여줄 지 선택합니다. 고정하려면 CTRL+클릭하세요
STR_TRANSPARENT_HOUSES_TOOLTIP                                  :{BLACK}집을 보여줄 지 선택합니다. 고정하려면 CTRL+클릭하세요
STR_TRANSPARENT_INDUSTRIES_TOOLTIP                              :{BLACK}산업시설을 보여줄 지 선택합니다. 고정하려면 CTRL+클릭하세요
STR_TRANSPARENT_BUILDINGS_TOOLTIP                               :{BLACK}정거장, 차량기지, 경유지 등과 같은 건물을 보여줄 지 선택합니다. 고정하려면 CTRL+클릭하세요
STR_TRANSPARENT_BRIDGES_TOOLTIP                                 :{BLACK}다리를 보여줄 지 선택합니다. 고정하려면 CTRL+클릭하세요
STR_TRANSPARENT_STRUCTURES_TOOLTIP                              :{BLACK}등대나 안테나 같은 구조물을 보여줄 지 선택합니다. 고정하려면 CTRL+클릭하세요
STR_TRANSPARENT_CATENARY_TOOLTIP                                :{BLACK}전차선을 보여줄 지 선택합니다. 고정하려면 CTRL+클릭하세요
STR_TRANSPARENT_LOADING_TOOLTIP                                 :{BLACK}적재율을 보여줄 지 선택합니다. 고정하려면 CTRL+클릭하세요
STR_TRANSPARENT_INVISIBLE_TOOLTIP                               :{BLACK}반투명 대신 아예 안 보이게 할 항목을 선택하세요
>>>>>>> f1c39153

# Linkgraph legend window
STR_LINKGRAPH_LEGEND_CAPTION                                    :{BLACK}화물 흐름 범례
STR_LINKGRAPH_LEGEND_ALL                                        :{BLACK}모두
STR_LINKGRAPH_LEGEND_NONE                                       :{BLACK}없음
STR_LINKGRAPH_LEGEND_SELECT_COMPANIES                           :{BLACK}표시할 회사를 선택하십시오
STR_LINKGRAPH_LEGEND_COMPANY_TOOLTIP                            :{BLACK}{STRING}{}{COMPANY}

# Linkgraph legend window and linkgraph legend in smallmap
STR_LINKGRAPH_LEGEND_UNUSED                                     :{TINY_FONT}{BLACK}이용 없음
STR_LINKGRAPH_LEGEND_SATURATED                                  :{TINY_FONT}{BLACK}포화
STR_LINKGRAPH_LEGEND_OVERLOADED                                 :{TINY_FONT}{BLACK}과포화

# Base for station construction window(s)
STR_STATION_BUILD_COVERAGE_AREA_TITLE                           :{BLACK}역세권 표시
STR_STATION_BUILD_COVERAGE_OFF                                  :{BLACK}끄기
STR_STATION_BUILD_COVERAGE_ON                                   :{BLACK}켜기
STR_STATION_BUILD_COVERAGE_AREA_OFF_TOOLTIP                     :{BLACK}역세권을 표시하지 않습니다
STR_STATION_BUILD_COVERAGE_AREA_ON_TOOLTIP                      :{BLACK}역세권을 표시합니다
STR_STATION_BUILD_ACCEPTS_CARGO                                 :{BLACK}받음: {GOLD}{CARGO_LIST}
STR_STATION_BUILD_SUPPLIES_CARGO                                :{BLACK}공급: {GOLD}{CARGO_LIST}

# Join station window
STR_JOIN_STATION_CAPTION                                        :{WHITE}같은 이름으로 정거장 만들기
STR_JOIN_STATION_CREATE_SPLITTED_STATION                        :{YELLOW}분리된 역을 새로 만들기

STR_JOIN_WAYPOINT_CAPTION                                       :{WHITE}연결할 경유지
STR_JOIN_WAYPOINT_CREATE_SPLITTED_WAYPOINT                      :{YELLOW}분리된 경유지를 새로 만들기

# Rail construction toolbar
STR_RAIL_TOOLBAR_RAILROAD_CONSTRUCTION_CAPTION                  :선로 건설
STR_RAIL_TOOLBAR_ELRAIL_CONSTRUCTION_CAPTION                    :전기선로 건설
STR_RAIL_TOOLBAR_MONORAIL_CONSTRUCTION_CAPTION                  :모노레일 건설
STR_RAIL_TOOLBAR_MAGLEV_CONSTRUCTION_CAPTION                    :자기부상열차 건설

<<<<<<< HEAD
STR_RAIL_TOOLBAR_TOOLTIP_BUILD_RAILROAD_TRACK                   :{BLACK}선로를 건설합니다. CTRL 키를 누르면 건설모드/철거모드로 전환합니다. SHIFT 키를 누르면 예상 가격을 볼 수 있습니다.
STR_RAIL_TOOLBAR_TOOLTIP_BUILD_AUTORAIL                         :{BLACK}자동건설 모드로 선로를 건설합니다. CTRL 키를 누르면 건설/철거모드를 바꿀 수 있습니다. SHIFT 키를 누르면 예상 가격을 볼 수 있습니다.
STR_RAIL_TOOLBAR_TOOLTIP_BUILD_POLYRAIL                         :{BLACK}폴리라인 모드로 선로를 건설합니다. CTRL 키를 누르면 건설/철거모드를 바꿀 수 있습니다. SHIFT 키를 누르면 예상 가격을 볼 수 있습니다.
STR_RAIL_TOOLBAR_TOOLTIP_BUILD_TRAIN_DEPOT_FOR_BUILDING         :{BLACK}차량기지를 건설합니다. 차량을 구입하거나 정비를 할 수 있습니다. SHIFT 키를 사용하면 예상 가격을 볼 수 있습니다.
STR_RAIL_TOOLBAR_TOOLTIP_CONVERT_RAIL_TO_WAYPOINT               :{BLACK}선로에 경유지를 설치합니다. CTRL 키를 사용하면 같은 이름의 경유지를 서로 떨어진 곳에 지을 수 있습니다. SHIFT 키를 누르면 예상 가격을 볼 수 있습니다.
STR_RAIL_TOOLBAR_TOOLTIP_BUILD_RAILROAD_STATION                 :{BLACK}철도역을 짓습니다. CTRL 키를 사용하면 같은 이름의 역을 서로 떨어진 곳에 지을 수 있습니다. SHIFT 키를 사용하면 예상 가격을 볼 수 있습니다.
STR_RAIL_TOOLBAR_TOOLTIP_BUILD_RAILROAD_SIGNALS                 :{BLACK}신호기를 설치합니다. CTRL 키를 누르면 구식/전자식으로 전환합니다.{}선로를 따라 드래그해서 설치할 수 있습니다. CTRL을 누른채 드래그하면 다음 분기점이나 다음 신호기까지 신호기를 설치합니다.{}CTRL 키를 누른 채 클릭하면 신호기 선택 창을 전환합니다. SHIFT 키를 누르면 예상 가격을 볼 수 있습니다.
STR_RAIL_TOOLBAR_TOOLTIP_BUILD_RAILROAD_BRIDGE                  :{BLACK}철교를 짓습니다. SHIFT 키를 사용하면 예상 가격을 볼 수 있습니다.
STR_RAIL_TOOLBAR_TOOLTIP_BUILD_RAILROAD_TUNNEL                  :{BLACK}터널을 짓습니다. SHIFT 키를 사용하면 예상 가격을 볼 수 있습니다.
STR_RAIL_TOOLBAR_TOOLTIP_TOGGLE_BUILD_REMOVE_FOR                :{BLACK}선로, 신호기, 경유지, 역 등의 철도 시설 건설/철거 모드를 켜거나 끌 수 있습니다. CTRL 키를 누르고 있어도 선로에서 경유지와 역을 제거할 수 있습니다.
STR_RAIL_TOOLBAR_TOOLTIP_CONVERT_RAIL                           :{BLACK}철도의 타입을 변경/업그레이드 합니다. SHIFT 키를 사용하면 예상 가격을 볼 수 있습니다.
=======
STR_RAIL_TOOLBAR_TOOLTIP_BUILD_RAILROAD_TRACK                   :{BLACK}선로를 건설합니다. CTRL 키를 누르면 건설모드/철거모드로 전환합니다. SHIFT 키를 누른 채로 사용하면 예상 비용을 볼 수 있습니다
STR_RAIL_TOOLBAR_TOOLTIP_BUILD_AUTORAIL                         :{BLACK}자동건설 모드로 선로를 건설합니다. CTRL 키를 누르면 건설/철거모드를 바꿀 수 있습니다. SHIFT 키를 누른 채로 사용하면 예상 비용을 볼 수 있습니다
STR_RAIL_TOOLBAR_TOOLTIP_BUILD_TRAIN_DEPOT_FOR_BUILDING         :{BLACK}차량기지를 건설합니다. 차량을 구입하거나 정비를 할 수 있습니다. SHIFT 키를 누른 채로 사용하면 예상 비용을 볼 수 있습니다
STR_RAIL_TOOLBAR_TOOLTIP_CONVERT_RAIL_TO_WAYPOINT               :{BLACK}선로에 경유지를 설치합니다. CTRL 키를 사용하면 같은 이름의 경유지를 서로 떨어진 곳에 지을 수 있습니다. SHIFT 키를 누른 채로 사용하면 예상 비용을 볼 수 있습니다
STR_RAIL_TOOLBAR_TOOLTIP_BUILD_RAILROAD_STATION                 :{BLACK}철도역을 짓습니다. CTRL 키를 사용하면 같은 이름의 역을 서로 떨어진 곳에 지을 수 있습니다. SHIFT 키를 누른 채로 사용하면 예상 비용을 볼 수 있습니다
STR_RAIL_TOOLBAR_TOOLTIP_BUILD_RAILROAD_SIGNALS                 :{BLACK}신호기를 설치합니다. CTRL 키를 누르면 구식/전자식으로 전환합니다.{}선로를 따라 드래그해서 설치할 수 있습니다. CTRL 키를 누른 채로 드래그하면 다음 분기점이나 다음 신호기까지 신호기를 설치합니다.{}CTRL 키를 누른 채 클릭하면 신호기 선택 창을 전환합니다. SHIFT 키를 누른 채로 사용하면 예상 비용을 볼 수 있습니다
STR_RAIL_TOOLBAR_TOOLTIP_BUILD_RAILROAD_BRIDGE                  :{BLACK}철교를 짓습니다. SHIFT 키를 누른 채로 사용하면 예상 비용을 볼 수 있습니다
STR_RAIL_TOOLBAR_TOOLTIP_BUILD_RAILROAD_TUNNEL                  :{BLACK}터널을 짓습니다. SHIFT 키를 누른 채로 사용하면 예상 비용을 볼 수 있습니다
STR_RAIL_TOOLBAR_TOOLTIP_TOGGLE_BUILD_REMOVE_FOR                :{BLACK}선로, 신호기, 경유지, 역 등의 철도 시설 건설/철거 모드를 켜거나 끌 수 있습니다. CTRL 키를 누르고 있어도 선로에서 경유지와 역을 제거할 수 있습니다
STR_RAIL_TOOLBAR_TOOLTIP_CONVERT_RAIL                           :{BLACK}철도 선로 종류를 변경하거나 업그레이드 합니다. SHIFT 키를 사용하면 예상 가격을 볼 수 있습니다.
>>>>>>> f1c39153

STR_RAIL_NAME_RAILROAD                                          :철도
STR_RAIL_NAME_ELRAIL                                            :전기철도
STR_RAIL_NAME_MONORAIL                                          :모노레일
STR_RAIL_NAME_MAGLEV                                            :자기부상열차

# Rail depot construction window
STR_BUILD_DEPOT_TRAIN_ORIENTATION_CAPTION                       :{WHITE}차량기지 방향 선택
STR_BUILD_DEPOT_TRAIN_ORIENTATION_TOOLTIP                       :{BLACK}차량기지의 방향을 선택하세요

# Rail waypoint construction window
STR_WAYPOINT_CAPTION                                            :{WHITE}경유지
STR_WAYPOINT_GRAPHICS_TOOLTIP                                   :{BLACK}경유지 종류 설정

# Rail station construction window
STR_STATION_BUILD_RAIL_CAPTION                                  :{WHITE}철도 역사 선택
STR_STATION_BUILD_ORIENTATION                                   :{BLACK}방향 선택
STR_STATION_BUILD_RAILROAD_ORIENTATION_TOOLTIP                  :{BLACK}철도역 방향을 설정합니다
STR_STATION_BUILD_NUMBER_OF_TRACKS                              :{BLACK}선로 수
STR_STATION_BUILD_NUMBER_OF_TRACKS_TOOLTIP                      :{BLACK}철도역 플랫폼 개수를 설정합니다
STR_STATION_BUILD_PLATFORM_LENGTH                               :{BLACK}플랫폼 길이
STR_STATION_BUILD_PLATFORM_LENGTH_TOOLTIP                       :{BLACK}철도역 길이를 설정합니다
STR_STATION_BUILD_DRAG_DROP                                     :{BLACK}드래그 & 드롭
STR_STATION_BUILD_DRAG_DROP_TOOLTIP                             :{BLACK}드래그 & 드롭으로 역을 건설합니다

STR_STATION_BUILD_STATION_CLASS_TOOLTIP                         :{BLACK}표시할 역의 종류를 선택합니다
STR_STATION_BUILD_STATION_TYPE_TOOLTIP                          :{BLACK}건설할 역의 종류를 선택합니다

STR_STATION_CLASS_DFLT                                          :기본 역사
STR_STATION_CLASS_WAYP                                          :경유지

# Signal window
STR_BUILD_SIGNAL_CAPTION                                        :{WHITE}신호기 선택
STR_BUILD_SIGNAL_SEMAPHORE_NORM_TOOLTIP                         :{BLACK}폐색 신호기 (구식){}가장 기본적인 신호기 형식입니다. 단 한 대의 열차만이 이 폐색 구간을 통과할 수 있습니다.
STR_BUILD_SIGNAL_SEMAPHORE_ENTRY_TOOLTIP                        :{BLACK}입구 신호기 (구식){}다음 폐색 구간에 있는 출구 신호기가 하나라도 파란불이면 파란불이 되며, 그렇지 않은 경우에는 빨간불이 됩니다.
STR_BUILD_SIGNAL_SEMAPHORE_EXIT_TOOLTIP                         :{BLACK}출구 신호기 (구식){}일반 신호기와 기능이 똑같지만, 입구 & 복합 신호기와 올바르게 연계되어야 합니다.
STR_BUILD_SIGNAL_SEMAPHORE_COMBO_TOOLTIP                        :{BLACK}복합 신호기 (구식){}복합 신호기는 입구 신호기와 출구 신호기의 역할을 동시에 합니다. 이 신호기는 사전 신호기의 거대한 "나뭇가지 구조"를 건설할 수 있도록 도와줍니다.
STR_BUILD_SIGNAL_SEMAPHORE_PROG_TOOLTIP                         :{BLACK}프로그램 신호기 (구식){}프로그램 신호기는 복잡한 기능을 할 수 있도록 프로그래밍 가능한 복합 신호기입니다.
STR_BUILD_SIGNAL_SEMAPHORE_PBS_TOOLTIP                          :{BLACK}경로 신호기 (구식){}경로 신호기는 경로가 겹치지 않는 경우에 한 대 이상의 열차가 한 폐색 구간에 동시에 들어갈 수 있게 해줍니다. 경로 신호기는 반대편에서 통과가 가능합니다.
STR_BUILD_SIGNAL_SEMAPHORE_PBS_OWAY_TOOLTIP                     :{BLACK}단방향 경로 신호기 (구식){}경로 신호기는 경로가 겹치지 않는 경우에 한 대 이상의 열차가 한 폐색 구간에 동시에 들어갈 수 있게 해줍니다. 단방향 경로 신호기는 반대편에서 통과가 불가능합니다.
STR_BUILD_SIGNAL_ELECTRIC_NORM_TOOLTIP                          :{BLACK}폐색 신호기 (전자식){}가장 기본적인 신호기 형식입니다. 단 한 대의 열차만이 이 폐색 구간을 통과할 수 있습니다.
STR_BUILD_SIGNAL_ELECTRIC_ENTRY_TOOLTIP                         :{BLACK}입구 신호기 (전자식){}다음 폐색 구간에 있는 출구 신호기가 하나라도 파란불이면 파란불이 되며, 그렇지 않은 경우에는 빨간불이 됩니다.
STR_BUILD_SIGNAL_ELECTRIC_EXIT_TOOLTIP                          :{BLACK}출구 신호기 (전자식){}일반 신호기와 기능이 똑같지만, 입구 & 복합 신호기와 올바르게 연계되어야 합니다.
STR_BUILD_SIGNAL_ELECTRIC_COMBO_TOOLTIP                         :{BLACK}복합 신호기 (전자식){}복합 신호기는 입구 신호기와 출구 신호기의 역할을 동시에 합니다. 이 신호기는 사전 신호기의 거대한 "나뭇가지식 구조"를 건설할 수 있도록 도와줍니다.
STR_BUILD_SIGNAL_ELECTRIC_PROG_TOOLTIP                          :{BLACK}프로그램 신호기 (전자식){}프로그램 신호기는 복잡한 기능을 할 수 있도록 프로그래밍 가능한 복합 신호기입니다.
STR_BUILD_SIGNAL_ELECTRIC_PBS_TOOLTIP                           :{BLACK}경로 신호기 (전자식){}경로 신호기는 경로가 겹치지 않는 경우에 한 대 이상의 열차가 한 폐색 구간에 동시에 들어갈 수 있게 해줍니다. 경로 신호기는 반대편에서 통과가 가능합니다.
STR_BUILD_SIGNAL_ELECTRIC_PBS_OWAY_TOOLTIP                      :{BLACK}단방향 경로 신호기 (전자식){}경로 신호기는 경로가 겹치지 않는 경우에 한 대 이상의 열차가 한 폐색 구간에 동시에 들어갈 수 있게 해줍니다. 단방향 경로 신호기는 반대편에서 통과가 불가능합니다.
STR_BUILD_SIGNAL_CONVERT_TOOLTIP                                :{BLACK}신호기 변환{}이 버튼을 선택한 뒤 이미 설치된 신호기를 클릭하면, 신호기의 종류(일반/입구/출구/복합/경로)와 형식(구식↔전자식)을 변경하고, CTRL+클릭하면 신호기의 형식을 변경합니다. SHIFT+클릭을 사용하면 예상 비용을 볼 수 있습니다
STR_BUILD_SIGNAL_DRAG_SIGNALS_DENSITY_TOOLTIP                   :{BLACK}드래그로 신호기를 설치하는 간격
STR_BUILD_SIGNAL_DRAG_SIGNALS_DENSITY_DECREASE_TOOLTIP          :{BLACK}드래그로 신호기를 설치하는 간격 감소
STR_BUILD_SIGNAL_DRAG_SIGNALS_DENSITY_INCREASE_TOOLTIP          :{BLACK}드래그로 신호기를 설치하는 간격 증가

# Tracerestrict GUI
STR_TRACE_RESTRICT_CONDITIONAL_COMPARATOR_EQUALS                :=
STR_TRACE_RESTRICT_CONDITIONAL_COMPARATOR_NOT_EQUALS            :≠
STR_TRACE_RESTRICT_CONDITIONAL_COMPARATOR_LESS_THAN             :<
STR_TRACE_RESTRICT_CONDITIONAL_COMPARATOR_LESS_EQUALS           :<=
STR_TRACE_RESTRICT_CONDITIONAL_COMPARATOR_MORE_THAN             :>
STR_TRACE_RESTRICT_CONDITIONAL_COMPARATOR_MORE_EQUALS           :>=
STR_TRACE_RESTRICT_CONDITIONAL_COMPARATOR_CARGO_EQUALS          :실을 수 있다면
STR_TRACE_RESTRICT_CONDITIONAL_COMPARATOR_CARGO_NOT_EQUALS      :실을 수 없다면
STR_TRACE_RESTRICT_CONDITIONAL_COMPARATOR_HAS_STATUS            :(이)라면
STR_TRACE_RESTRICT_CONDITIONAL_COMPARATOR_DOESNT_HAVE_STATUS    :이(가) 아니라면
STR_TRACE_RESTRICT_CONDITIONAL_IF                               :조건문:
STR_TRACE_RESTRICT_CONDITIONAL_ELIF                             :아니라면, 조건문:
STR_TRACE_RESTRICT_CONDITIONAL_ORIF                             :또는, 조건문:
STR_TRACE_RESTRICT_CONDITIONAL_ELSE                             :아니라면:
STR_TRACE_RESTRICT_CONDITIONAL_ENDIF                            :조건문 종료
STR_TRACE_RESTRICT_VARIABLE_TRAIN_LENGTH                        :열차 길이
STR_TRACE_RESTRICT_VARIABLE_MAX_SPEED                           :최고 속도
STR_TRACE_RESTRICT_VARIABLE_CURRENT_ORDER                       :현재 경로
STR_TRACE_RESTRICT_VARIABLE_NEXT_ORDER                          :다음 경로
STR_TRACE_RESTRICT_VARIABLE_LAST_VISITED_STATION                :마지막으로 경유한 역
STR_TRACE_RESTRICT_VARIABLE_CARGO                               :화물
STR_TRACE_RESTRICT_VARIABLE_ENTRY_DIRECTION                     :진입 방향
STR_TRACE_RESTRICT_VARIABLE_PBS_ENTRY_SIGNAL                    :경로 신호기
STR_TRACE_RESTRICT_VARIABLE_PBS_ENTRY_SIGNAL_LONG               :통과한 경로 신호기
STR_TRACE_RESTRICT_VARIABLE_TRAIN_GROUP                         :열차 그룹
STR_TRACE_RESTRICT_VARIABLE_TRAIN_SLOT                          :열차 슬롯
STR_TRACE_RESTRICT_VARIABLE_SLOT_OCCUPANCY                      :슬롯 사용량
STR_TRACE_RESTRICT_VARIABLE_SLOT_OCCUPANCY_REMAINING            :남은 슬롯 수용량
STR_TRACE_RESTRICT_VARIABLE_SLOT_OCCUPANCY_SHORT                :사용량
STR_TRACE_RESTRICT_VARIABLE_SLOT_OCCUPANCY_REMAINING_SHORT      :남은 수용량
STR_TRACE_RESTRICT_VARIABLE_TRAIN_WEIGHT                        :무게
STR_TRACE_RESTRICT_VARIABLE_TRAIN_POWER                         :힘
STR_TRACE_RESTRICT_VARIABLE_TRAIN_MAX_TE                        :최고 견인력
STR_TRACE_RESTRICT_VARIABLE_TRAIN_POWER_WEIGHT_RATIO            :힘 / 무게
STR_TRACE_RESTRICT_VARIABLE_TRAIN_MAX_TE_WEIGHT_RATIO           :최고 견인력 / 무게
STR_TRACE_RESTRICT_VARIABLE_TRAIN_OWNER                         :열차 소유주
STR_TRACE_RESTRICT_VARIABLE_TRAIN_STATUS                        :열차 상태
STR_TRACE_RESTRICT_VARIABLE_UNDEFINED                           :정의되지 않음
STR_TRACE_RESTRICT_VARIABLE_UNDEFINED_RED                       :{PUSH_COLOUR}{RED}정의되지 않음{POP_COLOUR}
STR_TRACE_RESTRICT_CONDITIONAL_COMPARE_INTEGER                  :{STRING} {STRING} {STRING} {COMMA} (이)라면
STR_TRACE_RESTRICT_CONDITIONAL_COMPARE_SPEED                    :{STRING} {STRING} {STRING} {VELOCITY} (이)라면
STR_TRACE_RESTRICT_CONDITIONAL_COMPARE_WEIGHT                   :{STRING} {STRING} {STRING} {WEIGHT_SHORT} (이)라면
STR_TRACE_RESTRICT_CONDITIONAL_COMPARE_POWER                    :{STRING} {STRING} {STRING} {POWER} (이)라면
STR_TRACE_RESTRICT_CONDITIONAL_COMPARE_FORCE                    :{STRING} {STRING} {STRING} {FORCE} (이)라면
STR_TRACE_RESTRICT_CONDITIONAL_COMPARE_POWER_WEIGHT_RATIO       :{STRING} {STRING} {STRING} {POWER_WEIGHT_RATIO} (이)라면
STR_TRACE_RESTRICT_CONDITIONAL_COMPARE_FORCE_WEIGHT_RATIO       :{STRING} {STRING} {STRING} {FORCE_WEIGHT_RATIO} (이)라면
STR_TRACE_RESTRICT_CONDITIONAL_ORDER_STATION                    :{STRING} {STRING} {STRING} {STATION} (이)라면
STR_TRACE_RESTRICT_CONDITIONAL_ORDER_WAYPOINT                   :{STRING} {STRING} {STRING} {WAYPOINT} (이)라면
STR_TRACE_RESTRICT_CONDITIONAL_ORDER_DEPOT                      :{STRING} {STRING} {STRING} {DEPOT} (이)라면
STR_TRACE_RESTRICT_CONDITIONAL_CARGO                            :{STRING} 열차가 {2:STRING}{G 2 "을" "를"} {1:STRING}
STR_TRACE_RESTRICT_CONDITIONAL_ENTRY_DIRECTION                  :{STRING} 열차가 타일에 진입한 방향 {STRING} {STRING}{G 2 "이" ""}라면
STR_TRACE_RESTRICT_CONDITIONAL_ENTRY_SIGNAL_FACE                :{STRING} 열차의 진입 방향 {STRING} 신호기의 {STRING}{G 2 "이" ""}라면
STR_TRACE_RESTRICT_CONDITIONAL_TILE_INDEX                       :{STRING} {STRING} {STRING} {NUM} x {NUM} 에 위치한다면
STR_TRACE_RESTRICT_CONDITIONAL_GROUP                            :{STRING} 열차의 소속 그룹 {STRING} {GROUP} (이)라면
STR_TRACE_RESTRICT_CONDITIONAL_GROUP_STR                        :{STRING} 열차의 소속 그룹 {STRING} {BLACK}{STRING} (이)라면 {STRING}
STR_TRACE_RESTRICT_CONDITIONAL_OWNER                            :{STRING} {STRING} {STRING} {COMPANY} {COMPANY_NUM} (이)라면
STR_TRACE_RESTRICT_CONDITIONAL_SLOT                             :{STRING} 열차 {STRING} {TRSLOT} 슬롯에 있으면
STR_TRACE_RESTRICT_CONDITIONAL_SLOT_STR                         :{STRING} 열차 {STRING} {STRING} 슬롯에 있고 {BLACK}{STRING} (이)라면
STR_TRACE_RESTRICT_CONDITIONAL_SLOT_OCCUPANCY                   :{STRING} 슬롯 {2:TRSLOT}의 {1:STRING} {3:STRING} {COMMA} (이)라면
STR_TRACE_RESTRICT_CONDITIONAL_SLOT_OCCUPANCY_STR               :{STRING} {2:STRING}의 {1:STRING} {BLACK}{3:STRING}{STRING} {COMMA} (이)라면
STR_TRACE_RESTRICT_CONDITIONAL_TRAIN_STATUS                     :{STRING} 열차가 {2:STRING}{1:STRING}
STR_TRACE_RESTRICT_CONDITIONAL_UNDEFINED                        :{STRING} {STRING} {STRING} {RED}정의되지 않음 {BLACK}{STRING}(이)라면
STR_TRACE_RESTRICT_CONDITIONAL_COMPARE_UNDEFINED                :{STRING} {RED}정의되지 않음 {BLACK}{STRING}(이)라면
STR_TRACE_RESTRICT_PF_PENALTY_ITEM                              :경로 탐색에서 우선순위를 {COMMA} 만큼 뒤로
STR_TRACE_RESTRICT_PF_PENALTY_ITEM_PRESET                       :경로 탐색에서 우선순위를 {STRING} 낮추기
STR_TRACE_RESTRICT_WHITE                                        :{WHITE}
STR_TRACE_RESTRICT_START                                        :구문 시작
STR_TRACE_RESTRICT_END                                          :구문 끝
STR_TRACE_RESTRICT_PF_DENY                                      :진입 거부
STR_TRACE_RESTRICT_PF_ALLOW                                     :진입 허용
STR_TRACE_RESTRICT_PF_ALLOW_LONG                                :진입 허용 (이전의 거부 취소)
STR_TRACE_RESTRICT_RESERVE_THROUGH                              :경로 예약
STR_TRACE_RESTRICT_RESERVE_THROUGH_CANCEL                       :경로 예약 취소
STR_TRACE_RESTRICT_LONG_RESERVE                                 :경로 장기 예약
STR_TRACE_RESTRICT_LONG_RESERVE_CANCEL                          :경로 장기 예약 취소
STR_TRACE_RESTRICT_WAIT_AT_PBS                                  :경로 신호기에서 대기
STR_TRACE_RESTRICT_WAIT_AT_PBS_CANCEL                           :경로 신호기에서 대기 취소
STR_TRACE_RESTRICT_PBS_RES_END_WAIT                             :경로 예약이 여기서 끝날 때까지 입구 경로 신호기에서 대기
STR_TRACE_RESTRICT_PBS_RES_END_WAIT_CANCEL                      :경로 예약이 여기서 끝날 때까지 입구 경로 신호기에서 대기 취소
STR_TRACE_RESTRICT_PBS_RES_END_WAIT_SHORT                       :경로 예약 종료 대기
STR_TRACE_RESTRICT_PBS_RES_END_WAIT_CANCEL_SHORT                :경로 예약 종료 대기 취소
STR_TRACE_RESTRICT_PF_PENALTY                                   :우선순위 낮춤
STR_TRACE_RESTRICT_PF_VALUE_SMALL                               :조금
STR_TRACE_RESTRICT_PF_VALUE_MEDIUM                              :중간 정도
STR_TRACE_RESTRICT_PF_VALUE_LARGE                               :많이
STR_TRACE_RESTRICT_PF_VALUE_CUSTOM                              :사용자 설정
STR_TRACE_RESTRICT_DIRECTION_FRONT                              :{G=m}앞쪽
STR_TRACE_RESTRICT_DIRECTION_BACK                               :{G=m}뒤쪽
STR_TRACE_RESTRICT_DIRECTION_NE                                 :{G=m}북동
STR_TRACE_RESTRICT_DIRECTION_SE                                 :{G=m}남동
STR_TRACE_RESTRICT_DIRECTION_SW                                 :{G=f}남서
STR_TRACE_RESTRICT_DIRECTION_NW                                 :{G=f}북서
STR_TRACE_RESTRICT_COMPANY                                      :회사
STR_TRACE_RESTRICT_UNDEFINED_COMPANY                            :정의되지 않은 회사
STR_TRACE_RESTRICT_SLOT_OP                                      :슬롯 연산
STR_TRACE_RESTRICT_REVERSE                                      :회차
STR_TRACE_RESTRICT_SLOT_ACQUIRE_WAIT                            :획득 또는 대기
STR_TRACE_RESTRICT_SLOT_TRY_ACQUIRE                             :획득 시도
STR_TRACE_RESTRICT_SLOT_RELEASE_FRONT                           :해제 (앞)
STR_TRACE_RESTRICT_SLOT_RELEASE_BACK                            :해제 (뒤)
STR_TRACE_RESTRICT_SLOT_PBS_RES_END_ACQUIRE_WAIT                :경로 예약 종료: 획득 또는 대기
STR_TRACE_RESTRICT_SLOT_PBS_RES_END_TRY_ACQUIRE                 :경로 예약 종료: 획득 시도
STR_TRACE_RESTRICT_SLOT_PBS_RES_END_RELEASE                     :경로 예약 종료: 해제
STR_TRACE_RESTRICT_SLOT_ACQUIRE_WAIT_ITEM                       :슬롯 획득: {STRING}{BLACK}{STRING}, 또는 경로 신호기에서 대기
STR_TRACE_RESTRICT_SLOT_TRY_ACQUIRE_ITEM                        :슬롯 획득 시도: {STRING}{BLACK}{STRING}, 또는 계속하기
STR_TRACE_RESTRICT_SLOT_RELEASE_FRONT_ITEM                      :슬롯 해제: {STRING}{BLACK}{STRING} (열차의 앞)
STR_TRACE_RESTRICT_SLOT_RELEASE_BACK_ITEM                       :슬롯 해제: {STRING}{BLACK}{STRING} (열차의 뒤)
STR_TRACE_RESTRICT_SLOT_PBS_RES_END_ACQUIRE_WAIT_ITEM           :경로 예약 종료: 슬롯 획득: {STRING}{BLACK}{STRING}, 또는 입구에서 대기
STR_TRACE_RESTRICT_SLOT_PBS_RES_END_TRY_ACQUIRE_ITEM            :경로 예약 종료: 슬롯 획득: {STRING}{BLACK}{STRING}, 또는 계속하기
STR_TRACE_RESTRICT_SLOT_PBS_RES_END_RELEASE_ITEM                :경로 예약 종료: 슬롯 해제: {STRING}{BLACK}{STRING}
STR_TRACE_RESTRICT_SLOT_NAME                                    :{TRSLOT}
STR_TRACE_RESTRICT_SLOT_LIST_HEADER                             :{BLACK}슬롯{CONSUME_ARG}: {LTBLUE}
STR_TRACE_RESTRICT_SLOT_LIST_SEPARATOR                          :{BLACK}, {LTBLUE}
STR_TRACE_RESTRICT_TRAIN_STATUS_EMPTY                           :{G=f}빈 상태
STR_TRACE_RESTRICT_TRAIN_STATUS_FULL                            :{G=f}가득 찬 상태
STR_TRACE_RESTRICT_TRAIN_STATUS_BROKEN_DOWN                     :{G=f}고장난 상태
STR_TRACE_RESTRICT_TRAIN_STATUS_NEEDS_REPAIR                    :{G=f}수리 요구 상태
STR_TRACE_RESTRICT_TRAIN_STATUS_REVERSING                       :{G=m}회차 중
STR_TRACE_RESTRICT_TRAIN_STATUS_HEADING_TO_STATION_WAYPOINT     :{G=m}역 또는 경유지로 향하는 중
STR_TRACE_RESTRICT_TRAIN_STATUS_HEADING_TO_DEPOT                :{G=m}기지로 향하는 중
STR_TRACE_RESTRICT_TRAIN_STATUS_LOADING                         :{G=m}싣는 중
STR_TRACE_RESTRICT_TRAIN_STATUS_WAITING                         :{G=m}기다리는 중
STR_TRACE_RESTRICT_TRAIN_STATUS_LOST                            :{G=f}경로를 찾을 수 없는 상태
STR_TRACE_RESTRICT_TRAIN_STATUS_REQUIRES_SERVICE                :{G=f}정비 요구 상태
STR_TRACE_RESTRICT_REVERSE_SIG                                  :신호기 뒤에서 회차
STR_TRACE_RESTRICT_REVERSE_SIG_CANCEL                           :신호기 뒤에서 회차 취소
STR_TRACE_RESTRICT_VALUE_CAPTION                                :{WHITE}값
STR_TRACE_RESTRICT_CAPTION                                      :{WHITE}경로 탐색 제한
STR_TRACE_RESTRICT_CAPTION_SHARED                               :{WHITE}경로 탐색 제한 - {COMMA}개의 신호기와 공유
STR_TRACE_RESTRICT_UP_BTN_TOOLTIP                               :{BLACK}선택한 구문을 위로 옮깁니다{}CTRL + 클릭하면 전체 블록 대신 조건문만 옮길 수 있습니다.
STR_TRACE_RESTRICT_DOWN_BTN_TOOLTIP                             :{BLACK}선택한 구문을 아래로 옮깁니다{}CTRL + 클릭하면 전체 블록 대신 조건문만 옮길 수 있습니다.
STR_TRACE_RESTRICT_TYPE_TOOLTIP                                 :{BLACK}종류
STR_TRACE_RESTRICT_COND_COMPARATOR_TOOLTIP                      :{BLACK}비교 연산자
STR_TRACE_RESTRICT_COND_VALUE_TOOLTIP                           :{BLACK}값
STR_TRACE_RESTRICT_CONDFLAGS_TOOLTIP                            :{BLACK}조건문 종류
STR_TRACE_RESTRICT_GOTO_SIGNAL_TOOLTIP                          :{BLACK}신호기가 있는 위치로 이동합니다.
STR_TRACE_RESTRICT_SLOT_OP_TOOLTIP                              :{BLACK}슬롯 연산 종류
STR_TRACE_RESTRICT_SLOT_GUI_LIST_TOOLTIP                        :{BLACK}슬롯 - 이 슬롯에 속한 모든 차량을 보려면 클릭하세요
STR_TRACE_RESTRICT_SLOT_CREATE_TOOLTIP                          :{BLACK}슬롯을 생성하려면 클릭하세요
STR_TRACE_RESTRICT_SLOT_DELETE_TOOLTIP                          :{BLACK}선택한 슬롯을 삭제합니다.
STR_TRACE_RESTRICT_SLOT_RENAME_TOOLTIP                          :{BLACK}선택한 슬롯의 이름을 변경합니다.
STR_TRACE_RESTRICT_SLOT_SET_MAX_OCCUPANCY_TOOLTIP               :{BLACK}선택한 슬롯의 최대 수용량을 설정합니다.
STR_TRACE_RESTRICT_SLOT_CAPTION                                 :{WHITE}경로 제한 - 슬롯 관리자
STR_TRACE_RESTRICT_SLOT_MANAGE                                  :슬롯 관리
STR_TRACE_RESTRICT_SLOT_MAX_OCCUPANCY                           :{TINY_FONT}{COMMA} / {COMMA}
STR_TRACE_RESTRICT_SLOT_RENAME_CAPTION                          :{BLACK}슬롯 이름 바꾸기
STR_TRACE_RESTRICT_SLOT_CREATE_CAPTION                          :{BLACK}슬롯 생성하기
STR_TRACE_RESTRICT_SLOT_SET_MAX_OCCUPANCY_CAPTION               :{BLACK}슬롯의 최대 수용량을 설정하세요
STR_TRACE_RESTRICT_SLOT_QUERY_DELETE_CAPTION                    :{WHITE}슬롯 삭제
STR_TRACE_RESTRICT_SLOT_DELETE_QUERY_TEXT                       :{WHITE}이 슬롯을 정말로 삭제하시겠습니까?
STR_TRACE_RESTRICT_INSERT                                       :{BLACK}삽입
STR_TRACE_RESTRICT_REMOVE                                       :{BLACK}제거
STR_TRACE_RESTRICT_RESET                                        :{BLACK}비우기
STR_TRACE_RESTRICT_COPY                                         :{BLACK}복사
STR_TRACE_RESTRICT_APPEND                                       :{BLACK}덧붙이기
STR_TRACE_RESTRICT_SHARE                                        :{BLACK}공유
STR_TRACE_RESTRICT_UNSHARE                                      :{BLACK}공유 해제
STR_TRACE_RESTRICT_SELECT_TARGET                                :{BLACK}선택
STR_TRACE_RESTRICT_SELECT_SIGNAL                                :{BLACK}신호기 선택
STR_TRACE_RESTRICT_INSERT_TOOLTIP                               :{BLACK}구문을 삽입합니다.
STR_TRACE_RESTRICT_REMOVE_TOOLTIP                               :{BLACK}선택된 구문을 제거합니다.
STR_TRACE_RESTRICT_RESET_TOOLTIP                                :{BLACK}선택된 신호기의 구문을 모두 제거합니다. (공유된 신호기에는 영향을 주지 않음)
STR_TRACE_RESTRICT_COPY_TOOLTIP                                 :{BLACK}다른 신호기에서 구문을 복사해 옵니다.
STR_TRACE_RESTRICT_SHARE_TOOLTIP                                :{BLACK}다른 신호기와 구문을 공유합니다.
STR_TRACE_RESTRICT_UNSHARE_TOOLTIP                              :{BLACK}다른 신호기와의 구문 공유를 해제합니다.
STR_TRACE_RESTRICT_SIGNAL_GUI_TOOLTIP                           :{BLACK}경로 탐색 제한
STR_TRACE_RESTRICT_INSTRUCTION_LIST_TOOLTIP                     :{BLACK}선택하려면 구문을 클릭하십시오.{}구문에서 지정된 장소가 있다면, 지정된 장소로 가려면 구문을 Ctrl+클릭하십시오.
STR_TRACE_RESTRICT_ERROR_CAN_T_INSERT_ITEM                      :{WHITE}구문을 삽입할 수 없습니다.
STR_TRACE_RESTRICT_ERROR_CAN_T_MODIFY_ITEM                      :{WHITE}구문을 수정할 수 없습니다.
STR_TRACE_RESTRICT_ERROR_CAN_T_REMOVE_ITEM                      :{WHITE}구문을 제거할 수 없습니다.
STR_TRACE_RESTRICT_ERROR_CAN_T_MOVE_ITEM                        :{WHITE}구문을 옮길 수 없습니다
STR_TRACE_RESTRICT_ERROR_VALUE_TOO_LARGE                        :{WHITE}값이 너무 큽니다. {DECIMAL} 이하로 설정하십시오.
STR_TRACE_RESTRICT_ERROR_NO_PROGRAM                             :프로그램이 존재하지 않습니다.
STR_TRACE_RESTRICT_ERROR_OFFSET_TOO_LARGE                       :오프셋이 너무 큽니다.
STR_TRACE_RESTRICT_ERROR_CAN_T_CHANGE_CONDITIONALITY            :조건을 수정할 수 없습니다.
STR_TRACE_RESTRICT_ERROR_CAN_T_REMOVE_ENDIF                     :'조건문 종료'만 제거할 수 없습니다.
STR_TRACE_RESTRICT_ERROR_CAN_T_SHALLOW_REMOVE_IF_ELIF           :'아니라면, 조건문', '또는, 조건문' 또는 '아니라면' 블록이 있는 '조건문' 블록을 삭제할 수 없습니다.
STR_TRACE_RESTRICT_ERROR_VALIDATE_END_CONDSTACK                 :인증 실패: 출구의 조건스택이 비어있지 않습니다.
STR_TRACE_RESTRICT_ERROR_VALIDATE_NO_IF                         :인증 실패: 시작 '조건문' 없이 존재하는 '아니라면', '조건문 종료'
STR_TRACE_RESTRICT_ERROR_VALIDATE_DUP_ELSE                      :인증 실패: 중복된 '아니라면'
STR_TRACE_RESTRICT_ERROR_VALIDATE_ELIF_NO_IF                    :인증 실패: 시작 '조건문' 없이 존재하는 '아니라면, 조건문'
STR_TRACE_RESTRICT_ERROR_VALIDATE_UNKNOWN_INSTRUCTION           :인증 실패: 알 수 없는 구문
STR_TRACE_RESTRICT_ERROR_SOURCE_SAME_AS_TARGET                  :자신을 참조할 수 없습니다.
STR_TRACE_RESTRICT_ERROR_CAN_T_RESET_SIGNAL                     :{WHITE}구문을 모두 제거할 수 없습니다.
STR_TRACE_RESTRICT_ERROR_CAN_T_COPY_PROGRAM                     :{WHITE}구문을 복제할 수 없습니다.
STR_TRACE_RESTRICT_ERROR_CAN_T_COPY_APPEND_PROGRAM              :{WHITE}구문을 덧붙일 수 없습니다.
STR_TRACE_RESTRICT_ERROR_CAN_T_SHARE_PROGRAM                    :{WHITE}구문을 공유할 수 없습니다.
STR_TRACE_RESTRICT_ERROR_CAN_T_UNSHARE_PROGRAM                  :{WHITE}구문을 공유 해제할 수 없습니다.
STR_TRACE_RESTRICT_ERROR_SLOT_CAN_T_CREATE                      :{WHITE}슬롯을 생성할 수 없습니다...
STR_TRACE_RESTRICT_ERROR_SLOT_CAN_T_DELETE                      :{WHITE}이 슬롯을 제거할 수 없습니다...
STR_TRACE_RESTRICT_ERROR_SLOT_CAN_T_RENAME                      :{WHITE}이 슬롯의 이름을 바꿀 수 없습니다...
STR_TRACE_RESTRICT_ERROR_SLOT_CAN_T_ADD_VEHICLE                 :{WHITE}차량을 이 슬롯에 추가할 수 없습니다...
STR_TRACE_RESTRICT_ERROR_SLOT_CAN_T_REMOVE_VEHICLE              :{WHITE}차량을 이 슬롯에서 제거할 수 없습니다...
STR_TRACE_RESTRICT_ERROR_SLOT_CAN_T_SET_MAX_OCCUPANCY           :{WHITE}이 슬롯의 최대 수용량을 설정할 수 없습니다...

# Programmable Signals
STR_PROGRAM_SIGNAL_TOOLTIP                                      :{BLACK}프로그램 신호등

STR_ERR_PROGSIG_INVALID_INSTRUCTION                             :{WHITE}유효하지 않은 ID로 구문 뒤에 구문을 삽입할 수 없음
STR_ERR_PROGSIG_INVALID_OPCODE                                  :{WHITE}그 opcode로는 구문을 삽입할 수 없음
STR_ERR_PROGSIG_NOT_THERE                                       :{WHITE}프로그램 신호등이 존재하지 않음
STR_ERR_PROGSIG_INVALID_SIGNAL_STATE                            :{WHITE}신호기 상태가 유효하지 않음
STR_ERR_PROGSIG_INVALID_CONDITION                               :{WHITE}조건이 유효하지 않음
STR_ERR_PROGSIG_INVALID_CONDITION_FIELD                         :{WHITE}조건문 입력이 유효한 필드가 아님
STR_ERR_PROGSIG_INVALID_COMPARATOR                              :{WHITE}연산자가 유효하지 않음
STR_ERR_PROGSIG_INVALID_SIGNAL                                  :{WHITE}유효하지 않은 신호기가 선택됨

STR_PROGSIG_CAPTION                                             :{WHITE}신호기 프로그래밍
STR_PROGSIG_COND_VARIABLE_TOOLTIP                               :{BLACK}비교할 상태
STR_PROGSIG_COND_COMPARATOR_TOOLTIP                             :{BLACK}변수를 비교하기 위해 사용할 연산자
STR_PROGSIG_COND_VALUE_TOOLTIP                                  :{BLACK}비교할 값
STR_PROGSIG_SIGNAL_STATE_TOOLTIP                                :{BLACK}신호기를 이 상태로 변경합니다.
STR_PROGSIG_COND_SET_SIGNAL                                     :{BLACK}신호기 설정
STR_PROGSIG_COND_SET_SIGNAL_TOOLTIP                             :{BLACK}클릭한 신호기를 설정합니다.
STR_PROGSIG_GOTO_SIGNAL                                         :{BLACK}신호기 보기
STR_PROGSIG_GOTO_SIGNAL_TOOLTIP                                 :{BLACK}신호기가 위치한 곳으로 이동합니다.
STR_PROGSIG_INSERT_TOOLTIP                                      :{BLACK}구문을 삽입합니다.
STR_PROGSIG_REMOVE_TOOLTIP                                      :{BLACK}선택된 구문을 제거합니다.
STR_PROGSIG_REMOVE_PROGRAM_TOOLTIP                              :{BLACK}전체 프로그램을 제거합니다.
STR_PROGSIG_COPY_PROGRAM_TOOLTIP                                :{BLACK}존재하는 신호기로부터 프로그램을 복사합니다.

STR_PROGSIG_REMOVE_PROGRAM                                      :{RED}프로그램 제거
STR_PROGSIG_COPY_PROGRAM                                        :{BLUE}프로그램 복제
STR_PROGSIG_REMOVE                                              :{BLACK}제거
STR_PROGSIG_INSERT                                              :삽입
STR_PROGSIG_INSERT_IF                                           :조건문
STR_PROGSIG_INSERT_SET_SIGNAL                                   :신호기 상태 삽입

STR_PROGSIG_FIRST                                               :프로그램 시작
STR_PROGSIG_LAST                                                :프로그램 끝

STR_PROGSIG_IF                                                  :조건문: {STRING} (이)라면
STR_PROGSIG_ELSE                                                :아니라면:
STR_PROGSIG_ENDIF                                               :조건문 종료

STR_PROGSIG_SET_SIGNAL                                          :신호기에 {STRING} 신호를 표시

STR_PROGSIG_COND_ALWAYS                                         :항상 맞음
STR_PROGSIG_COND_NEVER                                          :항상 아님
STR_PROGSIG_COND_COMPARE                                        :{STRING} {STRING} {NUM}
STR_PROGSIG_COND_SIGNAL_STATE                                   :신호기 상태
STR_PROGSIG_CONDVAR_SIGNAL_STATE_SPECIFIED                      :{NUM} x {NUM} 에 위치한 신호기가 초록색
STR_PROGSIG_CONDVAR_SIGNAL_STATE_UNSPECIFIED                    :{RED}정해지지 않은 신호기{STRING} 가 초록색
STR_PROGSIG_CONDVAR_NUM_RED                                     :빨간 신호
STR_PROGSIG_CONDVAR_NUM_GREEN                                   :초록 신호

STR_PROGSIG_CONDITION_VALUE_CAPT                                :{WHITE}상태 값

STR_ERROR_CAN_T_INSERT_INSTRUCTION                              :{WHITE}구문을 삽입할 수 없습니다.
STR_ERROR_CAN_T_MODIFY_INSTRUCTION                              :{WHITE}구문을 수정할 수 없습니다.
STR_ERROR_CAN_T_REMOVE_INSTRUCTION                              :{WHITE}구문을 제거할 수 없습니다.
STR_ERROR_CAN_T_GOTO_UNDEFINED_SIGNAL                           :{WHITE}정의되지 않은 신호기로 이동할 수 없습니다.
STR_ERROR_NOT_AN_EXIT_SIGNAL                                    :{WHITE}출구 신호기가 아닙니다.
STR_ERROR_NOT_AN_PROG_SIGNAL                                    :{WHITE}프로그램 신호기가 아닙니다.
STR_ERROR_CANNOT_USE_SELF                                       :{WHITE}자신의 프로그램을 복제해 올 수 없습니다.
STR_ERROR_CAN_T_DEPEND_UPON_BIDIRECTIONAL_SIGNALS               :{WHITE}양방향 신호기를 설정할 수 없습니다.
STR_ERROR_INVALID_SIGNAL                                        :{WHITE}유효하지 않은 신호기

# Bridge selection window
STR_SELECT_RAIL_BRIDGE_CAPTION                                  :{WHITE}철교 선택
STR_SELECT_ROAD_BRIDGE_CAPTION                                  :{WHITE}다리 종류를 선택하십시오
STR_SELECT_BRIDGE_SELECTION_TOOLTIP                             :{BLACK}다리 건설 - 원하는 다리 종류를 선택하세요
STR_SELECT_BRIDGE_INFO                                          :{GOLD}{STRING}{} {VELOCITY} {WHITE}{CURRENCY_LONG}
STR_SELECT_BRIDGE_SCENEDIT_INFO                                 :{GOLD}{STRING}{} {VELOCITY}
STR_BRIDGE_NAME_SUSPENSION_STEEL                                :강철 현수교
STR_BRIDGE_NAME_GIRDER_STEEL                                    :강철 거더교
STR_BRIDGE_NAME_CANTILEVER_STEEL                                :강철 캔틸레버교
STR_BRIDGE_NAME_SUSPENSION_CONCRETE                             :콘크리트 현수교
STR_BRIDGE_NAME_WOODEN                                          :나무 다리
STR_BRIDGE_NAME_CONCRETE                                        :콘크리트교
STR_BRIDGE_NAME_TUBULAR_STEEL                                   :강철 원통형 다리
STR_BRIDGE_TUBULAR_SILICON                                      :실리콘 원통형 다리


# Road construction toolbar
STR_ROAD_TOOLBAR_ROAD_CONSTRUCTION_CAPTION                      :{WHITE}도로 건설
STR_ROAD_TOOLBAR_TRAM_CONSTRUCTION_CAPTION                      :{WHITE}전찻길 건설
STR_ROAD_TOOLBAR_TOOLTIP_BUILD_ROAD_SECTION                     :{BLACK}도로를 짓습니다. CTRL 키를 누르고 있으면 건설/제거 모드를 바꿀 수 있습니다. SHIFT 키를 누른 채로 사용하면 예상 비용을 볼 수 있습니다
STR_ROAD_TOOLBAR_TOOLTIP_BUILD_TRAMWAY_SECTION                  :{BLACK}전차 선로를 짓습니다. CTRL 키를 누르고 있으면 건설/제거 모드를 바꿀 수 있습니다. SHIFT 키를 누른 채로 사용하면 예상 비용을 볼 수 있습니다
STR_ROAD_TOOLBAR_TOOLTIP_BUILD_AUTOROAD                         :{BLACK}자동건설 모드로 도로를 짓습니다. CTRL 키를 누르고 있으면 건설/제거 모드를 바꿀 수 있습니다. SHIFT 키를 누른 채로 사용하면 예상 비용을 볼 수 있습니다
STR_ROAD_TOOLBAR_TOOLTIP_BUILD_AUTOTRAM                         :{BLACK}자동건설 모드로 전차 선로를 짓습니다. CTRL 키를 누르고 있으면 건설/제거 모드를 바꿀 수 있습니다. SHIFT 키를 누른 채로 사용하면 예상 비용을 볼 수 있습니다
STR_ROAD_TOOLBAR_TOOLTIP_BUILD_ROAD_VEHICLE_DEPOT               :{BLACK}차고지를 건설합니다. 차량을 구입하거나 정비를 할 수 있습니다. SHIFT 키를 누른 채로 사용하면 예상 비용을 볼 수 있습니다
STR_ROAD_TOOLBAR_TOOLTIP_BUILD_TRAM_VEHICLE_DEPOT               :{BLACK}전차 차고지를 건설합니다. 차량을 구입하거나 정비를 할 수 있습니다. SHIFT 키를 누른 채로 사용하면 예상 비용을 볼 수 있습니다
STR_ROAD_TOOLBAR_TOOLTIP_BUILD_BUS_STATION                      :{BLACK}버스 정류장을 짓습니다. CTRL 키를 사용하면 근처 정류장과 연결할 수 있습니다. SHIFT 키를 누른 채로 사용하면 예상 비용을 볼 수 있습니다
STR_ROAD_TOOLBAR_TOOLTIP_BUILD_PASSENGER_TRAM_STATION           :{BLACK}여객 전차역을 짓습니다. CTRL 키를 사용하면 근처 역과 연결할 수 있습니다. SHIFT 키를 누른 채로 사용하면 예상 비용을 볼 수 있습니다
STR_ROAD_TOOLBAR_TOOLTIP_BUILD_TRUCK_LOADING_BAY                :{BLACK}트럭 적하장을 짓습니다. CTRL 키를 사용하면 근처 적하장과 연결할 수 있습니다. SHIFT 키를 누른 채로 사용하면 예상 비용을 볼 수 있습니다
STR_ROAD_TOOLBAR_TOOLTIP_BUILD_CARGO_TRAM_STATION               :{BLACK}화물 전차역을 짓습니다. CTRL 키를 사용하면 근처 역과 연결할 수 있습니다. SHIFT 키를 누른 채로 사용하면 예상 비용을 볼 수 있습니다
STR_ROAD_TOOLBAR_TOOLTIP_TOGGLE_ONE_WAY_ROAD                    :{BLACK}일방통행 도로 건설 모드를 켜거나 끕니다
STR_ROAD_TOOLBAR_TOOLTIP_BUILD_ROAD_BRIDGE                      :{BLACK}다리를 짓습니다. SHIFT 키를 누른 채로 사용하면 예상 비용을 볼 수 있습니다
STR_ROAD_TOOLBAR_TOOLTIP_BUILD_TRAMWAY_BRIDGE                   :{BLACK}전차 다리를 짓습니다. SHIFT 키를 누른 채로 사용하면 예상 비용을 볼 수 있습니다
STR_ROAD_TOOLBAR_TOOLTIP_BUILD_ROAD_TUNNEL                      :{BLACK}터널을 짓습니다. SHIFT 키를 누른 채로 사용하면 예상 비용을 볼 수 있습니다
STR_ROAD_TOOLBAR_TOOLTIP_BUILD_TRAMWAY_TUNNEL                   :{BLACK}전차 터널을 짓습니다. SHIFT 키를 누른 채로 사용하면 예상 비용을 볼 수 있습니다
STR_ROAD_TOOLBAR_TOOLTIP_TOGGLE_BUILD_REMOVE_FOR_ROAD           :{BLACK}도로 제거 툴을 켜거나 끕니다
STR_ROAD_TOOLBAR_TOOLTIP_TOGGLE_BUILD_REMOVE_FOR_TRAMWAYS       :{BLACK}전찻길 제거 툴을 켜거나 끕니다
STR_ROAD_TOOLBAR_TOOLTIP_CONVERT_ROAD                           :{BLACK}도로 종류를 변경하거나 업그레이드 합니다. SHIFT 키를 누른 채로 사용하면 예상 비용을 볼 수 있습니다
STR_ROAD_TOOLBAR_TOOLTIP_CONVERT_TRAM                           :{BLACK}전차 선로 종류를 변경하거나 업그레이드 합니다. SHIFT 키를 누른 채로 사용하면 예상 비용을 볼 수 있습니다

STR_ROAD_NAME_ROAD                                              :도로
STR_ROAD_NAME_TRAM                                              :전찻길

# Road depot construction window
STR_BUILD_DEPOT_ROAD_ORIENTATION_CAPTION                        :{WHITE}차고지 방향 선택
STR_BUILD_DEPOT_ROAD_ORIENTATION_SELECT_TOOLTIP                 :{BLACK}차고지의 방향을 선택합니다
STR_BUILD_DEPOT_TRAM_ORIENTATION_CAPTION                        :{WHITE}전차 차량기지 방향 선택
STR_BUILD_DEPOT_TRAM_ORIENTATION_SELECT_TOOLTIP                 :{BLACK}차량기지의 방향을 선택합니다

# Road vehicle station construction window
STR_STATION_BUILD_BUS_ORIENTATION                               :{WHITE}버스 정류장 방향 선택
STR_STATION_BUILD_BUS_ORIENTATION_TOOLTIP                       :{BLACK}버스 정류장 방향을 선택합니다
STR_STATION_BUILD_TRUCK_ORIENTATION                             :{WHITE}트럭 적하장 방향 선택
STR_STATION_BUILD_TRUCK_ORIENTATION_TOOLTIP                     :{BLACK}트럭 적하장의 방향을 선택합니다
STR_STATION_BUILD_PASSENGER_TRAM_ORIENTATION                    :{WHITE}여객 전차역 방향 선택
STR_STATION_BUILD_PASSENGER_TRAM_ORIENTATION_TOOLTIP            :{BLACK}여객 전차역의 방향을 선택합니다
STR_STATION_BUILD_CARGO_TRAM_ORIENTATION                        :{WHITE}화물 전차역 방향 선택
STR_STATION_BUILD_CARGO_TRAM_ORIENTATION_TOOLTIP                :{BLACK}화물 전차역의 방향을 선택합니다

# Waterways toolbar (last two for SE only)
STR_WATERWAYS_TOOLBAR_CAPTION                                   :{WHITE}수로 건설
STR_WATERWAYS_TOOLBAR_CAPTION_SE                                :{WHITE}항만
STR_WATERWAYS_TOOLBAR_BUILD_CANALS_TOOLTIP                      :{BLACK}운하를 만듭니다. SHIFT 키를 누른 채로 사용하면 예상 비용을 볼 수 있습니다
STR_WATERWAYS_TOOLBAR_BUILD_LOCKS_TOOLTIP                       :{BLACK}갑문을 만듭니다. SHIFT 키를 누른 채로 사용하면 예상 비용을 볼 수 있습니다
STR_WATERWAYS_TOOLBAR_BUILD_DEPOT_TOOLTIP                       :{BLACK}선박 구입과 점검을 위한 정박소를 만듭니다. SHIFT 키를 누른 채로 사용하면 예상 비용을 볼 수 있습니다
STR_WATERWAYS_TOOLBAR_BUILD_DOCK_TOOLTIP                        :{BLACK}항구를 만듭니다. CTRL 키를 사용하면 근처 역과 연결할 수 있습니다. SHIFT 키를 누른 채로 사용하면 예상 비용을 볼 수 있습니다
STR_WATERWAYS_TOOLBAR_BUOY_TOOLTIP                              :{BLACK}경유지로 사용할 수 있는 부표를 만듭니다. SHIFT 키를 누른 채로 사용하면 예상 비용을 볼 수 있습니다
STR_WATERWAYS_TOOLBAR_BUILD_AQUEDUCT_TOOLTIP                    :{BLACK}수도교를 만듭니다. SHIFT 키를 누른 채로 사용하면 예상 비용을 볼 수 있습니다
STR_WATERWAYS_TOOLBAR_CREATE_LAKE_TOOLTIP                       :{BLACK}벽으로 물을 막고 있는 운하를 만듭니다.{}해수면 높이에서 CTRL 키를 누른 채로 사용하면 벽 없이 물을 만들어 바다나 호수를 만들 수 있습니다
STR_WATERWAYS_TOOLBAR_CREATE_RIVER_TOOLTIP                      :{BLACK}강을 만듭니다

# Ship depot construction window
STR_DEPOT_BUILD_SHIP_CAPTION                                    :{WHITE}정박소 방향 선택
STR_DEPOT_BUILD_SHIP_ORIENTATION_TOOLTIP                        :{BLACK}정박소의 방향을 선택합니다

# Dock construction window
STR_STATION_BUILD_DOCK_CAPTION                                  :{WHITE}항구

# Airport toolbar
STR_TOOLBAR_AIRCRAFT_CAPTION                                    :{WHITE}공항
STR_TOOLBAR_AIRCRAFT_BUILD_AIRPORT_TOOLTIP                      :{BLACK}공항을 만듭니다. CTRL 키를 사용하면 같은 이름의 역을 서로 떨어진 곳에 지을 수 있습니다. SHIFT 키를 누른 채로 사용하면 예상 비용을 볼 수 있습니다

# Airport construction window
STR_STATION_BUILD_AIRPORT_CAPTION                               :{WHITE}공항 선택
STR_STATION_BUILD_AIRPORT_TOOLTIP                               :{BLACK}공항의 크기/종류를 선택합니다
STR_STATION_BUILD_AIRPORT_CLASS_LABEL                           :{BLACK}공항 등급
STR_STATION_BUILD_AIRPORT_LAYOUT_NAME                           :{BLACK}레이아웃 {NUM}

STR_AIRPORT_SMALL                                               :소형 공항
STR_AIRPORT_CITY                                                :도시 공항
STR_AIRPORT_METRO                                               :대도시 공항
STR_AIRPORT_INTERNATIONAL                                       :국제 공항
STR_AIRPORT_COMMUTER                                            :통근용 공항
STR_AIRPORT_INTERCONTINENTAL                                    :대륙간 공항
STR_AIRPORT_HELIPORT                                            :헬리콥터 탑승장
STR_AIRPORT_HELIDEPOT                                           :헬리콥터 격납고
STR_AIRPORT_HELISTATION                                         :헬리콥터 정류장

STR_AIRPORT_CLASS_SMALL                                         :소형 공항
STR_AIRPORT_CLASS_LARGE                                         :대형 공항
STR_AIRPORT_CLASS_HUB                                           :허브 공항
STR_AIRPORT_CLASS_HELIPORTS                                     :헬리콥터 공항

STR_STATION_BUILD_NOISE                                         :{BLACK}발생하는 소음 수준: {GOLD}{COMMA}

# Landscaping toolbar
STR_LANDSCAPING_TOOLBAR                                         :{WHITE}지형 편집
<<<<<<< HEAD
STR_LANDSCAPING_TOOLTIP_LOWER_A_CORNER_OF_LAND                  :{BLACK}땅의 모퉁이를 낮춥니다. 드래그하면 시작점의 땅을 낮추고 선택한 영역의 도착점까지 지형을 적절히 맞춥니다. CTRL 키를 누르면 대각선 방향의 영역을 선택할 수 있습니다. SHIFT 키를 누른 채로 사용하면 예상 가격을 볼 수 있습니다.
STR_LANDSCAPING_TOOLTIP_RAISE_A_CORNER_OF_LAND                  :{BLACK}땅의 모퉁이를 높입니다. 드래그하면 시작점의 땅을 높이고 선택한 영역의 도착점까지 지형을 적절히 맞춥니다. CTRL 키를 누르면 대각선 방향의 영역을 선택할 수 있습니다. SHIFT 키를 누른 채로 사용하면 예상 가격을 볼 수 있습니다.
STR_LANDSCAPING_LEVEL_LAND_TOOLTIP                              :{BLACK}처음 선택한 모퉁이의 고도에 맞추어 땅을 평평하게 고릅니다. CTRL 키를 누르면 대각선 방향의 영역을 선택할 수 있습니다. SHIFT 키를 누른 채로 사용하면 예상 가격을 볼 수 있습니다.
STR_LANDSCAPING_TOOLTIP_PURCHASE_LAND                           :{BLACK}나중에 그 땅을 사용하기 위해 소유권을 구입합니다. SHIFT 키를 사용하면 예상 가격을 볼 수 있습니다.
STR_LANDSCAPING_TOOLTIP_RULER_TOOL                              :{BLACK}거리와 고도를 측정하기 위한 가상의 자를 사용합니다.
=======
STR_LANDSCAPING_TOOLTIP_LOWER_A_CORNER_OF_LAND                  :{BLACK}땅의 모퉁이를 낮춥니다. 드래그하면 시작점의 땅을 낮추고 선택한 영역의 도착점까지 지형을 적절히 맞춥니다. CTRL 키를 누르면 대각선 방향의 영역을 선택할 수 있습니다. SHIFT 키를 누른 채로 사용하면 예상 비용을 볼 수 있습니다
STR_LANDSCAPING_TOOLTIP_RAISE_A_CORNER_OF_LAND                  :{BLACK}땅의 모퉁이를 높입니다. 드래그하면 시작점의 땅을 높이고 선택한 영역의 도착점까지 지형을 적절히 맞춥니다. CTRL 키를 누르면 대각선 방향의 영역을 선택할 수 있습니다. SHIFT 키를 누른 채로 사용하면 예상 비용을 볼 수 있습니다
STR_LANDSCAPING_LEVEL_LAND_TOOLTIP                              :{BLACK}처음 선택한 모퉁이의 고도에 맞추어 땅을 평평하게 고릅니다. CTRL 키를 누르면 대각선 방향의 영역을 선택할 수 있습니다. SHIFT 키를 누른 채로 사용하면 예상 비용을 볼 수 있습니다
STR_LANDSCAPING_TOOLTIP_PURCHASE_LAND                           :{BLACK}나중에 그 땅을 사용하기 위해 소유권을 구입합니다. SHIFT 키를 누른 채로 사용하면 예상 비용을 볼 수 있습니다
>>>>>>> f1c39153

# Object construction window
STR_OBJECT_BUILD_CAPTION                                        :{WHITE}오브젝트 선택
STR_OBJECT_BUILD_TOOLTIP                                        :{BLACK}건설할 오브젝트를 선택합니다.
STR_OBJECT_BUILD_CLASS_TOOLTIP                                  :{BLACK}건설할 오브젝트의 등급을 선택합니다
STR_OBJECT_BUILD_PREVIEW_TOOLTIP                                :{BLACK}오브젝트 미리보기
STR_OBJECT_BUILD_SIZE                                           :{BLACK}크기: {GOLD}{NUM} x {NUM} 칸

STR_OBJECT_CLASS_LTHS                                           :등대
STR_OBJECT_CLASS_TRNS                                           :송신기

#House construction window (for SE only)
STR_HOUSE_BUILD_CAPTION                                         :{WHITE}건물 선택
STR_HOUSE_BUILD_CUSTOM_CAPTION                                  :{WHITE}{STRING}
STR_HOUSE_BUILD_HOUSESET_LIST_TOOLTIP                           :{BLACK}건물 세트를 선택합니다.
STR_HOUSE_BUILD_SELECT_HOUSE_TOOLTIP                            :{BLACK}건설할 건물을 선택합니다.
STR_HOUSE_BUILD_HOUSE_NAME                                      :{GOLD}{STRING}
STR_HOUSE_BUILD_HISTORICAL_BUILDING                             :{GOLD}(역사적 건물)
STR_HOUSE_BUILD_HOUSE_POPULATION                                :{BLACK}거주 인구: {GOLD}{NUM}
STR_HOUSE_BUILD_HOUSE_ZONES                                     :{BLACK}생성 구역: {STRING} {STRING} {STRING} {STRING} {STRING}
STR_HOUSE_BUILD_HOUSE_ZONE_DISABLED                             :{GRAY}{NUM}
STR_HOUSE_BUILD_HOUSE_ZONE_ENABLED                              :{GOLD}{NUM}
STR_HOUSE_BUILD_LANDSCAPE                                       :{BLACK}지역: {STRING}
STR_HOUSE_BUILD_LANDSCAPE_ABOVE_OR_BELOW_SNOWLINE               :{GOLD}설선과 관계없이
STR_HOUSE_BUILD_LANDSCAPE_ONLY_ABOVE_SNOWLINE                   :{GOLD}설선 위에만
STR_HOUSE_BUILD_LANDSCAPE_ONLY_BELOW_SNOWLINE                   :{GOLD}설선 아래에만
STR_HOUSE_BUILD_YEARS                                           :{BLACK}생성 연도: {STRING}{GOLD} - {STRING}
STR_HOUSE_BUILD_YEARS_BAD_YEAR                                  :{RED}{NUM}
STR_HOUSE_BUILD_YEARS_GOOD_YEAR                                 :{GOLD}{NUM}
STR_HOUSE_BUILD_SUPPLIED_CARGO                                  :{BLACK}공급: {GOLD}{CARGO_LIST}
STR_HOUSE_BUILD_ACCEPTED_CARGO                                  :{BLACK}받음: {GOLD}{STRING}
STR_HOUSE_BUILD_CARGO_FIRST                                     :{STRING}
STR_HOUSE_BUILD_CARGO_SEPARATED                                 :, {STRING}
STR_HOUSE_BUILD_CARGO_VALUE_JUST_NAME                           :{1:STRING}
STR_HOUSE_BUILD_CARGO_VALUE_EIGHTS                              :({COMMA}/8 {STRING})
STR_BASIC_HOUSE_SET_NAME                                        :기본 건물

#Town select window (for SE only)
STR_SELECT_TOWN_CAPTION                                         :{WHITE}도시 선택
STR_SELECT_TOWN_LIST_ITEM                                       :{BLACK}{TOWN}

# Tree planting window (last two for SE only)
STR_PLANT_TREE_CAPTION                                          :{WHITE}나무
STR_PLANT_TREE_TOOLTIP                                          :{BLACK}심고싶은 나무의 종류를 선택합니다. 이미 나무가 심어져있는 경우에는 선택한 나무의 크기를 키웁니다
STR_TREES_RANDOM_TYPE                                           :{BLACK}여러 종류의 나무 같이 심기
STR_TREES_RANDOM_TYPE_TOOLTIP                                   :{BLACK}여러 종류의 나무를 심습니다. SHIFT 키를 이용하면 예상 비용을 볼 수 있습니다
STR_TREES_RANDOM_TREES_BUTTON                                   :{BLACK}무작위로 나무 심기
<<<<<<< HEAD
STR_TREES_RANDOM_TREES_TOOLTIP                                  :{BLACK}전 지역에 걸쳐 무작위로 나무를 심습니다.
STR_TREES_REMOVE_TREES_BUTTON                                   :{BLACK}모든 나무 제거하기
STR_TREES_REMOVE_TREES_TOOLTIP                                  :{BLACK}전 지역에 걸쳐 나무를 모두 제거합니다.
=======
STR_TREES_RANDOM_TREES_TOOLTIP                                  :{BLACK}전 지역에 걸쳐 무작위로 나무를 심습니다
>>>>>>> f1c39153

# Land generation window (SE)
STR_TERRAFORM_TOOLBAR_LAND_GENERATION_CAPTION                   :{WHITE}지형 만들기
STR_TERRAFORM_TOOLTIP_PLACE_ROCKY_AREAS_ON_LANDSCAPE            :{BLACK}암석 지역을 지정합니다
STR_TERRAFORM_TOOLTIP_DEFINE_DESERT_AREA                        :{BLACK}사막 지역을 지정합니다.{}CTRL 키를 누르고 있으면 제거할 수 있습니다
STR_TERRAFORM_TOOLTIP_INCREASE_SIZE_OF_LAND_AREA                :{BLACK}지형 편집툴의 크기를 키움
STR_TERRAFORM_TOOLTIP_DECREASE_SIZE_OF_LAND_AREA                :{BLACK}지형 편집툴의 크기를 줄임
STR_TERRAFORM_TOOLTIP_GENERATE_RANDOM_LAND                      :{BLACK}무작위로 지형 만들기
STR_TERRAFORM_SE_NEW_WORLD                                      :{BLACK}새 시나리오 만들기
STR_TERRAFORM_RESET_LANDSCAPE                                   :{BLACK}지형만 남기기
STR_TERRAFORM_RESET_LANDSCAPE_TOOLTIP                           :{BLACK}지도에서 모든 플레이어 소유의 자산을 제거

STR_QUERY_RESET_LANDSCAPE_CAPTION                               :{WHITE}플레이어 소유물 제거
STR_RESET_LANDSCAPE_CONFIRMATION_TEXT                           :{WHITE}이 작업은 기본 지형(도시 포함) 이외의 모든 플레이어의 소유물(철도,도로 등)을 제거할 것입니다. 계속하시겠습니까?

# Town generation window (SE)
STR_FOUND_TOWN_CAPTION                                          :{WHITE}도시 만들기
STR_FOUND_TOWN_NEW_TOWN_BUTTON                                  :{BLACK}새 도시
STR_FOUND_TOWN_NEW_TOWN_TOOLTIP                                 :{BLACK}새 도시를 건설합니다. SHIFT+클릭으로 예상 비용을 볼 수 있습니다
STR_FOUND_TOWN_RANDOM_TOWN_BUTTON                               :{BLACK}무작위로 도시 건설
STR_FOUND_TOWN_RANDOM_TOWN_TOOLTIP                              :{BLACK}무작위 위치에 도시를 건설합니다
STR_FOUND_TOWN_MANY_RANDOM_TOWNS                                :{BLACK}무작위로 여러 도시 건설
STR_FOUND_TOWN_RANDOM_TOWNS_TOOLTIP                             :{BLACK}무작위로 도시를 건설합니다

STR_FOUND_TOWN_NAME_TITLE                                       :{YELLOW}도시 이름:
STR_FOUND_TOWN_NAME_EDITOR_TITLE                                :{BLACK}도시 이름 입력
STR_FOUND_TOWN_NAME_EDITOR_HELP                                 :{BLACK}도시 이름을 입력하려면 클릭하세요
STR_FOUND_TOWN_NAME_RANDOM_BUTTON                               :{BLACK}무작위 이름
STR_FOUND_TOWN_NAME_RANDOM_TOOLTIP                              :{BLACK}무작위 이름 생성

STR_FOUND_TOWN_INITIAL_SIZE_TITLE                               :{YELLOW}도시 크기:
STR_FOUND_TOWN_INITIAL_SIZE_SMALL_BUTTON                        :{BLACK}소형
STR_FOUND_TOWN_INITIAL_SIZE_MEDIUM_BUTTON                       :{BLACK}중형
STR_FOUND_TOWN_INITIAL_SIZE_LARGE_BUTTON                        :{BLACK}대형
STR_FOUND_TOWN_SIZE_RANDOM                                      :{BLACK}임의
STR_FOUND_TOWN_INITIAL_SIZE_TOOLTIP                             :{BLACK}도시 크기 선택
STR_FOUND_TOWN_CITY                                             :{BLACK}대도시로 만듦
STR_FOUND_TOWN_CITY_TOOLTIP                                     :{BLACK}대도시는 도시보다 빠르게 성장합니다.{}도시를 만들었을 때, 위 설정에 따라 더욱 커집니다

STR_FOUND_TOWN_ROAD_LAYOUT                                      :{YELLOW}도시 도로 설계:
STR_FOUND_TOWN_SELECT_TOWN_ROAD_LAYOUT                          :{BLACK}이 도시에 사용할 도로 설계를 선택합니다
STR_FOUND_TOWN_SELECT_LAYOUT_ORIGINAL                           :{BLACK}오리지널
STR_FOUND_TOWN_SELECT_LAYOUT_BETTER_ROADS                       :{BLACK}개선된 도로
STR_FOUND_TOWN_SELECT_LAYOUT_2X2_GRID                           :{BLACK}2x2 칸
STR_FOUND_TOWN_SELECT_LAYOUT_3X3_GRID                           :{BLACK}3x3 칸
STR_FOUND_TOWN_SELECT_LAYOUT_RANDOM                             :{BLACK}임의

# Fund new industry window
STR_FUND_INDUSTRY_CAPTION                                       :{WHITE}새 산업시설 건설
STR_FUND_INDUSTRY_SELECTION_TOOLTIP                             :{BLACK}목록에서 적당한 산업시설을 선택하십시오
STR_FUND_INDUSTRY_MANY_RANDOM_INDUSTRIES                        :무작위 산업시설 건설
STR_FUND_INDUSTRY_MANY_RANDOM_INDUSTRIES_TOOLTIP                :{BLACK}무작위로 산업시설을 건설합니다
STR_FUND_INDUSTRY_INDUSTRY_BUILD_COST                           :{BLACK}가격: {YELLOW}{CURRENCY_LONG}
STR_FUND_INDUSTRY_PROSPECT_NEW_INDUSTRY                         :{BLACK}답사
STR_FUND_INDUSTRY_BUILD_NEW_INDUSTRY                            :{BLACK}건설
STR_FUND_INDUSTRY_FUND_NEW_INDUSTRY                             :{BLACK}투자

# Industry cargoes window
STR_INDUSTRY_CARGOES_INDUSTRY_CAPTION                           :{WHITE}{STRING}{G 0 "과" "와"} 관련된 산업시설 연계도
STR_INDUSTRY_CARGOES_CARGO_CAPTION                              :{WHITE}{STRING}{G 0 "과" "와"} 관련된 산업시설 연계망
STR_INDUSTRY_CARGOES_PRODUCERS                                  :{WHITE}생산 산업시설
STR_INDUSTRY_CARGOES_CUSTOMERS                                  :{WHITE}소비 산업시설
STR_INDUSTRY_CARGOES_HOUSES                                     :{WHITE}도시 가구
STR_INDUSTRY_CARGOES_INDUSTRY_TOOLTIP                           :{BLACK}이 산업시설의 공급자와 고객을 보려면 클릭하세요
STR_INDUSTRY_CARGOES_CARGO_TOOLTIP                              :{BLACK}{STRING}{}이 화물의 공급자와 고객을 보려면 클릭하세요
STR_INDUSTRY_DISPLAY_CHAIN                                      :{BLACK}산업시설 연계도 보기
STR_INDUSTRY_DISPLAY_CHAIN_TOOLTIP                              :{BLACK}이 산업시설에서 생산/소비하는 화물을 보여줍니다
STR_INDUSTRY_CARGOES_NOTIFY_SMALLMAP                            :{BLACK}지도에 표시
STR_INDUSTRY_CARGOES_NOTIFY_SMALLMAP_TOOLTIP                    :{BLACK}위 산업망에 표시된 산업을 소형 지도에서 볼 수 있게 합니다
STR_INDUSTRY_CARGOES_SELECT_CARGO                               :{BLACK}화물 선택
STR_INDUSTRY_CARGOES_SELECT_CARGO_TOOLTIP                       :{BLACK}표시할 화물을 선택하세요
STR_INDUSTRY_CARGOES_SELECT_INDUSTRY                            :{BLACK}산업시설 선택
STR_INDUSTRY_CARGOES_SELECT_INDUSTRY_TOOLTIP                    :{BLACK}표시할 산업시설을 선택하세요

# Land area window
STR_LAND_AREA_INFORMATION_CAPTION                               :{WHITE}이 지역의 지형 정보
STR_LAND_AREA_INFORMATION_COST_TO_CLEAR_N_A                     :{BLACK}초기화 가격: {LTBLUE}없음
STR_LAND_AREA_INFORMATION_COST_TO_CLEAR                         :{BLACK}초기화 가격: {RED}{CURRENCY_LONG}
STR_LAND_AREA_INFORMATION_REVENUE_WHEN_CLEARED                  :{BLACK}제거시 들어오는 환불금: {LTBLUE}{CURRENCY_LONG}
STR_LAND_AREA_INFORMATION_OWNER_N_A                             :없음
STR_LAND_AREA_INFORMATION_OWNER                                 :{BLACK}소유주: {LTBLUE}{STRING}
STR_LAND_AREA_INFORMATION_ROAD_OWNER                            :{BLACK}도로 소유주: {LTBLUE}{STRING}
STR_LAND_AREA_INFORMATION_TRAM_OWNER                            :{BLACK}전찻길 소유주: {LTBLUE}{STRING}
STR_LAND_AREA_INFORMATION_RAIL_OWNER                            :{BLACK}철도 소유주: {LTBLUE}{STRING}
STR_LAND_AREA_INFORMATION_LOCAL_AUTHORITY                       :{BLACK}지역 당국: {LTBLUE}{STRING}
STR_LAND_AREA_INFORMATION_LOCAL_AUTHORITY_NONE                  :없음
STR_LAND_AREA_INFORMATION_LANDINFO_COORDS                       :{BLACK}좌표: {LTBLUE}{NUM} x {NUM} x {NUM} ({STRING})
STR_LAND_AREA_INFORMATION_BUILD_DATE                            :{BLACK}건설날짜: {LTBLUE}{DATE_LONG}
STR_LAND_AREA_INFORMATION_STATION_CLASS                         :{BLACK}역 분류: {LTBLUE}{STRING}
STR_LAND_AREA_INFORMATION_STATION_TYPE                          :{BLACK}역 종류: {LTBLUE}{STRING}
STR_LAND_AREA_INFORMATION_AIRPORT_CLASS                         :{BLACK}공항 등급: {LTBLUE}{STRING}
STR_LAND_AREA_INFORMATION_AIRPORT_NAME                          :{BLACK}공항 이름: {LTBLUE}{STRING}
STR_LAND_AREA_INFORMATION_AIRPORTTILE_NAME                      :{BLACK}공항 칸 이름: {LTBLUE}{STRING}
STR_LAND_AREA_INFORMATION_NEWGRF_NAME                           :{BLACK}NewGRF: {LTBLUE}{STRING}
STR_LAND_AREA_INFORMATION_CARGO_ACCEPTED                        :{BLACK}받을 수 있는 화물: {LTBLUE}
STR_LAND_AREA_INFORMATION_CARGO_EIGHTS                          :({COMMA}/8 {STRING})
STR_LANG_AREA_INFORMATION_RAIL_TYPE                             :{BLACK}철도 종류: {LTBLUE}{STRING}
STR_LANG_AREA_INFORMATION_ROAD_TYPE                             :{BLACK}도로 종류: {LTBLUE}{STRING}
STR_LANG_AREA_INFORMATION_TRAM_TYPE                             :{BLACK}전차 종류: {LTBLUE}{STRING}
STR_LANG_AREA_INFORMATION_RAIL_SPEED_LIMIT                      :{BLACK}선로 제한 속력: {LTBLUE}{VELOCITY}
STR_LANG_AREA_INFORMATION_ROAD_SPEED_LIMIT                      :{BLACK}도로 제한 속력: {LTBLUE}{VELOCITY}
STR_LANG_AREA_INFORMATION_TRAM_SPEED_LIMIT                      :{BLACK}전차 제한 속력: {LTBLUE}{VELOCITY}

# Description of land area of different tiles
STR_LAI_CLEAR_DESCRIPTION_ROCKS                                 :암석
STR_LAI_CLEAR_DESCRIPTION_ROUGH_LAND                            :거친 땅
STR_LAI_CLEAR_DESCRIPTION_BARE_LAND                             :맨 땅
STR_LAI_CLEAR_DESCRIPTION_GRASS                                 :초원
STR_LAI_CLEAR_DESCRIPTION_FIELDS                                :들판
STR_LAI_CLEAR_DESCRIPTION_SNOW_COVERED_LAND                     :눈덮인 땅
STR_LAI_CLEAR_DESCRIPTION_DESERT                                :사막

STR_LAI_RAIL_DESCRIPTION_TRACK                                  :철도 선로
STR_LAI_RAIL_DESCRIPTION_TRACK_WITH_NORMAL_SIGNALS              :일반 신호기가 설치된 철도 선로
STR_LAI_RAIL_DESCRIPTION_TRACK_WITH_PRESIGNALS                  :입구 신호기가 설치된 철도 선로
STR_LAI_RAIL_DESCRIPTION_TRACK_WITH_EXITSIGNALS                 :출구 신호기가 설치된 철도 선로
STR_LAI_RAIL_DESCRIPTION_TRACK_WITH_COMBOSIGNALS                :복합 신호기가 설치된 철도 선로
STR_LAI_RAIL_DESCRIPTION_TRACK_WITH_PROGSIGNALS                 :프로그램 신호기가 설치된 철도 선로
STR_LAI_RAIL_DESCRIPTION_TRACK_WITH_PBSSIGNALS                  :경로 신호기가 설치된 철도 선로
STR_LAI_RAIL_DESCRIPTION_TRACK_WITH_NOENTRYSIGNALS              :단방향 경로 신호기가 설치된 철도 선로
STR_LAI_RAIL_DESCRIPTION_TRACK_WITH_NORMAL_PRESIGNALS           :일반 신호기와 입구 신호기가 설치된 철도 선로
STR_LAI_RAIL_DESCRIPTION_TRACK_WITH_NORMAL_EXITSIGNALS          :일반 신호기와 출구 신호기가 설치된 철도 선로
STR_LAI_RAIL_DESCRIPTION_TRACK_WITH_NORMAL_COMBOSIGNALS         :일반 신호기와 복합 신호기가 설치된 철도 선로
STR_LAI_RAIL_DESCRIPTION_TRACK_WITH_NORMAL_PROGSIGNALS          :일반 신호기와 프로그램 신호기가 설치된 철도 선로
STR_LAI_RAIL_DESCRIPTION_TRACK_WITH_NORMAL_PBSSIGNALS           :일반 신호기와 경로 신호기가 설치된 철도 선로
STR_LAI_RAIL_DESCRIPTION_TRACK_WITH_NORMAL_NOENTRYSIGNALS       :일반 신호기와 단방향 경로 신호기가 설치된 철도 선로
STR_LAI_RAIL_DESCRIPTION_TRACK_WITH_PRE_EXITSIGNALS             :입구 신호기와 출구 신호기가 설치된 철도 선로
STR_LAI_RAIL_DESCRIPTION_TRACK_WITH_PRE_COMBOSIGNALS            :입구 신호기와 복합 신호기가 설치된 철도 선로
STR_LAI_RAIL_DESCRIPTION_TRACK_WITH_PRE_PROGSIGNALS             :입구 신호기와 프로그램 신호기가 설치된 철도 선로
STR_LAI_RAIL_DESCRIPTION_TRACK_WITH_PRE_PBSSIGNALS              :입구 신호기와 경로 신호기가 설치된 철도 선로
STR_LAI_RAIL_DESCRIPTION_TRACK_WITH_PRE_NOENTRYSIGNALS          :입구 신호기와 단방향 경로 신호기가 설치된 철도 선로
STR_LAI_RAIL_DESCRIPTION_TRACK_WITH_EXIT_COMBOSIGNALS           :출구 신호기와 복합 신호기가 설치된 철도 선로
STR_LAI_RAIL_DESCRIPTION_TRACK_WITH_EXIT_PROGSIGNALS            :출구 신호기와 프로그램 신호기가 설치된 철도 선로
STR_LAI_RAIL_DESCRIPTION_TRACK_WITH_EXIT_PBSSIGNALS             :출구 신호기와 경로 신호기가 설치된 철도 선로
STR_LAI_RAIL_DESCRIPTION_TRACK_WITH_EXIT_NOENTRYSIGNALS         :출구 신호기와 단방향 경로 신호기가 설치된 철도 선로
STR_LAI_RAIL_DESCRIPTION_TRACK_WITH_COMBO_PROGSIGNALS           :복합 신호기와 프로그램 신호기가 설치된 철도 선로
STR_LAI_RAIL_DESCRIPTION_TRACK_WITH_COMBO_PBSSIGNALS            :복합 신호기와 경로 신호기가 설치된 철도 선로
STR_LAI_RAIL_DESCRIPTION_TRACK_WITH_COMBO_NOENTRYSIGNALS        :복합 신호기와 단방향 경로 신호기가 설치된 철도 선로
STR_LAI_RAIL_DESCRIPTION_TRACK_WITH_PBS_NOENTRYSIGNALS          :경로 신호기와 단방향 경로 신호기가 설치된 철도 선로
STR_LAI_RAIL_DESCRIPTION_TRACK_WITH_PBS_PROGSIGNALS             :경로 신호기와 프로그램 경로 신호기가 설치된 철도 선로
STR_LAI_RAIL_DESCRIPTION_TRACK_WITH_NOENTRY_PROGSIGNALS         :단방향 신호기와 프로그램 경로 신호기가 설치된 철도 선로
STR_LAI_RAIL_DESCRIPTION_TRAIN_DEPOT                            :철도 차량기지

STR_LAI_RAIL_DESCRIPTION_RESTRICTED_SIGNAL                      :경로 제한된 {STRING}

STR_LAI_ROAD_DESCRIPTION_ROAD                                   :도로
STR_LAI_ROAD_DESCRIPTION_ROAD_WITH_STREETLIGHTS                 :가로등이 있는 도로
STR_LAI_ROAD_DESCRIPTION_TREE_LINED_ROAD                        :가로수가 있는 도로
STR_LAI_ROAD_DESCRIPTION_ROAD_VEHICLE_DEPOT                     :차고지
STR_LAI_ROAD_DESCRIPTION_ROAD_RAIL_LEVEL_CROSSING               :철도 건널목
STR_LAI_ROAD_DESCRIPTION_TRAMWAY                                :전찻길

# Houses come directly from their building names
STR_LAI_TOWN_INDUSTRY_DESCRIPTION_UNDER_CONSTRUCTION            :{STRING} (공사중)

STR_LAI_TREE_NAME_TREES                                         :나무
STR_LAI_TREE_NAME_RAINFOREST                                    :열대우림
STR_LAI_TREE_NAME_CACTUS_PLANTS                                 :선인장

STR_LAI_STATION_DESCRIPTION_RAILROAD_STATION                    :철도역
STR_LAI_STATION_DESCRIPTION_AIRCRAFT_HANGAR                     :항공기 격납고
STR_LAI_STATION_DESCRIPTION_AIRPORT                             :공항
STR_LAI_STATION_DESCRIPTION_TRUCK_LOADING_AREA                  :트럭 적하장
STR_LAI_STATION_DESCRIPTION_BUS_STATION                         :버스 정류장
STR_LAI_STATION_DESCRIPTION_SHIP_DOCK                           :항구
STR_LAI_STATION_DESCRIPTION_BUOY                                :부표
STR_LAI_STATION_DESCRIPTION_WAYPOINT                            :경유지

STR_LAI_WATER_DESCRIPTION_WATER                                 :물
STR_LAI_WATER_DESCRIPTION_CANAL                                 :운하
STR_LAI_WATER_DESCRIPTION_LOCK                                  :갑문
STR_LAI_WATER_DESCRIPTION_RIVER                                 :강
STR_LAI_WATER_DESCRIPTION_COAST_OR_RIVERBANK                    :해안 또는 강기슭
STR_LAI_WATER_DESCRIPTION_SHIP_DEPOT                            :정박소

# Industries come directly from their industry names

STR_LAI_TUNNEL_DESCRIPTION_RAILROAD                             :철도용 터널
STR_LAI_TUNNEL_DESCRIPTION_RAILROAD_CHUNNEL                     :철도용 해저 터널
STR_LAI_TUNNEL_DESCRIPTION_RAILROAD_SIGNAL                      :신호기가 설치된 철도용 터널
STR_LAI_TUNNEL_DESCRIPTION_RAILROAD_SIGNAL_CHUNNEL              :신호기가 설치된 철도용 해저 터널
STR_LAI_TUNNEL_DESCRIPTION_ROAD                                 :도로용 터널
STR_LAI_TUNNEL_DESCRIPTION_ROAD_CHUNNEL                         :도로용 해저 터널

STR_LAI_BRIDGE_DESCRIPTION_RAILROAD_SIGNAL                      :신호기가 설치된 철교
STR_LAI_BRIDGE_DESCRIPTION_RAIL_SUSPENSION_STEEL                :강철 현수 철교
STR_LAI_BRIDGE_DESCRIPTION_RAIL_GIRDER_STEEL                    :강철 들보 철교
STR_LAI_BRIDGE_DESCRIPTION_RAIL_CANTILEVER_STEEL                :강철 캔틸레버 철교
STR_LAI_BRIDGE_DESCRIPTION_RAIL_SUSPENSION_CONCRETE             :철근 콘크리트 현수 철교
STR_LAI_BRIDGE_DESCRIPTION_RAIL_WOODEN                          :나무 철교
STR_LAI_BRIDGE_DESCRIPTION_RAIL_CONCRETE                        :콘크리트 철교
STR_LAI_BRIDGE_DESCRIPTION_RAIL_TUBULAR_STEEL                   :원통형 철교

STR_LAI_BRIDGE_DESCRIPTION_ROAD_SUSPENSION_STEEL                :강철 현수교
STR_LAI_BRIDGE_DESCRIPTION_ROAD_GIRDER_STEEL                    :강철 들보교
STR_LAI_BRIDGE_DESCRIPTION_ROAD_CANTILEVER_STEEL                :강철 캔틸레버교
STR_LAI_BRIDGE_DESCRIPTION_ROAD_SUSPENSION_CONCRETE             :철근 콘트리트 현수교
STR_LAI_BRIDGE_DESCRIPTION_ROAD_WOODEN                          :나무 다리
STR_LAI_BRIDGE_DESCRIPTION_ROAD_CONCRETE                        :콘크리트교
STR_LAI_BRIDGE_DESCRIPTION_ROAD_TUBULAR_STEEL                   :원통형 다리

STR_LAI_BRIDGE_DESCRIPTION_AQUEDUCT                             :수도교

STR_LAI_OBJECT_DESCRIPTION_TRANSMITTER                          :송신기
STR_LAI_OBJECT_DESCRIPTION_LIGHTHOUSE                           :등대
STR_LAI_OBJECT_DESCRIPTION_COMPANY_HEADQUARTERS                 :회사 본사
STR_LAI_OBJECT_DESCRIPTION_COMPANY_OWNED_LAND                   :회사 소유지

# About OpenTTD window
STR_ABOUT_OPENTTD                                               :{WHITE}OpenTTD에 대해서
STR_ABOUT_ORIGINAL_COPYRIGHT                                    :{BLACK}Original copyright {COPYRIGHT} 1995 Chris Sawyer, All rights reserved
STR_ABOUT_VERSION                                               :{BLACK}OpenTTD 버전 {REV}
STR_ABOUT_COPYRIGHT_OPENTTD                                     :{BLACK}OpenTTD {COPYRIGHT} 2002-2019 OpenTTD 개발팀

# Framerate display window
STR_FRAMERATE_CAPTION                                           :{WHITE}프레임레이트
STR_FRAMERATE_CAPTION_SMALL                                     :{STRING}{WHITE} ({DECIMAL}x)
STR_FRAMERATE_RATE_GAMELOOP                                     :{BLACK}시뮬레이션 비율: {STRING}
STR_FRAMERATE_RATE_GAMELOOP_TOOLTIP                             :{BLACK}1초에 시뮬레이션하는 게임 틱 수입니다.
STR_FRAMERATE_RATE_BLITTER                                      :{BLACK}그래픽 프레임레이트: {STRING}
STR_FRAMERATE_RATE_BLITTER_TOOLTIP                              :{BLACK}1초에 표현하는 비디오 프레임 수입니다.
STR_FRAMERATE_SPEED_FACTOR                                      :{BLACK}현재 게임 속력 계수: {DECIMAL}x
STR_FRAMERATE_SPEED_FACTOR_TOOLTIP                              :{BLACK}현재 게임이 일반적인 시뮬레이션 비율 속도에 비해 얼마나 빠르게 구동되고 있는지를 보여줍니다.
STR_FRAMERATE_CURRENT                                           :{WHITE}현재
STR_FRAMERATE_AVERAGE                                           :{WHITE}평균
STR_FRAMERATE_MEMORYUSE                                         :{WHITE}메모리
STR_FRAMERATE_DATA_POINTS                                       :{BLACK}{COMMA}개의 값을 기반으로 측정한 데이터
STR_FRAMERATE_MS_GOOD                                           :{LTBLUE}{DECIMAL}{BLACK} ms
STR_FRAMERATE_MS_WARN                                           :{YELLOW}{DECIMAL} ms
STR_FRAMERATE_MS_BAD                                            :{RED}{DECIMAL} ms
STR_FRAMERATE_FPS_GOOD                                          :{LTBLUE}{DECIMAL} 프레임/초
STR_FRAMERATE_FPS_WARN                                          :{YELLOW}{DECIMAL} 프레임/초
STR_FRAMERATE_FPS_BAD                                           :{RED}{DECIMAL} 프레임/초
STR_FRAMERATE_BYTES_GOOD                                        :{LTBLUE}{BYTES}
STR_FRAMERATE_BYTES_WARN                                        :{YELLOW}{BYTES}
STR_FRAMERATE_BYTES_BAD                                         :{RED}{BYTES}
STR_FRAMERATE_GRAPH_MILLISECONDS                                :{TINY_FONT}{COMMA} ms
STR_FRAMERATE_GRAPH_SECONDS                                     :{TINY_FONT}{COMMA}초
############ Leave those lines in this order!!
STR_FRAMERATE_GAMELOOP                                          :{BLACK}총 게임 루프:
STR_FRAMERATE_GL_ECONOMY                                        :{BLACK}  화물 처리:
STR_FRAMERATE_GL_TRAINS                                         :{BLACK}  열차 틱:
STR_FRAMERATE_GL_ROADVEHS                                       :{BLACK}  자동차 틱:
STR_FRAMERATE_GL_SHIPS                                          :{BLACK}  선박 틱:
STR_FRAMERATE_GL_AIRCRAFT                                       :{BLACK}  항공기 틱:
STR_FRAMERATE_GL_LANDSCAPE                                      :{BLACK}  세계 틱:
STR_FRAMERATE_GL_LINKGRAPH                                      :{BLACK}  연결 그래프 지연:
STR_FRAMERATE_DRAWING                                           :{BLACK}그래픽 렌더링:
STR_FRAMERATE_DRAWING_VIEWPORTS                                 :{BLACK}  세계 화면:
STR_FRAMERATE_VIDEO                                             :{BLACK}비디오 출력:
STR_FRAMERATE_SOUND                                             :{BLACK}사운드 합성:
STR_FRAMERATE_ALLSCRIPTS                                        :{BLACK}  총 게임 스크립트/인공지능:
STR_FRAMERATE_GAMESCRIPT                                        :{BLACK}   게임 스크립트:
STR_FRAMERATE_AI                                                :{BLACK}  인공지능 {NUM} {STRING}
############ End of leave-in-this-order
############ Leave those lines in this order!!
STR_FRAMETIME_CAPTION_GAMELOOP                                  :게임 루프
STR_FRAMETIME_CAPTION_GL_ECONOMY                                :화물 처리
STR_FRAMETIME_CAPTION_GL_TRAINS                                 :열차 틱
STR_FRAMETIME_CAPTION_GL_ROADVEHS                               :자동차 틱
STR_FRAMETIME_CAPTION_GL_SHIPS                                  :선박 틱
STR_FRAMETIME_CAPTION_GL_AIRCRAFT                               :항공기 틱
STR_FRAMETIME_CAPTION_GL_LANDSCAPE                              :세계 틱
STR_FRAMETIME_CAPTION_GL_LINKGRAPH                              :연결 그래프 지연
STR_FRAMETIME_CAPTION_DRAWING                                   :그래픽 렌더링
STR_FRAMETIME_CAPTION_DRAWING_VIEWPORTS                         :세계 화면 렌더링
STR_FRAMETIME_CAPTION_VIDEO                                     :비디오 출력
STR_FRAMETIME_CAPTION_SOUND                                     :사운드 합성
STR_FRAMETIME_CAPTION_ALLSCRIPTS                                :총 게임 스크립트/인공지능
STR_FRAMETIME_CAPTION_GAMESCRIPT                                :게임 스크립트
STR_FRAMETIME_CAPTION_AI                                        :인공지능 {NUM} {STRING}
############ End of leave-in-this-order


# Save/load game/scenario
STR_SAVELOAD_SAVE_CAPTION                                       :{WHITE}게임 저장
STR_SAVELOAD_LOAD_CAPTION                                       :{WHITE}게임 불러오기
STR_SAVELOAD_SAVE_SCENARIO                                      :{WHITE}시나리오 저장하기
STR_SAVELOAD_LOAD_SCENARIO                                      :{WHITE}시나리오 불러오기
STR_SAVELOAD_LOAD_HEIGHTMAP                                     :{WHITE}높이맵 불러오기
STR_SAVELOAD_SAVE_HEIGHTMAP                                     :{WHITE}높이맵 저장
STR_SAVELOAD_HOME_BUTTON                                        :{BLACK}기본 저장/불러오기 폴더로 이동하려면 여기를 클릭하세요
STR_SAVELOAD_BYTES_FREE                                         :{BLACK}{BYTES} 남음
STR_SAVELOAD_LIST_TOOLTIP                                       :{BLACK}드라이브, 폴더, 저장된 게임 파일의 목록입니다
STR_SAVELOAD_EDITBOX_TOOLTIP                                    :{BLACK}현재 입력된 게임 저장 파일의 이름입니다
STR_SAVELOAD_DELETE_BUTTON                                      :{BLACK}파일 삭제
STR_SAVELOAD_DELETE_TOOLTIP                                     :{BLACK}현재 선택한 게임 저장 파일을 삭제합니다
STR_SAVELOAD_SAVE_BUTTON                                        :{BLACK}저장
STR_SAVELOAD_SAVE_TOOLTIP                                       :{BLACK}선택한 이름으로 현재 게임을 저장합니다
STR_SAVELOAD_LOAD_BUTTON                                        :{BLACK}불러오기
STR_SAVELOAD_LOAD_TOOLTIP                                       :{BLACK}선택한 게임을 불러옵니다
STR_SAVELOAD_LOAD_HEIGHTMAP_TOOLTIP                             :{BLACK}선택한 높이맵을 불러옵니다
STR_SAVELOAD_DETAIL_CAPTION                                     :{BLACK}게임 상세 정보
STR_SAVELOAD_DETAIL_NOT_AVAILABLE                               :{BLACK}사용 가능한 정보 없음
STR_SAVELOAD_DETAIL_COMPANY_INDEX                               :{SILVER}{COMMA}: {WHITE}{STRING}
STR_SAVELOAD_DETAIL_GRFSTATUS                                   :{SILVER}NewGRF: {WHITE}{STRING}
STR_SAVELOAD_FILTER_TITLE                                       :{BLACK}검색할 문자열:
STR_SAVELOAD_OVERWRITE_TITLE                                    :{WHITE}파일 덮어쓰기
STR_SAVELOAD_OVERWRITE_WARNING                                  :{YELLOW}정말로 이미 존재하는 파일에 덮어씌우시겠습니까?
STR_SAVELOAD_UNKNOWN_ID                                         :{YELLOW}이 파일은 다른 맵일 수 있습니다.
STR_SAVELOAD_DIFFERENT_ID                                       :{YELLOW}이 파일은 다른 맵입니다.
STR_SAVELOAD_OVERWRITE_TITLE_DIFFERENT_ID                       :{WHITE}파일 덮어쓰기 (다른 맵)
STR_SAVELOAD_OVERWRITE_WARNING_DIFFERENT_ID                     :{YELLOW}이미 존재하는 파일에 정말로 덮어쓸까요?{}{}그 파일은 다른 맵입니다.

STR_SAVELOAD_OSKTITLE                                           :{BLACK}게임을 저장할 파일명을 입력하세요

# World generation
STR_MAPGEN_WORLD_GENERATION_CAPTION                             :{WHITE}세계 제작
STR_MAPGEN_MAPSIZE                                              :{BLACK}지도 크기:
STR_MAPGEN_MAPSIZE_TOOLTIP                                      :{BLACK}지도의 크기를 칸 수 기준으로 선택하십시오. 사용 가능한 지도의 칸 수는 선택한 값보다 조금 적습니다
STR_MAPGEN_BY                                                   :{BLACK}x
STR_MAPGEN_NUMBER_OF_TOWNS                                      :{BLACK}도시의 수:
STR_MAPGEN_DATE                                                 :{BLACK}날짜:
STR_MAPGEN_NUMBER_OF_INDUSTRIES                                 :{BLACK}산업시설 수:
STR_MAPGEN_MAX_HEIGHTLEVEL                                      :{BLACK}최대 지형 높이:
STR_MAPGEN_MAX_HEIGHTLEVEL_UP                                   :{BLACK}최대 지형 높이를 1칸 높입니다
STR_MAPGEN_MAX_HEIGHTLEVEL_DOWN                                 :{BLACK}최대 지형 높이를 1칸 낮춥니다
STR_MAPGEN_SNOW_LINE_HEIGHT                                     :{BLACK}설선 고도:
STR_MAPGEN_SNOW_LINE_UP                                         :{BLACK}설선 고도를 1칸 높입니다
STR_MAPGEN_SNOW_LINE_DOWN                                       :{BLACK}설선 고도를 1칸 낮춥니다
STR_MAPGEN_LAND_GENERATOR                                       :{BLACK}지형 만들기:
STR_MAPGEN_TREE_PLACER                                          :{BLACK}나무 알고리즘:
STR_MAPGEN_TERRAIN_TYPE                                         :{BLACK}지형 종류:
STR_MAPGEN_QUANTITY_OF_SEA_LAKES                                :{BLACK}해수면:
STR_MAPGEN_QUANTITY_OF_RIVERS                                   :{BLACK}강:
STR_MAPGEN_SMOOTHNESS                                           :{BLACK}지표면을 깎는 방식:
STR_MAPGEN_VARIETY                                              :{BLACK}산세 험준도:
STR_MAPGEN_GENERATE                                             :{WHITE}만들기

# Strings for map borders at game generation
STR_MAPGEN_BORDER_TYPE                                          :{BLACK}지도 가장자리:
STR_MAPGEN_NORTHWEST                                            :{BLACK}북서
STR_MAPGEN_NORTHEAST                                            :{BLACK}북동
STR_MAPGEN_SOUTHEAST                                            :{BLACK}남동
STR_MAPGEN_SOUTHWEST                                            :{BLACK}남서
STR_MAPGEN_BORDER_FREEFORM                                      :{BLACK}변경 가능
STR_MAPGEN_BORDER_WATER                                         :{BLACK}물
STR_MAPGEN_BORDER_RANDOM                                        :{BLACK}임의
STR_MAPGEN_BORDER_RANDOMIZE                                     :{BLACK}임의
STR_MAPGEN_BORDER_MANUAL                                        :{BLACK}사용자 정의

STR_MAPGEN_HEIGHTMAP_ROTATION                                   :{BLACK}높이맵 방향:
STR_MAPGEN_HEIGHTMAP_NAME                                       :{BLACK}높이맵 이름:
STR_MAPGEN_HEIGHTMAP_SIZE_LABEL                                 :{BLACK}크기:
STR_MAPGEN_HEIGHTMAP_SIZE                                       :{ORANGE}{NUM} x {NUM}
STR_MAPGEN_TOO_MANY_TILES_MESSAGE                               :{YELLOW}지도에 너무 많은 타일이 존재합니다. 최댓값은 {NUM} 칸 이지만, {NUM} 칸을 선택했습니다.

STR_MAPGEN_MAX_HEIGHTLEVEL_QUERY_CAPT                           :{WHITE}최대 지형 고도값 변경
STR_MAPGEN_SNOW_LINE_QUERY_CAPT                                 :{WHITE}설선 고도 변경
STR_MAPGEN_START_DATE_QUERY_CAPT                                :{WHITE}시작 연도 변경

# SE Map generation
STR_SE_MAPGEN_CAPTION                                           :{WHITE}시나리오 종류
STR_SE_MAPGEN_FLAT_WORLD                                        :{WHITE}평평한 지형
STR_SE_MAPGEN_FLAT_WORLD_TOOLTIP                                :{BLACK}평평한 땅 만들기
STR_SE_MAPGEN_RANDOM_LAND                                       :{WHITE}무작위 지형
STR_SE_MAPGEN_FLAT_WORLD_HEIGHT                                 :{BLACK}평지의 높이:
STR_SE_MAPGEN_FLAT_WORLD_HEIGHT_DOWN                            :{BLACK}평지의 높이를 1칸 낮춥니다
STR_SE_MAPGEN_FLAT_WORLD_HEIGHT_UP                              :{BLACK}평지의 높이를 1칸 높입니다

STR_SE_MAPGEN_FLAT_WORLD_HEIGHT_QUERY_CAPT                      :{WHITE}평지의 높이 변경

# Map generation progress
STR_GENERATION_WORLD                                            :{WHITE}세계 만드는 중...
STR_GENERATION_ABORT                                            :{BLACK}중지
STR_GENERATION_ABORT_CAPTION                                    :{WHITE}세계 제작 중지
STR_GENERATION_ABORT_MESSAGE                                    :{YELLOW}세계 만들기를 중지하시겠습니까?
STR_GENERATION_PROGRESS                                         :{WHITE}{NUM}% 완료
STR_GENERATION_PROGRESS_NUM                                     :{BLACK}{NUM} / {NUM}
STR_GENERATION_WORLD_GENERATION                                 :{BLACK}지형 만드는 중
STR_GENERATION_RIVER_GENERATION                                 :{BLACK}강 제작
STR_GENERATION_TREE_GENERATION                                  :{BLACK}나무 심는 중
STR_GENERATION_OBJECT_GENERATION                                :{BLACK}움직일 수 없는 객체 만드는 중
STR_GENERATION_CLEARING_TILES                                   :{BLACK}거친 암석지대 만드는 중
STR_GENERATION_SETTINGUP_GAME                                   :{BLACK}게임 설정 중
STR_GENERATION_PREPARING_TILELOOP                               :{BLACK}타일 루프 실행 중
STR_GENERATION_PREPARING_SCRIPT                                 :{BLACK}스크립트 생성 중
STR_GENERATION_PREPARING_GAME                                   :{BLACK}게임 준비 중

# NewGRF settings
STR_NEWGRF_SETTINGS_CAPTION                                     :{WHITE}NewGRF 설정
STR_NEWGRF_SETTINGS_INFO_TITLE                                  :{WHITE}NewGRF 상세 정보
STR_NEWGRF_SETTINGS_ACTIVE_LIST                                 :{WHITE}적용한 NewGRF 파일
STR_NEWGRF_SETTINGS_INACTIVE_LIST                               :{WHITE}적용하지 않은 NewGRF 파일
STR_NEWGRF_SETTINGS_SELECT_PRESET                               :{ORANGE}프리셋 선택:
STR_NEWGRF_FILTER_TITLE                                         :{ORANGE}검색할 문자열:
STR_NEWGRF_SETTINGS_PRESET_LIST_TOOLTIP                         :{BLACK}선택한 프리셋을 불러옵니다
STR_NEWGRF_SETTINGS_PRESET_SAVE                                 :{BLACK}프리셋 저장
STR_NEWGRF_SETTINGS_PRESET_SAVE_TOOLTIP                         :{BLACK}현재 목록을 프리셋으로 저장합니다
STR_NEWGRF_SETTINGS_PRESET_SAVE_QUERY                           :{BLACK}프리셋 이름 입력
STR_NEWGRF_SETTINGS_PRESET_DELETE                               :{BLACK}프리셋 제거
STR_NEWGRF_SETTINGS_PRESET_DELETE_TOOLTIP                       :{BLACK}현재 선택한 프리셋을 삭제합니다
STR_NEWGRF_SETTINGS_ADD                                         :{BLACK}추가
STR_NEWGRF_SETTINGS_ADD_FILE_TOOLTIP                            :{BLACK}선택한 NewGRF 파일을 내 설정에 추가합니다
STR_NEWGRF_SETTINGS_RESCAN_FILES                                :{BLACK}파일 재검색
STR_NEWGRF_SETTINGS_RESCAN_FILES_TOOLTIP                        :{BLACK}사용 가능한 NewGRF 파일을 다시 검색합니다
STR_NEWGRF_SETTINGS_REMOVE                                      :{BLACK}제거
STR_NEWGRF_SETTINGS_REMOVE_TOOLTIP                              :{BLACK}선택한 NewGRF 파일을 목록에서 제거합니다
STR_NEWGRF_SETTINGS_MOVEUP                                      :{BLACK}위로
STR_NEWGRF_SETTINGS_MOVEUP_TOOLTIP                              :{BLACK}선택한 NewGRF 파일의 순서를 위로 올립니다
STR_NEWGRF_SETTINGS_MOVEDOWN                                    :{BLACK}아래로
STR_NEWGRF_SETTINGS_MOVEDOWN_TOOLTIP                            :{BLACK}선택한 NewGRF 파일의 순서를 아래로 내립니다
STR_NEWGRF_SETTINGS_UPGRADE                                     :{BLACK}업데이트
STR_NEWGRF_SETTINGS_UPGRADE_TOOLTIP                             :{BLACK}새 버전이 있는 NewGRF 파일을 업데이트합니다
STR_NEWGRF_SETTINGS_FILE_TOOLTIP                                :{BLACK}설치된 NewGRF의 목록입니다

STR_NEWGRF_SETTINGS_SET_PARAMETERS                              :{BLACK}매개 변수 설정
STR_NEWGRF_SETTINGS_SHOW_PARAMETERS                             :{BLACK}매개변숫값 보기
STR_NEWGRF_SETTINGS_TOGGLE_PALETTE                              :{BLACK}색상표 바꾸기
STR_NEWGRF_SETTINGS_TOGGLE_PALETTE_TOOLTIP                      :{BLACK}NewGRF의 색상표를 바꿉니다.{}게임에서 그래픽이 분홍색으로 보일 때 이 기능을 사용하십시오
STR_NEWGRF_SETTINGS_APPLY_CHANGES                               :{BLACK}변경사항 적용

STR_NEWGRF_SETTINGS_FIND_MISSING_CONTENT_BUTTON                 :{BLACK}온라인에서 없는 파일 검색
STR_NEWGRF_SETTINGS_FIND_MISSING_CONTENT_TOOLTIP                :{BLACK}온라인에서 없는 파일을 검색하여 다운로드할 수 있는지 확인합니다

STR_NEWGRF_SETTINGS_FILENAME                                    :{BLACK}파일명: {SILVER}{STRING}
STR_NEWGRF_SETTINGS_GRF_ID                                      :{BLACK}GRF ID: {SILVER}{STRING}
STR_NEWGRF_SETTINGS_VERSION                                     :{BLACK}버전: {SILVER}{NUM}
STR_NEWGRF_SETTINGS_MIN_VERSION                                 :{BLACK}최소 이용 가능한 버전: {SILVER}{NUM}
STR_NEWGRF_SETTINGS_MD5SUM                                      :{BLACK}MD5합: {SILVER}{STRING}
STR_NEWGRF_SETTINGS_PALETTE                                     :{BLACK}색상표: {SILVER}{STRING}
STR_NEWGRF_SETTINGS_PALETTE_DEFAULT                             :도스
STR_NEWGRF_SETTINGS_PALETTE_DEFAULT_32BPP                       :도스 / 32 bpp
STR_NEWGRF_SETTINGS_PALETTE_LEGACY                              :Windows
STR_NEWGRF_SETTINGS_PALETTE_LEGACY_32BPP                        :Windows / 32 bpp
STR_NEWGRF_SETTINGS_PARAMETER                                   :{BLACK}매개 변숫값: {SILVER}{STRING}
STR_NEWGRF_SETTINGS_PARAMETER_NONE                              :없음

STR_NEWGRF_SETTINGS_NO_INFO                                     :{BLACK}관련 정보 없음
STR_NEWGRF_SETTINGS_NOT_FOUND                                   :{RED}일치하는 파일을 찾을 수 없습니다
STR_NEWGRF_SETTINGS_DISABLED                                    :{RED}사용 안 함
STR_NEWGRF_SETTINGS_INCOMPATIBLE                                :{RED}이 OpenTTD 버전과 맞지 않습니다...

# NewGRF save preset window
STR_SAVE_PRESET_CAPTION                                         :{WHITE}프리셋 저장
STR_SAVE_PRESET_LIST_TOOLTIP                                    :{BLACK}사용 가능한 프리셋 목록입니다. 아래에 같은 이름을 복사하려면 선택하십시오
STR_SAVE_PRESET_TITLE                                           :{BLACK}프리셋의 이름을 입력하세요
STR_SAVE_PRESET_EDITBOX_TOOLTIP                                 :{BLACK}저장할 프리셋에 지정할 이름입니다
STR_SAVE_PRESET_CANCEL                                          :{BLACK}취소
STR_SAVE_PRESET_CANCEL_TOOLTIP                                  :{BLACK}프리셋을 바꾸지 않습니다
STR_SAVE_PRESET_SAVE                                            :{BLACK}저장
STR_SAVE_PRESET_SAVE_TOOLTIP                                    :{BLACK}이 프리셋을 선택한 이름으로 저장합니다

# NewGRF parameters window
STR_NEWGRF_PARAMETERS_CAPTION                                   :{WHITE}NewGRF 매개 변숫값 변경
STR_NEWGRF_PARAMETERS_CLOSE                                     :{BLACK}닫기
STR_NEWGRF_PARAMETERS_RESET                                     :{BLACK}초기화
STR_NEWGRF_PARAMETERS_RESET_TOOLTIP                             :{BLACK}모든 매개 변숫값을 기본값으로 설정합니다
STR_NEWGRF_PARAMETERS_DEFAULT_NAME                              :매개 변수 {NUM}번
STR_NEWGRF_PARAMETERS_SETTING                                   :{STRING}: {ORANGE}{STRING}
STR_NEWGRF_PARAMETERS_NUM_PARAM                                 :{LTBLUE}매개 변수 번호: {ORANGE}{NUM}

# NewGRF inspect window
STR_NEWGRF_INSPECT_CAPTION                                      :{WHITE}NEWGRF 검사 - {STRING}
STR_NEWGRF_INSPECT_PARENT_BUTTON                                :{BLACK}상위 단계
STR_NEWGRF_INSPECT_PARENT_TOOLTIP                               :{BLACK}상위 단계 범위의 오브젝트를 검사합니다.

STR_NEWGRF_INSPECT_CAPTION_OBJECT_AT                            :{STRING}, {HEX}에서
STR_NEWGRF_INSPECT_CAPTION_OBJECT_AT_OBJECT                     :오브젝트
STR_NEWGRF_INSPECT_CAPTION_OBJECT_AT_RAIL_TYPE                  :철도 종류

STR_NEWGRF_INSPECT_QUERY_CAPTION                                :{WHITE}NewGRF 변수 60+x 매개 변수 (16진법)

# Sprite aligner window
STR_SPRITE_ALIGNER_CAPTION                                      :{WHITE}스프라이트 정렬 {COMMA} ({STRING})
STR_SPRITE_ALIGNER_NEXT_BUTTON                                  :{BLACK}다음 스프라이트
STR_SPRITE_ALIGNER_NEXT_TOOLTIP                                 :{BLACK}(유사/재색상/글씨 스프라이트를 제외한) 다음 보통 스프라이트로 이동하고, 마지막 스프라이트에 다다르면 다시 처음으로 돌아갑니다.
STR_SPRITE_ALIGNER_GOTO_BUTTON                                  :{BLACK}스프라이트 번호 입력
STR_SPRITE_ALIGNER_GOTO_TOOLTIP                                 :{BLACK}입력한 스프라이트 번호로 이동합니다. 만약 입력한 번호의 스프라이트가 일반 스프라이트가 아닐경우, 그 다음으로 오는 일반 스프라이트로 이동합니다
STR_SPRITE_ALIGNER_PREVIOUS_BUTTON                              :{BLACK}이전 스프라이트
STR_SPRITE_ALIGNER_PREVIOUS_TOOLTIP                             :{BLACK}(유사/재색상/글씨 스프라이트를 제외한) 이전 보통 스프라이트로 이동하고, 첫 번째 스프라이트에 다다르면 마지막으로 돌아갑니다.
STR_SPRITE_ALIGNER_SPRITE_TOOLTIP                               :{BLACK}현재 선택된 스프라이트를 표현합니다. 이 스프라이트를 표현할 때, 정렬 상태는 무시하고 표현합니다.
STR_SPRITE_ALIGNER_MOVE_TOOLTIP                                 :{BLACK}X축이나 Y축 방향으로 스프라이트를 이동시킵니다. CTRL+클릭하면 한 번에 8씩 이동시킬 수 있습니다
STR_SPRITE_ALIGNER_RESET_BUTTON                                 :{BLACK}상대값 초기화
STR_SPRITE_ALIGNER_RESET_TOOLTIP                                :{BLACK}현재 상대값 좌표를 초기화
STR_SPRITE_ALIGNER_OFFSETS_ABS                                  :{BLACK}X 좌표: {NUM}, Y 좌표: {NUM} (절댓값)
STR_SPRITE_ALIGNER_OFFSETS_REL                                  :{BLACK}X 좌표: {NUM}, Y 좌표: {NUM} (상대값)
STR_SPRITE_ALIGNER_PICKER_BUTTON                                :{BLACK}스프라이트 선택
STR_SPRITE_ALIGNER_PICKER_TOOLTIP                               :{BLACK}화면에서 스프라이트를 선택합니다

STR_SPRITE_ALIGNER_GOTO_CAPTION                                 :{WHITE}스프라이트 번호 입력

# NewGRF (self) generated warnings/errors
STR_NEWGRF_ERROR_MSG_INFO                                       :{SILVER}{STRING}
STR_NEWGRF_ERROR_MSG_WARNING                                    :{RED}경고: {SILVER}{STRING}
STR_NEWGRF_ERROR_MSG_ERROR                                      :{RED}오류: {SILVER}{STRING}
STR_NEWGRF_ERROR_MSG_FATAL                                      :{RED}치명적 오류: {SILVER}{STRING}
STR_NEWGRF_ERROR_FATAL_POPUP                                    :{WHITE}치명적인 NewGRF 오류가 발생했습니다:{}{STRING}
STR_NEWGRF_ERROR_VERSION_NUMBER                                 :{1:STRING}{G 1 "은" "는"} OpenTTD에서 보고된 TTDPatch 버전에서 작동하지 않을 것입니다
STR_NEWGRF_ERROR_DOS_OR_WINDOWS                                 :{1:STRING}{G 1 "은" "는"} {STRING} 버전의 TTD를 위한 것입니다
STR_NEWGRF_ERROR_UNSET_SWITCH                                   :{1:STRING}{G 1 "은" "는"} {STRING}{G 1 "와" "과"} 같이 사용해야 합니다
STR_NEWGRF_ERROR_INVALID_PARAMETER                              :{1:STRING}의 매개 변숫값이 유효하지 않습니다: {STRING}번 변수 ({NUM})
STR_NEWGRF_ERROR_LOAD_BEFORE                                    :{1:STRING}{G 1 "은" "는"} 반드시 {STRING} 앞에 불러와야 합니다
STR_NEWGRF_ERROR_LOAD_AFTER                                     :{1:STRING}{G 1 "은" "는"} 반드시 {STRING} 뒤에 불러와야 합니다
STR_NEWGRF_ERROR_OTTD_VERSION_NUMBER                            :{1:STRING}{G 1 "은" "는"} OpenTTD {STRING} 버전이나 그 이상이 필요합니다
STR_NEWGRF_ERROR_AFTER_TRANSLATED_FILE                          :GRF 파일이 번역을 위해 만들어졌습니다
STR_NEWGRF_ERROR_TOO_MANY_NEWGRFS_LOADED                        :NewGRF이 너무 많습니다
STR_NEWGRF_ERROR_STATIC_GRF_CAUSES_DESYNC                       :{2:STRING}{G 2 "을" "를"} 포함한 정적 NewGRF {1:STRING}{G 1 "을" "를"} 불러오는 것은 비동기화를 일으킬 수 있습니다
STR_NEWGRF_ERROR_UNEXPECTED_SPRITE                              :예기치 않은 스프라이트 (스프라이트 {3:NUM})
STR_NEWGRF_ERROR_UNKNOWN_PROPERTY                               :알려지지 않은 액션 0 속성 {4:HEX} (스프라이트 {3:NUM})
STR_NEWGRF_ERROR_UNIMPLEMETED_MAPPED_PROPERTY                   :구현되지 않은 재배치된 액션 0 속성 특성: {4:HEX}, 이름: {2:STRING}, 재배치: {5:HEX} (스프라이트 {3:NUM})
STR_NEWGRF_ERROR_UNIMPLEMETED_MAPPED_ACTION5_TYPE               :구현되지 않은 재배치된 액션 5 종류: 이름: {2:STRING}, 재배치: {4:HEX} (스프라이트 {3:NUM})
STR_NEWGRF_ERROR_INVALID_ID                                     :유효하지 않은 ID 사용 시도 (스프라이트 {3:NUM})
STR_NEWGRF_ERROR_CORRUPT_SPRITE                                 :{YELLOW}{STRING}에 손상된 객체가 있습니다. 모든 손상된 객체는 붉은 물음표로 보일 것입니다
STR_NEWGRF_ERROR_MULTIPLE_ACTION_8                              :여러 개의 Action 8 엔트리 포함 (스프라이트 {3:NUM})
STR_NEWGRF_ERROR_READ_BOUNDS                                    :유사 스프라이트의 끝이었던 부분을 읽으려고 시도함 (스프라이트 {3:NUM})
STR_NEWGRF_ERROR_GRM_FAILED                                     :요청한 GRF 자원을 사용할 수 없음 (스프라이트 {3:NUM})
STR_NEWGRF_ERROR_FORCEFULLY_DISABLED                            :{1:STRING}(은)는 {STRING} 때문에 사용할 수 없습니다
STR_NEWGRF_ERROR_INVALID_SPRITE_LAYOUT                          :유효하지 않은/알 수 없는 스프라이트 구조 유형 (스프라이트 {3:NUM})
STR_NEWGRF_ERROR_LIST_PROPERTY_TOO_LONG                         :속성값 목록에 너무 많은 요소가 있음 (스프라이트 {3:NUM}, 속성 {4:HEX})
STR_NEWGRF_ERROR_INDPROD_CALLBACK                               :유효하지 않은 산업 생산 콜백 (스프라이트 {3:NUM}, "{2:STRING}")

# NewGRF related 'general' warnings
STR_NEWGRF_POPUP_CAUTION_CAPTION                                :{WHITE}경고!
STR_NEWGRF_CONFIRMATION_TEXT                                    :{YELLOW}게임 진행중에 설정을 변경하면 게임이 충돌할 수도 있습니다.{}정말로 설정을 변경하시겠습니까?

STR_NEWGRF_DUPLICATE_GRFID                                      :{WHITE}파일 추가 불가: 중복된 GRF 아이디
STR_NEWGRF_COMPATIBLE_LOADED                                    :{ORANGE}해당 파일을 찾을 수 없습니다. (대체 GRF를 불러옵니다)
STR_NEWGRF_TOO_MANY_NEWGRFS                                     :{WHITE}파일을 추가할 수 없습니다: NewGRF 파일이 너무 많습니다

STR_NEWGRF_COMPATIBLE_LOAD_WARNING                              :{WHITE}대체할 수 있는 GRF를 불러왔습니다
STR_NEWGRF_DISABLED_WARNING                                     :{WHITE}없는 GRF 파일은 비활성화됩니다
STR_NEWGRF_UNPAUSE_WARNING_TITLE                                :{YELLOW}GRF 파일 없음
STR_NEWGRF_UNPAUSE_WARNING                                      :{WHITE}일시 정지 해제 시 오류가 발생하거나 게임이 종료될 수 있으며, 이와 관련된 버그 리포트는 접수받지 않습니다.{}정말로 일시 정지를 해제하시겠습니까?

# NewGRF status
STR_NEWGRF_LIST_NONE                                            :없음
STR_NEWGRF_LIST_ALL_FOUND                                       :필요한 모든 GRF파일 있음
STR_NEWGRF_LIST_COMPATIBLE                                      :{YELLOW}호환되는 파일을 찾았습니다
STR_NEWGRF_LIST_MISSING                                         :{RED}파일 없음

# NewGRF 'it's broken' warnings
STR_NEWGRF_BROKEN                                               :{WHITE}'{0:STRING}' NewGRF이 적용되는 과정에서 비동기화나 충돌이 일어날 수 있습니다
STR_NEWGRF_BROKEN_POWERED_WAGON                                 :{WHITE}차고지 안에 있지 않은 '{1:ENGINE}'에 대한 동력 차량 상태가 바뀌었습니다
STR_NEWGRF_BROKEN_VEHICLE_LENGTH                                :{WHITE}'{1:ENGINE}'{G 1 "이" "가"} 차고지 안에 있지 않으면 차량 길이가 바뀝니다
STR_NEWGRF_BROKEN_CAPACITY                                      :{WHITE}차량이 기지 안에 있지 않거나 개조가 불가능한 상태에서 '{1:ENGINE}'의 수송량이 변경되었습니다
STR_BROKEN_VEHICLE_LENGTH                                       :{WHITE}'{1:COMPANY}'에 속한 열차 '{0:VEHICLE}'의 길이가 잘못된 값을 가지고 있습니다. NewGRF에 의한 문제로 보입니다. 게임이 비동기화 또는 충돌을 일으킬 수 있습니다.

STR_NEWGRF_BUGGY                                                :{WHITE}NewGRF '{STRING}'에서 잘못된 정보를 제공하고 있습니다
STR_NEWGRF_BUGGY_ARTICULATED_CARGO                              :{WHITE}{1:ENGINE}(을)를 만들기 이전과 이후의 화물/개조 정보가 현재의 구매 목록과 다릅니다. 이 경우 자동 교체시 열차 개조에 실패할 수도 있습니다
STR_NEWGRF_BUGGY_ENDLESS_PRODUCTION_CALLBACK                    :{WHITE}'{1:STRING}' 때문에 결과물 콜백 과정에서 무한 루프가 발생하고 있습니다
STR_NEWGRF_BUGGY_UNKNOWN_CALLBACK_RESULT                        :{WHITE}콜백 함수({1:HEX})가 알 수 없거나 잘못된 결과 값({2:HEX})을 반환했습니다
STR_NEWGRF_BUGGY_INVALID_CARGO_PRODUCTION_CALLBACK              :{WHITE}'{1:STRING}' - 생산 콜백 함수의 {2:HEX}에서 잘못된 화물 종류를 반환했습니다

STR_NEWGRF_TOO_MANY_STRINGS                                     :{WHITE}NewGRF에서 할당 가능한 문자열 ID 개수보다 많은 문자열을 사용하고 있습니다.
STR_NEWGRF_TOO_MANY_STRINGS_DETAIL                              :{WHITE}몇몇 이름이나 텍스트가 잘못된 문자열을 표시할 수 있습니다. NewGRF의 개수를 줄이십시오.

# 'User removed essential NewGRFs'-placeholders for stuff without specs
STR_NEWGRF_INVALID_CARGO                                        :<알 수 없는 화물>
STR_NEWGRF_INVALID_CARGO_ABBREV                                 :??
STR_NEWGRF_INVALID_CARGO_QUANTITY                               :<알 수 없는 화물> {COMMA}
STR_NEWGRF_INVALID_ENGINE                                       :<알 수 없는 차량 모델>
STR_NEWGRF_INVALID_INDUSTRYTYPE                                 :<알 수 없는 산업시설>

# Placeholders for other invalid stuff, e.g. vehicles that have gone (Game Script).
STR_INVALID_VEHICLE                                             :<알 수 없는 차량>

# NewGRF scanning window
STR_NEWGRF_SCAN_CAPTION                                         :{WHITE}NewGRF 검색 중
STR_NEWGRF_SCAN_MESSAGE                                         :{BLACK}NewGRF을 검색하는 중입니다. 파일 개수에 따라 시간이 조금 걸릴 수 있습니다...
STR_NEWGRF_SCAN_STATUS                                          :{BLACK}약 {1:NUM}개의 NewGRF 중에서 {0:NUM}개의 NewGRF을 찾았습니다
STR_NEWGRF_SCAN_ARCHIVES                                        :자료 검색 중

# Sign list window
STR_SIGN_LIST_CAPTION                                           :{WHITE}팻말 목록 - 팻말 {COMMA}개
STR_SIGN_LIST_MATCH_CASE                                        :{BLACK}대소문자 구분
STR_SIGN_LIST_MATCH_CASE_TOOLTIP                                :{BLACK}팻말의 이름을 비교할 때 검색 문자열의 대소문자 구분할지 여부를 선택합니다

# Sign window
STR_EDIT_SIGN_CAPTION                                           :{WHITE}팻말 내용 고치기
STR_EDIT_SIGN_NEXT_SIGN_TOOLTIP                                 :{BLACK}다음 팻말로 가기
STR_EDIT_SIGN_PREVIOUS_SIGN_TOOLTIP                             :{BLACK}이전 팻말로 가기

STR_EDIT_SIGN_SIGN_OSKTITLE                                     :{BLACK}팻말 이름을 입력하세요

# Town directory window
STR_TOWN_DIRECTORY_CAPTION                                      :{WHITE}도시 목록
STR_TOWN_DIRECTORY_NONE                                         :{ORANGE}(없음)
STR_TOWN_DIRECTORY_TOWN                                         :{ORANGE}{TOWN}{BLACK} ({COMMA})
STR_TOWN_DIRECTORY_CITY                                         :{ORANGE}{TOWN}{YELLOW} (대도시){BLACK} ({COMMA})
STR_TOWN_DIRECTORY_LIST_TOOLTIP                                 :{BLACK}도시 이름 - 이 도시로 시점을 변경하려면 클릭하세요. CTRL+클릭하면 이 도시 위치를 기준으로 새로운 외부 화면을 엽니다
STR_TOWN_POPULATION                                             :{BLACK}총 인구 수: {COMMA}

# Town view window
STR_TOWN_VIEW_TOWN_CAPTION                                      :{WHITE}{TOWN}
STR_TOWN_VIEW_CITY_CAPTION                                      :{WHITE}{TOWN} (대도시)
STR_TOWN_VIEW_POPULATION_HOUSES                                 :{BLACK}인구: {ORANGE}{COMMA}{BLACK}  가구수: {ORANGE}{COMMA}
STR_TOWN_VIEW_CARGO_LAST_MONTH_MAX                              :{BLACK}{CARGO_LIST} 지난 달 수송량: {ORANGE}{COMMA}{BLACK}  최대 생산량: {ORANGE}{COMMA}
STR_TOWN_VIEW_CARGO_FOR_TOWNGROWTH                              :{BLACK}도시가 성장하기 위해 필요한 화물:
STR_TOWN_VIEW_CARGO_FOR_TOWNGROWTH_REQUIRED_GENERAL             :{ORANGE}{STRING}{RED}{G 0 "이" "가"} 필요함
STR_TOWN_VIEW_CARGO_FOR_TOWNGROWTH_REQUIRED_WINTER              :겨울에는 {ORANGE}{STRING}{BLACK}{G 0 "이" "가"} 필요함
STR_TOWN_VIEW_CARGO_FOR_TOWNGROWTH_DELIVERED_GENERAL            :{ORANGE}{STRING}{GREEN}{G 0 "이" "가"} 수송됨
STR_TOWN_VIEW_CARGO_FOR_TOWNGROWTH_REQUIRED                     :{ORANGE}{1:CARGO_LONG} ＼ {0:CARGO_TINY}{RED} (더 필요함)
STR_TOWN_VIEW_CARGO_FOR_TOWNGROWTH_DELIVERED                    :{ORANGE}{1:CARGO_LONG} ＼ {0:CARGO_TINY}{GREEN} (수송됨)
STR_TOWN_VIEW_TOWN_GROWS_EVERY                                  :{BLACK}도시가 {ORANGE}{COMMA}{BLACK}일마다 성장합니다.
STR_TOWN_VIEW_TOWN_GROWS_EVERY_FUNDED                           :{BLACK}도시가 {ORANGE}{COMMA}{BLACK}일마다 성장합니다. (투자됨)
STR_TOWN_VIEW_TOWN_GROW_STOPPED                                 :{BLACK}도시는 {RED}성장하지 않고{BLACK} 있습니다.
STR_TOWN_VIEW_NOISE_IN_TOWN                                     :{BLACK}현재 소음 수준: {ORANGE}{COMMA}{BLACK}  최대 허용 수준: {ORANGE}{COMMA}
STR_TOWN_VIEW_CENTER_TOOLTIP                                    :{BLACK}이 도시의 위치로 시점을 변경합니다. CTRL+클릭하면 이 도시 위치를 기준으로 새로운 외부 화면을 엽니다
STR_TOWN_VIEW_LOCAL_AUTHORITY_BUTTON                            :{BLACK}지역 당국
STR_TOWN_VIEW_LOCAL_AUTHORITY_TOOLTIP                           :{BLACK}지역 당국의 정보를 보여줍니다
STR_TOWN_VIEW_RENAME_TOOLTIP                                    :{BLACK}이 도시 이름을 변경합니다.

STR_TOWN_VIEW_EXPAND_BUTTON                                     :{BLACK}확장
STR_TOWN_VIEW_EXPAND_TOOLTIP                                    :{BLACK}도시의 크기를 키웁니다.
STR_TOWN_VIEW_DELETE_BUTTON                                     :{BLACK}삭제
STR_TOWN_VIEW_DELETE_TOOLTIP                                    :{BLACK}이 도시를 완전히 삭제

STR_TOWN_VIEW_RENAME_TOWN_BUTTON                                :도시 이름 변경

# Town local authority window
STR_LOCAL_AUTHORITY_CAPTION                                     :{WHITE}{TOWN} 지역 당국
STR_LOCAL_AUTHORITY_COMPANY_RATINGS                             :{BLACK}회사에 대한 이 도시의 평판:
STR_LOCAL_AUTHORITY_COMPANY_RATING                              :{YELLOW}{COMPANY} {COMPANY_NUM}: {ORANGE}{STRING}
STR_LOCAL_AUTHORITY_ACTIONS_TITLE                               :{BLACK}가능한 행동:
STR_LOCAL_AUTHORITY_ACTIONS_TOOLTIP                             :{BLACK}이 도시에 할 수 있는 일 목록 - 상세 정보를 보시려면 클릭하세요.
STR_LOCAL_AUTHORITY_DO_IT_BUTTON                                :{BLACK}실행
STR_LOCAL_AUTHORITY_DO_IT_TOOLTIP                               :{BLACK}선택된 항목을 실행에 옮깁니다

STR_LOCAL_AUTHORITY_ACTION_SMALL_ADVERTISING_CAMPAIGN           :소규모의 광고 진행
STR_LOCAL_AUTHORITY_ACTION_MEDIUM_ADVERTISING_CAMPAIGN          :중간 규모의 광고 진행
STR_LOCAL_AUTHORITY_ACTION_LARGE_ADVERTISING_CAMPAIGN           :대규모의 광고 진행
STR_LOCAL_AUTHORITY_ACTION_ROAD_RECONSTRUCTION                  :도로 보수공사 시행
STR_LOCAL_AUTHORITY_ACTION_STATUE_OF_COMPANY                    :회사 소유주의 동상 건설
STR_LOCAL_AUTHORITY_ACTION_NEW_BUILDINGS                        :새 건물에 투자
STR_LOCAL_AUTHORITY_ACTION_EXCLUSIVE_TRANSPORT                  :수송 권한 독점권 구입
STR_LOCAL_AUTHORITY_ACTION_BRIBE                                :지역 당국에게 뇌물 주기

STR_LOCAL_AUTHORITY_ACTION_TOOLTIP_SMALL_ADVERTISING            :{YELLOW}더 많은 승객과 화물을 유치하기 위해 소규모의 광고 캠페인을 시작합니다.{}가격: {CURRENCY_LONG}
STR_LOCAL_AUTHORITY_ACTION_TOOLTIP_MEDIUM_ADVERTISING           :{YELLOW}더 많은 승객과 화물을 유치하기 위해 중간 규모의 광고 캠페인을 시작합니다.{}가격: {CURRENCY_LONG}
STR_LOCAL_AUTHORITY_ACTION_TOOLTIP_LARGE_ADVERTISING            :{YELLOW}더 많은 승객과 화물을 유치하기 위해 대규모의 광고 캠페인을 시작합니다.{}가격: {CURRENCY_LONG}
STR_LOCAL_AUTHORITY_ACTION_TOOLTIP_ROAD_RECONSTRUCTION          :{YELLOW}도시 도로망 보수공사를 시행합니다. 앞으로 6개월간 극심한 도로 혼잡을 일으킵니다.{}가격: {CURRENCY_LONG}
STR_LOCAL_AUTHORITY_ACTION_TOOLTIP_STATUE_OF_COMPANY            :{YELLOW}당신의 회사를 대표하는 '명예의 동상'을 건설합니다.{}가격: {CURRENCY_LONG}
STR_LOCAL_AUTHORITY_ACTION_TOOLTIP_NEW_BUILDINGS                :{YELLOW}도시 상업 건물의 건설에 투자합니다.{}가격: {CURRENCY_LONG}
STR_LOCAL_AUTHORITY_ACTION_TOOLTIP_EXCLUSIVE_TRANSPORT          :{YELLOW}1년간의 수송 권한 독점권을 구입합니다. 도시 당국은 오직 당신 회사의 역에만 승객과 화물을 허용할 것입니다.{}가격: {CURRENCY_LONG}
STR_LOCAL_AUTHORITY_ACTION_TOOLTIP_BRIBE                        :{YELLOW}성취도를 올리기 위해 처벌을 감수하고 지역 당국에 뇌물을 줍니다.{}가격: {CURRENCY_LONG}

# Goal window
STR_GOALS_CAPTION                                               :{WHITE}{COMPANY} 목표
STR_GOALS_SPECTATOR_CAPTION                                     :{WHITE}전체 목표
STR_GOALS_SPECTATOR                                             :전체 목표
STR_GOALS_GLOBAL_TITLE                                          :{BLACK}전체 목표:
STR_GOALS_TEXT                                                  :{ORANGE}{STRING}
STR_GOALS_NONE                                                  :{ORANGE}- 없음 -
STR_GOALS_SPECTATOR_NONE                                        :{ORANGE}- 적용 불가 -
STR_GOALS_PROGRESS                                              :{ORANGE}{STRING}
STR_GOALS_PROGRESS_COMPLETE                                     :{GREEN}{STRING}
STR_GOALS_COMPANY_TITLE                                         :{BLACK}회사 목표:
STR_GOALS_TOOLTIP_CLICK_ON_SERVICE_TO_CENTER                    :{BLACK}산업시설/마을/칸의 위치로 화면을 이동하려면 클릭하십시오. CTRL+클릭하면 산업시설/마을/칸의 위치를 기준으로 새로운 외부 화면을 엽니다

# Goal question window
STR_GOAL_QUESTION_CAPTION_QUESTION                              :{G=m}질문
STR_GOAL_QUESTION_CAPTION_INFORMATION                           :{G=f}정보
STR_GOAL_QUESTION_CAPTION_WARNING                               :{G=f}경고
STR_GOAL_QUESTION_CAPTION_ERROR                                 :{G=f}오류

############ Start of Goal Question button list
STR_GOAL_QUESTION_BUTTON_CANCEL                                 :취소
STR_GOAL_QUESTION_BUTTON_OK                                     :확인
STR_GOAL_QUESTION_BUTTON_NO                                     :아니요
STR_GOAL_QUESTION_BUTTON_YES                                    :예
STR_GOAL_QUESTION_BUTTON_DECLINE                                :거절
STR_GOAL_QUESTION_BUTTON_ACCEPT                                 :수락
STR_GOAL_QUESTION_BUTTON_IGNORE                                 :무시
STR_GOAL_QUESTION_BUTTON_RETRY                                  :재시도
STR_GOAL_QUESTION_BUTTON_PREVIOUS                               :이전
STR_GOAL_QUESTION_BUTTON_NEXT                                   :다음
STR_GOAL_QUESTION_BUTTON_STOP                                   :중지
STR_GOAL_QUESTION_BUTTON_START                                  :시작
STR_GOAL_QUESTION_BUTTON_GO                                     :진행
STR_GOAL_QUESTION_BUTTON_CONTINUE                               :계속
STR_GOAL_QUESTION_BUTTON_RESTART                                :재시작
STR_GOAL_QUESTION_BUTTON_POSTPONE                               :연기
STR_GOAL_QUESTION_BUTTON_SURRENDER                              :양도
STR_GOAL_QUESTION_BUTTON_CLOSE                                  :닫기
############ End of Goal Question button list

# Subsidies window
STR_SUBSIDIES_CAPTION                                           :{WHITE}보조금
STR_SUBSIDIES_OFFERED_TITLE                                     :{BLACK}지급 대기 중인 보조금:
STR_SUBSIDIES_OFFERED_FROM_TO                                   :{ORANGE}{1:STRING}에서 {2:STRING}까지 {0:STRING} 수송{YELLOW} ({3:DATE_SHORT}까지)
STR_SUBSIDIES_NONE                                              :{ORANGE}없음
STR_SUBSIDIES_SUBSIDISED_TITLE                                  :{BLACK}이미 지급 중인 보조금:
STR_SUBSIDIES_SUBSIDISED_FROM_TO                                :{ORANGE}{1:STRING}에서 {2:STRING}까지 {0:STRING} 수송{YELLOW} ({3:COMPANY}{YELLOW}, {DATE_SHORT}까지)
STR_SUBSIDIES_TOOLTIP_CLICK_ON_SERVICE_TO_CENTER                :{BLACK}산업시설/도시의 위치로 시점을 변경하려면 클릭하세요. CTRL+클릭하면 이 산업시설/도시의 위치를 기준으로 새로운 외부 화면을 엽니다

# Story book window
STR_STORY_BOOK_CAPTION                                          :{WHITE}{COMPANY}의 스토리 북
STR_STORY_BOOK_SPECTATOR_CAPTION                                :{WHITE}전체 스토리 북
STR_STORY_BOOK_SPECTATOR                                        :전체 스토리 북
STR_STORY_BOOK_TITLE                                            :{YELLOW}{STRING}
STR_STORY_BOOK_GENERIC_PAGE_ITEM                                :{NUM}쪽
STR_STORY_BOOK_SEL_PAGE_TOOLTIP                                 :{BLACK}드롭 다운 목록에서 이동하고자 하는 쪽수를 선택하세요
STR_STORY_BOOK_PREV_PAGE                                        :{BLACK}이전
STR_STORY_BOOK_PREV_PAGE_TOOLTIP                                :{BLACK}이전 쪽으로 이동합니다
STR_STORY_BOOK_NEXT_PAGE                                        :{BLACK}다음
STR_STORY_BOOK_NEXT_PAGE_TOOLTIP                                :{BLACK}다음 쪽으로 이동합니다
STR_STORY_BOOK_INVALID_GOAL_REF                                 :{RED}잘못된 목표 참조

# Station list window
STR_STATION_LIST_TOOLTIP                                        :{BLACK}역 이름 - 이 역의 위치로 시점을 변경하려면 클릭하세요. CTRL+클릭하면 이 역 위치를 기준으로 새로운 외부 화면을 엽니다
STR_STATION_LIST_USE_CTRL_TO_SELECT_MORE                        :{BLACK}1개 이상의 아이템을 선택하려면 CTRL 키를 누르세요
STR_STATION_LIST_CAPTION                                        :{WHITE}{COMPANY} - {COMMA}개 역사
STR_STATION_LIST_STATION                                        :{YELLOW}{STATION} {STATION_FEATURES}
STR_STATION_LIST_WAYPOINT                                       :{YELLOW}{WAYPOINT}
STR_STATION_LIST_NONE                                           :{YELLOW}- 없음 -
STR_STATION_LIST_SELECT_ALL_FACILITIES                          :{BLACK}모든 시설을 선택합니다.
STR_STATION_LIST_SELECT_ALL_TYPES                               :{BLACK}화물을 하나라도 취급하는 모든 역을 목록에 표시합니다. (화물이 없는 역도 포함)
STR_STATION_LIST_NO_WAITING_CARGO                               :{BLACK}화물을 취급하지 않는 역을 목록에 표시합니다.

# Station view window
STR_STATION_VIEW_CAPTION                                        :{WHITE}{STATION} {STATION_FEATURES}
STR_STATION_VIEW_WAITING_CARGO                                  :{WHITE}{CARGO_LONG}
STR_STATION_VIEW_EN_ROUTE_FROM                                  :{YELLOW}({1:STATION}에서 온 {0:CARGO_SHORT})
STR_STATION_VIEW_RESERVED                                       :{YELLOW}({CARGO_SHORT} 적재 예정)

STR_STATION_VIEW_ACCEPTS_BUTTON                                 :{BLACK}받음
STR_STATION_VIEW_ACCEPTS_TOOLTIP                                :{BLACK}받는 화물의 목록 표시
STR_STATION_VIEW_ACCEPTS_CARGO                                  :{BLACK}받음: {WHITE}{CARGO_LIST}

STR_STATION_VIEW_EXCLUSIVE_RIGHTS_SELF                          :{BLACK}이 역은 도시의 수송권을 독점하고 있는 역입니다.
STR_STATION_VIEW_EXCLUSIVE_RIGHTS_COMPANY                       :{YELLOW}{COMPANY}{BLACK} 이(가) 이 도시의 수송 독점권을 구매하였습니다.

STR_STATION_VIEW_RATINGS_BUTTON                                 :{BLACK}등급
STR_STATION_VIEW_RATINGS_TOOLTIP                                :{BLACK}역의 등급 표시
STR_STATION_VIEW_SUPPLY_RATINGS_TITLE                           :{BLACK}월 공급 및 지역 등급:
STR_STATION_VIEW_CARGO_SUPPLY_RATING                            :{WHITE}{STRING}: {YELLOW}{COMMA} / {STRING} ({COMMA}%)

STR_STATION_VIEW_GROUP                                          :{BLACK}그룹화
STR_STATION_VIEW_WAITING_STATION                                :역: 대기
STR_STATION_VIEW_WAITING_AMOUNT                                 :양: 대기
STR_STATION_VIEW_PLANNED_STATION                                :역: 계획
STR_STATION_VIEW_PLANNED_AMOUNT                                 :양: 계획
STR_STATION_VIEW_FROM                                           :{YELLOW}{1:STATION} 출발: {0:CARGO_SHORT}
STR_STATION_VIEW_VIA                                            :{YELLOW}{1:STATION} 경유: {0:CARGO_SHORT}
STR_STATION_VIEW_TO                                             :{YELLOW}{1:STATION} 도착: {0:CARGO_SHORT}
STR_STATION_VIEW_FROM_ANY                                       :{RED}알 수 없는 역에서 출발한 {CARGO_SHORT}
STR_STATION_VIEW_TO_ANY                                         :{RED}아무 역에나 도착하는 {CARGO_SHORT}
STR_STATION_VIEW_VIA_ANY                                        :{RED}어디든 경유하는 {CARGO_SHORT}
STR_STATION_VIEW_FROM_HERE                                      :{GREEN}여기에서 출발하는 {CARGO_SHORT}
STR_STATION_VIEW_VIA_HERE                                       :{GREEN}이 역을 경유하는 {CARGO_SHORT}
STR_STATION_VIEW_TO_HERE                                        :{GREEN}이 역에 도착하는 {CARGO_SHORT}
STR_STATION_VIEW_NONSTOP                                        :{YELLOW}직행 {CARGO_SHORT}

STR_STATION_VIEW_GROUP_S_V_D                                    :출발-경유-도착
STR_STATION_VIEW_GROUP_S_D_V                                    :출발-도착-경유
STR_STATION_VIEW_GROUP_V_S_D                                    :경유-출발-도착
STR_STATION_VIEW_GROUP_V_D_S                                    :경유-도착-출발
STR_STATION_VIEW_GROUP_D_S_V                                    :도착-출발-경유
STR_STATION_VIEW_GROUP_D_V_S                                    :도착-경유-출발

STR_STATION_VIEW_DEPARTURES_BUTTON                              :{BLACK}출발/도착 정보
STR_STATION_VIEW_DEPARTURES_TOOLTIP                             :{BLACK}출발/도착 정보를 보여줍니다.

############ range for rating starts
STR_CARGO_RATING_APPALLING                                      :형편없음
STR_CARGO_RATING_VERY_POOR                                      :매우 나쁨
STR_CARGO_RATING_POOR                                           :나쁨
STR_CARGO_RATING_MEDIOCRE                                       :보통
STR_CARGO_RATING_GOOD                                           :좋음
STR_CARGO_RATING_VERY_GOOD                                      :매우 좋음
STR_CARGO_RATING_EXCELLENT                                      :훌륭함
STR_CARGO_RATING_OUTSTANDING                                    :매우 훌륭함
############ range for rating ends

STR_STATION_VIEW_CENTER_TOOLTIP                                 :{BLACK}이 역의 위치로 시점을 변경합니다. CTRL+클릭하면 이 역 위치를 기준으로 새로운 외부 화면을 엽니다
STR_STATION_VIEW_RENAME_TOOLTIP                                 :{BLACK}이 역의 이름을 변경합니다

<<<<<<< HEAD
STR_STATION_VIEW_SCHEDULED_TRAINS_TOOLTIP                       :{BLACK}이 역을 거쳐가는 모든 열차를 보여줍니다. CTRL+클릭하면 배타적으로 표시합니다.
STR_STATION_VIEW_SCHEDULED_ROAD_VEHICLES_TOOLTIP                :{BLACK}이 역을 거쳐가는 모든 자동차/전차를 보여줍니다. CTRL+클릭하면 배타적으로 표시합니다.
STR_STATION_VIEW_SCHEDULED_AIRCRAFT_TOOLTIP                     :{BLACK}이 역을 거쳐가는 모든 항공기를 보여줍니다. CTRL+클릭하면 배타적으로 표시합니다.
STR_STATION_VIEW_SCHEDULED_SHIPS_TOOLTIP                        :{BLACK}이 역을 거쳐가는 모든 선박을 보여줍니다. CTRL+클릭하면 배타적으로 표시합니다.

STR_STATION_VIEW_RENAME_STATION_CAPTION                         :이 역의 이름을 변경합니다.
=======
STR_STATION_VIEW_SCHEDULED_TRAINS_TOOLTIP                       :{BLACK}이 역을 거쳐가는 모든 열차를 보여줍니다
STR_STATION_VIEW_SCHEDULED_ROAD_VEHICLES_TOOLTIP                :{BLACK}이 역을 거쳐가는 모든 차량을 보여줍니다
STR_STATION_VIEW_SCHEDULED_AIRCRAFT_TOOLTIP                     :{BLACK}이 역을 거쳐가는 모든 항공기를 보여줍니다
STR_STATION_VIEW_SCHEDULED_SHIPS_TOOLTIP                        :{BLACK}이 역을 거쳐가는 모든 선박을 보여줍니다

STR_STATION_VIEW_RENAME_STATION_CAPTION                         :이 역의 이름을 변경합니다

>>>>>>> f1c39153
STR_STATION_VIEW_CLOSE_AIRPORT                                  :{BLACK}공항 폐쇄
STR_STATION_VIEW_CLOSE_AIRPORT_TOOLTIP                          :{BLACK}이 공항에 항공기가 착륙하는 것을 금지합니다

# Departures window
STR_DEPARTURES_CAPTION                                          :{WHITE}{STATION} - 실시간 위치 정보
STR_DEPARTURES_CAPTION_WAYPOINT                                 :{WHITE}{WAYPOINT} - 실시간 위치 정보
STR_DEPARTURES_PAX                                              :{BLACK}{TINY_FONT}여
STR_DEPARTURES_FREIGHT                                          :{BLACK}{TINY_FONT}화
STR_DEPARTURES_DEPARTURES                                       :{BLACK}{TINY_FONT}발
STR_DEPARTURES_ARRIVALS                                         :{BLACK}{TINY_FONT}착
STR_DEPARTURES_VIA_BUTTON                                       :{BLACK}{TINY_FONT}경유
STR_DEPARTURES_PAX_TOOLTIP                                      :{BLACK}여객 열차 보이기
STR_DEPARTURES_FREIGHT_TOOLTIP                                  :{BLACK}화물 열차 보이기
STR_DEPARTURES_DEPARTURES_TOOLTIP                               :{BLACK}도착 시간 보이기
STR_DEPARTURES_ARRIVALS_TOOLTIP                                 :{BLACK}출발 시간 보이기
STR_DEPARTURES_VIA_TOOLTIP                                      :{BLACK}통과 열차 보이기
STR_DEPARTURES_EMPTY                                            :{ORANGE}시간표가 지정된 차량이 없습니다.
STR_DEPARTURES_NONE_SELECTED                                    :{ORANGE}표시할 정보를 선택하십시오.
STR_DEPARTURES_TIME                                             :{ORANGE}{DATE_WALLCLOCK_TINY}
STR_DEPARTURES_TIME_DEP                                         :{ORANGE}{DATE_WALLCLOCK_TINY} {GREEN}{UP_ARROW}
STR_DEPARTURES_TIME_ARR                                         :{ORANGE}{DATE_WALLCLOCK_TINY} {RED}{DOWN_ARROW}
STR_DEPARTURES_TIME_BOTH                                        :{ORANGE}{1:DATE_WALLCLOCK_TINY} {RED}{DOWN_ARROW} {ORANGE}{0:DATE_WALLCLOCK_TINY} {GREEN}{UP_ARROW}
STR_DEPARTURES_TERMINUS                                         :{ORANGE}{STATION}{STRING}
STR_DEPARTURES_TERMINUS_VIA_STATION                             :{ORANGE}{STATION}{STRING} 경유 {STATION}{STRING}
STR_DEPARTURES_TERMINUS_VIA                                     :{ORANGE}{STATION}{STRING} 경유
STR_DEPARTURES_VIA                                              :{ORANGE}경유 {STATION}{STRING}
STR_DEPARTURES_TOC                                              :{ORANGE}{COMPANY}
STR_DEPARTURES_GROUP                                            :{ORANGE}{GROUP}
STR_DEPARTURES_VEH                                              :{ORANGE}{VEHICLE}
STR_DEPARTURES_CALLING_AT                                       :{TINY_FONT}{ORANGE}정차역:
STR_DEPARTURES_CALLING_AT_LARGE                                 :{ORANGE}정차역:
STR_DEPARTURES_CALLING_AT_FIRST_STATION                         :{STATION}
STR_DEPARTURES_CALLING_AT_STATION                               :{STRING}, {STATION}
STR_DEPARTURES_CALLING_AT_LAST_STATION                          :{STRING}, {STATION}
STR_DEPARTURES_CALLING_AT_LIST                                  :{TINY_FONT}{ORANGE}{STRING}
STR_DEPARTURES_CALLING_AT_LIST_LARGE                            :{ORANGE}{STRING}
STR_DEPARTURES_CALLING_AT_LIST_SMART_TERMINUS                   :{TINY_FONT}{ORANGE}{STRING} {STATION}행으로 계속됩니다.
STR_DEPARTURES_CALLING_AT_LIST_SMART_TERMINUS_LARGE             :{ORANGE}{STRING} {STATION}행으로 계속됩니다.

STR_DEPARTURES_TYPE_TRAIN                                       :{ORANGE}{TRAIN}
STR_DEPARTURES_TYPE_TRAIN_SILVER                                :{SILVER}{TRAIN}
STR_DEPARTURES_TYPE_BUS                                         :{ORANGE}{BUS}
STR_DEPARTURES_TYPE_BUS_SILVER                                  :{SILVER}{BUS}
STR_DEPARTURES_TYPE_LORRY                                       :{ORANGE}{LORRY}
STR_DEPARTURES_TYPE_LORRY_SILVER                                :{SILVER}{LORRY}
STR_DEPARTURES_TYPE_PLANE                                       :{ORANGE}{PLANE}
STR_DEPARTURES_TYPE_PLANE_SILVER                                :{SILVER}{PLANE}
STR_DEPARTURES_TYPE_SHIP                                        :{ORANGE}{SHIP}
STR_DEPARTURES_TYPE_SHIP_SILVER                                 :{SILVER}{SHIP}

STR_DEPARTURES_STATION_NONE                                     :
STR_DEPARTURES_STATION_PORT                                     :{ORANGE} {SHIP}
STR_DEPARTURES_STATION_AIRPORT                                  :{ORANGE} {PLANE}
STR_DEPARTURES_STATION_PORTAIRPORT                              :{ORANGE} {SHIP} {PLANE}

############ possible statuses start
STR_DEPARTURES_ON_TIME                                          :{GREEN}정시운행
STR_DEPARTURES_ARRIVED                                          :{GREEN}도착
STR_DEPARTURES_DELAYED                                          :{YELLOW}지연
STR_DEPARTURES_EXPECTED                                         :{YELLOW}{DATE_WALLCLOCK_TINY}
STR_DEPARTURES_CANCELLED                                        :{RED}취소됨

############ config settings
STR_CONFIG_SETTING_DEPARTUREBOARDS                              :{ORANGE}출발/도착 정보
STR_CONFIG_MAX_DEPARTURES                                       :한 역마다 최대 {STRING} 개의 정보를 보이기
STR_CONFIG_MAX_DEPARTURES_HELPTEXT                              :출발/도착 정보에 표시할 정보의 최대 개수를 지정합니다.
STR_CONFIG_MAX_DEPARTURE_TIME                                   :{STRING} 일 후의 정보까지 보이기
STR_CONFIG_MAX_DEPARTURE_TIME_HELPTEXT                          :몇 일 후의 정보까지 표시할지 지정합니다.
STR_CONFIG_DEPARTURE_CALC_FREQUENCY                             :{STRING} 틱마다 정보를 갱신하기
STR_CONFIG_DEPARTURE_CALC_FREQUENCY_HELPTEXT                    :정보를 얼마나 자주 갱신할지 틱으로 지정합니다.
STR_CONFIG_DEPARTURE_VEHICLE_NAME                               :차량 이름을 함께 보이기: {STRING}
STR_CONFIG_DEPARTURE_VEHICLE_NAME_HELPTEXT                      :차량 이름을 함께 보이게 할 지 설정합니다.
STR_CONFIG_DEPARTURE_GROUP_NAME                                 :그룹 이름을 함께 보이기: {STRING}
STR_CONFIG_DEPARTURE_GROUP_NAME_HELPTEXT                        :그룹 이름을 함께 보이게 할 지 설정합니다.
STR_CONFIG_DEPARTURE_COMPANY_NAME                               :회사 이름을 함께 보이기: {STRING}
STR_CONFIG_DEPARTURE_COMPANY_NAME_HELPTEXT                      :회사 이름을 함께 보이게 할 지 설정합니다.
STR_CONFIG_DEPARTURE_VEHICLE_TYPE                               :차량 종류 아이콘을 함께 보이기: {STRING}
STR_CONFIG_DEPARTURE_VEHICLE_TYPE_HELPTEXT                      :차량 종류 아이콘을 함께 보이게 할 지 설정합니다.
STR_CONFIG_DEPARTURE_VEHICLE_COLOR                              :차량 종류 아이콘을 회색으로 보이기: {STRING}
STR_CONFIG_DEPARTURE_VEHICLE_COLOR_HELPTEXT                     :차량 종류 아이콘을 회색으로 보이게 할 지 설정합니다.
STR_CONFIG_DEPARTURE_LARGER_FONT                                :정차역을 큰 글씨로 보이기: {STRING}
STR_CONFIG_DEPARTURE_LARGER_FONT_HELPTEXT                       :정차역을 큰 글씨로 보이게 할 지 설정합니다.
STR_CONFIG_DEPARTURE_DESTINATION_TYPE                           :항구나 공항이 목적지일 경우 아이콘 보이기: {STRING}
STR_CONFIG_DEPARTURE_DESTINATION_TYPE_HELPTEXT                  :항구나 공항이 목적지일 경우 아이콘을 보이게 할 지 설정합니다.
STR_CONFIG_DEPARTURE_SHOW_BOTH                                  :출발과 도착을 한 줄로 표시하기: {STRING}
STR_CONFIG_DEPARTURE_SHOW_BOTH_HELPTEXT                         :출발과 도착을 한 줄로 표시할 지 설정합니다.
STR_CONFIG_DEPARTURE_ONLY_PASSENGERS                            :여객 차량만 표시하기: {STRING}
STR_CONFIG_DEPARTURE_ONLY_PASSENGERS_HELPTEXT                   :승객을 수송할 수 있는 차량만 표시할 지 설정합니다.
STR_CONFIG_DEPARTURE_SMART_TERMINUS                             :나중에 도착할 차량은 행선지 보이지 않기: {STRING}
STR_CONFIG_DEPARTURE_SMART_TERMINUS_HELPTEXT                    :나중에 도착할 차량은 행선지 보이지 않기
STR_CONFIG_DEPARTURE_CONDITIONALS                               :조건부 경로 계산: {STRING}
STR_CONFIG_DEPARTURE_CONDITIONALS_HELPTEXT                      :조건부 경로를 계산할 때 어떻게 할 지 결정합니다.
STR_CONFIG_DEPARTURE_CONDITIONALS_1                             :하지 않기
STR_CONFIG_DEPARTURE_CONDITIONALS_2                             :지나치지 않을 것으로 계산
STR_CONFIG_DEPARTURE_CONDITIONALS_3                             :지나칠 것으로 계산
STR_CONFIG_DEPARTURE_SHOW_ALL_STOPS                             :싣거나 하차하지 않아도 정차역에 보이기: {STRING}
STR_CONFIG_DEPARTURE_SHOW_ALL_STOPS_HELPTEXT                    :단지 정차만 하는 역도 정차역에 보일지 설정합니다.
STR_CONFIG_DEPARTURE_MERGE_IDENTICAL                            :동일한 정보 합치기: {STRING}
STR_CONFIG_DEPARTURE_MERGE_IDENTICAL_HELPTEXT                   :동일한 정보를 하나로 합칠 지 설정합니다.

# Waypoint/buoy view window
STR_WAYPOINT_VIEW_CAPTION                                       :{WHITE}{WAYPOINT}
STR_WAYPOINT_VIEW_CENTER_TOOLTIP                                :{BLACK}이 경유지의 위치로 시점을 변경합니다. CTRL+클릭하면 이 경유지 위치를 기준으로 새로운 외부 화면을 엽니다
STR_WAYPOINT_VIEW_CHANGE_WAYPOINT_NAME                          :{BLACK}이 경유지의 이름을 변경합니다
STR_BUOY_VIEW_CENTER_TOOLTIP                                    :{BLACK}이 부표의 위치로 시점을 변경합니다. CTRL+클릭하면 이 부표 위치를 기준으로 새로운 외부 화면을 엽니다
STR_BUOY_VIEW_CHANGE_BUOY_NAME                                  :{BLACK}부표 이름 바꾸기

STR_EDIT_WAYPOINT_NAME                                          :{WHITE}경유지 이름 설정

# Finances window
STR_FINANCES_CAPTION                                            :{WHITE}{COMPANY}의 재정 {BLACK}{COMPANY_NUM}
STR_FINANCES_EXPENDITURE_INCOME_TITLE                           :{WHITE}수입/지출
STR_FINANCES_YEAR                                               :{WHITE}{NUM}
STR_FINANCES_SECTION_CONSTRUCTION                               :{GOLD}건설
STR_FINANCES_SECTION_NEW_VEHICLES                               :{GOLD}신규 차량 구입
STR_FINANCES_SECTION_TRAIN_RUNNING_COSTS                        :{GOLD}열차 유지비
STR_FINANCES_SECTION_ROAD_VEHICLE_RUNNING_COSTS                 :{GOLD}차량 유지비
STR_FINANCES_SECTION_AIRCRAFT_RUNNING_COSTS                     :{GOLD}항공기 유지비
STR_FINANCES_SECTION_SHIP_RUNNING_COSTS                         :{GOLD}선박 유지비
STR_FINANCES_SECTION_PROPERTY_MAINTENANCE                       :{GOLD}유지보수비
STR_FINANCES_SECTION_TRAIN_INCOME                               :{GOLD}열차 수익
STR_FINANCES_SECTION_ROAD_VEHICLE_INCOME                        :{GOLD}차량 수익
STR_FINANCES_SECTION_AIRCRAFT_INCOME                            :{GOLD}항공기 수익
STR_FINANCES_SECTION_SHIP_INCOME                                :{GOLD}선박 수익
STR_FINANCES_SECTION_LOAN_INTEREST                              :{GOLD}이자
STR_FINANCES_SECTION_OTHER                                      :{GOLD}기타
STR_FINANCES_SECTION_INFRASTRUCTURE_COSTS                       :{GOLD}타사 시설 사용비
STR_FINANCES_SECTION_INFRASTRUCTURE_INCOME                      :{GOLD}시설 공유 수익
STR_FINANCES_NEGATIVE_INCOME                                    :{BLACK}-{CURRENCY_LONG}
STR_FINANCES_POSITIVE_INCOME                                    :{BLACK}+{CURRENCY_LONG}
STR_FINANCES_TOTAL_CAPTION                                      :{WHITE}총계:
STR_FINANCES_BANK_BALANCE_TITLE                                 :{WHITE}현 보유 금액
STR_FINANCES_LOAN_TITLE                                         :{WHITE}대출
STR_FINANCES_MAX_LOAN                                           :{WHITE}최대 대출: {BLACK}{CURRENCY_LONG}
STR_FINANCES_TOTAL_CURRENCY                                     :{BLACK}{CURRENCY_LONG}
STR_FINANCES_BORROW_BUTTON                                      :{BLACK}{CURRENCY_LONG} 빌리기
STR_FINANCES_BORROW_TOOLTIP                                     :{BLACK}돈을 빌립니다. CTRL+클릭하면 빌릴 수 있는 만큼 빌립니다
STR_FINANCES_REPAY_BUTTON                                       :{BLACK}{CURRENCY_LONG} 갚기
STR_FINANCES_REPAY_TOOLTIP                                      :{BLACK}돈을 갚습니다. CTRL+클릭하면 갚을 수 있는 만큼 갚습니다
STR_FINANCES_INFRASTRUCTURE_BUTTON                              :{BLACK}기반시설

# Company view
STR_COMPANY_VIEW_CAPTION                                        :{WHITE}{COMPANY} {BLACK}{COMPANY_NUM}
STR_COMPANY_VIEW_PRESIDENT_MANAGER_TITLE                        :{WHITE}{PRESIDENT_NAME}{}{GOLD}(사장)

STR_COMPANY_VIEW_INAUGURATED_TITLE                              :{GOLD}설립: {WHITE}{NUM}
STR_COMPANY_VIEW_COLOUR_SCHEME_TITLE                            :{GOLD}색상:
STR_COMPANY_VIEW_VEHICLES_TITLE                                 :{GOLD}차량:
STR_COMPANY_VIEW_TRAINS                                         :{WHITE}열차 {COMMA}대
STR_COMPANY_VIEW_ROAD_VEHICLES                                  :{WHITE}자동차/전차 {COMMA}대
STR_COMPANY_VIEW_AIRCRAFT                                       :{WHITE}항공기 {COMMA}대
STR_COMPANY_VIEW_SHIPS                                          :{WHITE}선박 {COMMA}대
STR_COMPANY_VIEW_VEHICLES_NONE                                  :{WHITE}없음
STR_COMPANY_VIEW_COMPANY_VALUE                                  :{GOLD}회사가치: {WHITE}{CURRENCY_LONG}
STR_COMPANY_VIEW_SHARES_OWNED_BY                                :{WHITE}({COMMA}% {COMPANY}의 소유)
STR_COMPANY_VIEW_INFRASTRUCTURE                                 :{GOLD}기반시설:
STR_COMPANY_VIEW_INFRASTRUCTURE_RAIL                            :{WHITE}선로 {COMMA}칸
STR_COMPANY_VIEW_INFRASTRUCTURE_ROAD                            :{WHITE}도로 {COMMA}칸
STR_COMPANY_VIEW_INFRASTRUCTURE_WATER                           :{WHITE}항만시설 {COMMA}칸
STR_COMPANY_VIEW_INFRASTRUCTURE_STATION                         :{WHITE}역 {COMMA}칸
STR_COMPANY_VIEW_INFRASTRUCTURE_AIRPORT                         :{WHITE}공항 {COMMA}개
STR_COMPANY_VIEW_INFRASTRUCTURE_NONE                            :{WHITE}없음

STR_COMPANY_VIEW_BUILD_HQ_BUTTON                                :{BLACK}본사 건설
STR_COMPANY_VIEW_BUILD_HQ_TOOLTIP                               :{BLACK}회사 본사를 건설합니다
STR_COMPANY_VIEW_VIEW_HQ_BUTTON                                 :{BLACK}본사 보기
STR_COMPANY_VIEW_VIEW_HQ_TOOLTIP                                :{BLACK}회사 본사 위치로 이동합니다
STR_COMPANY_VIEW_RELOCATE_HQ                                    :{BLACK}본사 위치 변경
STR_COMPANY_VIEW_RELOCATE_COMPANY_HEADQUARTERS                  :{BLACK}회사가치의 1% 가격을 들여 본사를 다른 위치로 옮깁니다. SHIFT+클릭을 사용하면 예상 비용을 볼 수 있습니다
STR_COMPANY_VIEW_INFRASTRUCTURE_BUTTON                          :{BLACK}상세정보
<<<<<<< HEAD
STR_COMPANY_VIEW_INFRASTRUCTURE_TOOLTIP                         :{BLACK}기반시설 상세정보 창을 엽니다.
STR_COMPANY_VIEW_GIVE_MONEY_BUTTON                              :{BLACK}돈 보내기
STR_COMPANY_VIEW_GIVE_MONEY_TOOLTIP                             :{BLACK}다른 회사에 돈 보내기
=======
STR_COMPANY_VIEW_INFRASTRUCTURE_TOOLTIP                         :{BLACK}기반시설 상세정보 창을 엽니다
>>>>>>> f1c39153

STR_COMPANY_VIEW_NEW_FACE_BUTTON                                :{BLACK}새 얼굴
STR_COMPANY_VIEW_NEW_FACE_TOOLTIP                               :{BLACK}사장의 얼굴을 선택합니다
STR_COMPANY_VIEW_COLOUR_SCHEME_BUTTON                           :{BLACK}색상
STR_COMPANY_VIEW_COLOUR_SCHEME_TOOLTIP                          :{BLACK}회사 차량의 색상을 변경합니다
STR_COMPANY_VIEW_COMPANY_NAME_BUTTON                            :{BLACK}회사 이름
STR_COMPANY_VIEW_COMPANY_NAME_TOOLTIP                           :{BLACK}회사 이름을 변경합니다
STR_COMPANY_VIEW_PRESIDENT_NAME_BUTTON                          :{BLACK}사장 이름
STR_COMPANY_VIEW_PRESIDENT_NAME_TOOLTIP                         :{BLACK}사장의 이름을 변경합니다

STR_COMPANY_VIEW_BUY_SHARE_BUTTON                               :{BLACK}회사 지분의 25%를 매입
STR_COMPANY_VIEW_SELL_SHARE_BUTTON                              :{BLACK}회사 지분의 25%를 매도
STR_COMPANY_VIEW_BUY_SHARE_TOOLTIP                              :{BLACK}이 회사 지분의 25%를 매입합니다. SHIFT+클릭으로 예상 매입 가격을 볼 수 있습니다
STR_COMPANY_VIEW_SELL_SHARE_TOOLTIP                             :{BLACK}이 회사 지분의 25%를 매도합니다. SHIFT+클릭으로 예상 매도 가격을 볼 수 있습니다

STR_COMPANY_VIEW_COMPANY_NAME_QUERY_CAPTION                     :회사 이름
STR_COMPANY_VIEW_PRESIDENT_S_NAME_QUERY_CAPTION                 :사장 이름
STR_COMPANY_VIEW_GIVE_MONEY_QUERY_CAPTION                       :송금하고 싶은 양을 입력하세요.

STR_BUY_COMPANY_MESSAGE                                         :{WHITE}저희 회사를 거두어주실 운송 회사를 찾고있습니다.{}{}저희 {COMPANY} 회사를 {CURRENCY_LONG}의 가격으로 인수합병하시겠습니까?

# Company infrastructure window
STR_COMPANY_INFRASTRUCTURE_VIEW_CAPTION                         :{WHITE}{COMPANY}의 기반시설
STR_COMPANY_INFRASTRUCTURE_VIEW_RAIL_SECT                       :{GOLD}철도 기반시설:
STR_COMPANY_INFRASTRUCTURE_VIEW_SIGNALS                         :{WHITE}신호기
STR_COMPANY_INFRASTRUCTURE_VIEW_ROAD_SECT                       :{GOLD}도로 기반시설:
STR_COMPANY_INFRASTRUCTURE_VIEW_TRAM_SECT                       :{GOLD}전찻길:
STR_COMPANY_INFRASTRUCTURE_VIEW_WATER_SECT                      :{GOLD}해운 기반시설:
STR_COMPANY_INFRASTRUCTURE_VIEW_CANALS                          :{WHITE}운하
STR_COMPANY_INFRASTRUCTURE_VIEW_STATION_SECT                    :{GOLD}정거장 시설:
STR_COMPANY_INFRASTRUCTURE_VIEW_STATIONS                        :{WHITE}정류장, 역
STR_COMPANY_INFRASTRUCTURE_VIEW_AIRPORTS                        :{WHITE}공항
STR_COMPANY_INFRASTRUCTURE_VIEW_TOTAL                           :{WHITE}{CURRENCY_LONG}/년

# Industry directory
STR_INDUSTRY_DIRECTORY_CAPTION                                  :{WHITE}산업시설
STR_INDUSTRY_DIRECTORY_NONE                                     :{ORANGE}(없음)
STR_INDUSTRY_DIRECTORY_ITEM                                     :{ORANGE}{INDUSTRY}{BLACK} ({CARGO_LONG}{STRING}){YELLOW} ({COMMA}% 운반됨)
STR_INDUSTRY_DIRECTORY_ITEM_TWO                                 :{ORANGE}{INDUSTRY}{BLACK} ({CARGO_LONG}{STRING}/{CARGO_LONG}{STRING}){YELLOW} ({COMMA}%/{COMMA}%가 각각 운반됨)
STR_INDUSTRY_DIRECTORY_ITEM_NOPROD                              :{ORANGE}{INDUSTRY}
STR_INDUSTRY_DIRECTORY_LIST_CAPTION                             :{BLACK}산업시설 이름 - 산업시설로 이동하려면 이름을 클릭하세요. CTRL+클릭하면 이 산업시설의 위치를 기준으로 새로운 외부 화면을 엽니다

# Industry view
STR_INDUSTRY_VIEW_CAPTION                                       :{WHITE}{INDUSTRY}
STR_INDUSTRY_VIEW_PRODUCTION_LAST_MONTH_TITLE                   :{BLACK}지난달 생산량:
STR_INDUSTRY_VIEW_TRANSPORTED                                   :{YELLOW}{CARGO_LONG}{STRING}{BLACK} ({COMMA}% 수송됨)
STR_INDUSTRY_VIEW_LOCATION_TOOLTIP                              :{BLACK}이 산업시설로 이동합니다. CTRL+클릭하면 이 산업시설을 기준으로 새로운 외부 화면을 엽니다
STR_INDUSTRY_VIEW_PRODUCTION_LEVEL                              :{BLACK}생산 수준: {YELLOW}{COMMA}%
STR_INDUSTRY_VIEW_INDUSTRY_ANNOUNCED_CLOSURE                    :{YELLOW}산업시설이 곧 폐쇄됩니다!

STR_INDUSTRY_VIEW_REQUIRES_N_CARGO                              :{BLACK}받는 화물: {YELLOW}{STRING}{STRING}
STR_INDUSTRY_VIEW_PRODUCES_N_CARGO                              :{BLACK}생산 화물: {YELLOW}{STRING}{STRING}
STR_INDUSTRY_VIEW_CARGO_LIST_EXTENSION                          :, {STRING}{STRING}

STR_INDUSTRY_VIEW_TRANSPORTED_TOOLTIP                           :{BLACK}{STRING}{STRING}
STR_INDUSTRY_VIEW_TRANSPORTED_TOOLTIP_EXTENSION                 :{}{BLACK}{CARGO_LONG} ({COMMA}%)

STR_INDUSTRY_VIEW_REQUIRES                                      :{BLACK}받는 화물:
STR_INDUSTRY_VIEW_ACCEPT_CARGO                                  :{YELLOW}{STRING}{BLACK}{3:STRING}
STR_INDUSTRY_VIEW_ACCEPT_CARGO_AMOUNT                           :{YELLOW}{STRING}{BLACK}: {CARGO_SHORT} 대기 중{STRING}

# Town tooltip
STR_TOWN_NAME_TOOLTIP                                           :{BLACK}{TOWN}

STR_CONFIG_GAME_PRODUCTION                                      :{WHITE}생산량 변경 (8의 배수, 최대 2040)
STR_CONFIG_GAME_PRODUCTION_LEVEL                                :{WHITE}생산 등급 변경 (퍼센트, 800%까지)

# Vehicle lists
STR_VEHICLE_LIST_TRAIN_CAPTION                                  :{WHITE}{STRING} - {COMMA}대의 열차
STR_VEHICLE_LIST_ROAD_VEHICLE_CAPTION                           :{WHITE}{STRING} - {COMMA}대의 차량
STR_VEHICLE_LIST_SHIP_CAPTION                                   :{WHITE}{STRING} - {COMMA}대의 선박
STR_VEHICLE_LIST_AIRCRAFT_CAPTION                               :{WHITE}{STRING} - {COMMA}대의 항공기

STR_VEHICLE_LIST_TRAIN_LIST_TOOLTIP                             :{BLACK}열차 - 열차의 정보를 보려면 클릭하세요
STR_VEHICLE_LIST_ROAD_VEHICLE_TOOLTIP                           :{BLACK}차량 - 차량의 정보를 보려면 클릭하세요
STR_VEHICLE_LIST_SHIP_TOOLTIP                                   :{BLACK}선박 - 선박의 정보를 보려면 클릭하세요
STR_VEHICLE_LIST_AIRCRAFT_TOOLTIP                               :{BLACK}항공기 - 항공기 정보를 보려면 클릭하세요

<<<<<<< HEAD
STR_VEHICLE_LIST_PROFIT_THIS_YEAR_LAST_YEAR                     :{TINY_FONT}{BLACK}올해 수입: {CURRENCY_LONG} (작년: {CURRENCY_LONG})
STR_VEHICLE_LIST_PROFIT_THIS_YEAR_LAST_YEAR_LIFETIME            :{STRING} (평생: {CURRENCY_LONG})
STR_VEHICLE_LIST_AGE                                            :{STRING}, 연령: {COMMA}년 ({COMMA})
STR_VEHICLE_LIST_AGE_RED                                        :{STRING}, 연령: {RED}{COMMA} {BLACK}년 ({COMMA})
STR_VEHICLE_LIST_CARGO                                          :{STRING}, 화물: {CARGO_LIST}
STR_VEHICLE_LIST_RELIABILITY                                    :{STRING}, 신뢰도: {COMMA}%
STR_VEHICLE_LIST_RELIABILITY_RED                                :{STRING}, 신뢰도: {RED}{COMMA}%
STR_VEHICLE_LIST_MAX_SPEED                                      :{STRING}, 최고 속력: {VELOCITY}
STR_VEHICLE_LIST_ENGINE_BUILT                                   :{STRING}, 모델: {ENGINE}, 생산: {NUM}
STR_VEHICLE_LIST_VALUE                                          :{STRING}, 가격: {CURRENCY_LONG}
STR_VEHICLE_LIST_LENGTH                                         :{STRING}, 길이: {DECIMAL} 칸
STR_VEHICLE_LIST_TIME_TO_LIVE                                   :{STRING}, 남은 수명: {COMMA}년
STR_VEHICLE_LIST_TIME_TO_LIVE_RED                               :{STRING}, 남은 수명: {RED}{COMMA}{BLACK}년
STR_VEHICLE_LIST_TIME_TO_LIVE_OVERDUE                           :{STRING}, 남은 수명: {RED}{COMMA}{BLACK}년 초과
STR_VEHICLE_LIST_TIMETABLE_DELAY_LATE                           :{STRING}, 시간표 지연: {RED}{STRING} 지연
STR_VEHICLE_LIST_TIMETABLE_DELAY_EARLY                          :{STRING}, 시간표 지연: {STRING} 일찍 운행 중
STR_VEHICLE_LIST_TIMETABLE_DELAY_ON_TIME                        :{STRING}, 시간표 지연: 정시 운행 중
STR_VEHICLE_LIST_ORDER_OCCUPANCY_AVERAGE                        :{STRING}, 평균 경로 사용률: {COMMA}%
=======
STR_VEHICLE_LIST_PROFIT_THIS_YEAR_LAST_YEAR                     :{TINY_FONT}{BLACK}올해 이익: {CURRENCY_LONG} (작년: {CURRENCY_LONG})
>>>>>>> f1c39153

STR_VEHICLE_LIST_AVAILABLE_TRAINS                               :사용 가능한 열차
STR_VEHICLE_LIST_AVAILABLE_ROAD_VEHICLES                        :사용 가능한 차량
STR_VEHICLE_LIST_AVAILABLE_SHIPS                                :사용 가능한 선박
STR_VEHICLE_LIST_AVAILABLE_AIRCRAFT                             :사용 가능한 항공기
STR_VEHICLE_LIST_AVAILABLE_ENGINES_TOOLTIP                      :{BLACK}이 차량 종류에 사용할 수 있는 기관차의 목록을 봅니다

STR_VEHICLE_LIST_MANAGE_LIST                                    :{BLACK}관리
STR_VEHICLE_LIST_MANAGE_LIST_TOOLTIP                            :{BLACK}이 목록에 있는 모든 열차에 지시를 내려 관리합니다
STR_VEHICLE_LIST_REPLACE_VEHICLES                               :차량 교체
STR_VEHICLE_LIST_SEND_FOR_SERVICING                             :정비하러 보내기
STR_VEHICLE_LIST_CANCEL_DEPOT_SERVICE                           :운행 취소 후 보내기

STR_VEHICLE_LIST_SEND_TRAIN_TO_DEPOT                            :차량기지로 보내기
STR_VEHICLE_LIST_SEND_ROAD_VEHICLE_TO_DEPOT                     :차고지로 보내기
STR_VEHICLE_LIST_SEND_SHIP_TO_DEPOT                             :정박소로 보내기
STR_VEHICLE_LIST_SEND_AIRCRAFT_TO_HANGAR                        :격납고로 보내기

<<<<<<< HEAD
STR_VEHICLE_LIST_SEND_TRAIN_TO_DEPOT_SELL                       :차량기지로 보내 판매
STR_VEHICLE_LIST_SEND_ROAD_VEHICLE_TO_DEPOT_SELL                :차고지로 보내 판매
STR_VEHICLE_LIST_SEND_SHIP_TO_DEPOT_SELL                        :정박소로 보내 판매
STR_VEHICLE_LIST_SEND_AIRCRAFT_TO_HANGAR_SELL                   :격납고로 보내 판매

STR_VEHICLE_LIST_MASS_STOP_LIST_TOOLTIP                         :{BLACK}이 목록의 모든 차량의 운행을 중지시킵니다.
STR_VEHICLE_LIST_MASS_START_LIST_TOOLTIP                        :{BLACK}이 목록에 있는 모든 차량의 운행을 시작합니다.
=======
STR_VEHICLE_LIST_MASS_STOP_LIST_TOOLTIP                         :{BLACK}이 목록에 있는 모든 차량의 운행을 중지합니다
STR_VEHICLE_LIST_MASS_START_LIST_TOOLTIP                        :{BLACK}이 목록에 있는 모든 차량의 운행을 시작합니다
>>>>>>> f1c39153

STR_VEHICLE_LIST_SHARED_ORDERS_LIST_CAPTION                     :{WHITE}경로를 공유 중인 차량 {COMMA}대

STR_VEHICLE_LIST_CHANGE_ORDER_STATION                           :다른 역으로 경로 이동
STR_VEHICLE_LIST_CHANGE_ORDER_WAYPOINT                          :다른 경유지으로 경로 이동
STR_VEHICLE_LIST_CHANGE_ORDER_TRAIN_DEPOT                       :다른 차량기지로 경로 이동
STR_VEHICLE_LIST_CHANGE_ORDER_ROAD_VEHICLE_DEPOT                :다른 차고지로 경로 이동
STR_VEHICLE_LIST_CHANGE_ORDER_SHIP_DEPOT                        :다른 정박소로 경로 이동
STR_VEHICLE_LIST_CHANGE_ORDER_AIRCRAFT_HANGAR                   :다른 격납고로 경로 이동

STR_VEHICLE_LIST_CREATE_GROUP                                   :목록에서 그룹 만들기

# Group window
STR_GROUP_ALL_TRAINS                                            :모든 열차
STR_GROUP_ALL_ROAD_VEHICLES                                     :모든 차량
STR_GROUP_ALL_SHIPS                                             :모든 선박
STR_GROUP_ALL_AIRCRAFTS                                         :모든 항공기

STR_GROUP_DEFAULT_TRAINS                                        :그룹에 속하지 않은 열차
STR_GROUP_DEFAULT_ROAD_VEHICLES                                 :그룹에 속하지 않은 차량
STR_GROUP_DEFAULT_SHIPS                                         :그룹에 속하지 않은 선박
STR_GROUP_DEFAULT_AIRCRAFTS                                     :그룹에 속하지 않은 항공기

STR_GROUP_COUNT_WITH_SUBGROUP                                   :{TINY_FONT}{COMMA} (+{COMMA})

<<<<<<< HEAD
STR_GROUPS_CLICK_ON_GROUP_FOR_TOOLTIP                           :{BLACK}그룹 - 클릭해서 그룹에 속한 차량을 모두 나열합니다. 상하위 그룹을 바꾸려면 드래그 앤 드롭하십시오.
STR_GROUP_CREATE_TOOLTIP                                        :{BLACK}그룹 만들기
STR_GROUP_DELETE_TOOLTIP                                        :{BLACK}선택한 그룹 삭제
STR_GROUP_RENAME_TOOLTIP                                        :{BLACK}선택한 그룹 이름 바꾸기
STR_GROUP_LIVERY_TOOLTIP                                        :{BLACK}선택한 그룹의 차량 색상을 변경합니다.
STR_GROUP_EXPAND_ALL                                            :{BLACK}모두 펼치기
STR_GROUP_COLLAPSE_ALL                                          :{BLACK}모두 접기
STR_GROUP_REPLACE_PROTECTION_TOOLTIP                            :{BLACK}클릭하여 전체 자동 교체로부터 이 그룹을 보호합니다.
=======
STR_GROUPS_CLICK_ON_GROUP_FOR_TOOLTIP                           :{BLACK}그룹 - 클릭해서 그룹에 속한 차량을 모두 나열합니다. 상하위 그룹을 바꾸려면 드래그 앤 드롭하십시오
STR_GROUP_CREATE_TOOLTIP                                        :{BLACK}클릭해서 그룹을 만듭니다
STR_GROUP_DELETE_TOOLTIP                                        :{BLACK}선택한 그룹을 삭제합니다
STR_GROUP_RENAME_TOOLTIP                                        :{BLACK}선택한 그룹의 이름을 바꿉니다
STR_GROUP_LIVERY_TOOLTIP                                        :{BLACK}선택한 그룹의 차량 색상을 변경합니다
STR_GROUP_REPLACE_PROTECTION_TOOLTIP                            :{BLACK}클릭해서 전체 자동 교체로부터 이 그룹을 보호합니다
>>>>>>> f1c39153

STR_QUERY_GROUP_DELETE_CAPTION                                  :{WHITE}그룹 삭제
STR_GROUP_DELETE_QUERY_TEXT                                     :{WHITE}이 그룹과 하위 그룹을 정말 삭제하시겠습니까?

STR_GROUP_ADD_SHARED_VEHICLE                                    :경로를 공유 중인 차량 추가
STR_GROUP_REMOVE_ALL_VEHICLES                                   :모든 차량 제거

STR_GROUP_RENAME_CAPTION                                        :{BLACK}그룹 이름 설정

STR_GROUP_PROFIT_THIS_YEAR                                      :올해 이익:
STR_GROUP_PROFIT_LAST_YEAR                                      :작년 이익:
STR_GROUP_OCCUPANCY                                             :현재 사용량:
STR_GROUP_OCCUPANCY_VALUE                                       :{NUM}%

# Build vehicle window
STR_BUY_VEHICLE_TRAIN_RAIL_CAPTION                              :새 열차
STR_BUY_VEHICLE_TRAIN_ELRAIL_CAPTION                            :새 전기 열차
STR_BUY_VEHICLE_TRAIN_MONORAIL_CAPTION                          :새 모노레일 열차
STR_BUY_VEHICLE_TRAIN_MAGLEV_CAPTION                            :새 자기부상열차

STR_BUY_VEHICLE_ROAD_VEHICLE_CAPTION                            :새 자동차
STR_BUY_VEHICLE_TRAM_VEHICLE_CAPTION                            :새 전차 차량

############ range for vehicle availability starts
STR_BUY_VEHICLE_TRAIN_ALL_CAPTION                               :새 열차
STR_BUY_VEHICLE_ROAD_VEHICLE_ALL_CAPTION                        :새 차량
STR_BUY_VEHICLE_SHIP_CAPTION                                    :새 선박
STR_BUY_VEHICLE_AIRCRAFT_CAPTION                                :새 항공기
############ range for vehicle availability ends

STR_PURCHASE_INFO_COST_WEIGHT                                   :{BLACK}가격: {GOLD}{CURRENCY_LONG}{BLACK} 중량: {GOLD}{WEIGHT_SHORT}
STR_PURCHASE_INFO_COST_REFIT_WEIGHT                             :{BLACK}가격: {GOLD}{CURRENCY_LONG}{BLACK} (개조 가격: {GOLD}{CURRENCY_LONG}{BLACK}) 무게: {GOLD}{WEIGHT_SHORT}
STR_PURCHASE_INFO_SPEED_POWER                                   :{BLACK}속력: {GOLD}{VELOCITY}{BLACK} 힘: {GOLD}{POWER}
STR_PURCHASE_INFO_SPEED                                         :{BLACK}속력: {GOLD}{VELOCITY}
STR_PURCHASE_INFO_SPEED_OCEAN                                   :{BLACK}바다에서 속력: {GOLD}{VELOCITY}
STR_PURCHASE_INFO_SPEED_CANAL                                   :{BLACK}운하/강에서 속력: {GOLD}{VELOCITY}
STR_PURCHASE_INFO_RUNNINGCOST                                   :{BLACK}유지비: {GOLD}{CURRENCY_LONG}/년
STR_PURCHASE_INFO_CAPACITY                                      :{BLACK}수송량: {GOLD}{CARGO_LONG} {STRING}
STR_PURCHASE_INFO_REFITTABLE                                    :(개조 가능)
STR_PURCHASE_INFO_DESIGNED_LIFE                                 :{BLACK}개발: {GOLD}{NUM}{BLACK} 수명: {GOLD}{COMMA}년
STR_PURCHASE_INFO_RELIABILITY                                   :{BLACK}최고 신뢰도: {GOLD}{COMMA}%
STR_PURCHASE_INFO_COST                                          :{BLACK}가격: {GOLD}{CURRENCY_LONG}
STR_PURCHASE_INFO_COST_REFIT                                    :{BLACK}가격: {GOLD}{CURRENCY_LONG}{BLACK} (개조 가격: {GOLD}{CURRENCY_LONG}{BLACK})
STR_PURCHASE_INFO_WEIGHT_CWEIGHT                                :{BLACK}중량: {GOLD}{WEIGHT_SHORT} ({WEIGHT_SHORT})
STR_PURCHASE_INFO_COST_SPEED                                    :{BLACK}가격: {GOLD}{CURRENCY_LONG}{BLACK} 속력: {GOLD}{VELOCITY}
STR_PURCHASE_INFO_COST_REFIT_SPEED                              :{BLACK}가격: {GOLD}{CURRENCY_LONG}{BLACK} (개조 비용: {GOLD}{CURRENCY_LONG}{BLACK}) 속력: {GOLD}{VELOCITY}
STR_PURCHASE_INFO_AIRCRAFT_CAPACITY                             :{BLACK}수용량: {GOLD}{CARGO_LONG}, {CARGO_LONG}
STR_PURCHASE_INFO_PWAGPOWER_PWAGWEIGHT                          :{BLACK}전원 화물차: {GOLD}+{POWER}{BLACK} 무게: {GOLD}+{WEIGHT_SHORT}
STR_PURCHASE_INFO_REFITTABLE_TO                                 :{BLACK}개조가능 화물: {GOLD}{STRING}
STR_PURCHASE_INFO_ALL_TYPES                                     :모든 화물
STR_PURCHASE_INFO_NONE                                          :없음
STR_PURCHASE_INFO_ALL_BUT                                       :{CARGO_LIST} 이외의 모든 화물
STR_PURCHASE_INFO_MAX_TE                                        :{BLACK}최고 견인력: {GOLD}{FORCE}
STR_PURCHASE_INFO_AIRCRAFT_RANGE                                :{BLACK}항속거리: {GOLD}{COMMA}칸
STR_PURCHASE_INFO_AIRCRAFT_TYPE                                 :{BLACK}항공기 종류: {GOLD}{STRING}

<<<<<<< HEAD
STR_CARGO_TYPE_FREIGHT                                          :화물

STR_BUY_VEHICLE_TRAIN_LIST_TOOLTIP                              :{BLACK}열차 차량 구매 목록입니다. 차량의 정보를 보려면 클릭하세요. CTRL + 클릭하면 해당 차량을 숨김/표시 처리할 수 있습니다.
STR_BUY_VEHICLE_ROAD_VEHICLE_LIST_TOOLTIP                       :{BLACK}자동차/전차 구매 목록입니다. 차량의 정보를 보려면 클릭하세요. CTRL + 클릭하면 해당 차량을 숨김/표시 처리할 수 있습니다.
STR_BUY_VEHICLE_SHIP_LIST_TOOLTIP                               :{BLACK}선박 구매 목록입니다. 선박의 정보를 보려면 선박을 클릭하세요. CTRL + 클릭하면 해당 선박을 숨김/표시 처리할 수 있습니다.
STR_BUY_VEHICLE_AIRCRAFT_LIST_TOOLTIP                           :{BLACK}항공기 구매 목록입니다. 항공기의 정보를 보려면 클릭하세요. CTRL + 클릭하면 해당 항공기를 숨김/표시 처리할 수 있습니다.
=======
STR_BUY_VEHICLE_TRAIN_LIST_TOOLTIP                              :{BLACK}열차 차량 구매 목록입니다. 차량의 정보를 보려면 클릭하세요. CTRL+클릭하면 해당 차량을 숨김/표시 처리할 수 있습니다
STR_BUY_VEHICLE_ROAD_VEHICLE_LIST_TOOLTIP                       :{BLACK}차량 구매 목록입니다. 차량의 정보를 보려면 클릭하세요. CTRL+클릭하면 해당 차량을 숨김/표시 처리할 수 있습니다
STR_BUY_VEHICLE_SHIP_LIST_TOOLTIP                               :{BLACK}선박 구매 목록입니다. 선박의 정보를 보려면 선박을 클릭하세요. CTRL+클릭하면 해당 선박을 숨김/표시 처리할 수 있습니다
STR_BUY_VEHICLE_AIRCRAFT_LIST_TOOLTIP                           :{BLACK}항공기 구매 목록입니다. 항공기의 정보를 보려면 클릭하세요. CTRL+클릭하면 해당 항공기를 숨김/표시 처리할 수 있습니다
>>>>>>> f1c39153

STR_BUY_REFIT_VEHICLE_BUY_VEHICLE_BUTTON                        :{BLACK}구입한 뒤 개조
STR_BUY_REFIT_VEHICLE_BUY_VEHICLE_TOOLTIP                       :{BLACK}자동적으로 강조된 차량을 선택된 화물을 싣도록 개조합니다.

STR_BUY_VEHICLE_TRAIN_BUY_VEHICLE_BUTTON                        :{BLACK}차량 구입
STR_BUY_VEHICLE_ROAD_VEHICLE_BUY_VEHICLE_BUTTON                 :{BLACK}차량 구입
STR_BUY_VEHICLE_SHIP_BUY_VEHICLE_BUTTON                         :{BLACK}선박 구입
STR_BUY_VEHICLE_AIRCRAFT_BUY_VEHICLE_BUTTON                     :{BLACK}항공기 구입

STR_BUY_VEHICLE_TRAIN_BUY_REFIT_VEHICLE_BUTTON                  :{BLACK}차량 구입 및 개조
STR_BUY_VEHICLE_ROAD_VEHICLE_BUY_REFIT_VEHICLE_BUTTON           :{BLACK}차량 구입 및 개조
STR_BUY_VEHICLE_SHIP_BUY_REFIT_VEHICLE_BUTTON                   :{BLACK}선박 구입 및 개조
STR_BUY_VEHICLE_AIRCRAFT_BUY_REFIT_VEHICLE_BUTTON               :{BLACK}항공기 구입 및 개조

STR_BUY_VEHICLE_TRAIN_BUY_VEHICLE_TOOLTIP                       :{BLACK}선택된 차량을 구입합니다. SHIFT+클릭으로 예상 구입 비용을 볼 수 있습니다.
STR_BUY_VEHICLE_ROAD_VEHICLE_BUY_VEHICLE_TOOLTIP                :{BLACK}선택한 차량을 구입합니다. SHIFT+클릭하면 예상 구입 비용을 볼 수 있습니다
STR_BUY_VEHICLE_SHIP_BUY_VEHICLE_TOOLTIP                        :{BLACK}선택한 선박을 구입합니다. SHIFT+클릭으로 예상 구입 비용을 볼 수 있습니다
STR_BUY_VEHICLE_AIRCRAFT_BUY_VEHICLE_TOOLTIP                    :{BLACK}선택한 항공기를 구입합니다. SHIFT+클릭으로 예상 구입 비용을 볼 수 있습니다

STR_BUY_VEHICLE_TRAIN_BUY_REFIT_VEHICLE_TOOLTIP                 :{BLACK}선택한 차량을 구입하고 개조합니다. SHIFT+클릭하면 예상 비용을 볼 수 있습니다
STR_BUY_VEHICLE_ROAD_VEHICLE_BUY_REFIT_VEHICLE_TOOLTIP          :{BLACK}선택한 자동차를 구입하고 개조합니다. SHIFT+클릭하면 예상 비용을 볼 수 있습니다
STR_BUY_VEHICLE_SHIP_BUY_REFIT_VEHICLE_TOOLTIP                  :{BLACK}선택한 선박을 구입하고 개조합니다. SHIFT+클릭하면 예상 비용을 볼 수 있습니다
STR_BUY_VEHICLE_AIRCRAFT_BUY_REFIT_VEHICLE_TOOLTIP              :{BLACK}선택한 항공기를 구입하고 개조합니다. SHIFT+클릭하면 예상 비용을 볼 수 있습니다

STR_BUY_VEHICLE_TRAIN_RENAME_BUTTON                             :{BLACK}이름 지정
STR_BUY_VEHICLE_ROAD_VEHICLE_RENAME_BUTTON                      :{BLACK}이름 지정
STR_BUY_VEHICLE_SHIP_RENAME_BUTTON                              :{BLACK}이름 지정
STR_BUY_VEHICLE_AIRCRAFT_RENAME_BUTTON                          :{BLACK}이름 지정

STR_BUY_VEHICLE_TRAIN_RENAME_TOOLTIP                            :{BLACK}열차의 모델명을 변경합니다
STR_BUY_VEHICLE_ROAD_VEHICLE_RENAME_TOOLTIP                     :{BLACK}차종의 이름을 변경합니다.
STR_BUY_VEHICLE_SHIP_RENAME_TOOLTIP                             :{BLACK}선박의 모델명을 변경합니다
STR_BUY_VEHICLE_AIRCRAFT_RENAME_TOOLTIP                         :{BLACK}항공기의 모델명을 변경합니다

STR_BUY_VEHICLE_TRAIN_HIDE_TOGGLE_BUTTON                        :{BLACK}숨김
STR_BUY_VEHICLE_ROAD_VEHICLE_HIDE_TOGGLE_BUTTON                 :{BLACK}숨김
STR_BUY_VEHICLE_SHIP_HIDE_TOGGLE_BUTTON                         :{BLACK}숨김
STR_BUY_VEHICLE_AIRCRAFT_HIDE_TOGGLE_BUTTON                     :{BLACK}숨김

STR_BUY_VEHICLE_TRAIN_SHOW_TOGGLE_BUTTON                        :{BLACK}보이기
STR_BUY_VEHICLE_ROAD_VEHICLE_SHOW_TOGGLE_BUTTON                 :{BLACK}보이기
STR_BUY_VEHICLE_SHIP_SHOW_TOGGLE_BUTTON                         :{BLACK}보이기
STR_BUY_VEHICLE_AIRCRAFT_SHOW_TOGGLE_BUTTON                     :{BLACK}보이기

STR_BUY_VEHICLE_TRAIN_HIDE_SHOW_TOGGLE_TOOLTIP                  :{BLACK}숨김 처리한 열차 모델을 목록에 보여주거나 숨깁니다
STR_BUY_VEHICLE_ROAD_VEHICLE_HIDE_SHOW_TOGGLE_TOOLTIP           :{BLACK}숨김 처리한 차량 모델을 목록에 보여주거나 숨깁니다
STR_BUY_VEHICLE_SHIP_HIDE_SHOW_TOGGLE_TOOLTIP                   :{BLACK}숨김 처리한 선박 모델을 목록에 보여주거나 숨깁니다
STR_BUY_VEHICLE_AIRCRAFT_HIDE_SHOW_TOGGLE_TOOLTIP               :{BLACK}숨김 처리한 항공기 모델을 목록에 보여주거나 숨깁니다

STR_QUERY_RENAME_TRAIN_TYPE_CAPTION                             :{WHITE}열차의 모델명을 변경합니다
STR_QUERY_RENAME_ROAD_VEHICLE_TYPE_CAPTION                      :{WHITE}차종 이름을 변경합니다.
STR_QUERY_RENAME_SHIP_TYPE_CAPTION                              :{WHITE}선박의 모델명을 변경합니다
STR_QUERY_RENAME_AIRCRAFT_TYPE_CAPTION                          :{WHITE}항공기의 모델명을 변경합니다

# Depot window
STR_DEPOT_CAPTION                                               :{WHITE}{DEPOT}

STR_DEPOT_RENAME_TOOLTIP                                        :{BLACK}이 차량기지의 이름을 변경합니다
STR_DEPOT_RENAME_DEPOT_CAPTION                                  :차량기지 이름 변경

STR_DEPOT_NO_ENGINE                                             :{BLACK}-
STR_DEPOT_VEHICLE_TOOLTIP                                       :{BLACK}{ENGINE}{STRING}
STR_DEPOT_VEHICLE_TOOLTIP_CHAIN                                 :{BLACK}차량 {NUM}대{STRING}
STR_DEPOT_VEHICLE_TOOLTIP_CARGO                                 :{}{CARGO_LONG} ({CARGO_SHORT})

STR_DEPOT_TRAIN_LIST_TOOLTIP                                    :{BLACK}열차 - 열차에 차량을 추가하거나 제거하려면 차량을 왼쪽 클릭으로 드래그하시고, 열차 정보를 보려면 오른쪽 클릭하십시오. 두 기능을 해당 차량 뒤에 딸려오는 차량에 적용하고 싶다면 CTRL 키를 누르고 계십시오
STR_DEPOT_ROAD_VEHICLE_LIST_TOOLTIP                             :{BLACK}차량 - 차량의 정보를 보려면 오른쪽 클릭하세요
STR_DEPOT_SHIP_LIST_TOOLTIP                                     :{BLACK}선박 - 선박의 정보를 보려면 오른쪽 클릭하세요
STR_DEPOT_AIRCRAFT_LIST_TOOLTIP                                 :{BLACK}항공기 - 항공기의 정보를 보려면 오른쪽 클릭하세요

STR_DEPOT_TRAIN_SELL_TOOLTIP                                    :{BLACK}기관차/객차/화차 한 량만 팔려면 여기로 드래그하세요
STR_DEPOT_ROAD_VEHICLE_SELL_TOOLTIP                             :{BLACK}차량을 팔려면 여기로 드래그하세요
STR_DEPOT_SHIP_SELL_TOOLTIP                                     :{BLACK}선박을 팔려면 여기로 드래그하세요
STR_DEPOT_AIRCRAFT_SELL_TOOLTIP                                 :{BLACK}항공기를 팔려면 여기로 드래그하세요

STR_DEPOT_DRAG_WHOLE_TRAIN_TO_SELL_TOOLTIP                      :{BLACK}열차 전체를 팔려면 기관차를 여기로 드래그하세요

STR_DEPOT_SELL_ALL_BUTTON_TRAIN_TOOLTIP                         :{BLACK}이 차량기지에 있는 모든 열차를 팝니다
STR_DEPOT_SELL_ALL_BUTTON_ROAD_VEHICLE_TOOLTIP                  :{BLACK}이 차고지에 있는 모든 차량을 팝니다
STR_DEPOT_SELL_ALL_BUTTON_SHIP_TOOLTIP                          :{BLACK}이 정박소에 있는 모든 선박을 팝니다
STR_DEPOT_SELL_ALL_BUTTON_AIRCRAFT_TOOLTIP                      :{BLACK}이 격납고에 있는 모든 항공기를 팝니다

STR_DEPOT_AUTOREPLACE_TRAIN_TOOLTIP                             :{BLACK}이 차량기지에 있는 모든 열차를 자동으로 교체합니다
STR_DEPOT_AUTOREPLACE_ROAD_VEHICLE_TOOLTIP                      :{BLACK}이 차고지에 있는 모든 차량을 자동으로 교체합니다
STR_DEPOT_AUTOREPLACE_SHIP_TOOLTIP                              :{BLACK}이 정박소에 있는 모든 선박을 자동으로 교체합니다
STR_DEPOT_AUTOREPLACE_AIRCRAFT_TOOLTIP                          :{BLACK}이 격납고에 있는 모든 항공기를 자동으로 교체합니다

STR_DEPOT_TRAIN_NEW_VEHICLES_BUTTON                             :{BLACK}새 열차
STR_DEPOT_ROAD_VEHICLE_NEW_VEHICLES_BUTTON                      :{BLACK}새 차량
STR_DEPOT_SHIP_NEW_VEHICLES_BUTTON                              :{BLACK}새 선박
STR_DEPOT_AIRCRAFT_NEW_VEHICLES_BUTTON                          :{BLACK}새 항공기

STR_DEPOT_TRAIN_NEW_VEHICLES_TOOLTIP                            :{BLACK}새 열차를 구입합니다
STR_DEPOT_ROAD_VEHICLE_NEW_VEHICLES_TOOLTIP                     :{BLACK}새 차량을 구입합니다
STR_DEPOT_SHIP_NEW_VEHICLES_TOOLTIP                             :{BLACK}새 선박을 구입합니다
STR_DEPOT_AIRCRAFT_NEW_VEHICLES_TOOLTIP                         :{BLACK}새 항공기를 구입합니다

STR_DEPOT_CLONE_TRAIN                                           :{BLACK}열차 복제
STR_DEPOT_CLONE_ROAD_VEHICLE                                    :{BLACK}차량 복제
STR_DEPOT_CLONE_SHIP                                            :{BLACK}선박 복제
STR_DEPOT_CLONE_AIRCRAFT                                        :{BLACK}항공기 복제

STR_DEPOT_CLONE_TRAIN_DEPOT_INFO                                :{BLACK}객차/화차를 포함한 열차 전체를 복제합니다. 이 버튼을 클릭하고 차량기지 안이나 밖에 있는 열차를 클릭하십시오. CTRL+클릭하면 경로를 같이 공유합니다
STR_DEPOT_CLONE_ROAD_VEHICLE_DEPOT_INFO                         :{BLACK}차량을 복제합니다. 이 버튼을 클릭하고 차고지 안이나 밖에 있는 열차를 클릭하십시오. CTRL+클릭하면 경로를 같이 공유합니다
STR_DEPOT_CLONE_SHIP_DEPOT_INFO                                 :{BLACK}선박을 복제합니다. 이 버튼을 누르고 정류소의 안이나 밖에 있는 선박을 클릭하십시오. CTRL+클릭하면 경로를 같이 공유합니다
STR_DEPOT_CLONE_AIRCRAFT_INFO_HANGAR_WINDOW                     :{BLACK}항공기를 복제합니다. 이 버튼을 누르고 격납고의 안이나 밖에 있는 항공기를 클릭하십시오. CTRL+클릭하면 경로를 같이 공유합니다

STR_DEPOT_TRAIN_LOCATION_TOOLTIP                                :{BLACK}이 차량기지로 이동합니다. CTRL+클릭하면 이 차량기지의 위치를 기준으로 새로운 외부 화면을 엽니다
STR_DEPOT_ROAD_VEHICLE_LOCATION_TOOLTIP                         :{BLACK}이 차고지로 이동합니다. CTRL+클릭하면 이 차고지의 위치를 기준으로 새로운 외부 화면을 엽니다
STR_DEPOT_SHIP_LOCATION_TOOLTIP                                 :{BLACK}이 정박소로 이동합니다. CTRL+클릭하면 이 정박소의 위치를 기준으로 새로운 외부 화면을 엽니다
STR_DEPOT_AIRCRAFT_LOCATION_TOOLTIP                             :{BLACK}이 격납고로 이동합니다. CTRL+클릭하면 이 격납고의 위치를 기준으로 새로운 외부 화면을 엽니다

STR_DEPOT_VEHICLE_ORDER_LIST_TRAIN_TOOLTIP                      :{BLACK}이 차량기지를 거쳐가는 모든 열차의 목록을 보여줍니다
STR_DEPOT_VEHICLE_ORDER_LIST_ROAD_VEHICLE_TOOLTIP               :{BLACK}이 차고지를 거쳐가는 모든 차량의 목록을 보여줍니다
STR_DEPOT_VEHICLE_ORDER_LIST_SHIP_TOOLTIP                       :{BLACK}이 정박소를 거쳐가는 모든 선박의 목록을 보여줍니다
STR_DEPOT_VEHICLE_ORDER_LIST_AIRCRAFT_TOOLTIP                   :{BLACK}이 격납고를 거쳐가는 모든 항공기의 목록을 보여줍니다

STR_DEPOT_MASS_STOP_DEPOT_TRAIN_TOOLTIP                         :{BLACK}클릭하면 이 차량기지 안에 있는 모든 열차의 운행을 중지합니다
STR_DEPOT_MASS_STOP_DEPOT_ROAD_VEHICLE_TOOLTIP                  :{BLACK}클릭하면 이 차고지 안에 있는 모든 차량의 운행을 중지합니다
STR_DEPOT_MASS_STOP_DEPOT_SHIP_TOOLTIP                          :{BLACK}클릭하면 이 정박소 안에 있는 모든 선박의 운행을 중지합니다
STR_DEPOT_MASS_STOP_HANGAR_TOOLTIP                              :{BLACK}클릭하면 이 격납고 안에 있는 모든 항공기의 운행을 중지합니다

STR_DEPOT_MASS_START_DEPOT_TRAIN_TOOLTIP                        :{BLACK}이 차량기지 안에 있는 모든 열차의 운행을 시작합니다
STR_DEPOT_MASS_START_DEPOT_ROAD_VEHICLE_TOOLTIP                 :{BLACK}이 차고지 안에 있는 모든 차량의 운행을 시작합니다
STR_DEPOT_MASS_START_DEPOT_SHIP_TOOLTIP                         :{BLACK}이 정박소 안에 있는 모든 선박의 운행을 시작합니다
STR_DEPOT_MASS_START_HANGAR_TOOLTIP                             :{BLACK}이 격납고 안에 있는 모든 항공기의 운행을 시작합니다

STR_DEPOT_SELL_CONFIRMATION_TEXT                                :{YELLOW}이 안에 있는 모든 차량을 판매하려고 합니다. 계속하시겠습니까?

# Engine preview window
STR_ENGINE_PREVIEW_CAPTION                                      :{WHITE}차량 개발자로부터의 메시지
STR_ENGINE_PREVIEW_MESSAGE                                      :{GOLD}저희는 이제 막 새로운 {STRING}{G 0 "을" "를"} 개발했습니다. 1년 먼저 이 차량을 사용하셔서 모두에게 공개되기 전에 잘 작동하는지 확인해주시겠습니까?

STR_ENGINE_PREVIEW_RAILROAD_LOCOMOTIVE                          :{G=f}철도 기관차
STR_ENGINE_PREVIEW_ELRAIL_LOCOMOTIVE                            :{G=f}전기선로 기관차
STR_ENGINE_PREVIEW_MONORAIL_LOCOMOTIVE                          :{G=f}모노레일 기관차
STR_ENGINE_PREVIEW_MAGLEV_LOCOMOTIVE                            :{G=f}자기부상열차

STR_ENGINE_PREVIEW_ROAD_VEHICLE                                 :{G=f}자동차
STR_ENGINE_PREVIEW_TRAM_VEHICLE                                 :{G=f}전차

STR_ENGINE_PREVIEW_AIRCRAFT                                     :{G=f}항공기
STR_ENGINE_PREVIEW_SHIP                                         :{G=m}선박

STR_ENGINE_PREVIEW_COST_WEIGHT_SPEED_POWER                      :{BLACK}가격: {CURRENCY_LONG} 무게: {WEIGHT_SHORT}{}속력: {VELOCITY}  힘: {POWER}{}유지비: {CURRENCY_LONG}/년{}수송량: {CARGO_LONG}
STR_ENGINE_PREVIEW_COST_WEIGHT_SPEED_POWER_MAX_TE               :{BLACK}가격: {CURRENCY_LONG} 무게: {WEIGHT_SHORT}{}속력: {VELOCITY}  힘: {POWER}  최대 견인력: {6:FORCE}{}유지비: {4:CURRENCY_LONG}/년{}수송량: {5:CARGO_LONG}
STR_ENGINE_PREVIEW_COST_MAX_SPEED_CAP_RUNCOST                   :{BLACK}가격: {CURRENCY_LONG} 최고 속력: {VELOCITY}{}수송량: {CARGO_LONG}{}유지비: {CURRENCY_LONG}/년
STR_ENGINE_PREVIEW_COST_MAX_SPEED_TYPE_CAP_CAP_RUNCOST          :{BLACK}가격: {CURRENCY_LONG} 최고 속력: {VELOCITY}{}항공기 종류: {STRING}{}수송량: {CARGO_LONG}, {CARGO_LONG}{}유지비: {CURRENCY_LONG}/년
STR_ENGINE_PREVIEW_COST_MAX_SPEED_TYPE_CAP_RUNCOST              :{BLACK}가격: {CURRENCY_LONG} 최고 속력: {VELOCITY}{}항공기 종류: {STRING}{}수송량: {CARGO_LONG}{}유지비: {CURRENCY_LONG}/년
STR_ENGINE_PREVIEW_COST_MAX_SPEED_TYPE_RANGE_CAP_CAP_RUNCOST    :{BLACK}가격: {CURRENCY_LONG} 최고 속력: {VELOCITY}{}항공기 종류: {STRING} 항속거리: {COMMA}칸{}수송량: {CARGO_LONG}, {CARGO_LONG}{}유지비: {CURRENCY_LONG}/년
STR_ENGINE_PREVIEW_COST_MAX_SPEED_TYPE_RANGE_CAP_RUNCOST        :{BLACK}가격: {CURRENCY_LONG} 최고 속력: {VELOCITY}{}항공기 종류: {STRING} 항속거리: {COMMA}칸{}수송량: {CARGO_LONG}{}유지비: {CURRENCY_LONG}/년

# Autoreplace window
STR_REPLACE_VEHICLES_WHITE                                      :{WHITE}{STRING} 교체 - {STRING}
STR_REPLACE_VEHICLE_TRAIN                                       :{G=f}열차
STR_REPLACE_VEHICLE_ROAD_VEHICLE                                :{G=f}자동차/전차
STR_REPLACE_VEHICLE_SHIP                                        :{G=m}선박
STR_REPLACE_VEHICLE_AIRCRAFT                                    :{G=f}항공기

STR_REPLACE_VEHICLE_VEHICLES_IN_USE                             :{YELLOW}사용 중인 차량
STR_REPLACE_VEHICLE_VEHICLES_IN_USE_TOOLTIP                     :{BLACK}이 열은 현재 보유하고 있는 차량 목록입니다
STR_REPLACE_VEHICLE_AVAILABLE_VEHICLES                          :{YELLOW}교체할 수 있는 차량
STR_REPLACE_VEHICLE_AVAILABLE_VEHICLES_TOOLTIP                  :{BLACK}이 열은 교체할 수 있는 차량 목록입니다

STR_REPLACE_HELP_LEFT_ARRAY                                     :{BLACK}교체할 기관차 종류를 선택하십시오
STR_REPLACE_HELP_RIGHT_ARRAY                                    :{BLACK}새로 교체될 기관차를 선택하십시오

STR_REPLACE_VEHICLES_START                                      :{BLACK}차량 교체 시작
STR_REPLACE_VEHICLES_NOW                                        :모든 차량을 지금 교체
STR_REPLACE_VEHICLES_WHEN_OLD                                   :오래된 차량만 교체
STR_REPLACE_HELP_START_BUTTON                                   :{BLACK}왼쪽에서 선택한 기관차를 오른쪽의 새 기관차로 교체하려면 누르세요
STR_REPLACE_NOT_REPLACING                                       :{BLACK}교체 안 됨
STR_REPLACE_NOT_REPLACING_VEHICLE_SELECTED                      :{BLACK}차량이 선택되지 않았음
STR_REPLACE_REPLACING_WHEN_OLD                                  :낡으면 {ENGINE}{G 0 "으" ""}로 교체
STR_REPLACE_VEHICLES_STOP                                       :{BLACK}차량 교체 중지
STR_REPLACE_HELP_STOP_BUTTON                                    :{BLACK}왼쪽에서 선택한 기관차의 차량교체를 중지하려면 이 버튼을 누르세요

STR_REPLACE_ENGINE_WAGON_SELECT_HELP                            :{BLACK}기관차/화물차 교체 창으로 전환합니다
STR_REPLACE_ENGINES                                             :기관차
STR_REPLACE_WAGONS                                              :화물차
STR_REPLACE_ALL_RAILTYPE                                        :모든 철도 차량
STR_REPLACE_ALL_ROADTYPE                                        :모든 자동차

STR_REPLACE_HELP_RAILTYPE                                       :{BLACK}교체할 기관차의 선로 종류를 고르세요
STR_REPLACE_HELP_ROADTYPE                                       :{BLACK}교체할 차량이 속한 도로 종류를 고르세요
STR_REPLACE_HELP_REPLACE_INFO_TAB                               :{BLACK}왼쪽의 선택한 기관차가 어떤 기관차로 교체되고 있는지 표시합니다
STR_REPLACE_RAIL_VEHICLES                                       :철도 차량
STR_REPLACE_ELRAIL_VEHICLES                                     :전기철도 차량
STR_REPLACE_MONORAIL_VEHICLES                                   :모노레일 차량
STR_REPLACE_MAGLEV_VEHICLES                                     :자기부상 차량

STR_REPLACE_ROAD_VEHICLES                                       :자동차
STR_REPLACE_TRAM_VEHICLES                                       :전차 차량

STR_REPLACE_REMOVE_WAGON                                        :{BLACK}화물차 제거: {ORANGE}{STRING}
STR_REPLACE_REMOVE_WAGON_HELP                                   :{BLACK}자동 교체시 열차의 길이가 교체 전보다 길어지면 객차/화차를 (앞쪽부터) 제거하여 열차의 전체 길이가 달라지지 않도록 합니다

# Vehicle view
STR_VEHICLE_VIEW_CAPTION                                        :{WHITE}{VEHICLE}

STR_VEHICLE_VIEW_TRAIN_LOCATION_TOOLTIP                         :{BLACK}이 열차가 있는 곳으로 이동합니다. CTRL+클릭하면 이 열차를 따라갑니다
STR_VEHICLE_VIEW_ROAD_VEHICLE_LOCATION_TOOLTIP                  :{BLACK}이 차량이 있는 곳으로 이동합니다. CTRL+클릭하면 이 차량을 따라갑니다
STR_VEHICLE_VIEW_SHIP_LOCATION_TOOLTIP                          :{BLACK}이 선박이 있는 곳으로 이동합니다. CTRL+클릭하면 이 선박을 따라갑니다
STR_VEHICLE_VIEW_AIRCRAFT_LOCATION_TOOLTIP                      :{BLACK}이 항공기가 있는 곳으로 이동합니다. CTRL+클릭하면 이 항공기를 따라갑니다

<<<<<<< HEAD
STR_VEHICLE_VIEW_TRAIN_SEND_TO_DEPOT_TOOLTIP                    :{BLACK}열차를 차량기지로 보냅니다. CTRL+클릭하면 점검만 합니다.
STR_VEHICLE_VIEW_ROAD_VEHICLE_SEND_TO_DEPOT_TOOLTIP             :{BLACK}차량을 차고지로 보냅니다. CTRL+클릭하면 점검만 합니다.
STR_VEHICLE_VIEW_SHIP_SEND_TO_DEPOT_TOOLTIP                     :{BLACK}선박을 정박소로 보냅니다. CTRL+클릭하면 정비만 합니다.
STR_VEHICLE_VIEW_AIRCRAFT_SEND_TO_DEPOT_TOOLTIP                 :{BLACK}항공기를 격납고로 보냅니다. CTRL+클릭하면 점검만 합니다.

STR_VEHICLE_VIEW_SEND_TO_DEPOT_TOOLTIP_SHIFT                    :{STRING} SHIFT+클릭해서 선택합니다.
STR_VEHICLE_VIEW_SEND_TO_DEPOT_MENU                             :{BLACK}기지로 보내는 것을 취소합니다. Ctrl+클릭하면 메뉴를 엽니다. Shift+클릭해서 선택합니다.
=======
STR_VEHICLE_VIEW_TRAIN_SEND_TO_DEPOT_TOOLTIP                    :{BLACK}열차를 차량기지로 보냅니다. CTRL+클릭하면 정비를 하러 차량기지에 들르기만 합니다
STR_VEHICLE_VIEW_ROAD_VEHICLE_SEND_TO_DEPOT_TOOLTIP             :{BLACK}차량을 차고지로 보냅니다. CTRL+클릭하면 정비를 하러 차고지에 들르기만 합니다
STR_VEHICLE_VIEW_SHIP_SEND_TO_DEPOT_TOOLTIP                     :{BLACK}선박을 정박소로 보냅니다. CTRL+클릭하면 정비를 하러 정박소에 들르기만 합니다
STR_VEHICLE_VIEW_AIRCRAFT_SEND_TO_DEPOT_TOOLTIP                 :{BLACK}항공기를 격납고로 보냅니다. CTRL+클릭하면 정비를 하러 격납고에 들르기만 합니다
>>>>>>> f1c39153

STR_VEHICLE_VIEW_CLONE_TRAIN_INFO                               :{BLACK}객차/화차를 포함한 열차 전체를 복제합니다. CTRL+클릭하면 경로도 함께 공유됩니다. SHIFT+클릭하면 예상 비용을 볼 수 있습니다
STR_VEHICLE_VIEW_CLONE_ROAD_VEHICLE_INFO                        :{BLACK}차량을 복제합니다. CTRL+클릭하면 경로도 함께 공유됩니다. SHIFT+클릭하면 예상 비용을 볼 수 있습니다
STR_VEHICLE_VIEW_CLONE_SHIP_INFO                                :{BLACK}선박을 복제합니다. CTRL+클릭하면 경로도 함께 공유됩니다. SHIFT+클릭하면 예상 비용을 볼 수 있습니다
STR_VEHICLE_VIEW_CLONE_AIRCRAFT_INFO                            :{BLACK}항공기를 복제합니다. CTRL+클릭하면 경로도 함께 공유됩니다. SHIFT+클릭하면 예상 비용을 볼 수 있습니다

STR_VEHICLE_VIEW_TRAIN_IGNORE_SIGNAL_TOOLTIP                    :{BLACK}신호를 무시하고 열차를 진행시킵니다

STR_VEHICLE_VIEW_TRAIN_REFIT_TOOLTIP                            :{BLACK}열차가 다른 종류의 화물을 실을 수 있도록 개조합니다
STR_VEHICLE_VIEW_ROAD_VEHICLE_REFIT_TOOLTIP                     :{BLACK}차량이 다른 종류의 화물을 실을 수 있도록 개조합니다
STR_VEHICLE_VIEW_SHIP_REFIT_TOOLTIP                             :{BLACK}선박이 다른 종류의 화물을 실을 수 있도록 개조합니다
STR_VEHICLE_VIEW_AIRCRAFT_REFIT_TOOLTIP                         :{BLACK}항공기가 다른 종류의 화물을 실을 수 있도록 개조합니다

STR_VEHICLE_VIEW_TRAIN_REVERSE_TOOLTIP                          :{BLACK}열차를 회차시킵니다
STR_VEHICLE_VIEW_ROAD_VEHICLE_REVERSE_TOOLTIP                   :{BLACK}차량을 유턴시킵니다

STR_VEHICLE_VIEW_TRAIN_ORDERS_TOOLTIP                           :{BLACK}열차의 경로를 보여줍니다. CTRL+클릭하면 열차의 시간표를 보여줍니다
STR_VEHICLE_VIEW_ROAD_VEHICLE_ORDERS_TOOLTIP                    :{BLACK}차량의 경로를 보여줍니다. CTRL+클릭하면 차량의 시간표를 보여줍니다
STR_VEHICLE_VIEW_SHIP_ORDERS_TOOLTIP                            :{BLACK}선박의 경로를 보여줍니다. CTRL+클릭하면 선박의 시간표를 보여줍니다
STR_VEHICLE_VIEW_AIRCRAFT_ORDERS_TOOLTIP                        :{BLACK}항공기의 경로를 보여줍니다. CTRL+클릭하면 항공기의 시간표를 보여줍니다

STR_VEHICLE_VIEW_TRAIN_SHOW_DETAILS_TOOLTIP                     :{BLACK}열차의 상세정보를 보여줍니다
STR_VEHICLE_VIEW_ROAD_VEHICLE_SHOW_DETAILS_TOOLTIP              :{BLACK}차량의 상세정보를 보여줍니다
STR_VEHICLE_VIEW_SHIP_SHOW_DETAILS_TOOLTIP                      :{BLACK}선박의 상세정보를 보여줍니다
STR_VEHICLE_VIEW_AIRCRAFT_SHOW_DETAILS_TOOLTIP                  :{BLACK}항공기의 상세정보를 보여줍니다

STR_VEHICLE_VIEW_TRAIN_STATE_START_STOP_TOOLTIP                 :{BLACK}현재 열차 행동 - 열차를 운행/정지시키려면 클릭하세요. CTRL+클릭하면 목적지를 볼 수 있습니다.
STR_VEHICLE_VIEW_ROAD_VEHICLE_STATE_START_STOP_TOOLTIP          :{BLACK}현재 차량 행동 - 운행/정지시키려면 클릭하세요. CTRL+클릭하면 목적지를 볼 수 있습니다.
STR_VEHICLE_VIEW_SHIP_STATE_START_STOP_TOOLTIP                  :{BLACK}현재 선박 행동 - 선박을 운행/중지시키려면 클릭하세요. CTRL+클릭하면 목적지를 볼 수 있습니다.
STR_VEHICLE_VIEW_AIRCRAFT_STATE_START_STOP_TOOLTIP              :{BLACK}현재 항공기 행동 - 항공기를 운행/중지시키려면 여기를 클릭하세요. CTRL+클릭하면 목적지를 볼 수 있습니다.

# Messages in the start stop button in the vehicle view
STR_VEHICLE_STATUS_LOADING_UNLOADING                            :{LTBLUE}싣는 중 / 내리는 중
<<<<<<< HEAD
STR_VEHICLE_STATUS_LOADING_UNLOADING_ADVANCE                    :{STRING}, {VELOCITY}
STR_VEHICLE_STATUS_LEAVING                                      :{LTBLUE}떠남
STR_VEHICLE_STATUS_CRASHED                                      :{RED}충돌!!
=======
STR_VEHICLE_STATUS_LEAVING                                      :{LTBLUE}출발 중
STR_VEHICLE_STATUS_CRASHED                                      :{RED}충돌!
>>>>>>> f1c39153
STR_VEHICLE_STATUS_BROKEN_DOWN                                  :{RED}고장
STR_VEHICLE_STATUS_STOPPED                                      :{RED}정지함
STR_VEHICLE_STATUS_BROKEN_DOWN_VEL                              :{RED}고장 - {STRING}, {LTBLUE} {VELOCITY}
STR_VEHICLE_STATUS_BROKEN_DOWN_VEL_SHORT                        :{RED}고장 - {STRING}
STR_VEHICLE_STATUS_TRAIN_STOPPING_VEL                           :{RED}멈추는 중, {VELOCITY}
STR_VEHICLE_STATUS_TRAIN_NO_POWER                               :{RED}기관차 없음
STR_VEHICLE_STATUS_TRAIN_STUCK                                  :{ORANGE}빈 경로 탐색중
<<<<<<< HEAD
STR_VEHICLE_STATUS_TRAIN_STUCK_WAIT_RESTRICTION                 :{ORANGE}경로 제한 신호기에 의해 대기 중
STR_VEHICLE_STATUS_AIRCRAFT_TOO_FAR                             :{ORANGE}다음 목적지가 너무 멀리 있습니다.
STR_VEHICLE_STATUS_TRAIN_WAITING_TIMETABLE                      :{ORANGE}시간표에 따라 대기 중
STR_VEHICLE_STATUS_TRAIN_REVERSING                              :{ORANGE}회차 중, {VELOCITY}

STR_BREAKDOWN_TYPE_CRITICAL                                     :기계적 고장
STR_BREAKDOWN_TYPE_EM_STOP                                      :비상 정지
STR_BREAKDOWN_TYPE_LOW_SPEED                                    :{VELOCITY}로 속도 제한
STR_BREAKDOWN_TYPE_LOW_POWER                                    :{COMMA}%의 힘
STR_BREAKDOWN_TYPE_HIT_RV                                       :차량과 충돌
STR_BREAKDOWN_TYPE_DEPOT                                        :수리를 위해 {STATION} 격납고로 향하는 중
STR_BREAKDOWN_TYPE_LANDING                                      :비상 착륙을 위해 {STATION}{G 0 "으" ""}로 향하는 중
STR_ERROR_TRAIN_TOO_HEAVY                                       :{WHITE}{VEHICLE} 이(가) 너무 무겁습니다.
=======
STR_VEHICLE_STATUS_AIRCRAFT_TOO_FAR                             :{ORANGE}다음 목적지가 너무 멀리 있습니다
>>>>>>> f1c39153

STR_VEHICLE_STATUS_HEADING_FOR_STATION_VEL                      :{LTBLUE}다음 목적지: {STATION} ({VELOCITY})
STR_VEHICLE_STATUS_NO_ORDERS_VEL                                :{LTBLUE}경로 없음 ({VELOCITY})
STR_VEHICLE_STATUS_HEADING_FOR_WAYPOINT_VEL                     :{LTBLUE}다음 목적지: {WAYPOINT} ({VELOCITY})
STR_VEHICLE_STATUS_HEADING_FOR_DEPOT_VEL                        :{ORANGE}다음 목적지: {DEPOT} ({VELOCITY})
STR_VEHICLE_STATUS_HEADING_FOR_DEPOT_SELL_VEL                   :{CREAM}{PUSH_COLOUR}{RED}판매{POP_COLOUR}: {DEPOT} ({VELOCITY})
STR_VEHICLE_STATUS_HEADING_FOR_DEPOT_SERVICE_VEL                :{LTBLUE}점검: {DEPOT} ({VELOCITY})

# Vehicle stopped/started animations
STR_VEHICLE_COMMAND_STOPPED_SMALL                               :{TINY_FONT}{RED}정지
STR_VEHICLE_COMMAND_STOPPED                                     :{RED}정지
STR_VEHICLE_COMMAND_STARTED_SMALL                               :{TINY_FONT}{GREEN}출발
STR_VEHICLE_COMMAND_STARTED                                     :{GREEN}출발

# Vehicle details
STR_VEHICLE_DETAILS_CAPTION                                     :{WHITE}{VEHICLE} (상세정보)
STR_VEHICLE_NAME_BUTTON                                         :{BLACK}이름

STR_VEHICLE_DETAILS_TRAIN_RENAME                                :{BLACK}열차 이름 지정
STR_VEHICLE_DETAILS_ROAD_VEHICLE_RENAME                         :{BLACK}차량 이름 지정
STR_VEHICLE_DETAILS_SHIP_RENAME                                 :{BLACK}선박 이름 지정
STR_VEHICLE_DETAILS_AIRCRAFT_RENAME                             :{BLACK}항공기 이름 지정

STR_VEHICLE_INFO_AGE_RUNNING_COST_YR                            :{BLACK}연령: {LTBLUE}{STRING}{BLACK}   유지비: {LTBLUE}{CURRENCY_LONG}/년

STR_VEHICLE_LOAD_THROUGH_ABORTED_INSUFFICIENT_TRACK             :{WHITE}{VEHICLE}: {STATION}의 선로 길이가 충분하지 않아 통과하며 싣기가 중단되었습니다.
STR_VEHICLE_LOAD_THROUGH_ABORTED_DEPOT                          :{WHITE}{VEHICLE}: {STATION}의 차량기지 때문에 통과하며 싣기가 중단되었습니다.

STR_RUNNING                                                     :{LTBLUE}운행 중
STR_NEED_REPAIR                                                 :{ORANGE}차량을 수리해야 합니다. 최고 속도가 {VELOCITY}로 감소하였습니다.
STR_CURRENT_STATUS                                              :{BLACK}현재 상태: {STRING}

# The next two need to stay in this order
STR_VEHICLE_INFO_AGE                                            :{COMMA}년 ({COMMA})
STR_VEHICLE_INFO_AGE_RED                                        :{RED}{COMMA}년 ({COMMA})

STR_VEHICLE_INFO_MAX_SPEED                                      :{BLACK}최고 속력: {LTBLUE}{VELOCITY}
STR_VEHICLE_INFO_MAX_SPEED_TYPE                                 :{BLACK}최고 속력: {LTBLUE}{VELOCITY} {BLACK}항공기 종류: {LTBLUE}{STRING}
STR_VEHICLE_INFO_MAX_SPEED_TYPE_RANGE                           :{BLACK}최고 속력: {LTBLUE}{VELOCITY} {BLACK}항공기 종류: {LTBLUE}{STRING} {BLACK}항속거리: {LTBLUE}{COMMA}칸
STR_VEHICLE_INFO_WEIGHT_POWER_MAX_SPEED                         :{BLACK}무게: {LTBLUE}{WEIGHT_SHORT} {BLACK}힘: {LTBLUE}{POWER}{BLACK} 최고 속력: {LTBLUE}{VELOCITY}
STR_VEHICLE_INFO_WEIGHT_POWER_MAX_SPEED_MAX_TE                  :{BLACK}무게: {LTBLUE}{WEIGHT_SHORT} {BLACK}힘: {LTBLUE}{POWER}{BLACK} 최고 속력: {LTBLUE}{VELOCITY} {BLACK}최고 견인력: {LTBLUE}{FORCE}

<<<<<<< HEAD
STR_VEHICLE_INFO_TRAIN_LENGTH                                   :{BLACK}열차 길이: {LTBLUE}{DECIMAL} 칸 {STRING}
STR_VEHICLE_INFO_WEIGHT_RATIOS                                  :{BLACK}힘 / 무게: {LTBLUE}{POWER_WEIGHT_RATIO} {BLACK} 최고 견인력 / 무게: {LTBLUE}{FORCE_WEIGHT_RATIO}

STR_VEHICLE_INFO_PROFIT_THIS_YEAR_LAST_YEAR                     :{BLACK}올해 수익: {LTBLUE}{CURRENCY_LONG} (작년: {CURRENCY_LONG})
STR_VEHICLE_INFO_PROFIT_THIS_YEAR_LAST_YEAR_LIFETIME            :{STRING} (평생: {CURRENCY_LONG})
=======
STR_VEHICLE_INFO_PROFIT_THIS_YEAR_LAST_YEAR                     :{BLACK}올해 이익: {LTBLUE}{CURRENCY_LONG} (작년: {CURRENCY_LONG})
>>>>>>> f1c39153
STR_VEHICLE_INFO_RELIABILITY_BREAKDOWNS                         :{BLACK}신뢰도: {LTBLUE}{COMMA}%  {BLACK}최근 점검 이후의 고장: {LTBLUE}{COMMA}

STR_VEHICLE_INFO_GROUP                                          :{BLACK}그룹: {LTBLUE}{GROUP}

STR_VEHICLE_INFO_BUILT_VALUE                                    :{LTBLUE}{ENGINE} {BLACK}생산: {LTBLUE}{NUM}{BLACK} 가격: {LTBLUE}{CURRENCY_LONG}
STR_VEHICLE_INFO_NO_CAPACITY                                    :{BLACK}수송량: {LTBLUE}없음{STRING}
STR_VEHICLE_INFO_CAPACITY                                       :{BLACK}수송량: {LTBLUE}{CARGO_LONG}{3:STRING}
STR_VEHICLE_INFO_CAPACITY_MULT                                  :{BLACK}수송량: {LTBLUE}{CARGO_LONG}{3:STRING} (x{4:NUM})
STR_VEHICLE_INFO_CAPACITY_CAPACITY                              :{BLACK}수송량: {LTBLUE}{CARGO_LONG}, {CARGO_LONG}{STRING}

STR_VEHICLE_INFO_FEEDER_CARGO_VALUE                             :{BLACK}환승 수익: {LTBLUE}{CURRENCY_LONG}

STR_VEHICLE_DETAILS_SERVICING_INTERVAL_DAYS                     :{BLACK}정비 간격: {LTBLUE}{COMMA}일마다{BLACK}   마지막 정비 날짜: {LTBLUE}{DATE_LONG}
STR_VEHICLE_DETAILS_SERVICING_INTERVAL_PERCENT                  :{BLACK}정비 간격: {LTBLUE}{COMMA}%{BLACK} 이하일 때   마지막 정비 날짜: {LTBLUE}{DATE_LONG}
STR_VEHICLE_DETAILS_INCREASE_SERVICING_INTERVAL_TOOLTIP         :{BLACK}점검 기준값을 10만큼 올립니다. CTRL+클릭하면 점검 기준값을 5만큼 올립니다
STR_VEHICLE_DETAILS_DECREASE_SERVICING_INTERVAL_TOOLTIP         :{BLACK}점검 기준값을 10만큼 내립니다. CTRL+클릭하면 점검 기준값을 5만큼 내립니다

STR_SERVICE_INTERVAL_DROPDOWN_TOOLTIP                           :{BLACK}정비 기준 설정을 변경합니다
STR_VEHICLE_DETAILS_DEFAULT                                     :기본
STR_VEHICLE_DETAILS_DAYS                                        :날짜
STR_VEHICLE_DETAILS_PERCENT                                     :신뢰도

STR_QUERY_RENAME_TRAIN_CAPTION                                  :{WHITE}열차 이름 지정
STR_QUERY_RENAME_ROAD_VEHICLE_CAPTION                           :{WHITE}차량 이름 지정
STR_QUERY_RENAME_SHIP_CAPTION                                   :{WHITE}선박 이름 지정
STR_QUERY_RENAME_AIRCRAFT_CAPTION                               :{WHITE}항공기 이름 지정

# Extra buttons for train details windows
STR_VEHICLE_DETAILS_TRAIN_ENGINE_BUILT_AND_VALUE                :{LTBLUE}{ENGINE}{BLACK}   생산: {LTBLUE}{NUM}{BLACK} 가격: {LTBLUE}{CURRENCY_LONG}
STR_VEHICLE_DETAILS_TRAIN_ENGINE_BUILT_AND_VALUE_AND_SPEED      :{LTBLUE}{ENGINE}{BLACK}   생산: {LTBLUE}{NUM}{BLACK} 가격: {LTBLUE}{CURRENCY_LONG} {BLACK}최고 속도: {LTBLUE}{VELOCITY}
STR_VEHICLE_DETAILS_TRAIN_WAGON_VALUE                           :{LTBLUE}{ENGINE}{BLACK}   가격: {LTBLUE}{CURRENCY_LONG}
STR_VEHICLE_DETAILS_TRAIN_WAGON_VALUE_AND_SPEED                 :{LTBLUE}{ENGINE}{BLACK}   가격: {LTBLUE}{CURRENCY_LONG} {BLACK}최고 속도: {LTBLUE}{VELOCITY}

STR_VEHICLE_DETAILS_TRAIN_TOTAL_CAPACITY_TEXT                   :{BLACK}이 열차의 총 수용량:
STR_VEHICLE_DETAILS_TRAIN_TOTAL_CAPACITY                        :{LTBLUE}- {CARGO_LONG} ({CARGO_SHORT})
STR_VEHICLE_DETAILS_TRAIN_TOTAL_CAPACITY_MULT                   :{LTBLUE}- {CARGO_LONG} ({CARGO_SHORT}) (x{NUM})

STR_VEHICLE_DETAILS_CARGO_EMPTY                                 :{LTBLUE}비어있음
STR_VEHICLE_DETAILS_CARGO_FROM                                  :{LTBLUE}{CARGO_LONG} (출발지: {STATION})
STR_VEHICLE_DETAILS_CARGO_FROM_MULT                             :{LTBLUE}{CARGO_LONG} (출발지: {STATION}) (x{NUM})

STR_VEHICLE_DETAIL_TAB_CARGO                                    :{BLACK}화물
STR_VEHICLE_DETAILS_TRAIN_CARGO_TOOLTIP                         :{BLACK}현재 싣고 있는 화물 정보를 보여줍니다
STR_VEHICLE_DETAIL_TAB_INFORMATION                              :{BLACK}정보
STR_VEHICLE_DETAILS_TRAIN_INFORMATION_TOOLTIP                   :{BLACK}각 차량의 상세 정보를 보여줍니다
STR_VEHICLE_DETAIL_TAB_CAPACITIES                               :{BLACK}수용량
STR_VEHICLE_DETAILS_TRAIN_CAPACITIES_TOOLTIP                    :{BLACK}각 차량의 수송량 정보를 보여줍니다
STR_VEHICLE_DETAIL_TAB_TOTAL_CARGO                              :{BLACK}총 화물량
STR_VEHICLE_DETAILS_TRAIN_TOTAL_CARGO_TOOLTIP                   :{BLACK}각 화물 종류에 따른 총 수송량을 보여줍니다

STR_VEHICLE_DETAILS_TRAIN_ARTICULATED_RV_CAPACITY               :{BLACK}수송량: {LTBLUE}

# Vehicle refit
STR_REFIT_CAPTION                                               :{WHITE}{VEHICLE} (개조)
STR_REFIT_TITLE                                                 :{GOLD}수송할 화물 선택:
STR_REFIT_NEW_CAPACITY_COST_OF_REFIT                            :{BLACK}변경 수송량: {GOLD}{CARGO_LONG}{}{BLACK}개조 비용: {RED}{CURRENCY_LONG}
STR_REFIT_NEW_CAPACITY_INCOME_FROM_REFIT                        :{BLACK}변경 수송량: {GOLD}{CARGO_LONG}{}{BLACK}개조시 회수되는 비용: {GREEN}{CURRENCY_LONG}
STR_REFIT_NEW_CAPACITY_COST_OF_AIRCRAFT_REFIT                   :{BLACK}변경 수송량: {GOLD}{CARGO_LONG}, {GOLD}{CARGO_LONG}{}{BLACK}개조 비용: {RED}{CURRENCY_LONG}
STR_REFIT_NEW_CAPACITY_INCOME_FROM_AIRCRAFT_REFIT               :{BLACK}변경 수송량: {GOLD}{CARGO_LONG}, {GOLD}{CARGO_LONG}{}{BLACK}개조시 회수되는 비용: {GREEN}{CURRENCY_LONG}
STR_REFIT_SELECT_VEHICLES_TOOLTIP                               :{BLACK}개조할 차량을 선택하십시오. 마우스로 드래그하면 여러 개의 차량을 선택 가능합니다. 빈 곳을 클릭하면 전체를 선택합니다. CTRL+클릭하면 차량 전체를 선택할 수 있습니다

STR_REFIT_TRAIN_LIST_TOOLTIP                                    :{BLACK}열차가 수송할 화물의 종류를 선택하세요
STR_REFIT_ROAD_VEHICLE_LIST_TOOLTIP                             :{BLACK}차량이 수송할 화물의 종류를 선택하세요
STR_REFIT_SHIP_LIST_TOOLTIP                                     :{BLACK}선박이 수송할 화물의 종류를 선택하세요
STR_REFIT_AIRCRAFT_LIST_TOOLTIP                                 :{BLACK}항공기가 수송할 화물의 종류를 선택하세요

STR_REFIT_TRAIN_REFIT_BUTTON                                    :{BLACK}열차 개조
STR_REFIT_ROAD_VEHICLE_REFIT_BUTTON                             :{BLACK}차량 개조
STR_REFIT_SHIP_REFIT_BUTTON                                     :{BLACK}선박 개조
STR_REFIT_AIRCRAFT_REFIT_BUTTON                                 :{BLACK}항공기 개조

STR_REFIT_TRAIN_REFIT_TOOLTIP                                   :{BLACK}선택된 화물을 싣도록 열차를 개조합니다
STR_REFIT_ROAD_VEHICLE_REFIT_TOOLTIP                            :{BLACK}선택한 화물을 싣도록 차량를 개조합니다
STR_REFIT_SHIP_REFIT_TOOLTIP                                    :{BLACK}선택된 화물을 싣도록 선박을 개조합니다
STR_REFIT_AIRCRAFT_REFIT_TOOLTIP                                :{BLACK}선택한 화물을 싣도록 항공기를 개조합니다

# Order view
STR_ORDERS_CAPTION                                              :{WHITE}{VEHICLE} (경로)
STR_ORDERS_TIMETABLE_VIEW                                       :{BLACK}시간표
STR_ORDERS_TIMETABLE_VIEW_TOOLTIP                               :{BLACK}시간표 보기 전환

STR_ORDERS_LIST_TOOLTIP                                         :{BLACK}이 열차의 경로 - 선택하려면 클릭하세요. CTRL+클릭하시면 그 역이 있는 장소로 이동합니다
STR_ORDER_INDEX                                                 :{COMMA}:{NBSP}
STR_ORDER_TEXT                                                  :{STRING} {STRING} {STRING}

STR_ORDERS_END_OF_ORDERS                                        :- - 경로의 끝 - -
STR_ORDERS_END_OF_SHARED_ORDERS                                 :- - 공유된 경로의 끝 - -

# Order bottom buttons
STR_ORDER_NON_STOP                                              :{BLACK}통과 설정
STR_ORDER_GO_TO                                                 :완행
STR_ORDER_GO_NON_STOP_TO                                        :직행
STR_ORDER_GO_VIA                                                :완행 경유
STR_ORDER_GO_NON_STOP_VIA                                       :직행 경유
STR_ORDER_TOOLTIP_NON_STOP                                      :{BLACK}선택한 목적지에서 화물을 정차할 방식을 변경합니다

STR_ORDER_TOGGLE_FULL_LOAD                                      :{BLACK}아무 화물이나 가득 싣기
STR_ORDER_DROP_LOAD_IF_POSSIBLE                                 :가능한 것만 적재
STR_ORDER_DROP_FULL_LOAD_ALL                                    :모든 화물을 가득 실음
STR_ORDER_DROP_FULL_LOAD_ANY                                    :아무 화물이나 가득 싣기
STR_ORDER_DROP_NO_LOADING                                       :싣지 않기
STR_ORDER_DROP_CARGO_TYPE_LOAD                                  :화물 종류에 따라 싣기
STR_ORDER_TOOLTIP_FULL_LOAD                                     :{BLACK}선택한 목적지에서 화물을 적재할 방식을 변경합니다

STR_ORDER_TOGGLE_UNLOAD                                         :{BLACK}모든 화물 하차
STR_ORDER_DROP_UNLOAD_IF_ACCEPTED                               :화물을 받는경우 하차
STR_ORDER_DROP_UNLOAD                                           :모든 화물 하차
STR_ORDER_DROP_TRANSFER                                         :환승
STR_ORDER_DROP_NO_UNLOADING                                     :화물을 하차시키지 않음
STR_ORDER_DROP_CARGO_TYPE_UNLOAD                                :화물 종류에 따라 하차
STR_ORDER_TOOLTIP_UNLOAD                                        :{BLACK}선택한 목적지에서 화물을 하차할 방식을 변경합니다

STR_ORDER_REFIT                                                 :{BLACK}개조
STR_ORDER_REFIT_TOOLTIP                                         :{BLACK}이 경로에서 열차를 어떤 화물을 받을 수 있게 개조할 것인지 선택하십시오. CTRL+클릭하면 개조 설정을 해제합니다.
STR_ORDER_REFIT_AUTO                                            :{BLACK}개조
STR_ORDER_REFIT_AUTO_TOOLTIP                                    :{BLACK}이 경로에서 개조할 화물의 종류를 선택하세요. CTRL+클릭하면 개조 설정을 해제합니다. 개조 기능은 개조 가능한 차량에서만 사용할 수 있습니다.
STR_ORDER_DROP_REFIT_AUTO                                       :특정 화물로
STR_ORDER_DROP_REFIT_AUTO_ANY                                   :이용 가능한 화물로

STR_ORDER_REVERSE                                               :{BLACK}회차
STR_ORDER_REVERSE_TOOLTIP                                       :{BLACK}선택된 경로에서 열차의 방향을 전환합니다.

STR_ORDER_SERVICE                                               :{BLACK}정비
STR_ORDER_DROP_GO_ALWAYS_DEPOT                                  :항상 감
STR_ORDER_DROP_SERVICE_DEPOT                                    :필요하면 정비
STR_ORDER_DROP_HALT_DEPOT                                       :멈춤
<<<<<<< HEAD
STR_ORDER_DROP_SELL_DEPOT                                       :판매
STR_ORDER_SERVICE_TOOLTIP                                       :{BLACK}정비가 필요하지 않으면 이 경로를 건너뜁니다.
=======
STR_ORDER_SERVICE_TOOLTIP                                       :{BLACK}정비가 필요하지 않으면 이 경로를 건너뜁니다
>>>>>>> f1c39153

STR_ORDER_CONDITIONAL_VARIABLE_TOOLTIP                          :{BLACK}경로를 건너뛰기 위한 비교 조건을 선택합니다

# Conditional order variables, must follow order of OrderConditionVariable enum
STR_ORDER_CONDITIONAL_LOAD_PERCENTAGE                           :적재율
STR_ORDER_CONDITIONAL_RELIABILITY                               :신뢰도
STR_ORDER_CONDITIONAL_MAX_SPEED                                 :최고 속력
STR_ORDER_CONDITIONAL_AGE                                       :연령 (년)
STR_ORDER_CONDITIONAL_REQUIRES_SERVICE                          :정비 필요성
STR_ORDER_CONDITIONAL_UNCONDITIONALLY                           :항상
STR_ORDER_CONDITIONAL_REMAINING_LIFETIME                        :남은 수명 (년)
STR_ORDER_CONDITIONAL_MAX_RELIABILITY                           :최대 신뢰도
STR_ORDER_CONDITIONAL_CARGO_WAITING                             :대기 화물
STR_ORDER_CONDITIONAL_ACCEPTANCE_DROPDOWN                       :받는 화물
STR_ORDER_CONDITIONAL_FREE_PLATFORMS                            :빈 승강장
STR_ORDER_CONDITIONAL_PERCENT                                   :확률
STR_ORDER_CONDITIONAL_SLOT_OCCUPANCY                            :슬롯 점유
STR_ORDER_CONDITIONAL_TRAIN_IN_SLOT                             :열차 슬롯

STR_ORDER_CONDITIONAL_REQUIRES_SERVICE_ORDER                    :서비스 {STRING}가 필요함
STR_ORDER_CONDITIONAL_CARGO_WAITING_ORDER                       :다음 역 {STRING} {STRING} 대기 중
STR_ORDER_CONDITIONAL_ACCEPTANCE                                :다음 역 {STRING} {STRING}
STR_CONDITIONAL_FREE_PLATFORMS                                  :[조건 경로] {COMMA}번 경로로 건너뛰기 (다음 역에 빈 승강장이 {2:COMMA} 개{1:STRING})
STR_CONDITIONAL_PERCENT                                         :[조건 경로] {COMMA}번 경로로 건너뛰기 ({COMMA}%의 확률로)

STR_ORDER_CONDITIONAL_NEXT_STATION                              :다음 역이

STR_ORDER_CONDITIONAL_COMPARATOR_TOOLTIP                        :{BLACK}왼쪽의 비교조건과 오른쪽의 입력값을 비교할 연산자를 선택합니다
STR_ORDER_CONDITIONAL_COMPARATOR_EQUALS                         :=
STR_ORDER_CONDITIONAL_COMPARATOR_NOT_EQUALS                     :≠
STR_ORDER_CONDITIONAL_COMPARATOR_LESS_THAN                      :＜
STR_ORDER_CONDITIONAL_COMPARATOR_LESS_EQUALS                    :≤
STR_ORDER_CONDITIONAL_COMPARATOR_MORE_THAN                      :＞
STR_ORDER_CONDITIONAL_COMPARATOR_MORE_EQUALS                    :≥
STR_ORDER_CONDITIONAL_COMPARATOR_IS_TRUE                        :이(가) 있을 때
STR_ORDER_CONDITIONAL_COMPARATOR_IS_FALSE                       :이(가) 없을 때

<<<<<<< HEAD
STR_ORDER_CONDITIONAL_VALUE_TOOLTIP                             :{BLACK}비교조건에 대한 입력값입니다.
STR_ORDER_CONDITIONAL_CARGO_TOOLTIP                             :{BLACK}화물에 대한 입력값입니다.
STR_ORDER_CONDITIONAL_SLOT_TOOLTIP                              :{BLACK}점유되었는지 확인할 슬롯입니다.
STR_ORDER_CONDITIONAL_VALUE_CAPT                                :{WHITE}비교할 값을 입력하세요.
=======
STR_ORDER_CONDITIONAL_VALUE_TOOLTIP                             :{BLACK}비교 조건에 대한 입력값입니다
STR_ORDER_CONDITIONAL_VALUE_CAPT                                :{WHITE}비교할 값을 입력하세요
>>>>>>> f1c39153

STR_ORDER_CONDITIONAL_COMPARATOR_ACCEPTS                        :을(를) 받을 때
STR_ORDER_CONDITIONAL_COMPARATOR_DOES_NOT_ACCEPT                :을(를) 받지 않을 때
STR_ORDER_CONDITIONAL_COMPARATOR_HAS                            :을(를) 가질 때
STR_ORDER_CONDITIONAL_COMPARATOR_HAS_NO                         :을(를) 가지지 않을 때
STR_ORDER_CONDITIONAL_COMPARATOR_HAS_LESS_THAN                  :보다 적을 때
STR_ORDER_CONDITIONAL_COMPARATOR_HAS_LESS_EQUALS                :보다 적거나 같을 때
STR_ORDER_CONDITIONAL_COMPARATOR_HAS_MORE_THAN                  :보다 많을 때
STR_ORDER_CONDITIONAL_COMPARATOR_HAS_MORE_EQUALS                :보다 많거나 같을 때
STR_ORDER_CONDITIONAL_COMPARATOR_FULLY_OCCUPIED                 :이(가) 모두 점유되었을 때
STR_ORDER_CONDITIONAL_COMPARATOR_NOT_YET_FULLY_OCCUPIED         :이(가) 모두 점유되지 않았을 때
STR_ORDER_CONDITIONAL_COMPARATOR_TRAIN_IN_SLOT                  :에 속할 때
STR_ORDER_CONDITIONAL_COMPARATOR_TRAIN_NOT_IN_SLOT              :에 속하지 않을 때

STR_ORDERS_SKIP_BUTTON                                          :{BLACK}건너뛰기
STR_ORDERS_SKIP_TOOLTIP                                         :{BLACK}현재 경로를 건너뛰고, 다음 경로를 시작합니다. CTRL+클릭하면 현재 선택된 경로로 건너뜁니다

STR_ORDERS_DELETE_BUTTON                                        :{BLACK}삭제
STR_ORDERS_DELETE_TOOLTIP                                       :{BLACK}선택된 경로를 삭제합니다
STR_ORDERS_DELETE_ALL_TOOLTIP                                   :{BLACK}모든 경로 삭제
STR_ORDERS_STOP_SHARING_BUTTON                                  :{BLACK}경로 공유 해제
STR_ORDERS_STOP_SHARING_TOOLTIP                                 :{BLACK}경로 공유를 해제합니다. CTRL+클릭하면 경로 공유를 해제하면서 모든 경로를 삭제합니다

STR_ORDERS_GO_TO_BUTTON                                         :{BLACK}행선지
STR_ORDER_GO_TO_NEAREST_DEPOT                                   :가까운 차량기지/차고지로
STR_ORDER_GO_TO_NEAREST_HANGAR                                  :가까운 격납고로
STR_ORDER_CONDITIONAL                                           :조건부 경로 건너뛰기
STR_ORDER_SHARE                                                 :경로 공유하기
STR_ORDERS_GO_TO_TOOLTIP                                        :{BLACK}선택된 경로 바로 전이나 목록 맨 끝에 새 경로를 삽입합니다. CTRL 키와 함께 누르면, 역에서는 '아무 화물이나 가득 싣기'로, 경유지에서는 '직행'으로, 차량기지에서는 '점검'으로 지정됩니다. '공유된 경로'를 클릭하거나 CTRL 키를 누르면 선택했던 차량과 이 차량의 경로를 공유하게 됩니다. 단순히 클릭하면 그 차량의 경로를 복사하기만 합니다. 차량기지를 경로에 포함시키면 이 차량은 자동 정비를 할 수 없게 됩니다

STR_ORDERS_VEH_WITH_SHARED_ORDERS_LIST_TOOLTIP                  :{BLACK}이 경로를 공유하고 있는 모든 차량을 표시합니다.

STR_ORDERS_OCCUPANCY_BUTTON                                     :{BLACK}{STRING}%
STR_ORDERS_OCCUPANCY_BUTTON_TOOLTIP                             :{BLACK}평균 경로 사용률입니다.{}경로 사용률의 전체 평균을 보여줍니다.
STR_ORDERS_OCCUPANCY_LIST_TOOLTIP                               :{BLACK}경로 사용률 - 역의 최근 경로 사용률을 보여줍니다. 이는 모든 경로가 공유된 차량에 공유됩니다.
STR_ORDERS_OCCUPANCY_PERCENT                                    :{NUM}%

STR_ORDERS_NEW_GROUP_TOOLTIP                                    :{BLACK}한 차량으로 그룹 만들기

# String parts to build the order string
STR_ORDER_GO_TO_WAYPOINT                                        :완행 경유 {WAYPOINT}
STR_ORDER_GO_NON_STOP_TO_WAYPOINT                               :직행 경유 {WAYPOINT}
STR_ORDER_GO_TO_WAYPOINT_REVERSE                                :완행 경유 {WAYPOINT} (회차)
STR_ORDER_GO_NON_STOP_TO_WAYPOINT_REVERSE                       :직행 경유 {WAYPOINT} (회차)

STR_ORDER_SERVICE_AT                                            :완행 정비
STR_ORDER_SERVICE_NON_STOP_AT                                   :직행 정비

STR_ORDER_NEAREST_DEPOT                                         :가까운
STR_ORDER_NEAREST_HANGAR                                        :가까운 격납고
STR_ORDER_TRAIN_DEPOT                                           :차량기지
STR_ORDER_ROAD_VEHICLE_DEPOT                                    :차고지
STR_ORDER_SHIP_DEPOT                                            :정박소
STR_ORDER_GO_TO_NEAREST_DEPOT_FORMAT                            :{STRING} {STRING} {STRING}
STR_ORDER_GO_TO_DEPOT_FORMAT                                    :{STRING} {DEPOT}

STR_ORDER_REFIT_ORDER                                           :({STRING}{G 0 "으" ""}로 개조)
STR_ORDER_REFIT_STOP_ORDER                                      :({STRING}에서 수리 후 멈춤)
STR_ORDER_STOP_ORDER                                            :(멈춤)
STR_ORDER_SELL_ORDER                                            :(판매)

STR_ORDER_GO_TO_STATION                                         :{STRING} {STATION} {STRING}

STR_ORDER_IMPLICIT                                              :(자동)

STR_ORDER_FULL_LOAD                                             :(모든 화물을 가득 싣기)
STR_ORDER_FULL_LOAD_ANY                                         :(아무 화물이나 가득 싣기)
STR_ORDER_NO_LOAD                                               :(싣지 않기)
STR_ORDER_CARGO_TYPE_LOAD                                       :(화물 종류에 따라 싣기)
STR_ORDER_UNLOAD                                                :(화물 하차 후 적재)
STR_ORDER_UNLOAD_FULL_LOAD                                      :(화물 하차 후 모든 화물을 가득 싣기)
STR_ORDER_UNLOAD_FULL_LOAD_ANY                                  :(화물 하차 후 아무 화물이나 가득 싣기)
STR_ORDER_UNLOAD_NO_LOAD                                        :(화물 하차 후 빈 차로 출발)
STR_ORDER_UNLOAD_CARGO_TYPE_LOAD                                :(화물 하차 후 화물 종류에 따라 싣기)
STR_ORDER_TRANSFER                                              :(환승 후 화물 적재)
STR_ORDER_TRANSFER_FULL_LOAD                                    :(환승 후 모든 화물을 가득 싣기)
STR_ORDER_TRANSFER_FULL_LOAD_ANY                                :(환승 후 아무 화물이나 가득 싣기)
STR_ORDER_TRANSFER_NO_LOAD                                      :(환승 후 빈 차로 출발)
STR_ORDER_TRANSFER_CARGO_TYPE_LOAD                              :(환승 후 화물 종류에 따라 싣기)
STR_ORDER_NO_UNLOAD                                             :(내리지 않고 화물 적재)
STR_ORDER_NO_UNLOAD_FULL_LOAD                                   :(내리지 않고 모든 화물을 가득 싣기)
STR_ORDER_NO_UNLOAD_FULL_LOAD_ANY                               :(내리지 않고 아무 화물이나 가득 싣기)
STR_ORDER_NO_UNLOAD_NO_LOAD                                     :(적재와 하차 없음)
STR_ORDER_NO_UNLOAD_CARGO_TYPE_LOAD                             :(내리지 않고 화물 종류에 따라 싣기)
STR_ORDER_CARGO_TYPE_UNLOAD                                     :(화물 종류에 따라 하차)
STR_ORDER_CARGO_TYPE_UNLOAD_FULL_LOAD                           :(화물 종류에 따라 하차 후 모든 화물을 가득 싣기)
STR_ORDER_CARGO_TYPE_UNLOAD_FULL_LOAD_ANY                       :(화물 종류에 따라 하차 후 아무 화물이나 가득 싣기)
STR_ORDER_CARGO_TYPE_UNLOAD_NO_LOAD                             :(화물 종류에 따라 하차 후 빈 차로 출발)
STR_ORDER_CARGO_TYPE_UNLOAD_CARGO_TYPE_LOAD                     :(화물 종류에 따라 하차 후 화물 종류에 따라 싣기)

STR_ORDER_AUTO_REFIT                                            :({STRING}{G 0 "으" ""}로 개조)
STR_ORDER_FULL_LOAD_REFIT                                       :({STRING}{G 0 "으" ""}로 개조하며 모든 화물을 가득 싣기)
STR_ORDER_FULL_LOAD_ANY_REFIT                                   :({STRING}{G 0 "으" ""}로 개조하며 아무 화물이나 가득 싣기)
STR_ORDER_CARGO_TYPE_LOAD_REFIT                                 :({STRING}{G 0 "으" ""}로 개조하며 화물 종류에 따라 싣기)
STR_ORDER_UNLOAD_REFIT                                          :({STRING}{G 0 "으" ""}로 개조하며 화물 하차 후 적재)
STR_ORDER_UNLOAD_FULL_LOAD_REFIT                                :({STRING}{G 0 "으" ""}로 개조하며 화물 하차 후 모든 화물을 가득 싣기)
STR_ORDER_UNLOAD_FULL_LOAD_ANY_REFIT                            :({STRING}{G 0 "으" ""}로 개조하며 화물 하차 후 아무 화물이나 가득 싣기)
STR_ORDER_UNLOAD_CARGO_TYPE_LOAD_REFIT                          :({STRING}{G 0 "으" ""}로 개조하며 화물 하차 후 화물 종류에 따라 싣기)
STR_ORDER_TRANSFER_REFIT                                        :({STRING}{G 0 "으" ""}로 개조하며 환승 후 화물 적재)
STR_ORDER_TRANSFER_FULL_LOAD_REFIT                              :({STRING}{G 0 "으" ""}로 개조하며 환승 후 모든 화물을 가득 싣기)
STR_ORDER_TRANSFER_FULL_LOAD_ANY_REFIT                          :({STRING}{G 0 "으" ""}로 개조하며 환승 후 아무 화물이나 가득 싣기)
STR_ORDER_TRANSFER_CARGO_TYPE_LOAD_REFIT                        :({STRING}{G 0 "으" ""}로 개조하며 환승 후 화물 하차 후 적재)
STR_ORDER_NO_UNLOAD_REFIT                                       :({STRING}{G 0 "으" ""}로 개조하며 화물을 내리지 않고 적재)
STR_ORDER_NO_UNLOAD_FULL_LOAD_REFIT                             :({STRING}{G 0 "으" ""}로 개조하며 화물을 내리지 않고 모든 화물을 가득 싣기)
STR_ORDER_NO_UNLOAD_FULL_LOAD_ANY_REFIT                         :({STRING}{G 0 "으" ""}로 개조하며 화물을 내리지 않고 아무 화물이나 가득 싣기)
STR_ORDER_NO_UNLOAD_CARGO_TYPE_LOAD_REFIT                       :({STRING}{G 0 "으" ""}로 개조하며 화물을 내리지 않고 화물 종류에 따라 싣기)
STR_ORDER_CARGO_TYPE_UNLOAD_REFIT                               :({STRING}{G 0 "으" ""}로 개조하며 화물 종류에 따라 내리고 적재)
STR_ORDER_CARGO_TYPE_UNLOAD_FULL_LOAD_REFIT                     :({STRING}{G 0 "으" ""}로 개조하며 화물 종류에 따라 내리고 모든 화물을 가득 싣기)
STR_ORDER_CARGO_TYPE_UNLOAD_FULL_LOAD_ANY_REFIT                 :({STRING}{G 0 "으" ""}로 개조하며 화물 종류에 따라 내리고 아무 화물이나 가득 싣기)
STR_ORDER_CARGO_TYPE_UNLOAD_CARGO_TYPE_LOAD_REFIT               :({STRING}{G 0 "으" ""}로 개조하며 화물 종류에 따라 화물 종류에 따라 싣기)

STR_ORDER_AUTO_REFIT_ANY                                        :이용 가능한 화물

STR_ORDER_STOP_LOCATION_NEAR_END                                :[가까운쪽]
STR_ORDER_STOP_LOCATION_MIDDLE                                  :[중간]
STR_ORDER_STOP_LOCATION_FAR_END                                 :[먼쪽]
STR_ORDER_STOP_LOCATION_THROUGH                                 :[통과하며 싣기]

STR_ORDER_OUT_OF_RANGE                                          :{RED} (다음 목적지가 제한 항속거리보다 멀리 있습니다)

STR_ORDER_CONDITIONAL_UNCONDITIONAL                             :[조건 경로] {COMMA}번 경로로 건너뛰기
STR_ORDER_CONDITIONAL_NUM                                       :[조건 경로] {COMMA}번 경로로 건너뛰기 ({STRING} {STRING} {COMMA} 일 때)
STR_ORDER_CONDITIONAL_CARGO                                     :[조건 경로] {COMMA}번 경로로 건너뛰기 ({STRING} {3:STRING}{2:STRING})
STR_ORDER_CONDITIONAL_SLOT                                      :[조건 경로] {COMMA}번 경로로 건너뛰기 ({TRSLOT}{STRING})
STR_ORDER_CONDITIONAL_INVALID_SLOT                              :[조건 경로] {COMMA}번 경로로 건너뛰기 ({PUSH_COLOUR}{RED}{STRING}{POP_COLOUR}{STRING})
STR_ORDER_CONDITIONAL_IN_SLOT                                   :[조건 경로] {COMMA}번 경로로 건너뛰기 (열차가 슬롯 {2:TRSLOT}{1:STRING})
STR_ORDER_CONDITIONAL_IN_INVALID_SLOT                           :[조건 경로] {COMMA}번 경로로 건너뛰기 (열차가 {PUSH_COLOUR}{RED}{2:STRING}{POP_COLOUR}{1:STRING})
STR_ORDER_CONDITIONAL_TRUE_FALSE                                :[조건 경로] {COMMA}번 경로로 건너뛰기 ({STRING}{STRING})

STR_INVALID_ORDER                                               :{RED} (잘못된 행선지)

# Time table window
STR_TIMETABLE_TITLE                                             :{WHITE}{VEHICLE} (시간표)
STR_TIMETABLE_ORDER_VIEW                                        :{BLACK}행선지표
STR_TIMETABLE_ORDER_VIEW_TOOLTIP                                :{BLACK}행선지표 창으로 전환

STR_TIMETABLE_TOOLTIP                                           :{BLACK}시간표 - 경로를 클릭하여 선택하세요

STR_TIMETABLE_NO_TRAVEL                                         :운행정보 없음
STR_TIMETABLE_NOT_TIMETABLEABLE                                 :이동 (자동; 다음 경로에 의해 시간표 작성)
STR_TIMETABLE_TRAVEL_NOT_TIMETABLED                             :운행 (시간표가 작성되지 않음)
STR_TIMETABLE_TRAVEL_NOT_TIMETABLED_SPEED                       :최대 {2:VELOCITY}의 속력으로 운행 (시간표 작성 안 됨)
STR_TIMETABLE_TRAVEL_FOR                                        :{STRING}에 걸쳐 운행
STR_TIMETABLE_TRAVEL_FOR_SPEED                                  :{0:STRING} 동안 최대 {1:VELOCITY}의 속력으로 운행
STR_TIMETABLE_TRAVEL_FOR_ESTIMATED                              :운행 ({STRING} 동안, 시간표 작성 안 됨)
STR_TIMETABLE_TRAVEL_FOR_SPEED_ESTIMATED                        :최대 {1:VELOCITY}의 속력으로 운행 ({0:STRING} 동안, 시간표 작성 안 됨)
STR_TIMETABLE_STAY_FOR_ESTIMATED                                :({STRING} 동안 정차, 시간표 작성 안 됨)
STR_TIMETABLE_AND_TRAVEL_FOR_ESTIMATED                          :({STRING} 동안 운행, 시간표 작성 안 됨)
STR_TIMETABLE_STAY_FOR                                          :& {STRING} 동안 정차
STR_TIMETABLE_AND_TRAVEL_FOR                                    :& 다음 목적지({STRING})로 이동
STR_TIMETABLE_DAYS                                              :{COMMA}일
STR_TIMETABLE_TICKS                                             :{COMMA}틱
STR_TIMETABLE_MINUTES                                           :{COMMA}분

STR_TIMETABLE_LEFTOVER_TICKS                                    :{STRING} + {COMMA} 틱

STR_TIMETABLE_TOTAL_TIME                                        :{BLACK}이 시간표는 완주하는데 {STRING}이 걸릴 것입니다.
STR_TIMETABLE_TOTAL_TIME_INCOMPLETE                             :{BLACK}이 시간표를 완주하는데 최소 {STRING}이 필요합니다 (시간표가 일부만 지정됨)

STR_TIMETABLE_STATUS_ON_TIME                                    :{BLACK}이 차량은 지금 정시운행 중입니다
STR_TIMETABLE_STATUS_LATE                                       :{BLACK}이 차량은 현재 {STRING} 늦게 운행하고 있습니다
STR_TIMETABLE_STATUS_EARLY                                      :{BLACK}이 차량은 현재 {STRING} 빨리 운행하고 있습니다
STR_TIMETABLE_STATUS_NOT_STARTED                                :{BLACK}이 시간표는 아직 시작되지 않았습니다
STR_TIMETABLE_STATUS_START_AT                                   :{BLACK}이 시간표는 {STRING}에 시작될 것입니다

STR_TIMETABLE_STARTING_DATE                                     :{BLACK}시작 날짜
STR_TIMETABLE_STARTING_DATE_TOOLTIP                             :{BLACK}이 시간표의 시작 날짜를 선택하세요. CTRL+클릭하면 이 차량과 경로를 공유하는 모든 차량에 대하여, 만약 시간표가 완전히 작성되어 있다면 그 경로의 상대적인 순서에 따라 시간표의 시작점을 설정하고 적절히 분배합니다

STR_TIMETABLE_CHANGE_TIME                                       :{BLACK}시간값 변경
STR_TIMETABLE_WAIT_TIME_TOOLTIP                                 :{BLACK}선택한 경로에서 소요되는 시간 값을 변경합니다

STR_TIMETABLE_CLEAR_TIME                                        :{BLACK}시간값 초기화
STR_TIMETABLE_CLEAR_TIME_TOOLTIP                                :{BLACK}선택한 경로에서 소요되는 시간 값을 초기화합니다

STR_TIMETABLE_CHANGE_SPEED                                      :{BLACK}속력 제한
STR_TIMETABLE_CHANGE_SPEED_TOOLTIP                              :{BLACK}선택한 경로의 최대 여행 속력을 제한합니다

STR_TIMETABLE_CLEAR_SPEED                                       :{BLACK}속력 제한값 초기화
STR_TIMETABLE_CLEAR_SPEED_TOOLTIP                               :{BLACK}선택한 경로의 최대 여행 속력 제한값을 초기화합니다

STR_TIMETABLE_RESET_LATENESS                                    :{BLACK}지연 시간 초기화
<<<<<<< HEAD
STR_TIMETABLE_RESET_LATENESS_TOOLTIP                            :{BLACK}이 차량의 지연 시간 값을 초기화하여 정시운행 상태로 바꿉니다.
=======
STR_TIMETABLE_RESET_LATENESS_TOOLTIP                            :{BLACK}이 차량의 지연 시간값을 초기화하여, 정시운행 상태로 바꿉니다
>>>>>>> f1c39153

STR_TIMETABLE_AUTOFILL                                          :{BLACK}자동 시간 설정
STR_TIMETABLE_AUTOFILL_TOOLTIP                                  :{BLACK}다음 운행시 자동으로 값을 얻어 시간표를 완성합니다 (역에 머무르는 시간값을 유지하려면 CTRL+클릭하십시오)

STR_TIMETABLE_AUTOMATE                                          :{BLACK}자동
STR_TIMETABLE_AUTOMATE_TOOLTIP                                  :{BLACK}각 운행마다 자동으로 값을 얻어 시간표를 만듭니다. (현재 시간표를 유지하지 않으려면 CTRL+클릭하십시오)

STR_TIMETABLE_AUTO_SEPARATION                                   :{BLACK}자동 배차 조절
STR_TIMETABLE_AUTO_SEPARATION_TOOLTIP                           :{BLACK}시간표 시작 시간을 자동으로 조절하여 배차 간격을 맞춰 줍니다.

STR_TIMETABLE_SCHEDULED_DISPATCH                                :{BLACK}배차 일정
STR_TIMETABLE_SCHEDULED_DISPATCH_TOOLTIP                        :{BLACK}시간표 시작 시간 자동 설정을 위한 '배차 일정' 창을 엽니다.

STR_TIMETABLE_EXPECTED                                          :{BLACK}예정일 기준
STR_TIMETABLE_SCHEDULED                                         :{BLACK}예정 소요시간 기준
STR_TIMETABLE_EXPECTED_TOOLTIP                                  :{BLACK}시간표 검사 기준을 도착 예정일과 도착 예정 시간 기준 중에서 선택합니다

STR_TIMETABLE_LOCK_ORDER_TIME_TOOLTIP                           :{BLACK}선택된 경로의 시간 값을 고정하거나 고정 해제합니다.(Ctrl+클릭하면 모두 고정하거나 고정 해제).{}고정된 시간 값은 자동 시간 설정이나 자동 시간표가 변경하지 않습니다.

STR_TIMETABLE_LEAVE_EARLY_ORDER                                 :[시간표 대기 무시]
STR_TIMETABLE_LEAVE_NORMAL                                      :출발 시각까지 대기
STR_TIMETABLE_LEAVE_EARLY                                       :출발 시각 무시

STR_TIMETABLE_EXTRA_DROP_DOWN                                   :{BLACK}추가 옵션
STR_TIMETABLE_EXTRA_DROP_DOWN_TOOLTIP                           :{BLACK}추가 옵션{}{}시간표의 출발 시각까지 대기: 차량이 시간표에 지정된 출발 시각까지 역에서 대기한 후 출발합니다. (기본값){}시간표의 출발 시각 무시: 열차가 역에서 승하차를 마치면, 즉시 설정된 출발 시간을 무시하고 역에서 출발하니다.

STR_TIMETABLE_ARRIVAL_ABBREVIATION                              :도착:
STR_TIMETABLE_DEPARTURE_ABBREVIATION                            :출발:

STR_TIMETABLE_AUTOSEP_TIMETABLE_INCOMPLETE                      :{BLACK}시간표가 완성되지 않아 자동 배차 조절이 적용되고 있지 않습니다.
STR_TIMETABLE_AUTOSEP_OK                                        :{BLACK}자동 배차 조절이 적용되고 있습니다.
STR_TIMETABLE_AUTOSEP_SINGLE_VEH                                :{BLACK}이 시간표를 적용받는 차량이 1 대밖에 존재하지 않아 자동 배차 조절이 적용되고 있지 않습니다.
STR_TIMETABLE_WARNING_AUTOSEP_CONDITIONAL                       :{BLACK}자동 배차 조절 실패... 조건부 경로가 존재합니다.
STR_TIMETABLE_WARNING_AUTOSEP_MISSING_TIMINGS                   :{BLACK}자동 배차 조절 실패... 시간 값이 모두 지정되어 있지 않습니다.
STR_TIMETABLE_WARNING_FULL_LOAD                                 :{BLACK}'가득 싣기'가 설정되어 있는 경로에 시간표를 지정하는 것은 권장하지 않습니다.
STR_TIMETABLE_WARNING_AUTOFILL_CONDITIONAL                      :{BLACK}자동 시간 설정은 조건부 경로 중 한 경로만 채울 것입니다.
STR_TIMETABLE_NON_TIMETABLED_BRANCH                             :{BLACK}하나 이상의 조건부 경로 운행 시간이 채워지지 않았습니다.


# Date window (for timetable)
STR_DATE_CAPTION                                                :{WHITE}날짜 설정
STR_DATE_SET_DATE                                               :{BLACK}날짜 설정
STR_DATE_SET_DATE_TOOLTIP                                       :{BLACK}선택한 날짜를 시간표 시작 날짜로 사용합니다.
STR_DATE_DAY_TOOLTIP                                            :{BLACK}일(日) 선택
STR_DATE_MONTH_TOOLTIP                                          :{BLACK}월(月) 선택
STR_DATE_YEAR_TOOLTIP                                           :{BLACK}년(年) 선택
STR_DATE_MINUTES_DAY_TOOLTIP                                    :{BLACK}분(分) 선택
STR_DATE_MINUTES_MONTH_TOOLTIP                                  :{BLACK}시(時) 선택

# Cargo type orders Window
STR_CARGO_TYPE_ORDERS_LOAD_CAPTION                              :{WHITE}{VEHICLE} ({NUM}: {STATION}에서 싣기)
STR_CARGO_TYPE_ORDERS_UNLOAD_CAPTION                            :{WHITE}{VEHICLE} ({NUM}: {STATION}에서 내리기)
STR_CARGO_TYPE_ORDERS_LOAD_TITLE                                :{GOLD}화물 종류에 따른 적재 설정:
STR_CARGO_TYPE_ORDERS_UNLOAD_TITLE                              :{GOLD}화물 종류에 따른 하차 설정:
STR_CARGO_TYPE_ORDERS_CLOSE_BUTTON                              :{BLACK}닫기

STR_CARGO_TYPE_ORDERS_DROP_FULL_LOAD                            :가득 싣기
STR_CARGO_TYPE_LOAD_ORDERS_DROP_TOOLTIP                         :{BLACK}이 화물 종류는 어떻게 실을 지 설정합니다.
STR_CARGO_TYPE_UNLOAD_ORDERS_DROP_TOOLTIP                       :{BLACK}이 화물 종류는 어떻게 내릴 지 설정합니다.

STR_CARGO_TYPE_ORDERS_SET_TO_ALL_LABEL                          :{BLACK}모두 설정:
STR_CARGO_TYPE_ORDERS_SET_TO_ALL_TOOLTIP                        :{BLACK}모든 화물의 승/하차 설정을 한 번에 변경합니다.

# AI debug window
STR_AI_DEBUG                                                    :{WHITE}인공지능/게임 스크립트 디버그
STR_AI_DEBUG_NAME_AND_VERSION                                   :{BLACK}{STRING} (v{NUM})
STR_AI_DEBUG_NAME_TOOLTIP                                       :{BLACK}이 인공지능의 이름입니다
STR_AI_DEBUG_SETTINGS                                           :{BLACK}설정
STR_AI_DEBUG_SETTINGS_TOOLTIP                                   :{BLACK}인공지능과 관련된 설정을 변경합니다
STR_AI_DEBUG_RELOAD                                             :{BLACK}인공지능 재시작
STR_AI_DEBUG_RELOAD_TOOLTIP                                     :{BLACK}인공지능을 종료시키고 스크립트를 다시 불러온 다음, 인공지능을 재시작합니다
STR_AI_DEBUG_BREAK_STR_ON_OFF_TOOLTIP                           :{BLACK}인공지능 기록 메시지에서 중단 문구가 나타났을 때 인공지능을 중단할지 여부를 설정합니다
STR_AI_DEBUG_BREAK_ON_LABEL                                     :{BLACK}중단 문구:
STR_AI_DEBUG_BREAK_STR_OSKTITLE                                 :{BLACK}중단 문구
STR_AI_DEBUG_BREAK_STR_TOOLTIP                                  :{BLACK}인공지능 기록 메시지에 이 문자열과 일치하는 내용이 있으면 게임을 일시 정지시킵니다
STR_AI_DEBUG_MATCH_CASE                                         :{BLACK}대소문자 구분
STR_AI_DEBUG_MATCH_CASE_TOOLTIP                                 :{BLACK}인공지능 기록 메시지에서 중단 문구를 검색할 때 대소문자를 구분할지 여부를 선택합니다
STR_AI_DEBUG_CONTINUE                                           :{BLACK}계속
STR_AI_DEBUG_CONTINUE_TOOLTIP                                   :{BLACK}중단된 인공지능의 연산을 재개합니다
STR_AI_DEBUG_SELECT_AI_TOOLTIP                                  :{BLACK}이 인공지능에서 출력된 기록 메시지를 보여줍니다.
STR_AI_GAME_SCRIPT                                              :{BLACK}게임 스크립트
STR_AI_GAME_SCRIPT_TOOLTIP                                      :{BLACK}게임 스크립트 기록 체크

STR_ERROR_AI_NO_AI_FOUND                                        :사용할 수 있는 인공지능이 없습니다.{}따라서 이 경쟁사는 아무 것도 하지 못하는 회사입니다.{}'온라인 컨텐츠 다운로드'에서 새로운 인공지능을 다운로드받으세요
STR_ERROR_AI_PLEASE_REPORT_CRASH                                :{WHITE}작동 중이던 스크립트 중 하나에서 오류가 발생하여 중단되었습니다. 인공지능/게임 스크립트 디버그 창에서 스크린샷을 찍어 스크립트 제작자에게 보고하십시오
STR_ERROR_AI_DEBUG_SERVER_ONLY                                  :{YELLOW}인공지능/게임 스크립트 디버그창은 오직 서버만 사용 가능합니다

# AI configuration window
STR_AI_CONFIG_CAPTION                                           :{WHITE}인공지능 / 게임 스크립트 설정
STR_AI_CONFIG_GAMELIST_TOOLTIP                                  :{BLACK}다음에 게임을 시작할 때 이 게임 스크립트를 불러올 것입니다
STR_AI_CONFIG_AILIST_TOOLTIP                                    :{BLACK}다음에 게임을 시작할 때 이 인공지능을 불러올 것입니다
STR_AI_CONFIG_HUMAN_PLAYER                                      :사용자 플레이어
STR_AI_CONFIG_RANDOM_AI                                         :무작위 인공지능
STR_AI_CONFIG_NONE                                              :(없음)

STR_AI_CONFIG_MOVE_UP                                           :{BLACK}위로 이동
STR_AI_CONFIG_MOVE_UP_TOOLTIP                                   :{BLACK}목록에서 선택한 인공지능의 순서를 한 칸 위로 옮깁니다
STR_AI_CONFIG_MOVE_DOWN                                         :{BLACK}아래로 이동
STR_AI_CONFIG_MOVE_DOWN_TOOLTIP                                 :{BLACK}목록에서 선택한 인공지능의 순서를 한 칸 아래로 옮깁니다

STR_AI_CONFIG_GAMESCRIPT                                        :{SILVER}게임 스크립트
STR_AI_CONFIG_AI                                                :{SILVER}인공지능

STR_AI_CONFIG_CHANGE                                            :{BLACK}{STRING} 선택하기
STR_AI_CONFIG_CHANGE_NONE                                       :
STR_AI_CONFIG_CHANGE_AI                                         :인공지능
STR_AI_CONFIG_CHANGE_GAMESCRIPT                                 :게임 스크립트
STR_AI_CONFIG_CHANGE_TOOLTIP                                    :{BLACK}다른 스크립트 불러오기
STR_AI_CONFIG_CONFIGURE                                         :{BLACK}설정
STR_AI_CONFIG_CONFIGURE_TOOLTIP                                 :{BLACK}인공지능의 매개 변수를 설정합니다

# Available AIs window
STR_AI_LIST_CAPTION                                             :{WHITE}사용 가능한 {STRING}
STR_AI_LIST_CAPTION_AI                                          :인공지능
STR_AI_LIST_CAPTION_GAMESCRIPT                                  :게임 스크립트
STR_AI_LIST_TOOLTIP                                             :{BLACK}스크립트를 선택하려면 클릭하세요

STR_AI_LIST_AUTHOR                                              :{LTBLUE}저자: {ORANGE}{STRING}
STR_AI_LIST_VERSION                                             :{LTBLUE}버전: {ORANGE}{NUM}
STR_AI_LIST_URL                                                 :{LTBLUE}주소: {ORANGE}{STRING}

STR_AI_LIST_ACCEPT                                              :{BLACK}적용
STR_AI_LIST_ACCEPT_TOOLTIP                                      :{BLACK}선택한 스크립트를 적용합니다.
STR_AI_LIST_CANCEL                                              :{BLACK}취소
STR_AI_LIST_CANCEL_TOOLTIP                                      :{BLACK}인공지능 스크립트를 바꾸지 않습니다

# AI Parameters
STR_AI_SETTINGS_CAPTION                                         :{WHITE}{STRING} 매개 변수
STR_AI_SETTINGS_CAPTION_AI                                      :인공지능
STR_AI_SETTINGS_CAPTION_GAMESCRIPT                              :게임 스크립트
STR_AI_SETTINGS_CLOSE                                           :{BLACK}닫기
STR_AI_SETTINGS_RESET                                           :{BLACK}초기화
STR_AI_SETTINGS_SETTING                                         :{STRING}: {ORANGE}{STRING}
STR_AI_SETTINGS_START_DELAY                                     :이전 인공지능 이후 이 인공지능이 나타나기 위한 날짜수: {ORANGE}약 {STRING}일


# Textfile window
STR_TEXTFILE_README_CAPTION                                     :{WHITE}{STRING} {STRING}의 Readme
STR_TEXTFILE_CHANGELOG_CAPTION                                  :{WHITE}{STRING} {STRING}의 변경기록
STR_TEXTFILE_LICENCE_CAPTION                                    :{WHITE}{STRING} {STRING}의 저작권
STR_TEXTFILE_WRAP_TEXT                                          :{WHITE}자동 줄 바꿈
STR_TEXTFILE_WRAP_TEXT_TOOLTIP                                  :{BLACK}본문 내용에 자동 줄 바꿈을 설정하여 스크롤하지 않고도 본문의 모든 내용을 볼 수 있게 합니다.
STR_TEXTFILE_VIEW_README                                        :{BLACK}Readme 보기
STR_TEXTFILE_VIEW_CHANGELOG                                     :{BLACK}변경기록
STR_TEXTFILE_VIEW_LICENCE                                       :{BLACK}저작권

# Plans window
STR_PLANS_CAPTION                                               :{WHITE}계획
STR_PLANS_NEW_PLAN                                              :{BLACK}새 계획
STR_PLANS_NEW_PLAN_TOOLTIP                                      :{BLACK}새 계획을 작성합니다.
STR_PLANS_ADD_LINES                                             :{BLACK}선 추가
STR_PLANS_ADDING_LINES                                          :{BLACK}추가 중
STR_PLANS_HIDE_ALL                                              :{BLACK}모두 숨기기
STR_PLANS_HIDE_ALL_TOOLTIP                                      :{BLACK}모든 계획을 보이지 않게 합니다.
STR_PLANS_SHOW_ALL                                              :{BLACK}모두 보이기
STR_PLANS_SHOW_ALL_TOOLTIP                                      :{BLACK}모든 계획을 보이게 합니다.
STR_PLANS_VISIBILITY_PRIVATE                                    :{BLACK}개인적으로
STR_PLANS_VISIBILITY_PUBLIC                                     :{BLACK}공용으로
STR_PLANS_VISIBILITY_TOOLTIP                                    :{BLACK}계획의 보기 권한을 수정합니다. (개인적은 노랑, 공용은 파랑). 공용 계획은 타사가 계획 창에서 계획을 열람하거나 선을 추가할 수 있습니다.
STR_PLANS_DELETE                                                :{BLACK}삭제
STR_PLANS_DELETE_TOOLTIP                                        :{BLACK}목록에서 선택된 계획을 삭제합니다.
STR_PLANS_LIST_ITEM_PLAN                                        :계획 #{NUM}: 선 {NUM}개 ({DATE_SHORT})
STR_PLANS_LIST_ITEM_NAMED_PLAN                                  :{STRING}: 선 {NUM}개 ({DATE_SHORT})
STR_PLANS_LIST_ITEM_LINE                                        : -- 선 #{NUM}: {NUM} 선분
STR_PLANS_LIST_TOOLTIP                                          :{BLACK}더블 클릭하여 계획을 접거나 펼 수 있습니다.
STR_PLANS_QUERY_RENAME_PLAN                                     :{WHITE}이름 바꾸기

# Vehicle loading indicators
STR_PERCENT_UP_SMALL                                            :{TINY_FONT}{WHITE}{NUM}%{UP_ARROW}
STR_PERCENT_UP                                                  :{WHITE}{NUM}%{UP_ARROW}
STR_PERCENT_DOWN_SMALL                                          :{TINY_FONT}{WHITE}{NUM}%{DOWN_ARROW}
STR_PERCENT_DOWN                                                :{WHITE}{NUM}%{DOWN_ARROW}
STR_PERCENT_UP_DOWN_SMALL                                       :{TINY_FONT}{WHITE}{NUM}%{UP_ARROW}{DOWN_ARROW}
STR_PERCENT_UP_DOWN                                             :{WHITE}{NUM}%{UP_ARROW}{DOWN_ARROW}
STR_PERCENT_NONE_SMALL                                          :{TINY_FONT}{WHITE}{NUM}%
STR_PERCENT_NONE                                                :{WHITE}{NUM}%

# Income 'floats'
STR_INCOME_FLOAT_COST_SMALL                                     :{TINY_FONT}{RED}가격: {CURRENCY_LONG}
STR_INCOME_FLOAT_COST                                           :{RED}가격: {CURRENCY_LONG}
STR_INCOME_FLOAT_INCOME_SMALL                                   :{TINY_FONT}{GREEN}수익: {CURRENCY_LONG}
STR_INCOME_FLOAT_INCOME                                         :{GREEN}수익: {CURRENCY_LONG}
STR_FEEDER_TINY                                                 :{TINY_FONT}{YELLOW}환승: {CURRENCY_LONG}
STR_FEEDER                                                      :{YELLOW}환승: {CURRENCY_LONG}
STR_FEEDER_INCOME_TINY                                          :{TINY_FONT}{YELLOW}환승: {CURRENCY_LONG}{WHITE} / {GREEN}수익: {CURRENCY_LONG}
STR_FEEDER_INCOME                                               :{YELLOW}환승: {CURRENCY_LONG}{WHITE} / {GREEN}수익: {CURRENCY_LONG}
STR_FEEDER_COST_TINY                                            :{TINY_FONT}{YELLOW}환승: {CURRENCY_LONG}{WHITE} / {RED}가격: {CURRENCY_LONG}
STR_FEEDER_COST                                                 :{YELLOW}환승: {CURRENCY_LONG}{WHITE} / {RED}가격: {CURRENCY_LONG}
STR_MESSAGE_ESTIMATED_COST                                      :{WHITE}예상 가격: {CURRENCY_LONG}
STR_MESSAGE_ESTIMATED_INCOME                                    :{WHITE}예상 수익: {CURRENCY_LONG}

# Saveload messages
STR_ERROR_SAVE_STILL_IN_PROGRESS                                :{WHITE}저장 중입니다.{}끝날 때까지 기다려주세요!
STR_ERROR_AUTOSAVE_FAILED                                       :{WHITE}자동 저장 실패
STR_ERROR_UNABLE_TO_READ_DRIVE                                  :{BLACK}드라이브를 읽을 수 없습니다
STR_ERROR_GAME_SAVE_FAILED                                      :{WHITE}게임 저장 실패{}{STRING}
STR_ERROR_UNABLE_TO_DELETE_FILE                                 :{WHITE}파일을 삭제할 수 없습니다
STR_ERROR_GAME_LOAD_FAILED                                      :{WHITE}게임 불러오기 실패{}{STRING}
STR_GAME_SAVELOAD_ERROR_BROKEN_INTERNAL_ERROR                   :내부 오류: {STRING}
STR_GAME_SAVELOAD_ERROR_BROKEN_SAVEGAME                         :손상된 게임 저장 파일 - {STRING}
STR_GAME_SAVELOAD_ERROR_TOO_NEW_SAVEGAME                        :상위 버전의 게임 저장 파일입니다
STR_GAME_SAVELOAD_ERROR_FILE_NOT_READABLE                       :파일을 읽을 수 없습니다
STR_GAME_SAVELOAD_ERROR_FILE_NOT_WRITEABLE                      :파일을 쓸 수 없습니다
STR_GAME_SAVELOAD_ERROR_DATA_INTEGRITY_CHECK_FAILED             :데이터 무결성 검사에 실패하였습니다
STR_GAME_SAVELOAD_NOT_AVAILABLE                                 :<사용 불가능>
STR_WARNING_LOADGAME_REMOVED_TRAMS                              :{WHITE}전차를 지원하지 않는 버전으로 게임이 저장되었습니다. 모든 전차는 제거되었습니다.

STR_GAME_SAVELOAD_ERROR_HUGE_AIRPORTS_PRESENT                   :저장 파일이 큰 공항을 사용합니다.
STR_GAME_SAVELOAD_ERROR_HELI_OILRIG_BUG                         :저장 파일이 유전을 경로로 가진 헬리콥터를 포함합니다.

# Map generation messages
STR_ERROR_COULD_NOT_CREATE_TOWN                                 :{WHITE}지도 생성이 중지되었습니다...{}... 도시를 건설할 적절한 곳이 존재하지 않습니다
STR_ERROR_NO_TOWN_IN_SCENARIO                                   :{WHITE}... 시나리오에 도시가 없습니다

STR_ERROR_PNGMAP                                                :{WHITE}PNG 파일에서 지형을 불러올 수 없습니다...
STR_ERROR_PNGMAP_FILE_NOT_FOUND                                 :{WHITE}... 파일이 없습니다
STR_ERROR_PNGMAP_IMAGE_TYPE                                     :{WHITE}... 이미지 타입을 변경할 수 없습니다. 8bit 또는 24bit의 PNG 이미지가 필요합니다
STR_ERROR_PNGMAP_MISC                                           :{WHITE}... 뭔가가 잘못되었습니다 (파일이 손상된 것으로 추정됨)

STR_ERROR_BMPMAP                                                :{WHITE}BMP 파일에서 지형을 불러올 수 없습니다...
STR_ERROR_BMPMAP_IMAGE_TYPE                                     :{WHITE}... 이미지 타입을 변경할 수 없습니다

STR_ERROR_HEIGHTMAP_TOO_LARGE                                   :{WHITE}... 이미지가 너무 큽니다

STR_WARNING_HEIGHTMAP_SCALE_CAPTION                             :{WHITE}지도 크기 경고
STR_WARNING_HEIGHTMAP_SCALE_MESSAGE                             :{YELLOW}원본 지도의 크기를 너무 많이 조절하는 것은 좋지 않습니다. 그래도 계속하시겠습니까?

# Soundset messages
STR_WARNING_FALLBACK_SOUNDSET                                   :{WHITE}게임에 대체 효과음 이외의 효과음이 없습니다. 효과음을 듣고 싶으시면, 온라인 컨텐츠 다운로드 시스템에서 효과음 세트를 받아서 설치하세요.

# Screenshot related messages
STR_WARNING_SCREENSHOT_SIZE_CAPTION                             :{WHITE}대형 스크린 샷
STR_WARNING_SCREENSHOT_SIZE_MESSAGE                             :{YELLOW}스크린 샷의 이미지 크기는 {COMMA} x {COMMA} 픽셀이 될 것입니다. 스크린 샷을 찍는 데에는 시간이 다소 걸릴 수 있습니다. 계속하시겠습니까?

STR_MESSAGE_SCREENSHOT_SUCCESSFULLY                             :{WHITE}스크린 샷이 '{STRING}'로 저장되었습니다
STR_ERROR_SCREENSHOT_FAILED                                     :{WHITE}스크린 샷을 찍지 못했습니다!

# Error message titles
STR_ERROR_MESSAGE_CAPTION                                       :{YELLOW}알림
STR_ERROR_MESSAGE_CAPTION_OTHER_COMPANY                         :{YELLOW}{STRING} 회사가 보낸 메시지

# Generic construction errors
STR_ERROR_OFF_EDGE_OF_MAP                                       :{WHITE}지도 가장자리에서 너무 멉니다
STR_ERROR_TOO_CLOSE_TO_EDGE_OF_MAP                              :{WHITE}지도 가장자리와 너무 가깝습니다
STR_ERROR_NOT_ENOUGH_CASH_REQUIRES_CURRENCY                     :{WHITE}재정이 부족합니다 - {CURRENCY_LONG} 만큼의 돈이 필요합니다
STR_ERROR_FLAT_LAND_REQUIRED                                    :{WHITE}평지가 필요합니다
STR_ERROR_LAND_SLOPED_IN_WRONG_DIRECTION                        :{WHITE}잘못된 방향으로 땅이 기울어졌습니다
STR_ERROR_CAN_T_DO_THIS                                         :{WHITE}그렇게 할 수 없습니다...
STR_ERROR_BUILDING_MUST_BE_DEMOLISHED                           :{WHITE}건물을 먼저 제거해야 합니다
STR_ERROR_CAN_T_CLEAR_THIS_AREA                                 :{WHITE}이 지역을 파괴할 수 없습니다...
STR_ERROR_SITE_UNSUITABLE                                       :{WHITE}... 알맞지 않은 장소입니다
STR_ERROR_ALREADY_BUILT                                         :{WHITE}... 이미 지어져있습니다
STR_ERROR_OWNED_BY                                              :{WHITE}... {STRING}의 소유입니다
STR_ERROR_AREA_IS_OWNED_BY_ANOTHER                              :{WHITE}... 다른 회사의 소유지입니다
STR_ERROR_TERRAFORM_LIMIT_REACHED                               :{WHITE}... 지형 편집 제한에 다다랐습니다
STR_ERROR_CLEARING_LIMIT_REACHED                                :{WHITE}... 칸 제거 제한에 다다랐습니다
STR_ERROR_TREE_PLANT_LIMIT_REACHED                              :{WHITE}... 나무 심기 제한에 다다랐습니다
STR_ERROR_NAME_MUST_BE_UNIQUE                                   :{WHITE}이름은 유일해야 합니다
STR_ERROR_GENERIC_OBJECT_IN_THE_WAY                             :{WHITE}중간에 {1:STRING}{G 1 "이" "가"} 있습니다.
STR_ERROR_NOT_ALLOWED_WHILE_PAUSED                              :{WHITE}일시 정지 중에는 할 수 없습니다

# Local authority errors
STR_ERROR_LOCAL_AUTHORITY_REFUSES_TO_ALLOW_THIS                 :{WHITE}{TOWN} 지역 당국이 이 행동을 거부했습니다.
STR_ERROR_LOCAL_AUTHORITY_REFUSES_AIRPORT                       :{WHITE}{TOWN} 지역 당국이 이 도시에 다른 공항이 들어서는 것을 거부하였습니다
STR_ERROR_LOCAL_AUTHORITY_REFUSES_NOISE                         :{WHITE}{TOWN} 지역 당국이 소음 문제로 인해 공항 건설을 거부하였습니다
STR_ERROR_BRIBE_FAILED                                          :{WHITE}당신의 뇌물 수수 행위가 지역 당국에 의해 발각되었습니다

# Levelling errors
STR_ERROR_CAN_T_RAISE_LAND_HERE                                 :{WHITE}이곳의 땅을 올릴 수 없습니다...
STR_ERROR_CAN_T_LOWER_LAND_HERE                                 :{WHITE}이곳의 땅을 내릴 수 없습니다...
STR_ERROR_CAN_T_LEVEL_LAND_HERE                                 :{WHITE}이 땅의 높이를 조절할 수 없습니다...
STR_ERROR_EXCAVATION_WOULD_DAMAGE                               :{WHITE}터널 때문에 지형을 편집할 수 없습니다
STR_ERROR_ALREADY_AT_SEA_LEVEL                                  :{WHITE}... 이미 해수면에 도달했습니다
STR_ERROR_TOO_HIGH                                              :{WHITE}... 너무 높습니다
STR_ERROR_ALREADY_LEVELLED                                      :{WHITE}... 이미 평평합니다
STR_ERROR_BRIDGE_TOO_HIGH_AFTER_LOWER_LAND                      :{WHITE}다리가 끝나는 부분의 높이가 너무 높습니다

# Company related errors
STR_ERROR_CAN_T_CHANGE_COMPANY_NAME                             :{WHITE}회사 이름을 바꿀 수 없습니다...
STR_ERROR_CAN_T_CHANGE_PRESIDENT                                :{WHITE}사장의 이름을 바꿀 수 없습니다...

STR_ERROR_MAXIMUM_PERMITTED_LOAN                                :{WHITE}... 최대로 빌릴 수 있는 대출금은 {CURRENCY_LONG} 입니다
STR_ERROR_CAN_T_BORROW_ANY_MORE_MONEY                           :{WHITE}돈을 더 빌릴 수 없습니다...
STR_ERROR_LOAN_ALREADY_REPAYED                                  :{WHITE}... 값아야 할 대출금이 없습니다
STR_ERROR_CURRENCY_REQUIRED                                     :{WHITE}... {CURRENCY_LONG} 만큼의 돈이 필요합니다
STR_ERROR_CAN_T_REPAY_LOAN                                      :{WHITE}대출금을 갚을 수 없습니다...
STR_ERROR_INSUFFICIENT_FUNDS                                    :{WHITE}은행에서 빌린 돈은 송금할 수 없습니다...
STR_ERROR_CAN_T_BUY_COMPANY                                     :{WHITE}회사를 인수할 수 없습니다...
STR_ERROR_CAN_T_BUILD_COMPANY_HEADQUARTERS                      :{WHITE}본사를 건설할 수 없습니다...
STR_ERROR_CAN_T_BUY_25_SHARE_IN_THIS                            :{WHITE}이 회사 지분의 25%를 매입할 수 없습니다...
STR_ERROR_CAN_T_SELL_25_SHARE_IN                                :{WHITE}이 회사 지분의 25%를 매도할 수 없습니다...
STR_ERROR_PROTECTED                                             :{WHITE}이 회사는 지분을 거래할 수 있을 만큼 오래되지 않았습니다...

# Town related errors
STR_ERROR_CAN_T_GENERATE_TOWN                                   :{WHITE}도시를 만들 수 없습니다
STR_ERROR_CAN_T_RENAME_TOWN                                     :{WHITE}도시 이름을 바꿀 수 없습니다...
STR_ERROR_CAN_T_FOUND_TOWN_HERE                                 :{WHITE}여기에 도시를 건설할 수 없습니다...
STR_ERROR_CAN_T_EXPAND_TOWN                                     :{WHITE}도시를 확장할 수 없습니다...
<<<<<<< HEAD
STR_ERROR_CAN_T_BUILD_HOUSE_HERE                                :{WHITE}건물을 지을 수 없습니다...
STR_ERROR_TOO_CLOSE_TO_EDGE_OF_MAP_SUB                          :{WHITE}... 지도 가장자리와 너무 가깝습니다!
STR_ERROR_TOO_CLOSE_TO_ANOTHER_TOWN                             :{WHITE}... 다른 도시와 너무 가깝습니다!
STR_ERROR_TOO_MANY_TOWNS                                        :{WHITE}... 도시가 너무 많습니다!
STR_ERROR_NO_SPACE_FOR_TOWN                                     :{WHITE}... 지도에 더이상 공간이 없습니다!
=======
STR_ERROR_TOO_CLOSE_TO_EDGE_OF_MAP_SUB                          :{WHITE}... 지도 가장자리와 너무 가깝습니다
STR_ERROR_TOO_CLOSE_TO_ANOTHER_TOWN                             :{WHITE}... 다른 도시와 너무 가깝습니다
STR_ERROR_TOO_MANY_TOWNS                                        :{WHITE}... 도시가 너무 많습니다
STR_ERROR_NO_SPACE_FOR_TOWN                                     :{WHITE}... 지도에 더 이상 공간이 없습니다
>>>>>>> f1c39153
STR_ERROR_TOWN_EXPAND_WARN_NO_ROADS                             :{WHITE}도시가 도로를 짓지 않을 것입니다. [설정→환경→도시]에서 도로를 지을 수 있도록 설정을 변경하실 수 있습니다.
STR_ERROR_ROAD_WORKS_IN_PROGRESS                                :{WHITE}도로 작업이 진행 중입니다
STR_ERROR_TOWN_CAN_T_DELETE                                     :{WHITE}이 도시를 삭제할 수 없습니다...{}도시나 도시 소유의 땅에 역, 정류장, 항구, 공항 또는 차량기지, 차고지, 정박소 등이 존재하면 도시를 삭제할 수 없습니다.
<<<<<<< HEAD
STR_ERROR_STATUE_NO_SUITABLE_PLACE                              :{WHITE}... 이 도시의 중심에 동상을 세우기 적합한 장소가 없습니다.
STR_ERROR_BUILDING_NOT_ALLOWED_IN_THIS_TOWN_ZONE                :{WHITE}... 이 도시 구역에 생성될 수 없습니다.
STR_ERROR_BUILDING_NOT_ALLOWED_ABOVE_SNOW_LINE                  :{WHITE}... 설선 위에 건설할 수 없습니다.
STR_ERROR_BUILDING_NOT_ALLOWED_BELOW_SNOW_LINE                  :{WHITE}... 설선 아래에 건설할 수 없습니다.
STR_ERROR_TOO_MANY_HOUSE_SETS                                   :{WHITE}... 건물 세트가 도시에 지나치게 많습니다.
STR_ERROR_TOO_MANY_HOUSE_TYPES                                  :{WHITE}... 건물이 도시에 지나치게 많습니다.
STR_ERROR_BUILDING_IS_TOO_OLD                                   :{WHITE}... 건물이 낡았습니다.
STR_ERROR_BUILDING_IS_TOO_MODERN                                :{WHITE}... 아직 건물을 지을 수 없습니다.
STR_ERROR_ONLY_ONE_BUILDING_ALLOWED_PER_TOWN                    :{WHITE}... 이 종류의 건물은 오직 하나만 지을 수 있습니다.
STR_ERROR_BUILDING_NOT_ALLOWED                                  :{WHITE}... 허가되지 않았습니다.
=======
STR_ERROR_STATUE_NO_SUITABLE_PLACE                              :{WHITE}... 이 도시의 중심에 동상을 세우기 적합한 장소가 없습니다
>>>>>>> f1c39153

# Industry related errors
STR_ERROR_TOO_MANY_INDUSTRIES                                   :{WHITE}... 산업시설이 너무 많습니다
STR_ERROR_CAN_T_GENERATE_INDUSTRIES                             :{WHITE}산업시설을 생성할 수 없습니다...
STR_ERROR_CAN_T_BUILD_HERE                                      :{WHITE}여기에 {STRING}{G 0 "을" "를"} 건설할 수 없습니다...
STR_ERROR_CAN_T_CONSTRUCT_THIS_INDUSTRY                         :{WHITE}여기는 산업시설을 건설할 수 없는 곳입니다...
STR_ERROR_INDUSTRY_TOO_CLOSE                                    :{WHITE}... 다른 산업시설과 너무 가깝습니다
STR_ERROR_MUST_FOUND_TOWN_FIRST                                 :{WHITE}... 도시를 먼저 만들어야 합니다
STR_ERROR_ONLY_ONE_ALLOWED_PER_TOWN                             :{WHITE}... 한 도시에 하나만 지을 수 있습니다
STR_ERROR_CAN_ONLY_BE_BUILT_IN_TOWNS_WITH_POPULATION_OF_1200    :{WHITE}... 인구 1200명 이상의 도시에만 지을 수 있습니다
STR_ERROR_CAN_ONLY_BE_BUILT_IN_RAINFOREST                       :{WHITE}... 열대우림 지역에만 지을 수 있습니다
STR_ERROR_CAN_ONLY_BE_BUILT_IN_DESERT                           :{WHITE}... 사막 지역에만 지을 수 있습니다
STR_ERROR_CAN_ONLY_BE_BUILT_IN_TOWNS                            :{WHITE}... 도시 안의 집이 있는 위치에만 지을 수 있습니다
STR_ERROR_CAN_ONLY_BE_BUILT_NEAR_TOWN_CENTER                    :{WHITE}... 도시의 가운데 근처에만 지을 수 있습니다
STR_ERROR_CAN_ONLY_BE_BUILT_IN_LOW_AREAS                        :{WHITE}... 낮은 지역에만 지을 수 있습니다
STR_ERROR_CAN_ONLY_BE_POSITIONED                                :{WHITE}... 지도 가장자리 근처에만 놓을 수 있습니다
STR_ERROR_FOREST_CAN_ONLY_BE_PLANTED                            :{WHITE}... 숲은 만년설 높이 이상의 고도에만 지을 수 있습니다
STR_ERROR_CAN_ONLY_BE_BUILT_ABOVE_SNOW_LINE                     :{WHITE}... 만년설 고도 위에만 지을 수 있습니다
STR_ERROR_CAN_ONLY_BE_BUILT_BELOW_SNOW_LINE                     :{WHITE}... 만년설 고도 아래에만 지을 수 있습니다

STR_ERROR_NO_SUITABLE_PLACES_FOR_INDUSTRIES                     :{WHITE}적당한 장소가 없어 '{STRING}'{G 0 "이" "가"} 지어지지 않았습니다
STR_ERROR_NO_SUITABLE_PLACES_FOR_INDUSTRIES_EXPLANATION         :{WHITE}더 나은 지도가 생성되도록 설정 값을 변경해보십시오

# Station construction related errors
STR_ERROR_CAN_T_BUILD_RAILROAD_STATION                          :{WHITE}여기에 역을 지을 수 없습니다...
STR_ERROR_CAN_T_BUILD_BUS_STATION                               :{WHITE}버스 정류장을 지을 수 없습니다...
STR_ERROR_CAN_T_BUILD_TRUCK_STATION                             :{WHITE}트럭 적하장을 지을 수 없습니다...
STR_ERROR_CAN_T_BUILD_PASSENGER_TRAM_STATION                    :{WHITE}여기에 여객 전차역을 지을 수 없습니다...
STR_ERROR_CAN_T_BUILD_CARGO_TRAM_STATION                        :{WHITE}여기에 화물 전차역을 지을 수 없습니다...
STR_ERROR_CAN_T_BUILD_DOCK_HERE                                 :{WHITE}여기에 항구를 지을 수 없습니다...
STR_ERROR_CAN_T_BUILD_AIRPORT_HERE                              :{WHITE}여기에 공항을 지을 수 없습니다...

STR_ERROR_ADJOINS_MORE_THAN_ONE_EXISTING                        :{WHITE}두 개 이상의 역이 인접합니다
STR_ERROR_STATION_TOO_SPREAD_OUT                                :{WHITE}... 역이 너무 크게 퍼져있습니다
STR_ERROR_TOO_MANY_STATIONS_LOADING                             :{WHITE}역이 너무 많습니다
STR_ERROR_TOO_MANY_STATION_SPECS                                :{WHITE}철도역 조각이 너무 많습니다
STR_ERROR_TOO_MANY_BUS_STOPS                                    :{WHITE}버스 정류장이 너무 많습니다
STR_ERROR_TOO_MANY_TRUCK_STOPS                                  :{WHITE}트럭 적하장이 너무 많습니다
<<<<<<< HEAD
STR_ERROR_TOO_CLOSE_TO_ANOTHER_DOCK                             :{WHITE}다른 항구와 너무 가깝습니다!
STR_ERROR_TOO_MANY_DOCKS                                        :{WHITE}항구가 너무 많습니다!
STR_ERROR_TOO_CLOSE_TO_ANOTHER_AIRPORT                          :{WHITE}다른 공항과 너무 가깝습니다!
STR_ERROR_CAN_T_RENAME_STATION                                  :{WHITE}역 이름을 바꿀 수 없습니다...
STR_ERROR_DRIVE_THROUGH_ON_TOWN_ROAD                            :{WHITE}... 여기는 도시 소유의 도로입니다
STR_ERROR_DRIVE_THROUGH_DIRECTION                               :{WHITE}... 도로의 방향과 일치하지 않습니다.
STR_ERROR_DRIVE_THROUGH_CORNER                                  :{WHITE}... 도로 통과 정류장은 곡선도로에 건설할 수 없습니다.
STR_ERROR_DRIVE_THROUGH_JUNCTION                                :{WHITE}... 도로 통과 정류장은 교차로에 건설할 수 없습니다.
STR_ERROR_DRIVE_THROUGH_ON_ONEWAY_ROAD                          :{WHITE}... 도로가 일방통행이거나 차단되었습니다.
=======
STR_ERROR_TOO_CLOSE_TO_ANOTHER_DOCK                             :{WHITE}다른 항구와 너무 가깝습니다
STR_ERROR_TOO_CLOSE_TO_ANOTHER_AIRPORT                          :{WHITE}다른 공항과 너무 가깝습니다
STR_ERROR_CAN_T_RENAME_STATION                                  :{WHITE}역 이름을 바꿀 수 없습니다...
STR_ERROR_DRIVE_THROUGH_ON_TOWN_ROAD                            :{WHITE}... 여기는 도시 소유의 도로 입니다
STR_ERROR_DRIVE_THROUGH_DIRECTION                               :{WHITE}... 도로의 방향과 일치하지 않습니다
STR_ERROR_DRIVE_THROUGH_CORNER                                  :{WHITE}... 통과식 도로 정류장은 굽은 도로에 건설할 수 없습니다
STR_ERROR_DRIVE_THROUGH_JUNCTION                                :{WHITE}... 통과식 도로 정류장은 교차로에 건설할 수 없습니다
>>>>>>> f1c39153

# Station destruction related errors
STR_ERROR_CAN_T_REMOVE_PART_OF_STATION                          :{WHITE}역의 일부를 제거할 수 없습니다...
STR_ERROR_MUST_REMOVE_RAILWAY_STATION_FIRST                     :{WHITE}먼저 철도역을 제거해야 합니다
STR_ERROR_CAN_T_REMOVE_BUS_STATION                              :{WHITE}버스 정류장을 제거할 수 없습니다...
STR_ERROR_CAN_T_REMOVE_TRUCK_STATION                            :{WHITE}트럭 터미널을 제거할 수 없습니다...
STR_ERROR_CAN_T_REMOVE_PASSENGER_TRAM_STATION                   :{WHITE}여객 전차역을 제거할 수 없습니다...
STR_ERROR_CAN_T_REMOVE_CARGO_TRAM_STATION                       :{WHITE}화물 전차역을 제거할 수 없습니다...
STR_ERROR_MUST_REMOVE_ROAD_STOP_FIRST                           :{WHITE}정류장을 먼저 제거하십시오
STR_ERROR_THERE_IS_NO_STATION                                   :{WHITE}... 여기에는 정거장이 없습니다

STR_ERROR_MUST_DEMOLISH_RAILROAD                                :{WHITE}철도역을 먼저 제거하십시오
STR_ERROR_MUST_DEMOLISH_BUS_STATION_FIRST                       :{WHITE}버스 정류장을 먼저 제거하십시오
STR_ERROR_MUST_DEMOLISH_TRUCK_STATION_FIRST                     :{WHITE}트럭 적하장을 먼저 제거하십시오
STR_ERROR_MUST_DEMOLISH_PASSENGER_TRAM_STATION_FIRST            :{WHITE}여객 전차역을 먼저 제거하십시오
STR_ERROR_MUST_DEMOLISH_CARGO_TRAM_STATION_FIRST                :{WHITE}화물 전차역을 먼저 제거하십시오
STR_ERROR_MUST_DEMOLISH_DOCK_FIRST                              :{WHITE}항구를 먼저 제거하십시오
STR_ERROR_MUST_DEMOLISH_AIRPORT_FIRST                           :{WHITE}공항을 먼저 제거하십시오

# Waypoint related errors
STR_ERROR_WAYPOINT_ADJOINS_MORE_THAN_ONE_EXISTING               :{WHITE}최소한 하나 이상의 경유지와 연결하십시오
STR_ERROR_TOO_CLOSE_TO_ANOTHER_WAYPOINT                         :{WHITE}다른 경유지와 너무 가깝습니다!

STR_ERROR_CAN_T_BUILD_TRAIN_WAYPOINT                            :{WHITE}여기에 열차 경유지를 건설할 수 없습니다
STR_ERROR_CAN_T_POSITION_BUOY_HERE                              :{WHITE}여기에 부표를 설치할 수 없습니다...
STR_ERROR_CAN_T_CHANGE_WAYPOINT_NAME                            :{WHITE}경유지의 이름을 변경할 수 없습니다...

STR_ERROR_CAN_T_REMOVE_TRAIN_WAYPOINT                           :{WHITE}이 열차 경유지를 제거할 수 없습니다
STR_ERROR_MUST_REMOVE_RAILWAYPOINT_FIRST                        :{WHITE}열차 경유지를 먼저 제거하십시오
STR_ERROR_BUOY_IN_THE_WAY                                       :{WHITE}... 도중에 부표가 있습니다
STR_ERROR_BUOY_IS_IN_USE                                        :{WHITE}... 다른 회사에서 사용 중인 부표입니다!

# Depot related errors
STR_ERROR_CAN_T_BUILD_TRAIN_DEPOT                               :{WHITE}여기에 차량기지를 지을 수 없습니다...
STR_ERROR_CAN_T_BUILD_ROAD_DEPOT                                :{WHITE}여기에 차고지를 지을 수 없습니다...
STR_ERROR_CAN_T_BUILD_TRAM_DEPOT                                :{WHITE}여기에 차량기지를 지을 수 없습니다...
STR_ERROR_CAN_T_BUILD_SHIP_DEPOT                                :{WHITE}여기에 정박소를 지을 수 없습니다...

STR_ERROR_CAN_T_RENAME_DEPOT                                    :{WHITE}차량기지의 이름을 바꿀 수 없습니다...

STR_ERROR_TRAIN_MUST_BE_STOPPED_INSIDE_DEPOT                    :{WHITE}... 차량기지 안에 정지해 있어야 합니다
STR_ERROR_ROAD_VEHICLE_MUST_BE_STOPPED_INSIDE_DEPOT             :{WHITE}... 차고지 안에 정지해 있어야 합니다
STR_ERROR_SHIP_MUST_BE_STOPPED_INSIDE_DEPOT                     :{WHITE}... 정박소 안에 정지해 있어야 합니다
STR_ERROR_AIRCRAFT_MUST_BE_STOPPED_INSIDE_HANGAR                :{WHITE}... 격납고 안에 정지해 있어야 합니다

STR_ERROR_TRAINS_CAN_ONLY_BE_ALTERED_INSIDE_A_DEPOT             :{WHITE}차량기지 내에서 정지한 경우에만 개조할 수 있습니다
STR_ERROR_TRAIN_TOO_LONG                                        :{WHITE}열차가 너무 깁니다!
STR_ERROR_CAN_T_REVERSE_DIRECTION_RAIL_VEHICLE                  :{WHITE}차량을 유턴시킬 수 없습니다...
STR_ERROR_CAN_T_REVERSE_DIRECTION_RAIL_VEHICLE_MULTIPLE_UNITS   :{WHITE}여러 대가 연결된 차량은 뒤집을 수 없습니다...
STR_ERROR_INCOMPATIBLE_RAIL_TYPES                               :알맞지 않은 철도 타입입니다

STR_ERROR_CAN_T_MOVE_VEHICLE                                    :{WHITE}차량을 옮길 수 없습니다...
STR_ERROR_REAR_ENGINE_FOLLOW_FRONT                              :{WHITE}뒷쪽 기관차는 앞쪽 기관차를 항상 따라다닐 것입니다
STR_ERROR_UNABLE_TO_FIND_ROUTE_TO                               :{WHITE}근처에 있는 차량기지로 가는 길을 찾을 수 없습니다
STR_ERROR_UNABLE_TO_FIND_LOCAL_DEPOT                            :{WHITE}근처에 있는 차고지를 찾을 수 없습니다

STR_ERROR_DEPOT_WRONG_DEPOT_TYPE                                :잘못된 차량기지 종류입니다

# Autoreplace related errors
STR_ERROR_TRAIN_TOO_LONG_AFTER_REPLACEMENT                      :{WHITE}{VEHICLE} : 교체된지 너무 오래되었습니다
STR_ERROR_AUTOREPLACE_NOTHING_TO_DO                             :{WHITE}자동 교체/갱신 규칙이 적용되지 않았습니다
STR_ERROR_AUTOREPLACE_MONEY_LIMIT                               :(자금 부족)

# Rail construction errors
STR_ERROR_IMPOSSIBLE_TRACK_COMBINATION                          :{WHITE}불가능한 트랙 조합입니다
STR_ERROR_MUST_REMOVE_SIGNALS_FIRST                             :{WHITE}신호기를 먼저 제거하십시오
STR_ERROR_NO_SUITABLE_RAILROAD_TRACK                            :{WHITE}적합한 철도 선로가 없습니다
STR_ERROR_MUST_REMOVE_RAILROAD_TRACK                            :{WHITE}선로를 먼저 제거하십시오
STR_ERROR_CROSSING_ON_ONEWAY_ROAD                               :{WHITE}도로가 일방통행이거나 막혔습니다
STR_ERROR_CROSSING_DISALLOWED_RAIL                              :{WHITE}이 선로에는 건널목을 만들 수 없습니다.
STR_ERROR_CROSSING_DISALLOWED_ROAD                              :{WHITE}이 도로에는 건널목을 만들 수 없습니다
STR_ERROR_CAN_T_BUILD_SIGNALS_HERE                              :{WHITE}여기에 신호기를 건설할 수 없습니다...
STR_ERROR_CAN_T_BUILD_RAILROAD_TRACK                            :{WHITE}여기에 선로를 건설할 수 없습니다...
STR_ERROR_CAN_T_REMOVE_RAILROAD_TRACK                           :{WHITE}이 선로를 제거할 수 없습니다...
STR_ERROR_CAN_T_REMOVE_SIGNALS_FROM                             :{WHITE}이곳의 신호기를 제거할 수 없습니다...
STR_ERROR_SIGNAL_CAN_T_CONVERT_SIGNALS_HERE                     :{WHITE}이곳의 신호기를 바꿀 수 없습니다...
STR_ERROR_THERE_IS_NO_RAILROAD_TRACK                            :{WHITE}... 선로가 없습니다
STR_ERROR_THERE_ARE_NO_SIGNALS                                  :{WHITE}... 신호기가 없습니다

STR_ERROR_CAN_T_CONVERT_RAIL                                    :{WHITE}이곳의 선로를 바꿀 수 없습니다...

STR_ERROR_SIGNAL_CHANGES                                        :{WHITE}프로그램 신호기가 한 번에 바꿀 수 있는 제한 횟수를 넘어섰습니다.

# Road construction errors
STR_ERROR_MUST_REMOVE_ROAD_FIRST                                :{WHITE}도로를 먼저 제거하십시오
STR_ERROR_ONEWAY_ROADS_CAN_T_HAVE_JUNCTION                      :{WHITE}... 일방통행로에는 교차로를 만들 수 없습니다.
STR_ERROR_CAN_T_BUILD_ROAD_HERE                                 :{WHITE}도로를 건설할 수 없습니다...
STR_ERROR_CAN_T_BUILD_TRAMWAY_HERE                              :{WHITE}여기에 전찻길을 건설할 수 없습니다...
STR_ERROR_CAN_T_REMOVE_ROAD_FROM                                :{WHITE}이 도로를 제거할 수 없습니다...
STR_ERROR_CAN_T_REMOVE_TRAMWAY_FROM                             :{WHITE}이 전찻길을 제거할 수 없습니다...
STR_ERROR_THERE_IS_NO_ROAD                                      :{WHITE}... 도로가 없습니다
STR_ERROR_THERE_IS_NO_TRAMWAY                                   :{WHITE}... 전찻길이 없습니다
STR_ERROR_CAN_T_CONVERT_ROAD                                    :{WHITE}이곳의 도로를 바꿀 수 없습니다...
STR_ERROR_CAN_T_CONVERT_TRAMWAY                                 :{WHITE}이곳의 전찻길을 바꿀 수 없습니다...
STR_ERROR_NO_SUITABLE_ROAD                                      :{WHITE}적합한 도로가 없습니다
STR_ERROR_NO_SUITABLE_TRAMWAY                                   :{WHITE}적합한 전찻길이 없습니다
STR_ERROR_INCOMPATIBLE_ROAD                                     :{WHITE}... 적합하지 않은 도로입니다
STR_ERROR_INCOMPATIBLE_TRAMWAY                                  :{WHITE}... 적합하지 않은 전찻길입니다

# Waterway construction errors
STR_ERROR_CAN_T_BUILD_CANALS                                    :{WHITE}여기에 운하를 건설할 수 없습니다...
STR_ERROR_CAN_T_BUILD_LOCKS                                     :{WHITE}여기에 갑문을 지을 수 없습니다...
STR_ERROR_CAN_T_PLACE_RIVERS                                    :{WHITE}여기에 강을 만들 수 없습니다...
STR_ERROR_MUST_BE_BUILT_ON_WATER                                :{WHITE}... 물 위에 지어야 합니다!
STR_ERROR_CAN_T_BUILD_ON_WATER                                  :{WHITE}... 물 위에 지을 수 없습니다
STR_ERROR_CAN_T_BUILD_ON_SEA                                    :{WHITE}... 바다 위에 지을 수 없습니다
STR_ERROR_CAN_T_BUILD_ON_CANAL                                  :{WHITE}... 운하 위에 지을 수 없습니다
STR_ERROR_CAN_T_BUILD_ON_RIVER                                  :{WHITE}... 강 위에 지을 수 없습니다
STR_ERROR_MUST_DEMOLISH_CANAL_FIRST                             :{WHITE}운하를 먼저 제거하십시오
STR_ERROR_CAN_T_BUILD_AQUEDUCT_HERE                             :{WHITE}여기에 수도교를 지을 수 없습니다...

# Tree related errors
STR_ERROR_TREE_ALREADY_HERE                                     :{WHITE}... 이미 나무가 심어져 있습니다
STR_ERROR_TREE_WRONG_TERRAIN_FOR_TREE_TYPE                      :{WHITE}... 지형에 맞지 않는 나무 종류입니다
STR_ERROR_CAN_T_PLANT_TREE_HERE                                 :{WHITE}여기에 나무를 심을 수 없습니다...

# Bridge related errors
STR_ERROR_CAN_T_BUILD_BRIDGE_HERE                               :{WHITE}여기에 다리를 지을 수 없습니다...
STR_ERROR_MUST_DEMOLISH_BRIDGE_FIRST                            :{WHITE}다리를 먼저 제거하십시오
STR_ERROR_CAN_T_START_AND_END_ON                                :{WHITE}같은 위치에서 시작하고 끝낼 수 없습니다
STR_ERROR_BRIDGEHEADS_NOT_SAME_HEIGHT                           :{WHITE}다리는 같은 높이를 연결해야 합니다
STR_ERROR_BRIDGE_TOO_LOW_FOR_TERRAIN                            :{WHITE}이 지형에 다리를 설치하기에는 고도가 너무 낮습니다.
STR_ERROR_BRIDGE_TOO_HIGH_FOR_TERRAIN                           :{WHITE}이 지형에 다리를 설치하기에는 고도가 너무 높습니다.
STR_ERROR_START_AND_END_MUST_BE_IN                              :{WHITE}시작과 끝 지점은 일직선 상에 있어야 합니다
STR_ERROR_ENDS_OF_BRIDGE_MUST_BOTH                              :{WHITE}... 다리의 양 끝은 모두 땅이어야 합니다
STR_ERROR_BRIDGE_TOO_LONG                                       :{WHITE}... 다리가 너무 깁니다!
STR_ERROR_BRIDGE_THROUGH_MAP_BORDER                             :{WHITE}다리 끝이 지도 밖을 넘어갑니다.
STR_ERROR_BRIDGE_TOO_LOW_FOR_STATION                            :{WHITE}여기에 역을 짓기에는 다리가 너무 낮습니다.
STR_ERROR_BRIDGE_PILLARS_OBSTRUCT_STATION                       :{WHITE}다리의 기둥이 역과 겹칩니다.

# Tunnel related errors
STR_ERROR_CAN_T_BUILD_TUNNEL_HERE                               :{WHITE}여기에 터널을 지을 수 없습니다...
STR_ERROR_SITE_UNSUITABLE_FOR_TUNNEL                            :{WHITE}터널 입구를 짓기에 적절하지 않은 장소입니다
STR_ERROR_MUST_DEMOLISH_TUNNEL_FIRST                            :{WHITE}터널을 먼저 제거하십시오
<<<<<<< HEAD
STR_ERROR_ANOTHER_TUNNEL_IN_THE_WAY                             :{WHITE}도중에 다른 터널이 있습니다
STR_ERROR_TUNNEL_THROUGH_MAP_BORDER                             :{WHITE}터널이 지도 맨끝을 통과합니다
STR_ERROR_CHUNNEL_THROUGH_MAP_BORDER                            :{WHITE}해저 터널이 지도 맨끝을 통과합니다
=======
STR_ERROR_ANOTHER_TUNNEL_IN_THE_WAY                             :{WHITE}중간에 다른 터널이 있습니다
STR_ERROR_TUNNEL_THROUGH_MAP_BORDER                             :{WHITE}터널을 지도 맨 끝까지 건설할 수 없습니다
>>>>>>> f1c39153
STR_ERROR_UNABLE_TO_EXCAVATE_LAND                               :{WHITE}지형 문제로 터널의 반대쪽 출구를 만들 수 없습니다
STR_ERROR_TUNNEL_TOO_LONG                                       :{WHITE}... 터널이 너무 깁니다!
STR_ERROR_CHUNNEL_RAMP                                          :{WHITE}... 해저 터널을 만들기 위해서는 5칸에서 {NUM}칸 사이 길이의 여유 공간이 필요합니다.
STR_ERROR_TUNNEL_TOO_MANY                                       :{WHITE}... 터널이 너무 많습니다
STR_ERROR_NO_DRILLING_ABOVE_CHUNNEL                             :{WHITE}해저 터널 위에 유정을 생성할 수 없습니다.
STR_ERROR_ANOTHER_TUNNEL_IN_THE_WAY_FOR_CHUNNEL                 :{WHITE}다른 터널을 통과하기 위해서는 3칸의 여유 공간이 필요합니다.
STR_ERROR_CHUNNEL_ONLY_OVER_SEA                                 :{WHITE}해저 터널은 바다에만 건설할 수 있습니다...

# Object related errors
STR_ERROR_TOO_MANY_OBJECTS                                      :{WHITE}... 오브젝트가 너무 많습니다
STR_ERROR_CAN_T_BUILD_OBJECT                                    :{WHITE}오브젝트를 건설할 수 없습니다...
STR_ERROR_OBJECT_IN_THE_WAY                                     :{WHITE}중간에 오브젝트가 있습니다
STR_ERROR_COMPANY_HEADQUARTERS_IN                               :{WHITE}... 중간에 회사 본사가 있습니다
STR_ERROR_CAN_T_PURCHASE_THIS_LAND                              :{WHITE}이 지역을 매입할 수 없습니다...
STR_ERROR_YOU_ALREADY_OWN_IT                                    :{WHITE}... 이미 소유중입니다!
STR_ERROR_PURCHASE_LAND_LIMIT_REACHED                           :{WHITE}... 이미 가능한 모든 토지 소유권을 구매했습니다!

# Group related errors
STR_ERROR_GROUP_CAN_T_CREATE                                    :{WHITE}그룹을 만들 수 없습니다...
STR_ERROR_GROUP_CAN_T_DELETE                                    :{WHITE}이 그룹을 지울 수 없습니다...
STR_ERROR_GROUP_CAN_T_RENAME                                    :{WHITE}그룹의 이름을 바꿀 수 없습니다
STR_ERROR_GROUP_CAN_T_SET_PARENT                                :{WHITE}상위 그룹으로 설정할 수 없습니다...
STR_ERROR_GROUP_CAN_T_SET_PARENT_RECURSION                      :{WHITE}... 상위 그룹을 하위 그룹 아래로 옮길 수 없습니다
STR_ERROR_GROUP_CAN_T_REMOVE_ALL_VEHICLES                       :{WHITE}이 그룹의 모든 차량을 제거할 수 없습니다
STR_ERROR_GROUP_CAN_T_ADD_VEHICLE                               :{WHITE}이 그룹에 차량을 추가할 수 없습니다...
STR_ERROR_GROUP_CAN_T_ADD_SHARED_VEHICLE                        :{WHITE}이 그룹에 공유된 차량을 추가할 수 없습니다...

# Generic vehicle errors
STR_ERROR_TRAIN_IN_THE_WAY                                      :{WHITE}중간에 열차가 있습니다
STR_ERROR_ROAD_VEHICLE_IN_THE_WAY                               :{WHITE}중간에 차량이 있습니다
STR_ERROR_SHIP_IN_THE_WAY                                       :{WHITE}중간에 선박이 있습니다
STR_ERROR_AIRCRAFT_IN_THE_WAY                                   :{WHITE}중간에 항공기가 있습니다

STR_ERROR_CAN_T_REFIT_TRAIN                                     :{WHITE}열차를 개조할 수 없습니다...
STR_ERROR_CAN_T_REFIT_ROAD_VEHICLE                              :{WHITE}차량을 개조할 수 없습니다...
STR_ERROR_CAN_T_REFIT_SHIP                                      :{WHITE}선박을 개조할 수 없습니다...
STR_ERROR_CAN_T_REFIT_AIRCRAFT                                  :{WHITE}항공기를 개조할 수 없습니다...

STR_ERROR_CAN_T_RENAME_TRAIN                                    :{WHITE}열차 이름을 바꿀 수 없습니다...
STR_ERROR_CAN_T_RENAME_ROAD_VEHICLE                             :{WHITE}차량의 이름을 바꿀 수 없습니다...
STR_ERROR_CAN_T_RENAME_SHIP                                     :{WHITE}선박의 이름을 바꿀 수 없습니다...
STR_ERROR_CAN_T_RENAME_AIRCRAFT                                 :{WHITE}항공기의 이름을 바꿀 수 없습니다...

STR_ERROR_CAN_T_STOP_START_TRAIN                                :{WHITE}열차를 운행/정지시킬 수 없습니다...
STR_ERROR_CAN_T_STOP_START_ROAD_VEHICLE                         :{WHITE}차량을 운행/정지시킬 수 없습니다...
STR_ERROR_CAN_T_STOP_START_SHIP                                 :{WHITE}선박을 운행/정지시킬 수 없습니다...
STR_ERROR_CAN_T_STOP_START_AIRCRAFT                             :{WHITE}항공기를 운행/정지시킬 수 없습니다...

STR_ERROR_CAN_T_SEND_TRAIN_TO_DEPOT                             :{WHITE}열차를 차량기지로 보낼 수 없습니다...
STR_ERROR_CAN_T_SEND_ROAD_VEHICLE_TO_DEPOT                      :{WHITE}차량을 차고지로 보낼 수 없습니다...
STR_ERROR_CAN_T_SEND_SHIP_TO_DEPOT                              :{WHITE}선박을 정박소로 보낼 수 없습니다...
STR_ERROR_CAN_T_SEND_AIRCRAFT_TO_HANGAR                         :{WHITE}항공기를 격납고로 보낼 수 없습니다...

STR_ERROR_CAN_T_BUY_TRAIN                                       :{WHITE}열차를 구입할 수 없습니다...
STR_ERROR_CAN_T_BUY_ROAD_VEHICLE                                :{WHITE}차량을 구입할 수 없습니다...
STR_ERROR_CAN_T_BUY_SHIP                                        :{WHITE}선박을 구입할 수 없습니다...
STR_ERROR_CAN_T_BUY_AIRCRAFT                                    :{WHITE}항공기를 구입할 수 없습니다...

STR_ERROR_CAN_T_RENAME_TRAIN_TYPE                               :{WHITE}열차의 모델명을 다시 지정할 수 없습니다...
STR_ERROR_CAN_T_RENAME_ROAD_VEHICLE_TYPE                        :{WHITE}차종의 이름을 바꿀 수 없습니다...
STR_ERROR_CAN_T_RENAME_SHIP_TYPE                                :{WHITE}선박의 차량 이름을 다시 지정할 수 없습니다...
STR_ERROR_CAN_T_RENAME_AIRCRAFT_TYPE                            :{WHITE}항공기의 차량 이름을 다시 지정할 수 없습니다...

STR_ERROR_CAN_T_SELL_TRAIN                                      :{WHITE}열차를 팔 수 없습니다...
STR_ERROR_CAN_T_SELL_ROAD_VEHICLE                               :{WHITE}차량을 팔 수 없습니다...
STR_ERROR_CAN_T_SELL_SHIP                                       :{WHITE}선박을 팔 수 없습니다...
STR_ERROR_CAN_T_SELL_AIRCRAFT                                   :{WHITE}항공기를 팔 수 없습니다...

STR_ERROR_RAIL_VEHICLE_NOT_AVAILABLE                            :{WHITE}이 열차는 사용할 수 없는 상태입니다
STR_ERROR_ROAD_VEHICLE_NOT_AVAILABLE                            :{WHITE}이 차량은 사용할 수 없는 상태입니다
STR_ERROR_SHIP_NOT_AVAILABLE                                    :{WHITE}이 선박은 사용할 수 없는 상태입니다
STR_ERROR_AIRCRAFT_NOT_AVAILABLE                                :{WHITE}이 항공기는 사용할 수 없는 상태입니다

STR_ERROR_TOO_MANY_VEHICLES_IN_GAME                             :{WHITE}게임에 차량이 너무 많습니다!
STR_ERROR_CAN_T_CHANGE_SERVICING                                :{WHITE}정비 간격 설정을 바꿀 수 없습니다...

STR_ERROR_VEHICLE_IS_DESTROYED                                  :{WHITE}... 차량이 파괴되었습니다

STR_ERROR_NO_VEHICLES_AVAILABLE_AT_ALL                          :{WHITE}사용할 수 있는 차량이 모두 없어질 것입니다
STR_ERROR_NO_VEHICLES_AVAILABLE_AT_ALL_EXPLANATION              :{WHITE}NewGRF 설정을 변경하십시오
STR_ERROR_NO_VEHICLES_AVAILABLE_YET                             :{WHITE}사용할 수 있는 차량이 하나도 없습니다
STR_ERROR_NO_VEHICLES_AVAILABLE_YET_EXPLANATION                 :{WHITE}{DATE_SHORT}년 이후에 새로운 게임을 시작하거나 차량이 더 빨리 개발되는 NewGRF을 사용하십시오

STR_ERROR_CANT_PURCHASE_OTHER_COMPANY_DEPOT                     :{WHITE}기지가 다른 회사 소유이므로 그곳에서 차량을 만들 수 없습니다
STR_ERROR_DEPOT_HAS_WRONG_RAIL_TYPE                             :{WHITE}이 선로 종류에 맞는 차량을 건설할 수 없는 차량기지입니다

# Specific vehicle errors
STR_ERROR_CAN_T_MAKE_TRAIN_PASS_SIGNAL                          :{WHITE}너무 위험해서 신호를 무시할 수 없습니다...
STR_ERROR_CAN_T_REVERSE_DIRECTION_TRAIN                         :{WHITE}열차를 회차시킬 수 없습니다...
STR_ERROR_TRAIN_START_NO_POWER                                  :동력차가 없습니다

STR_ERROR_CAN_T_MAKE_ROAD_VEHICLE_TURN                          :{WHITE}차량을 유턴시킬 수 없습니다...

STR_ERROR_AIRCRAFT_IS_IN_FLIGHT                                 :{WHITE}항공기가 운항중입니다

# Order related errors
STR_ERROR_NO_MORE_SPACE_FOR_ORDERS                              :{WHITE}더 이상 경로를 지정할 공간이 없습니다
STR_ERROR_TOO_MANY_ORDERS                                       :{WHITE}경로가 너무 많습니다!
STR_ERROR_CAN_T_INSERT_NEW_ORDER                                :{WHITE}새 경로를 삽입할 수 없습니다...
STR_ERROR_CAN_T_DELETE_THIS_ORDER                               :{WHITE}이 경로를 제거할 수 없습니다...
STR_ERROR_CAN_T_MODIFY_THIS_ORDER                               :{WHITE}이 경로를 수정할 수 없습니다...
STR_ERROR_CAN_T_MOVE_THIS_ORDER                                 :{WHITE}이 경로를 옮길 수 없습니다...
STR_ERROR_CAN_T_SKIP_ORDER                                      :{WHITE}현재 경로를 건너 뛸 수 없습니다...
STR_ERROR_CAN_T_SKIP_TO_ORDER                                   :{WHITE}선택한 경로로 건너 뛸 수 없습니다...
STR_ERROR_CAN_T_COPY_SHARE_ORDER                                :{WHITE}... 차량이 모든 정거장에 갈 수 없습니다
STR_ERROR_CAN_T_ADD_ORDER                                       :{WHITE}... 차량이 그 정거장에 갈 수 없습니다
STR_ERROR_CAN_T_ADD_ORDER_SHARED                                :{WHITE}... 경로를 공유하고 있는 차량이 그 정거장에 갈 수 없습니다

STR_ERROR_CAN_T_SHARE_ORDER_LIST                                :{WHITE}경로를 공유할 수 없습니다...
STR_ERROR_CAN_T_STOP_SHARING_ORDER_LIST                         :{WHITE}경로 공유를 중단할 수 없습니다...
STR_ERROR_CAN_T_COPY_ORDER_LIST                                 :{WHITE}경로를 복사할 수 없습니다...
STR_ERROR_TOO_FAR_FROM_PREVIOUS_DESTINATION                     :{WHITE}... 이전의 목적지로부터 너무 멉니다
STR_ERROR_AIRCRAFT_NOT_ENOUGH_RANGE                             :{WHITE}... 항공기의 항속거리가 충분하지 않습니다.

# Timetable related errors
STR_ERROR_CAN_T_TIMETABLE_VEHICLE                               :{WHITE}차량의 시간표를 정할 수 없습니다...
STR_ERROR_TIMETABLE_ONLY_WAIT_AT_STATIONS                       :{WHITE}차량은 정거장에서만 기다릴 수 있습니다
STR_ERROR_TIMETABLE_NOT_STOPPING_HERE                           :{WHITE}이 차량은 이 정거장에 서지 않습니다

# Sign related errors
STR_ERROR_TOO_MANY_SIGNS                                        :{WHITE}... 팻말 수가 너무 많습니다
STR_ERROR_CAN_T_PLACE_SIGN_HERE                                 :{WHITE}여기에 팻말을 달 수 없습니다...
STR_ERROR_CAN_T_CHANGE_SIGN_NAME                                :{WHITE}팻말 내용을 고칠 수 없습니다...
STR_ERROR_CAN_T_DELETE_SIGN                                     :{WHITE}팻말을 삭제할 수 없습니다...

# Plan related errors
STR_ERROR_TOO_MANY_PLANS                                        :{WHITE}... 계획 수가 너무 많습니다
STR_ERROR_TOO_MANY_NODES                                        :{WHITE}... 계획이 너무 많은 선으로 이뤄졌습니다
STR_ERROR_NO_MORE_SPACE_FOR_LINES                               :{WHITE}더 이상의 선을 위한 공간이 없습니다.
STR_ERROR_CAN_T_RENAME_PLAN                                     :{WHITE}계획의 이름을 바꿀 수 없습니다...

# Translatable comment for OpenTTD's desktop shortcut
STR_DESKTOP_SHORTCUT_COMMENT                                    :트랜스포트 타이쿤 디럭스를 기반으로 한 시뮬레이션 게임입니다.

# Translatable descriptions in media/baseset/*.ob* files
STR_BASEGRAPHICS_DOS_DESCRIPTION                                :오리지널 트랜스포트 타이쿤 디럭스 도스 에디션의 그래픽입니다.
STR_BASEGRAPHICS_DOS_DE_DESCRIPTION                             :오리지널 트랜스포트 타이쿤 디럭스 도스 에디션(독일)의 그래픽입니다.
STR_BASEGRAPHICS_WIN_DESCRIPTION                                :오리지널 트랜스포트 타이쿤 디럭스 Windows 에디션의 그래픽입니다.
STR_BASESOUNDS_DOS_DESCRIPTION                                  :오리지널 트랜스포트 타이쿤 디럭스 도스 에디션의 효과음입니다.
STR_BASESOUNDS_WIN_DESCRIPTION                                  :오리지널 트랜스포트 타이쿤 디럭스 Windows 에디션의 효과음입니다.
STR_BASESOUNDS_NONE_DESCRIPTION                                 :아무런 효과음도 없는 효과음 팩입니다.
<<<<<<< HEAD
STR_BASEMUSIC_WIN_DESCRIPTION                                   :오리지널 트랜스포트 타이쿤 디럭스 윈도 에디션의 음악입니다.
STR_BASEMUSIC_DOS_DESCRIPTION                                   :오리지널 트랜스포트 타이쿤 디럭스 도스 에디션의 음악입니다.
STR_BASEMUSIC_TTO_DESCRIPTION                                   :오리지널 트랜스포트 타이쿤(오리지널/월드 에디터) 도스 에디션의 음악입니다.
STR_BASEMUSIC_NONE_DESCRIPTION                                  :실제 음악이 없는 음악 목록입니다.
=======
STR_BASEMUSIC_WIN_DESCRIPTION                                   :오리지널 트랜스포트 타이쿤 디럭스 Windows 에디션의 음악입니다.
STR_BASEMUSIC_DOS_DESCRIPTION                                   :오리지널 트랜스포트 타이쿤 디럭스 DOS 에디션의 음악입니다.
STR_BASEMUSIC_TTO_DESCRIPTION                                   :오리지널 트랜스포트 타이쿤 (오리지널/월드 에디터) DOS 에디션의 음악입니다.
STR_BASEMUSIC_NONE_DESCRIPTION                                  :실제 음악이 없는 음악 팩입니다.
>>>>>>> f1c39153

##id 0x2000
# Town building names
STR_TOWN_BUILDING_NAME_TALL_OFFICE_BLOCK_1                      :고층 사무 구획
STR_TOWN_BUILDING_NAME_OFFICE_BLOCK_1                           :사무 구획
STR_TOWN_BUILDING_NAME_SMALL_BLOCK_OF_FLATS_1                   :소규모의 아파트 구획
STR_TOWN_BUILDING_NAME_CHURCH_1                                 :교회
STR_TOWN_BUILDING_NAME_LARGE_OFFICE_BLOCK_1                     :대규모 사무 구획
STR_TOWN_BUILDING_NAME_TOWN_HOUSES_1                            :도시 가구
STR_TOWN_BUILDING_NAME_HOTEL_1                                  :호텔
STR_TOWN_BUILDING_NAME_STATUE_1                                 :동상
STR_TOWN_BUILDING_NAME_FOUNTAIN_1                               :분수
STR_TOWN_BUILDING_NAME_PARK_1                                   :공원
STR_TOWN_BUILDING_NAME_OFFICE_BLOCK_2                           :사무 구획
STR_TOWN_BUILDING_NAME_SHOPS_AND_OFFICES_1                      :상점과 사무실
STR_TOWN_BUILDING_NAME_MODERN_OFFICE_BUILDING_1                 :현대적 사무 건물
STR_TOWN_BUILDING_NAME_WAREHOUSE_1                              :창고
STR_TOWN_BUILDING_NAME_OFFICE_BLOCK_3                           :사무 구획
STR_TOWN_BUILDING_NAME_STADIUM_1                                :운동장
STR_TOWN_BUILDING_NAME_OLD_HOUSES_1                             :오래된 집
STR_TOWN_BUILDING_NAME_COTTAGES_1                               :아담한 집
STR_TOWN_BUILDING_NAME_HOUSES_1                                 :집
STR_TOWN_BUILDING_NAME_FLATS_1                                  :아파트
STR_TOWN_BUILDING_NAME_TALL_OFFICE_BLOCK_2                      :고층 사무 구획
STR_TOWN_BUILDING_NAME_SHOPS_AND_OFFICES_2                      :상점과 사무실
STR_TOWN_BUILDING_NAME_SHOPS_AND_OFFICES_3                      :상점과 사무실
STR_TOWN_BUILDING_NAME_THEATER_1                                :영화관
STR_TOWN_BUILDING_NAME_STADIUM_2                                :운동장
STR_TOWN_BUILDING_NAME_OFFICES_1                                :사무실
STR_TOWN_BUILDING_NAME_HOUSES_2                                 :집
STR_TOWN_BUILDING_NAME_CINEMA_1                                 :시네마
STR_TOWN_BUILDING_NAME_SHOPPING_MALL_1                          :쇼핑몰
STR_TOWN_BUILDING_NAME_IGLOO_1                                  :이글루
STR_TOWN_BUILDING_NAME_TEPEES_1                                 :천막
STR_TOWN_BUILDING_NAME_TEAPOT_HOUSE_1                           :찻잔 집
STR_TOWN_BUILDING_NAME_PIGGY_BANK_1                             :돼지 은행

##id 0x4800
# industry names
STR_INDUSTRY_NAME_COAL_MINE                                     :{G=m}탄광
STR_INDUSTRY_NAME_POWER_STATION                                 :{G=f}발전소
STR_INDUSTRY_NAME_SAWMILL                                       :{G=f}제재소
STR_INDUSTRY_NAME_FOREST                                        :{G=m}숲
STR_INDUSTRY_NAME_OIL_REFINERY                                  :{G=m}정유 공장
STR_INDUSTRY_NAME_OIL_RIG                                       :{G=m}유전
STR_INDUSTRY_NAME_FACTORY                                       :{G=m}공장
STR_INDUSTRY_NAME_PRINTING_WORKS                                :{G=f}인쇄소
STR_INDUSTRY_NAME_STEEL_MILL                                    :{G=f}제철소
STR_INDUSTRY_NAME_FARM                                          :{G=m}농장
STR_INDUSTRY_NAME_COPPER_ORE_MINE                               :{G=m}구리 광산
STR_INDUSTRY_NAME_OIL_WELLS                                     :{G=m}유정
STR_INDUSTRY_NAME_BANK                                          :{G=m}은행
STR_INDUSTRY_NAME_FOOD_PROCESSING_PLANT                         :{G=m}식품 처리 공장
STR_INDUSTRY_NAME_PAPER_MILL                                    :{G=f}제지소
STR_INDUSTRY_NAME_GOLD_MINE                                     :{G=m}금광
STR_INDUSTRY_NAME_BANK_TROPIC_ARCTIC                            :{G=m}은행
STR_INDUSTRY_NAME_DIAMOND_MINE                                  :{G=m}다이아몬드 광산
STR_INDUSTRY_NAME_IRON_ORE_MINE                                 :{G=m}철 광산
STR_INDUSTRY_NAME_FRUIT_PLANTATION                              :{G=m}과일 농장
STR_INDUSTRY_NAME_RUBBER_PLANTATION                             :{G=m}고무 농장
STR_INDUSTRY_NAME_WATER_SUPPLY                                  :{G=f}상수도
STR_INDUSTRY_NAME_WATER_TOWER                                   :{G=m}급수탑
STR_INDUSTRY_NAME_FACTORY_2                                     :{G=m}공장
STR_INDUSTRY_NAME_FARM_2                                        :{G=m}농장
STR_INDUSTRY_NAME_LUMBER_MILL                                   :{G=f}제재소
STR_INDUSTRY_NAME_COTTON_CANDY_FOREST                           :{G=m}솜사탕 숲
STR_INDUSTRY_NAME_CANDY_FACTORY                                 :{G=m}사탕 공장
STR_INDUSTRY_NAME_BATTERY_FARM                                  :{G=m}건전지 농장
STR_INDUSTRY_NAME_COLA_WELLS                                    :{G=m}콜라 우물
STR_INDUSTRY_NAME_TOY_SHOP                                      :{G=f}장난감 가게
STR_INDUSTRY_NAME_TOY_FACTORY                                   :{G=m}장난감 공장
STR_INDUSTRY_NAME_PLASTIC_FOUNTAINS                             :{G=f}플라스틱 분수
STR_INDUSTRY_NAME_FIZZY_DRINK_FACTORY                           :{G=m}탄산음료 공장
STR_INDUSTRY_NAME_BUBBLE_GENERATOR                              :{G=m}거품 제조 공장
STR_INDUSTRY_NAME_TOFFEE_QUARRY                                 :{G=m}토피 채취장
STR_INDUSTRY_NAME_SUGAR_MINE                                    :{G=m}설탕 광산

############ WARNING, using range 0x6000 for strings that are stored in the savegame
############ These strings may never get a new id, or savegames will break!
##id 0x6000
STR_SV_EMPTY                                                    :
STR_SV_UNNAMED                                                  :이름 없음
STR_SV_TRAIN_NAME                                               :열차 {COMMA}
STR_SV_ROAD_VEHICLE_NAME                                        :차량 {COMMA}
STR_SV_SHIP_NAME                                                :선박 {COMMA}
STR_SV_AIRCRAFT_NAME                                            :항공기 {COMMA}

STR_SV_STNAME                                                   :{STRING}
STR_SV_STNAME_NORTH                                             :북{STRING}
STR_SV_STNAME_SOUTH                                             :남{STRING}
STR_SV_STNAME_EAST                                              :동{STRING}
STR_SV_STNAME_WEST                                              :서{STRING}
STR_SV_STNAME_CENTRAL                                           :{STRING}중앙
STR_SV_STNAME_TRANSFER                                          :{STRING} 환승
STR_SV_STNAME_HALT                                              :{STRING} 간이역
STR_SV_STNAME_VALLEY                                            :{STRING} 계곡
STR_SV_STNAME_HEIGHTS                                           :{STRING} 언덕
STR_SV_STNAME_WOODS                                             :{STRING} 숲
STR_SV_STNAME_LAKESIDE                                          :{STRING} 호숫가
STR_SV_STNAME_EXCHANGE                                          :{STRING} 교환
STR_SV_STNAME_AIRPORT                                           :{STRING}
STR_SV_STNAME_OILFIELD                                          :{STRING} 유전
STR_SV_STNAME_MINES                                             :{STRING} 광산
STR_SV_STNAME_DOCKS                                             :{STRING}항
STR_SV_STNAME_BUOY                                              :{STRING}
STR_SV_STNAME_WAYPOINT                                          :{STRING}
##id 0x6020
STR_SV_STNAME_ANNEXE                                            :{STRING} 별관
STR_SV_STNAME_SIDINGS                                           :{STRING} 측선
STR_SV_STNAME_BRANCH                                            :{STRING} 지선
STR_SV_STNAME_UPPER                                             :상부 {STRING}
STR_SV_STNAME_LOWER                                             :하부 {STRING}
STR_SV_STNAME_HELIPORT                                          :{STRING} 헬리포트
STR_SV_STNAME_FOREST                                            :{STRING} 삼림
STR_SV_STNAME_FALLBACK                                          :{STRING} 정거장 #{NUM}
############ end of savegame specific region!

##id 0x8000
# Vehicle names
STR_VEHICLE_NAME_TRAIN_ENGINE_RAIL_KIRBY_PAUL_TANK_STEAM        :Kirby Paul Tank (증기)
STR_VEHICLE_NAME_TRAIN_ENGINE_RAIL_MJS_250_DIESEL               :MJS 250 (디젤)
STR_VEHICLE_NAME_TRAIN_ENGINE_RAIL_PLODDYPHUT_CHOO_CHOO         :Ploddyphut Choo-Choo
STR_VEHICLE_NAME_TRAIN_ENGINE_RAIL_POWERNAUT_CHOO_CHOO          :Powernaut Choo-Choo
STR_VEHICLE_NAME_TRAIN_ENGINE_RAIL_MIGHTYMOVER_CHOO_CHOO        :MightyMover Choo-Choo
STR_VEHICLE_NAME_TRAIN_ENGINE_RAIL_PLODDYPHUT_DIESEL            :Ploddyphut Diesel
STR_VEHICLE_NAME_TRAIN_ENGINE_RAIL_POWERNAUT_DIESEL             :Powernaut Diesel
STR_VEHICLE_NAME_TRAIN_ENGINE_RAIL_WILLS_2_8_0_STEAM            :Wills 2-8-0 (증기)
STR_VEHICLE_NAME_TRAIN_ENGINE_RAIL_CHANEY_JUBILEE_STEAM         :Chaney 'Jubilee' (증기)
STR_VEHICLE_NAME_TRAIN_ENGINE_RAIL_GINZU_A4_STEAM               :Ginzu 'A4' (증기)
STR_VEHICLE_NAME_TRAIN_ENGINE_RAIL_SH_8P_STEAM                  :SH '8P' (증기)
STR_VEHICLE_NAME_TRAIN_ENGINE_RAIL_MANLEY_MOREL_DMU_DIESEL      :Manley-Morel DMU (디젤)
STR_VEHICLE_NAME_TRAIN_ENGINE_RAIL_DASH_DIESEL                  :'Dash' (디젤)
STR_VEHICLE_NAME_TRAIN_ENGINE_RAIL_SH_HENDRY_25_DIESEL          :SH/Hendry '25' (디젤)
STR_VEHICLE_NAME_TRAIN_ENGINE_RAIL_UU_37_DIESEL                 :UU '37' (디젤)
STR_VEHICLE_NAME_TRAIN_ENGINE_RAIL_FLOSS_47_DIESEL              :Floss '47' (디젤)
STR_VEHICLE_NAME_TRAIN_ENGINE_RAIL_CS_4000_DIESEL               :CS 4000 (디젤)
STR_VEHICLE_NAME_TRAIN_ENGINE_RAIL_CS_2400_DIESEL               :CS 2400 (디젤)
STR_VEHICLE_NAME_TRAIN_ENGINE_RAIL_CENTENNIAL_DIESEL            :Centennial (디젤)
STR_VEHICLE_NAME_TRAIN_ENGINE_RAIL_KELLING_3100_DIESEL          :Kelling 3100 (디젤)
STR_VEHICLE_NAME_TRAIN_ENGINE_RAIL_TURNER_TURBO_DIESEL          :Turner Turbo (디젤)
STR_VEHICLE_NAME_TRAIN_ENGINE_RAIL_MJS_1000_DIESEL              :MJS 1000 (디젤)
STR_VEHICLE_NAME_TRAIN_ENGINE_RAIL_SH_125_DIESEL                :SH '125' (디젤)
STR_VEHICLE_NAME_TRAIN_ENGINE_RAIL_SH_30_ELECTRIC               :SH '30' (전기)
STR_VEHICLE_NAME_TRAIN_ENGINE_RAIL_SH_40_ELECTRIC               :SH '40' (전기)
STR_VEHICLE_NAME_TRAIN_ENGINE_RAIL_T_I_M_ELECTRIC               :'T.I.M.' (전기)
STR_VEHICLE_NAME_TRAIN_ENGINE_RAIL_ASIASTAR_ELECTRIC            :'AsiaStar' (전기)
STR_VEHICLE_NAME_TRAIN_WAGON_RAIL_PASSENGER_CAR                 :승객 수송차량
STR_VEHICLE_NAME_TRAIN_WAGON_RAIL_MAIL_VAN                      :우편 수송차량
STR_VEHICLE_NAME_TRAIN_WAGON_RAIL_COAL_CAR                      :석탄 수송차량
STR_VEHICLE_NAME_TRAIN_WAGON_RAIL_OIL_TANKER                    :석유 수송차량
STR_VEHICLE_NAME_TRAIN_WAGON_RAIL_LIVESTOCK_VAN                 :가축 수송차량
STR_VEHICLE_NAME_TRAIN_WAGON_RAIL_GOODS_VAN                     :상품 수송차량
STR_VEHICLE_NAME_TRAIN_WAGON_RAIL_GRAIN_HOPPER                  :곡물 수송차량
STR_VEHICLE_NAME_TRAIN_WAGON_RAIL_WOOD_TRUCK                    :목재 수송차량
STR_VEHICLE_NAME_TRAIN_WAGON_RAIL_IRON_ORE_HOPPER               :철광석 수송차량
STR_VEHICLE_NAME_TRAIN_WAGON_RAIL_STEEL_TRUCK                   :철 수송차량
STR_VEHICLE_NAME_TRAIN_WAGON_RAIL_ARMORED_VAN                   :귀금속 수송차량
STR_VEHICLE_NAME_TRAIN_WAGON_RAIL_FOOD_VAN                      :식품 수송차량
STR_VEHICLE_NAME_TRAIN_WAGON_RAIL_PAPER_TRUCK                   :종이 수송차량
STR_VEHICLE_NAME_TRAIN_WAGON_RAIL_COPPER_ORE_HOPPER             :구리 광석 수송차량
STR_VEHICLE_NAME_TRAIN_WAGON_RAIL_WATER_TANKER                  :물 수송차량
STR_VEHICLE_NAME_TRAIN_WAGON_RAIL_FRUIT_TRUCK                   :과일 수송차량
STR_VEHICLE_NAME_TRAIN_WAGON_RAIL_RUBBER_TRUCK                  :고무 수송차량
STR_VEHICLE_NAME_TRAIN_WAGON_RAIL_SUGAR_TRUCK                   :설탕 수송차량
STR_VEHICLE_NAME_TRAIN_WAGON_RAIL_COTTON_CANDY_HOPPER           :솜사탕 수송차량
STR_VEHICLE_NAME_TRAIN_WAGON_RAIL_TOFFEE_HOPPER                 :토피 수송차량
STR_VEHICLE_NAME_TRAIN_WAGON_RAIL_BUBBLE_VAN                    :거품 수송차량
STR_VEHICLE_NAME_TRAIN_WAGON_RAIL_COLA_TANKER                   :콜라 수송차량
STR_VEHICLE_NAME_TRAIN_WAGON_RAIL_CANDY_VAN                     :사탕 수송차량
STR_VEHICLE_NAME_TRAIN_WAGON_RAIL_TOY_VAN                       :장난감 수송차량
STR_VEHICLE_NAME_TRAIN_WAGON_RAIL_BATTERY_TRUCK                 :건전지 수송차량
STR_VEHICLE_NAME_TRAIN_WAGON_RAIL_FIZZY_DRINK_TRUCK             :탄산음료 수송차량
STR_VEHICLE_NAME_TRAIN_WAGON_RAIL_PLASTIC_TRUCK                 :플라스틱 수송차량
STR_VEHICLE_NAME_TRAIN_ENGINE_MONORAIL_X2001_ELECTRIC           :'X2001' (전기)
STR_VEHICLE_NAME_TRAIN_ENGINE_MONORAIL_MILLENNIUM_Z1_ELECTRIC   :'Millennium Z1' (전기)
STR_VEHICLE_NAME_TRAIN_ENGINE_MONORAIL_WIZZOWOW_Z99             :Wizzowow Z99
STR_VEHICLE_NAME_TRAIN_WAGON_MONORAIL_PASSENGER_CAR             :승객 수송차량
STR_VEHICLE_NAME_TRAIN_WAGON_MONORAIL_MAIL_VAN                  :우편 수송차량
STR_VEHICLE_NAME_TRAIN_WAGON_MONORAIL_COAL_CAR                  :석탄 수송차량
STR_VEHICLE_NAME_TRAIN_WAGON_MONORAIL_OIL_TANKER                :석유 수송차량
STR_VEHICLE_NAME_TRAIN_WAGON_MONORAIL_LIVESTOCK_VAN             :가축 수송차량
STR_VEHICLE_NAME_TRAIN_WAGON_MONORAIL_GOODS_VAN                 :상품 수송차량
STR_VEHICLE_NAME_TRAIN_WAGON_MONORAIL_GRAIN_HOPPER              :곡물 수송차량
STR_VEHICLE_NAME_TRAIN_WAGON_MONORAIL_WOOD_TRUCK                :목재 수송차량
STR_VEHICLE_NAME_TRAIN_WAGON_MONORAIL_IRON_ORE_HOPPER           :철광석 수송차량
STR_VEHICLE_NAME_TRAIN_WAGON_MONORAIL_STEEL_TRUCK               :철 수송차량
STR_VEHICLE_NAME_TRAIN_WAGON_MONORAIL_ARMORED_VAN               :귀금속 수송차량
STR_VEHICLE_NAME_TRAIN_WAGON_MONORAIL_FOOD_VAN                  :식품 수송차량
STR_VEHICLE_NAME_TRAIN_WAGON_MONORAIL_PAPER_TRUCK               :종이 수송차량
STR_VEHICLE_NAME_TRAIN_WAGON_MONORAIL_COPPER_ORE_HOPPER         :구리 광석 수송차량
STR_VEHICLE_NAME_TRAIN_WAGON_MONORAIL_WATER_TANKER              :물 수송차량
STR_VEHICLE_NAME_TRAIN_WAGON_MONORAIL_FRUIT_TRUCK               :과일 수송차량
STR_VEHICLE_NAME_TRAIN_WAGON_MONORAIL_RUBBER_TRUCK              :고무 수송차량
STR_VEHICLE_NAME_TRAIN_WAGON_MONORAIL_SUGAR_TRUCK               :설탕 수송차량
STR_VEHICLE_NAME_TRAIN_WAGON_MONORAIL_COTTON_CANDY_HOPPER       :솜사탕 수송차량
STR_VEHICLE_NAME_TRAIN_WAGON_MONORAIL_TOFFEE_HOPPER             :토피 수송차량
STR_VEHICLE_NAME_TRAIN_WAGON_MONORAIL_BUBBLE_VAN                :거품 수송차량
STR_VEHICLE_NAME_TRAIN_WAGON_MONORAIL_COLA_TANKER               :콜라 수송차량
STR_VEHICLE_NAME_TRAIN_WAGON_MONORAIL_CANDY_VAN                 :사탕 수송차량
STR_VEHICLE_NAME_TRAIN_WAGON_MONORAIL_TOY_VAN                   :장난감 수송차량
STR_VEHICLE_NAME_TRAIN_WAGON_MONORAIL_BATTERY_TRUCK             :건전지 수송차량
STR_VEHICLE_NAME_TRAIN_WAGON_MONORAIL_FIZZY_DRINK_TRUCK         :탄산음료 수송차량
STR_VEHICLE_NAME_TRAIN_WAGON_MONORAIL_PLASTIC_TRUCK             :플라스틱 수송차량
STR_VEHICLE_NAME_TRAIN_ENGINE_MAGLEV_LEV1_LEVIATHAN_ELECTRIC    :Lev1 '레비아탄' (전기)
STR_VEHICLE_NAME_TRAIN_ENGINE_MAGLEV_LEV2_CYCLOPS_ELECTRIC      :Lev2 '사이클롭스' (전기)
STR_VEHICLE_NAME_TRAIN_ENGINE_MAGLEV_LEV3_PEGASUS_ELECTRIC      :Lev3 '페가수스' (전기)
STR_VEHICLE_NAME_TRAIN_ENGINE_MAGLEV_LEV4_CHIMAERA_ELECTRIC     :Lev4 '키메라' (전기)
STR_VEHICLE_NAME_TRAIN_ENGINE_MAGLEV_WIZZOWOW_ROCKETEER         :Wizzowow Rocketeer
STR_VEHICLE_NAME_TRAIN_WAGON_MAGLEV_PASSENGER_CAR               :승객 수송차량
STR_VEHICLE_NAME_TRAIN_WAGON_MAGLEV_MAIL_VAN                    :우편 수송차량
STR_VEHICLE_NAME_TRAIN_WAGON_MAGLEV_COAL_CAR                    :석탄 수송차량
STR_VEHICLE_NAME_TRAIN_WAGON_MAGLEV_OIL_TANKER                  :석유 수송차량
STR_VEHICLE_NAME_TRAIN_WAGON_MAGLEV_LIVESTOCK_VAN               :가축 수송차량
STR_VEHICLE_NAME_TRAIN_WAGON_MAGLEV_GOODS_VAN                   :상품 수송차량
STR_VEHICLE_NAME_TRAIN_WAGON_MAGLEV_GRAIN_HOPPER                :곡물 수송차량
STR_VEHICLE_NAME_TRAIN_WAGON_MAGLEV_WOOD_TRUCK                  :목재 수송차량
STR_VEHICLE_NAME_TRAIN_WAGON_MAGLEV_IRON_ORE_HOPPER             :철광석 수송차량
STR_VEHICLE_NAME_TRAIN_WAGON_MAGLEV_STEEL_TRUCK                 :철 수송차량
STR_VEHICLE_NAME_TRAIN_WAGON_MAGLEV_ARMORED_VAN                 :귀금속 수송차량
STR_VEHICLE_NAME_TRAIN_WAGON_MAGLEV_FOOD_VAN                    :식품 수송차량
STR_VEHICLE_NAME_TRAIN_WAGON_MAGLEV_PAPER_TRUCK                 :종이 수송차량
STR_VEHICLE_NAME_TRAIN_WAGON_MAGLEV_COPPER_ORE_HOPPER           :구리 광석 수송차량
STR_VEHICLE_NAME_TRAIN_WAGON_MAGLEV_WATER_TANKER                :물 수송차량
STR_VEHICLE_NAME_TRAIN_WAGON_MAGLEV_FRUIT_TRUCK                 :과일 수송차량
STR_VEHICLE_NAME_TRAIN_WAGON_MAGLEV_RUBBER_TRUCK                :고무 수송차량
STR_VEHICLE_NAME_TRAIN_WAGON_MAGLEV_SUGAR_TRUCK                 :설탕 수송차량
STR_VEHICLE_NAME_TRAIN_WAGON_MAGLEV_COTTON_CANDY_HOPPER         :솜사탕 수송차량
STR_VEHICLE_NAME_TRAIN_WAGON_MAGLEV_TOFFEE_HOPPER               :토피 수송차량
STR_VEHICLE_NAME_TRAIN_WAGON_MAGLEV_BUBBLE_VAN                  :거품 수송차량
STR_VEHICLE_NAME_TRAIN_WAGON_MAGLEV_COLA_TANKER                 :콜라 수송차량
STR_VEHICLE_NAME_TRAIN_WAGON_MAGLEV_CANDY_VAN                   :사탕 수송차량
STR_VEHICLE_NAME_TRAIN_WAGON_MAGLEV_TOY_VAN                     :장난감 수송차량
STR_VEHICLE_NAME_TRAIN_WAGON_MAGLEV_BATTERY_TRUCK               :건전지 수송차량
STR_VEHICLE_NAME_TRAIN_WAGON_MAGLEV_FIZZY_DRINK_TRUCK           :탄산음료 수송차량
STR_VEHICLE_NAME_TRAIN_WAGON_MAGLEV_PLASTIC_TRUCK               :플라스틱 수송차량
STR_VEHICLE_NAME_ROAD_VEHICLE_MPS_REGAL_BUS                     :MPS Regal 버스
STR_VEHICLE_NAME_ROAD_VEHICLE_HEREFORD_LEOPARD_BUS              :Hereford Leopard 버스
STR_VEHICLE_NAME_ROAD_VEHICLE_FOSTER_BUS                        :Foster 버스
STR_VEHICLE_NAME_ROAD_VEHICLE_FOSTER_MKII_SUPERBUS              :Foster MkII 슈퍼버스
STR_VEHICLE_NAME_ROAD_VEHICLE_PLODDYPHUT_MKI_BUS                :Ploddyphut MkI 버스
STR_VEHICLE_NAME_ROAD_VEHICLE_PLODDYPHUT_MKII_BUS               :Ploddyphut MkII 버스
STR_VEHICLE_NAME_ROAD_VEHICLE_PLODDYPHUT_MKIII_BUS              :Ploddyphut MkIII 버스
STR_VEHICLE_NAME_ROAD_VEHICLE_BALOGH_COAL_TRUCK                 :Balogh 석탄 수송차
STR_VEHICLE_NAME_ROAD_VEHICLE_UHL_COAL_TRUCK                    :Uhl 석탄 수송차
STR_VEHICLE_NAME_ROAD_VEHICLE_DW_COAL_TRUCK                     :DW 석탄 수송차
STR_VEHICLE_NAME_ROAD_VEHICLE_MPS_MAIL_TRUCK                    :MPS 우편 수송차
STR_VEHICLE_NAME_ROAD_VEHICLE_REYNARD_MAIL_TRUCK                :Reynard 우편 수송차
STR_VEHICLE_NAME_ROAD_VEHICLE_PERRY_MAIL_TRUCK                  :Perry 우편 수송차
STR_VEHICLE_NAME_ROAD_VEHICLE_MIGHTYMOVER_MAIL_TRUCK            :MightyMover 우편 수송차
STR_VEHICLE_NAME_ROAD_VEHICLE_POWERNAUGHT_MAIL_TRUCK            :Powernaught 우편 수송차
STR_VEHICLE_NAME_ROAD_VEHICLE_WIZZOWOW_MAIL_TRUCK               :Wizzowow 우편 수송차
STR_VEHICLE_NAME_ROAD_VEHICLE_WITCOMBE_OIL_TANKER               :Witcombe 유조차
STR_VEHICLE_NAME_ROAD_VEHICLE_FOSTER_OIL_TANKER                 :Foster 유조차
STR_VEHICLE_NAME_ROAD_VEHICLE_PERRY_OIL_TANKER                  :Perry 유조차
STR_VEHICLE_NAME_ROAD_VEHICLE_TALBOTT_LIVESTOCK_VAN             :Talbott 가축 수송차
STR_VEHICLE_NAME_ROAD_VEHICLE_UHL_LIVESTOCK_VAN                 :Uhl 가축 수송차
STR_VEHICLE_NAME_ROAD_VEHICLE_FOSTER_LIVESTOCK_VAN              :Foster 가축 수송차
STR_VEHICLE_NAME_ROAD_VEHICLE_BALOGH_GOODS_TRUCK                :Balogh 상품 수송차
STR_VEHICLE_NAME_ROAD_VEHICLE_CRAIGHEAD_GOODS_TRUCK             :Craighead 상품 수송차
STR_VEHICLE_NAME_ROAD_VEHICLE_GOSS_GOODS_TRUCK                  :Goss 상품 수송차
STR_VEHICLE_NAME_ROAD_VEHICLE_HEREFORD_GRAIN_TRUCK              :Hereford 곡물 수송차
STR_VEHICLE_NAME_ROAD_VEHICLE_THOMAS_GRAIN_TRUCK                :Thomas 곡물 수송차
STR_VEHICLE_NAME_ROAD_VEHICLE_GOSS_GRAIN_TRUCK                  :Goss 곡물 수송차
STR_VEHICLE_NAME_ROAD_VEHICLE_WITCOMBE_WOOD_TRUCK               :Witcombe 목재 수송차
STR_VEHICLE_NAME_ROAD_VEHICLE_FOSTER_WOOD_TRUCK                 :Foster 목재 수송차
STR_VEHICLE_NAME_ROAD_VEHICLE_MORELAND_WOOD_TRUCK               :Moreland 목재 수송차
STR_VEHICLE_NAME_ROAD_VEHICLE_MPS_IRON_ORE_TRUCK                :MPS 철광석 수송차
STR_VEHICLE_NAME_ROAD_VEHICLE_UHL_IRON_ORE_TRUCK                :Uhl 철광석 수송차
STR_VEHICLE_NAME_ROAD_VEHICLE_CHIPPY_IRON_ORE_TRUCK             :Chippy 철광석 수송차
STR_VEHICLE_NAME_ROAD_VEHICLE_BALOGH_STEEL_TRUCK                :Balogh 철 수송차량
STR_VEHICLE_NAME_ROAD_VEHICLE_UHL_STEEL_TRUCK                   :Uhl 철 수송차량
STR_VEHICLE_NAME_ROAD_VEHICLE_KELLING_STEEL_TRUCK               :Kelling 철 수송차량
STR_VEHICLE_NAME_ROAD_VEHICLE_BALOGH_ARMORED_TRUCK              :Balogh 귀금속 수송차
STR_VEHICLE_NAME_ROAD_VEHICLE_UHL_ARMORED_TRUCK                 :Uhl 귀금속 수송차
STR_VEHICLE_NAME_ROAD_VEHICLE_FOSTER_ARMORED_TRUCK              :Foster 귀금속 수송차
STR_VEHICLE_NAME_ROAD_VEHICLE_FOSTER_FOOD_VAN                   :Foster 식품 수송차
STR_VEHICLE_NAME_ROAD_VEHICLE_PERRY_FOOD_VAN                    :Perry 식품 수송차
STR_VEHICLE_NAME_ROAD_VEHICLE_CHIPPY_FOOD_VAN                   :Chippy 식품 수송차
STR_VEHICLE_NAME_ROAD_VEHICLE_UHL_PAPER_TRUCK                   :Uhl 종이 수송차
STR_VEHICLE_NAME_ROAD_VEHICLE_BALOGH_PAPER_TRUCK                :Balogh 종이 수송차
STR_VEHICLE_NAME_ROAD_VEHICLE_MPS_PAPER_TRUCK                   :MPS 종이 수송차
STR_VEHICLE_NAME_ROAD_VEHICLE_MPS_COPPER_ORE_TRUCK              :MPS 구리 광석 수송차
STR_VEHICLE_NAME_ROAD_VEHICLE_UHL_COPPER_ORE_TRUCK              :Uhl 구리 광석 수송차
STR_VEHICLE_NAME_ROAD_VEHICLE_GOSS_COPPER_ORE_TRUCK             :Goss 구리 광석 수송차
STR_VEHICLE_NAME_ROAD_VEHICLE_UHL_WATER_TANKER                  :Uhl 물 수송차
STR_VEHICLE_NAME_ROAD_VEHICLE_BALOGH_WATER_TANKER               :Balogh 물 수송차
STR_VEHICLE_NAME_ROAD_VEHICLE_MPS_WATER_TANKER                  :MPS 물 수송차
STR_VEHICLE_NAME_ROAD_VEHICLE_BALOGH_FRUIT_TRUCK                :Balogh 과일 수송차
STR_VEHICLE_NAME_ROAD_VEHICLE_UHL_FRUIT_TRUCK                   :Uhl 과일 수송차
STR_VEHICLE_NAME_ROAD_VEHICLE_KELLING_FRUIT_TRUCK               :Kelling 과일 수송차
STR_VEHICLE_NAME_ROAD_VEHICLE_BALOGH_RUBBER_TRUCK               :Balogh 고무 수송차
STR_VEHICLE_NAME_ROAD_VEHICLE_UHL_RUBBER_TRUCK                  :Uhl 고무 수송차
STR_VEHICLE_NAME_ROAD_VEHICLE_RMT_RUBBER_TRUCK                  :RMT 고무 수송차
STR_VEHICLE_NAME_ROAD_VEHICLE_MIGHTYMOVER_SUGAR_TRUCK           :MightyMover 설탕 수송차
STR_VEHICLE_NAME_ROAD_VEHICLE_POWERNAUGHT_SUGAR_TRUCK           :Powernaught 설탕 수송차
STR_VEHICLE_NAME_ROAD_VEHICLE_WIZZOWOW_SUGAR_TRUCK              :Wizzowow 설탕 수송차
STR_VEHICLE_NAME_ROAD_VEHICLE_MIGHTYMOVER_COLA_TRUCK            :MightyMover 콜라 수송차
STR_VEHICLE_NAME_ROAD_VEHICLE_POWERNAUGHT_COLA_TRUCK            :Powernaught 콜라 수송차
STR_VEHICLE_NAME_ROAD_VEHICLE_WIZZOWOW_COLA_TRUCK               :Wizzowow 콜라 수송차
STR_VEHICLE_NAME_ROAD_VEHICLE_MIGHTYMOVER_COTTON_CANDY          :MightyMover 솜사탕 수송차
STR_VEHICLE_NAME_ROAD_VEHICLE_POWERNAUGHT_COTTON_CANDY          :Powernaught 솜사탕 수송차
STR_VEHICLE_NAME_ROAD_VEHICLE_WIZZOWOW_COTTON_CANDY_TRUCK       :Wizzowow 솜사탕 수송차
STR_VEHICLE_NAME_ROAD_VEHICLE_MIGHTYMOVER_TOFFEE_TRUCK          :MightyMover 토피 수송차
STR_VEHICLE_NAME_ROAD_VEHICLE_POWERNAUGHT_TOFFEE_TRUCK          :Powernaught 토피 수송차
STR_VEHICLE_NAME_ROAD_VEHICLE_WIZZOWOW_TOFFEE_TRUCK             :Wizzowow 토피 수송차
STR_VEHICLE_NAME_ROAD_VEHICLE_MIGHTYMOVER_TOY_VAN               :MightyMover 장난감 수송차
STR_VEHICLE_NAME_ROAD_VEHICLE_POWERNAUGHT_TOY_VAN               :Powernaught 장난감 수송차
STR_VEHICLE_NAME_ROAD_VEHICLE_WIZZOWOW_TOY_VAN                  :Wizzowow 장난감 수송차
STR_VEHICLE_NAME_ROAD_VEHICLE_MIGHTYMOVER_CANDY_TRUCK           :MightyMover 사탕 수송차
STR_VEHICLE_NAME_ROAD_VEHICLE_POWERNAUGHT_CANDY_TRUCK           :Powernaught 사탕 수송차
STR_VEHICLE_NAME_ROAD_VEHICLE_WIZZOWOW_CANDY_TRUCK              :Wizzowow 사탕 수송차
STR_VEHICLE_NAME_ROAD_VEHICLE_MIGHTYMOVER_BATTERY_TRUCK         :MightyMover 건전지 수송차
STR_VEHICLE_NAME_ROAD_VEHICLE_POWERNAUGHT_BATTERY_TRUCK         :Powernaught 건전지 수송차
STR_VEHICLE_NAME_ROAD_VEHICLE_WIZZOWOW_BATTERY_TRUCK            :Wizzowow 건전지 수송차
STR_VEHICLE_NAME_ROAD_VEHICLE_MIGHTYMOVER_FIZZY_DRINK           :MightyMover 탄산음료 수송차
STR_VEHICLE_NAME_ROAD_VEHICLE_POWERNAUGHT_FIZZY_DRINK           :Powernaught 탄산음료 수송차
STR_VEHICLE_NAME_ROAD_VEHICLE_WIZZOWOW_FIZZY_DRINK_TRUCK        :Wizzowow 탄산음료 수송차
STR_VEHICLE_NAME_ROAD_VEHICLE_MIGHTYMOVER_PLASTIC_TRUCK         :MightyMover 플라스틱 수송차
STR_VEHICLE_NAME_ROAD_VEHICLE_POWERNAUGHT_PLASTIC_TRUCK         :Powernaught 플라스틱 수송차
STR_VEHICLE_NAME_ROAD_VEHICLE_WIZZOWOW_PLASTIC_TRUCK            :Wizzowow 플라스틱 수송차
STR_VEHICLE_NAME_ROAD_VEHICLE_MIGHTYMOVER_BUBBLE_TRUCK          :MightyMover 거품 수송차
STR_VEHICLE_NAME_ROAD_VEHICLE_POWERNAUGHT_BUBBLE_TRUCK          :Powernaught 거품 수송차
STR_VEHICLE_NAME_ROAD_VEHICLE_WIZZOWOW_BUBBLE_TRUCK             :Wizzowow 거품 수송차
STR_VEHICLE_NAME_SHIP_MPS_OIL_TANKER                            :MPS 유조선
STR_VEHICLE_NAME_SHIP_CS_INC_OIL_TANKER                         :㈜CS사 유조선
STR_VEHICLE_NAME_SHIP_MPS_PASSENGER_FERRY                       :MPS 여객선
STR_VEHICLE_NAME_SHIP_FFP_PASSENGER_FERRY                       :FFP 여객선
STR_VEHICLE_NAME_SHIP_BAKEWELL_300_HOVERCRAFT                   :Bakewell 300 호버크래프트
STR_VEHICLE_NAME_SHIP_CHUGGER_CHUG_PASSENGER                    :Chugger-Chug 여객선
STR_VEHICLE_NAME_SHIP_SHIVERSHAKE_PASSENGER_FERRY               :Shivershake 여객선
STR_VEHICLE_NAME_SHIP_YATE_CARGO_SHIP                           :Yate 화물선
STR_VEHICLE_NAME_SHIP_BAKEWELL_CARGO_SHIP                       :Bakewell 화물선
STR_VEHICLE_NAME_SHIP_MIGHTYMOVER_CARGO_SHIP                    :MightyMover 화물선
STR_VEHICLE_NAME_SHIP_POWERNAUT_CARGO_SHIP                      :Powernaut 화물선
STR_VEHICLE_NAME_AIRCRAFT_SAMPSON_U52                           :Sampson U52
STR_VEHICLE_NAME_AIRCRAFT_COLEMAN_COUNT                         :Coleman Count
STR_VEHICLE_NAME_AIRCRAFT_FFP_DART                              :FFP Dart
STR_VEHICLE_NAME_AIRCRAFT_YATE_HAUGAN                           :Yate Haugan
STR_VEHICLE_NAME_AIRCRAFT_BAKEWELL_COTSWALD_LB_3                :Bakewell Cotswald LB-3
STR_VEHICLE_NAME_AIRCRAFT_BAKEWELL_LUCKETT_LB_8                 :Bakewell Luckett LB-8
STR_VEHICLE_NAME_AIRCRAFT_BAKEWELL_LUCKETT_LB_9                 :Bakewell Luckett LB-9
STR_VEHICLE_NAME_AIRCRAFT_BAKEWELL_LUCKETT_LB80                 :Bakewell Luckett LB80
STR_VEHICLE_NAME_AIRCRAFT_BAKEWELL_LUCKETT_LB_10                :Bakewell Luckett LB-10
STR_VEHICLE_NAME_AIRCRAFT_BAKEWELL_LUCKETT_LB_11                :Bakewell Luckett LB-11
STR_VEHICLE_NAME_AIRCRAFT_YATE_AEROSPACE_YAC_1_11               :Yate Aerospace YAC 1-11
STR_VEHICLE_NAME_AIRCRAFT_DARWIN_100                            :Darwin 100
STR_VEHICLE_NAME_AIRCRAFT_DARWIN_200                            :Darwin 200
STR_VEHICLE_NAME_AIRCRAFT_DARWIN_300                            :Darwin 300
STR_VEHICLE_NAME_AIRCRAFT_DARWIN_400                            :Darwin 400
STR_VEHICLE_NAME_AIRCRAFT_DARWIN_500                            :Darwin 500
STR_VEHICLE_NAME_AIRCRAFT_DARWIN_600                            :Darwin 600
STR_VEHICLE_NAME_AIRCRAFT_GURU_GALAXY                           :Guru Galaxy
STR_VEHICLE_NAME_AIRCRAFT_AIRTAXI_A21                           :Airtaxi A21
STR_VEHICLE_NAME_AIRCRAFT_AIRTAXI_A31                           :Airtaxi A31
STR_VEHICLE_NAME_AIRCRAFT_AIRTAXI_A32                           :Airtaxi A32
STR_VEHICLE_NAME_AIRCRAFT_AIRTAXI_A33                           :Airtaxi A33
STR_VEHICLE_NAME_AIRCRAFT_YATE_AEROSPACE_YAE46                  :Yate Aerospace YAe46
STR_VEHICLE_NAME_AIRCRAFT_DINGER_100                            :Dinger 100
STR_VEHICLE_NAME_AIRCRAFT_AIRTAXI_A34_1000                      :AirTaxi A34-1000
STR_VEHICLE_NAME_AIRCRAFT_YATE_Z_SHUTTLE                        :Yate Z-Shuttle
STR_VEHICLE_NAME_AIRCRAFT_KELLING_K1                            :Kelling K1
STR_VEHICLE_NAME_AIRCRAFT_KELLING_K6                            :Kelling K6
STR_VEHICLE_NAME_AIRCRAFT_KELLING_K7                            :Kelling K7
STR_VEHICLE_NAME_AIRCRAFT_DARWIN_700                            :Darwin 700
STR_VEHICLE_NAME_AIRCRAFT_FFP_HYPERDART_2                       :FFP Hyperdart 2
STR_VEHICLE_NAME_AIRCRAFT_DINGER_200                            :Dinger 200
STR_VEHICLE_NAME_AIRCRAFT_DINGER_1000                           :Dinger 1000
STR_VEHICLE_NAME_AIRCRAFT_PLODDYPHUT_100                        :Ploddyphut 100
STR_VEHICLE_NAME_AIRCRAFT_PLODDYPHUT_500                        :Ploddyphut 500
STR_VEHICLE_NAME_AIRCRAFT_FLASHBANG_X1                          :Flashbang X1
STR_VEHICLE_NAME_AIRCRAFT_JUGGERPLANE_M1                        :Juggerplane M1
STR_VEHICLE_NAME_AIRCRAFT_FLASHBANG_WIZZER                      :Flashbang Wizzer
STR_VEHICLE_NAME_AIRCRAFT_TRICARIO_HELICOPTER                   :Tricario 헬리콥터
STR_VEHICLE_NAME_AIRCRAFT_GURU_X2_HELICOPTER                    :Guru X2 헬리콥터
STR_VEHICLE_NAME_AIRCRAFT_POWERNAUT_HELICOPTER                  :Powernaut 헬리콥터

##id 0x8800
# Formatting of some strings
STR_FORMAT_DATE_TINY                                            :{2:NUM}.{1:STRING}.{0:STRING}
STR_FORMAT_DATE_SHORT                                           :{1:NUM}년 {0:STRING}
STR_FORMAT_DATE_LONG                                            :{2:NUM}년 {1:STRING}월 {0:STRING}일
STR_FORMAT_DATE_ISO                                             :{2:NUM}-{1:STRING}-{0:STRING}

STR_FORMAT_DATE_MINUTES                                         :{0:STRING}:{1:STRING}
STR_FORMAT_DATE_MINUTES_WITH_Y                                  :{0:STRING}:{1:STRING} / {2:NUM}
STR_FORMAT_DATE_MINUTES_WITH_YM                                 :{0:STRING}:{1:STRING} / {2:DATE_SHORT}
STR_FORMAT_DATE_MINUTES_WITH_YMD                                :{0:STRING}:{1:STRING} / {2:DATE_LONG}

STR_FORMAT_BUOY_NAME                                            :{TOWN} 부표
STR_FORMAT_BUOY_NAME_SERIAL                                     :{TOWN} 부표 #{COMMA}
STR_FORMAT_COMPANY_NUM                                          :(회사 {COMMA})
STR_FORMAT_GROUP_NAME                                           :그룹 {COMMA}
STR_FORMAT_INDUSTRY_NAME                                        :{TOWN} {STRING}
STR_FORMAT_WAYPOINT_NAME                                        :{TOWN} 경유지
STR_FORMAT_WAYPOINT_NAME_SERIAL                                 :{TOWN} 경유지 #{COMMA}

STR_FORMAT_DEPOT_NAME_TRAIN                                     :{TOWN} 차량기지
STR_FORMAT_DEPOT_NAME_TRAIN_SERIAL                              :{TOWN} 차량기지 #{COMMA}
STR_FORMAT_DEPOT_NAME_ROAD_VEHICLE                              :{TOWN} 차고지
STR_FORMAT_DEPOT_NAME_ROAD_VEHICLE_SERIAL                       :{TOWN} 차고지 #{COMMA}
STR_FORMAT_DEPOT_NAME_SHIP                                      :{TOWN} 정박소
STR_FORMAT_DEPOT_NAME_SHIP_SERIAL                               :{TOWN} 정박소 #{COMMA}
STR_FORMAT_DEPOT_NAME_AIRCRAFT                                  :{STATION} 격납고

STR_UNKNOWN_STATION                                             :알 수 없는 정거장
STR_DEFAULT_SIGN_NAME                                           :팻말
STR_COMPANY_SOMEONE                                             :누군가

STR_SAVEGAME_NAME_DEFAULT                                       :{COMPANY}의 게임 ({STRING})
STR_SAVEGAME_NAME_SPECTATOR                                     :관전자의 게임 ({1:STRING})

# Viewport strings
STR_VIEWPORT_SHOW_VEHICLE_ROUTE_STEP                            :{BROWN}{NUM} {STRING}
STR_VIEWPORT_SHOW_VEHICLE_ROUTE_STEP_STATION                    :{BLACK}역
STR_VIEWPORT_SHOW_VEHICLE_ROUTE_STEP_WAYPOINT                   :{GRAY}경
STR_VIEWPORT_SHOW_VEHICLE_ROUTE_STEP_IMPLICIT                   :{GRAY}암
STR_VIEWPORT_SHOW_VEHICLE_ROUTE_STEP_DEPOT                      :{RED}기
STR_VIEWPORT_SHOW_VEHICLE_ROUTE_STEP_OVERFLOW                   :{RED}{NUM}x

STR_VIEWPORT_TOWN_POP_VERY_POOR_RATING                          :{WHITE}{TOWN} {RED}({COMMA})
STR_VIEWPORT_TOWN_POP_MEDIOCRE_RATING                           :{WHITE}{TOWN} {ORANGE}({COMMA})
STR_VIEWPORT_TOWN_POP_GOOD_RATING                               :{WHITE}{TOWN} {YELLOW}({COMMA})
STR_VIEWPORT_TOWN_POP                                           :{WHITE}{TOWN} ({COMMA})
STR_VIEWPORT_TOWN_POP_EXCELLENT_RATING                          :{WHITE}{TOWN} {GREEN}({COMMA})
STR_VIEWPORT_TOWN_VERY_POOR_RATING                              :{RED}{TOWN}
STR_VIEWPORT_TOWN_MEDIOCRE_RATING                               :{ORANGE}{TOWN}
STR_VIEWPORT_TOWN_GOOD_RATING                                   :{YELLOW}{TOWN}
STR_VIEWPORT_TOWN                                               :{WHITE}{TOWN}
STR_VIEWPORT_TOWN_EXCELLENT_RATING                              :{GREEN}{TOWN}

STR_VIEWPORT_TOWN_TINY_BLACK                                    :{TINY_FONT}{BLACK}{TOWN}
STR_VIEWPORT_TOWN_TINY_VERY_POOR_RATING                         :{TINY_FONT}{RED}{TOWN}
STR_VIEWPORT_TOWN_TINY_MEDIOCRE_RATING                          :{TINY_FONT}{ORANGE}{TOWN}
STR_VIEWPORT_TOWN_TINY_GOOD_RATING                              :{TINY_FONT}{YELLOW}{TOWN}
STR_VIEWPORT_TOWN_TINY_WHITE                                    :{TINY_FONT}{WHITE}{TOWN}
STR_VIEWPORT_TOWN_TINY_EXCELLENT_RATING                         :{TINY_FONT}{GREEN}{TOWN}

STR_VIEWPORT_SIGN_SMALL_BLACK                                   :{TINY_FONT}{BLACK}{SIGN}
STR_VIEWPORT_SIGN_SMALL_WHITE                                   :{TINY_FONT}{WHITE}{SIGN}

STR_VIEWPORT_STATION                                            :{STATION} {STATION_FEATURES}
STR_VIEWPORT_STATION_TINY                                       :{TINY_FONT}{STATION}

STR_VIEWPORT_WAYPOINT                                           :{WAYPOINT}
STR_VIEWPORT_WAYPOINT_TINY                                      :{TINY_FONT}{WAYPOINT}

# Simple strings to get specific types of data
STR_COMPANY_NAME                                                :{COMPANY}
STR_COMPANY_NAME_COMPANY_NUM                                    :{COMPANY} {COMPANY_NUM}
STR_DEPOT_NAME                                                  :{DEPOT}
STR_ENGINE_NAME                                                 :{ENGINE}
STR_HIDDEN_ENGINE_NAME                                          :{ENGINE} (숨김)
STR_GROUP_NAME                                                  :{GROUP}
STR_INDUSTRY_NAME                                               :{INDUSTRY}
STR_PRESIDENT_NAME                                              :{PRESIDENT_NAME}
STR_SIGN_NAME                                                   :{SIGN}
STR_STATION_NAME                                                :{STATION}
STR_TOWN_NAME                                                   :{TOWN}
STR_VEHICLE_NAME                                                :{VEHICLE}
STR_WAYPOINT_NAME                                               :{WAYPOINT}

STR_JUST_CARGO                                                  :{CARGO_LONG}
STR_JUST_CHECKMARK                                              :{CHECKMARK}
STR_JUST_COMMA                                                  :{COMMA}
STR_JUST_CURRENCY_SHORT                                         :{CURRENCY_SHORT}
STR_JUST_CURRENCY_LONG                                          :{CURRENCY_LONG}
STR_JUST_CARGO_LIST                                             :{CARGO_LIST}
STR_JUST_INT                                                    :{NUM}
STR_JUST_DECIMAL                                                :{DECIMAL}
STR_JUST_DECIMAL1                                               :{DECIMAL1}
STR_JUST_DATE_TINY                                              :{DATE_TINY}
STR_JUST_DATE_SHORT                                             :{DATE_SHORT}
STR_JUST_DATE_LONG                                              :{DATE_LONG}
STR_JUST_DATE_ISO                                               :{DATE_ISO}
STR_JUST_DATE_WALLCLOCK_TINY                                    :{DATE_WALLCLOCK_TINY}
STR_JUST_DATE_WALLCLOCK_SHORT                                   :{DATE_WALLCLOCK_SHORT}
STR_JUST_DATE_WALLCLOCK_LONG                                    :{DATE_WALLCLOCK_LONG}
STR_JUST_DATE_WALLCLOCK_ISO                                     :{DATE_WALLCLOCK_ISO}
STR_JUST_STRING                                                 :{STRING}
STR_JUST_STRING1                                                :{STRING}
STR_JUST_STRING2                                                :{STRING}
STR_JUST_STRING_STRING                                          :{STRING}{STRING}
STR_JUST_RAW_STRING                                             :{STRING}
STR_JUST_BIG_RAW_STRING                                         :{BIG_FONT}{STRING}

# Slightly 'raw' stringcodes with colour or size
STR_BLACK_COMMA                                                 :{BLACK}{COMMA}
STR_TINY_BLACK_COMA                                             :{TINY_FONT}{BLACK}{COMMA}
STR_TINY_COMMA                                                  :{TINY_FONT}{COMMA}
STR_BLUE_COMMA                                                  :{BLUE}{COMMA}
STR_RED_COMMA                                                   :{RED}{COMMA}
STR_WHITE_COMMA                                                 :{WHITE}{COMMA}
STR_BLACK_DECIMAL                                               :{BLACK}{DECIMAL}
STR_TINY_BLACK_DECIMAL                                          :{TINY_FONT}{BLACK}{DECIMAL}
STR_COMPANY_MONEY                                               :{WHITE}{CURRENCY_LONG}
STR_BLACK_DATE_LONG                                             :{BLACK}{DATE_LONG}
STR_WHITE_DATE_LONG                                             :{WHITE}{DATE_LONG}
STR_WHITE_DATE_WALLCLOCK_LONG                                   :{WHITE}{DATE_WALLCLOCK_LONG}
STR_WHITE_DATE_WALLCLOCK_SHORT                                  :{WHITE}{DATE_WALLCLOCK_SHORT}
STR_SHORT_DATE                                                  :{WHITE}{DATE_TINY}
STR_DATE_LONG_SMALL                                             :{TINY_FONT}{BLACK}{DATE_LONG}
STR_TINY_GROUP                                                  :{TINY_FONT}{GROUP}
STR_BLACK_INT                                                   :{BLACK}{NUM}
STR_ORANGE_INT                                                  :{ORANGE}{NUM}
STR_RED_INT                                                     :{RED}{NUM}
STR_WHITE_SIGN                                                  :{WHITE}{SIGN}
STR_TINY_BLACK_STATION                                          :{TINY_FONT}{BLACK}{STATION}
STR_BLACK_STRING                                                :{BLACK}{STRING}
STR_BLACK_RAW_STRING                                            :{BLACK}{STRING}
STR_ORANGE_STRING                                               :{ORANGE}{STRING}
STR_LTBLUE_STRING                                               :{LTBLUE}{STRING}
STR_WHITE_STRING                                                :{WHITE}{STRING}
STR_ORANGE_STRING1_WHITE                                        :{ORANGE}{STRING}{WHITE}
STR_ORANGE_STRING1_LTBLUE                                       :{ORANGE}{STRING}{LTBLUE}
STR_TINY_BLACK_HEIGHT                                           :{TINY_FONT}{BLACK}{HEIGHT}
STR_TINY_BLACK_VEHICLE                                          :{TINY_FONT}{BLACK}{VEHICLE}
STR_TINY_RIGHT_ARROW                                            :{TINY_FONT}{RIGHT_ARROW}
STR_BLACK_PLUS                                                  :{BLACK}+

STR_WHITE                                                       :{WHITE}
STR_BLACK                                                       :{BLACK}
STR_BLACK_1                                                     :{G=m}{BLACK}1
STR_BLACK_2                                                     :{G=f}{BLACK}2
STR_BLACK_3                                                     :{G=m}{BLACK}3
STR_BLACK_4                                                     :{G=f}{BLACK}4
STR_BLACK_5                                                     :{G=f}{BLACK}5
STR_BLACK_6                                                     :{G=m}{BLACK}6
STR_BLACK_7                                                     :{G=m}{BLACK}7

STR_TRAIN                                                       :{G=f}{BLACK}{TRAIN}
STR_BUS                                                         :{G=f}{BLACK}{BUS}
STR_LORRY                                                       :{G=m}{BLACK}{LORRY}
STR_PLANE                                                       :{G=f}{BLACK}{PLANE}
STR_SHIP                                                        :{G=f}{BLACK}{SHIP}

STR_TOOLBAR_RAILTYPE_VELOCITY                                   :{STRING} ({VELOCITY})

######## Zoning toolbar

STR_ZONING_TOOLBAR                                              :{WHITE}구역 보기
STR_ZONING_OUTER                                                :{BLACK}바깥쪽 타일 테두리:
STR_ZONING_INNER                                                :{BLACK}안쪽 타일 테두리:
STR_ZONING_OUTER_INFO                                           :{BLACK}바깥쪽 타일 테두리를 표시할 기준을 선택하세요.
STR_ZONING_INNER_INFO                                           :{BLACK}안쪽 타일 테두리를 표시할 기준을 선택하세요.

STR_ZONING_NO_ZONING                                            :표시 안함
STR_ZONING_AUTHORITY                                            :권한
STR_ZONING_CAN_BUILD                                            :건설 불가 지역
STR_ZONING_STA_CATCH                                            :역세권
STR_ZONING_STA_CATCH_OPEN                                       :역세권 (창이 열린 역만)
STR_ZONING_BUL_UNSER                                            :역세권 밖의 건물
STR_ZONING_IND_UNSER                                            :역세권 밖의 산업 시설
STR_ZONING_TRACERESTRICT                                        :경로 탐색 제한 신호기
STR_ZONING_2x2_GRID                                             :2x2 도시 도로 격자
STR_ZONING_3x3_GRID                                             :3x3 도시 도로 격자

STR_TMPL_RPL_TITLE                                              :{WHITE}템플릿 교체
STR_TMPL_TEMPLATE_REPLACEMENT                                   :템플릿 교체
STR_TMPL_TRAINS_IN_GROUP                                        :{BLACK}그룹에 속한 열차
STR_TMPL_AVAILABLE_TEMPLATES                                    :{BLACK}가능한 템플릿
STR_TMPL_DEFINE_TEMPLATE                                        :{BLACK}새 템플릿
STR_TMPL_EDIT_TEMPLATE                                          :{BLACK}편집
STR_TMPL_CREATE_CLONE_VEH                                       :{BLACK}복제
STR_TMPL_DELETE_TEMPLATE                                        :{BLACK}삭제
STR_TMPL_RPL_ALL_TMPL                                           :{BLACK}모든 템플릿 교체
STR_TMPL_NEW_VEHICLE                                            :{BLACK}새 차량
STR_TMPL_CONFIRM                                                :{BLACK}확인
STR_TMPL_CANCEL                                                 :{BLACK}취소
STR_TMPL_NEW                                                    :{BLACK}새 템플릿 차량
STR_TMPL_REFIT                                                  :{BLACK}개조
STR_TMPL_GROUP_INFO                                             :{BLACK}그룹 정보: {ORANGE}
STR_TMPL_TEMPLATE_INFO                                          :{BLACK}템플릿 정보: {ORANGE}
STR_TMPL_RPL_START                                              :{BLACK}교체 시작
STR_TMPL_RPL_STOP                                               :{BLACK}교체 중지
STR_TMPL_TRAIN_OVR_VALUE                                        :{TINY_FONT}{BLACK}열차 가격: {CURRENCY_SHORT}
STR_TMPL_TEMPLATE_OVR_VALUE                                     :{TINY_FONT}{BLACK}구입 가격: {GOLD}{CURRENCY_LONG}
STR_TMPL_TEMPLATE_OVR_VALUE_nogold                              :{TINY_FONT}{BLACK}구입 가격: {CURRENCY_LONG}
STR_TMPL_TEMPLATE_OVR_VALUE_nogoldandcurrency                   :{TINY_FONT}{BLACK}구입 가격:
STR_TMPL_TEMPLATE_OVR_VALUE_notinyfont                          :{BLACK}구입 가격: {GOLD}{CURRENCY_LONG}
STR_TMPL_TEMPLATE_OVR_VALUE_notinyfontandblack                  :구입 가격: {GOLD}{CURRENCY_LONG}
STR_TMPL_WARNING_FREE_WAGON                                     :{RED}객차/화차만 있음: 운행할 수 없습니다!
STR_TMPL_WARNING_VEH_UNAVAILABLE                                :{RED}열차 구성 불가: 차량을 사용할 수 없습니다!
STR_TMPL_GROUP_USES_TEMPLATE                                    :{BLACK}사용 중인 템플릿: {NUM}
STR_TMP_TEMPLATE_IN_USE                                         :템플릿이 사용 중입니다.
STR_TMPL_GROUP_NUM_TRAINS                                       :{BLACK}{NUM}
STR_TMPL_CREATEGUI_TITLE                                        :{WHITE}템플릿 차량 생성/수정
STR_TMPL_MAINGUI_DEFINEDGROUPS                                  :{BLACK}만들어진 그룹
STR_TMPL_TMPLRPL_EX_DIFF_RAILTYPE                               :다른 선로 종류의 템플릿을 사용 중입니다.

STR_TMPL_SET_USEDEPOT                                           :{BLACK}차량을 기지에서 사용
STR_TMPL_SET_USEDEPOT_TIP                                       :{BLACK}구입 비용을 줄이기 위해 차량을 기지 안에 놔 둡니다.
STR_TMPL_SET_KEEPREMAINDERS                                     :{BLACK}재고로 놔두기
STR_TMPL_SET_KEEPREMAINDERS_TIP                                 :{BLACK}템플릿 교체가 끝난 후 오래된 열차로부터 남은 차량을 나중을 위해 놔 둡니다.
STR_TMPL_SET_REFIT                                              :{BLACK}개조하기
STR_TMPL_SET_REFIT_TIP                                          :{BLACK}설정되면 열차는 템플릿에 지정된 화물을 실을 수 있도록 개조될 것입니다. 만약 모든 객차/화물차가 새로 구입됐거나 기지에 있는 것을 되찾아 온 것이 아닐 경우, 오래된 것을 교체하려고 "시도"할 것입니다. 만약 불가능하면 일반 상태로 개조합니다.
STR_TMPL_SET_OLD_ONLY                                           :{BLACK}낡은 차량만
STR_TMPL_SET_OLD_ONLY_TIP                                       :{BLACK}설정되면 낡은 차량과 자동 교체에 의해 교체되는 차량만이 교체됩니다.

STR_TMPL_CONFIG_USEDEPOT                                        :기지 사용
STR_TMPL_CONFIG_KEEPREMAINDERS                                  :놔두기
STR_TMPL_CONFIG_REFIT                                           :개조
STR_TMPL_CONFIG_OLD_ONLY                                        :낡은 차량만

STR_TMPL_NUM_TRAINS_NEED_RPL                                    :교체할 열차 수:

STR_TMPL_CARGO_SUMMARY                                          :{CARGO_LONG}
STR_TMPL_CARGO_SUMMARY_MULTI                                    :{CARGO_LONG} (x{NUM})

STR_TMPL_RPLALLGUI_TITLE                                        :{WHITE}모든 템플릿 차량 교체
STR_TMPL_RPLALLGUI_INSET_TOP                                    :{BLACK}차량 종류를 고르고 교체
STR_TMPL_RPLALLGUI_INSET_TOP_1                                  :{BLACK}템플릿 기관차
STR_TMPL_RPLALLGUI_INSET_TOP_2                                  :{BLACK}구매 가능한 기관차
STR_TMPL_RPLALLGUI_INSET_BOTTOM                                 :{BLACK}현재 템플릿 목록 (교체가 끝난 뒤 갱신)
STR_TMPL_RPLALLGUI_BUTTON_RPLALL                                :{BLACK}모두 교체
STR_TMPL_RPLALLGUI_BUTTON_APPLY                                 :{BLACK}적용
STR_TMPL_RPLALLGUI_BUTTON_CANCEL                                :{BLACK}취소
STR_TMPL_RPLALLGUI_USE_TIP                                      :{BLACK}각 목록으로부터 차량 종류를 고르고 '모두 교체'를 클릭하십시오. 만약 템플릿 목록에 표시된 결과가 만족스럽다면, '적용'을 클릭해 바뀐 내용을 적용하십시오.

STR_TMPL_CANT_CREATE                                            :{WHITE}템플릿이나 가상 차량을 생성할 수 없습니다...

# Scheduled Dispatch
STR_SCHDISPATCH_CAPTION                                         :{WHITE}{VEHICLE} (배차 일정)
STR_SCHDISPATCH_ENABLED                                         :{BLACK}활성화
STR_SCHDISPATCH_ENABLED_TOOLTIP                                 :{BLACK}배차 일정을 활성화합니다. 자동 배차 조절과 같이 사용할 수 없습니다.
STR_SCHDISPATCH_ADD                                             :{BLACK}출발 슬롯 추가
STR_SCHDISPATCH_ADD_TOOLTIP                                     :{BLACK}이 스케줄에 새 출발 슬롯을 추가합니다.
STR_SCHDISPATCH_ADD_CAPTION                                     :{BLACK}출발 슬롯
STR_SCHDISPATCH_DURATION                                        :{BLACK}반복 주기
STR_SCHDISPATCH_DURATION_TOOLTIP                                :{BLACK}이 스케줄의 반복 주기를 설정합니다.
STR_SCHDISPATCH_DURATION_CAPTION_MINUTE                         :{BLACK}반복 주기 (분)
STR_SCHDISPATCH_DURATION_CAPTION_DAY                            :{BLACK}반복 주기 (일)
STR_SCHDISPATCH_START                                           :{BLACK}시작 일자
STR_SCHDISPATCH_START_TOOLTIP                                   :{BLACK}이 스케줄의 시작 일자를 설정합니다.
STR_SCHDISPATCH_START_CAPTION_MINUTE                            :{BLACK}시작 시각 (hhmm)
STR_SCHDISPATCH_DELAY                                           :{BLACK}지연
STR_SCHDISPATCH_DELAY_TOOLTIP                                   :{BLACK}허용할 수 있는 최대 지연 시간을 설정합니다.
STR_SCHDISPATCH_DELAY_CAPTION_MINUTE                            :{BLACK}지연 (분)
STR_SCHDISPATCH_DELAY_CAPTION_DAY                               :{BLACK}지연 (일)
STR_SCHDISPATCH_RESET_LAST_DISPATCH                             :{BLACK}최근 일정 재설정
STR_SCHDISPATCH_RESET_LAST_DISPATCH_TOOLTIP                     :{BLACK}최근 배차 일정을 재설정합니다. 먼 미래의 차량에 대해 오작동할 때 사용하십시오.

STR_SCHDISPATCH_SUMMARY_LAST_DEPARTURE_PAST                     :{BLACK}최근 출발: {DATE_WALLCLOCK_TINY}.
STR_SCHDISPATCH_SUMMARY_LAST_DEPARTURE_FUTURE                   :{BLACK}최근 배차된 열차가 아직 출발하지 않았습니다. {DATE_WALLCLOCK_TINY}에 출발할 예정입니다.
STR_SCHDISPATCH_SUMMARY_L1                                      :{BLACK}이 스케줄에는 {COMMA}대의 열차가 필요합니다.
STR_SCHDISPATCH_SUMMARY_L2                                      :{BLACK}이 스케줄은 {STRING}마다 반복되고 {DATE_WALLCLOCK_TINY}에 시작됩니다.
STR_SCHDISPATCH_SUMMARY_L3                                      :{BLACK}{STRING} 이상 지연되면 다음 슬롯으로 넘어갑니다.
STR_SCHDISPATCH_SUMMARY_NOT_ENABLED                             :{BLACK}이 스케줄은 비활성화되어 있습니다.
<|MERGE_RESOLUTION|>--- conflicted
+++ resolved
@@ -290,14 +290,9 @@
 STR_SORT_BY_TYPE                                                :종류
 STR_SORT_BY_TRANSPORTED                                         :수송량
 STR_SORT_BY_NUMBER                                              :번호
-<<<<<<< HEAD
-STR_SORT_BY_PROFIT_LAST_YEAR                                    :작년 수익
-STR_SORT_BY_PROFIT_THIS_YEAR                                    :올해 수익
-STR_SORT_BY_PROFIT_LIFETIME                                     :평생 수익
-=======
 STR_SORT_BY_PROFIT_LAST_YEAR                                    :작년 이익
 STR_SORT_BY_PROFIT_THIS_YEAR                                    :올해 이익
->>>>>>> f1c39153
+STR_SORT_BY_PROFIT_LIFETIME                                     :평생 수익
 STR_SORT_BY_AGE                                                 :연령
 STR_SORT_BY_RELIABILITY                                         :신뢰도
 STR_SORT_BY_TOTAL_CAPACITY_PER_CARGOTYPE                        :화물당 총 수송량
@@ -373,12 +368,8 @@
 STR_SCENEDIT_TOOLBAR_TRAM_CONSTRUCTION                          :{BLACK}전찻길 건설
 STR_SCENEDIT_TOOLBAR_PLANT_TREES                                :{BLACK}나무를 심습니다. SHIFT 키를 누른 채로 사용하면 예상 비용을 볼 수 있습니다
 STR_SCENEDIT_TOOLBAR_PLACE_SIGN                                 :{BLACK}팻말을 답니다.
-<<<<<<< HEAD
-STR_SCENEDIT_TOOLBAR_PLACE_OBJECT                               :{BLACK}오브젝트를 설치합니다. SHIFT 키를 사용하면 예상 가격을 볼 수 있습니다.
+STR_SCENEDIT_TOOLBAR_PLACE_OBJECT                               :{BLACK}오브젝트를 설치합니다. SHIFT 키를 누른 채로 사용하면 예상 비용을 볼 수 있습니다
 STR_SCENEDIT_TOOLBAR_PLACE_HOUSE                                :건물 건설
-=======
-STR_SCENEDIT_TOOLBAR_PLACE_OBJECT                               :{BLACK}오브젝트를 설치합니다. SHIFT 키를 누른 채로 사용하면 예상 비용을 볼 수 있습니다
->>>>>>> f1c39153
 
 ############ range for SE file menu starts
 STR_SCENEDIT_FILE_MENU_SAVE_SCENARIO                            :시나리오 저장
@@ -878,15 +869,9 @@
 STR_NEWS_VEHICLE_IS_GETTING_OLD                                 :{WHITE}{VEHICLE} : 차량이 낡았습니다
 STR_NEWS_VEHICLE_IS_GETTING_VERY_OLD                            :{WHITE}{VEHICLE} : 차량이 매우 낡았습니다
 STR_NEWS_VEHICLE_IS_GETTING_VERY_OLD_AND                        :{WHITE}{VEHICLE} : 차량이 매우 낡아 교체가 시급합니다
-<<<<<<< HEAD
-STR_NEWS_TRAIN_IS_STUCK                                         :{WHITE}{VEHICLE} : 다음 목적지로 가는 경로를 찾을 수 없습니다
-STR_NEWS_VEHICLE_IS_LOST                                        :{WHITE}{VEHICLE} : 아직 다음 목적지에 도착하지 못했습니다
-STR_NEWS_VEHICLE_IS_UNPROFITABLE                                :{WHITE}{VEHICLE}의 작년 수익이 {CURRENCY_LONG} 입니다
-=======
 STR_NEWS_TRAIN_IS_STUCK                                         :{WHITE}{VEHICLE} : 다음 목적지로 가는 경로를 찾을 수 없습니다.
 STR_NEWS_VEHICLE_IS_LOST                                        :{WHITE}{VEHICLE} : 아직 다음 목적지에 도착하지 못했습니다.
 STR_NEWS_VEHICLE_IS_UNPROFITABLE                                :{WHITE}{VEHICLE}의 작년 이익이 {CURRENCY_LONG} 입니다.
->>>>>>> f1c39153
 STR_NEWS_AIRCRAFT_DEST_TOO_FAR                                  :{WHITE}거리가 너무 멀어서 {VEHICLE}이 다음 목적지에 도착할 수 없습니다
 
 STR_NEWS_ORDER_REFIT_FAILED                                     :{WHITE}경로 상에 있던 개조에 실패하여 {VEHICLE}의 운행을 멈췄습니다.
@@ -1521,7 +1506,6 @@
 STR_CONFIG_SETTING_DATE_FORMAT_IN_SAVE_NAMES_SHORT              :짧은 (2012.01.01)
 STR_CONFIG_SETTING_DATE_FORMAT_IN_SAVE_NAMES_ISO                :국제표준규격 (2012-01-01)
 
-<<<<<<< HEAD
 STR_CONFIG_SETTING_SAVEGAME_OVERWRITE_CONFIRM                   :기존에 존재하는 게임 저장 파일을 덮어씌울 때 경고: {STRING}
 STR_CONFIG_SETTING_SAVEGAME_OVERWRITE_CONFIRM_HELPTEXT          :게임 저장 파일이나 높이맵 파일을 기존에 존재하는 파일에 덮어씌우려고 할 때, 안내 메시지를 표시합니다.
 STR_CONFIG_SETTING_SAVEGAME_OVERWRITE_CONFIRM_DISABLED          :아니요
@@ -1529,12 +1513,8 @@
 STR_CONFIG_SETTING_SAVEGAME_OVERWRITE_CONFIRM_DIFFERENT_UNKNOWN :달라졌거나 알 수 없을 때에만
 STR_CONFIG_SETTING_SAVEGAME_OVERWRITE_CONFIRM_ENABLED           :예
 
-STR_CONFIG_SETTING_PAUSE_ON_NEW_GAME                            :게임 시작 시 자동으로 일시정지: {STRING}
-STR_CONFIG_SETTING_PAUSE_ON_NEW_GAME_HELPTEXT                   :이 설정을 켜면, 새로은 게임을 시작할 때 지도를 더욱 자세히 살펴볼 수 있도록 게임을 자동으로 일시정시합니다.
-=======
 STR_CONFIG_SETTING_PAUSE_ON_NEW_GAME                            :게임 시작 시 자동으로 일시 정지: {STRING}
 STR_CONFIG_SETTING_PAUSE_ON_NEW_GAME_HELPTEXT                   :이 설정을 켜면, 새로운 게임을 시작할 때 지도를 더욱 자세히 살펴볼 수 있도록 게임을 자동으로 일시정지합니다.
->>>>>>> f1c39153
 STR_CONFIG_SETTING_COMMAND_PAUSE_LEVEL                          :일시 정지 상태에서 가능한 행동: {STRING}
 STR_CONFIG_SETTING_COMMAND_PAUSE_LEVEL_HELPTEXT                 :게임이 일시 정지된 동안에 할 수 있는 행동을 선택합니다.
 STR_CONFIG_SETTING_COMMAND_PAUSE_LEVEL_NO_ACTIONS               :아무 것도 못 함
@@ -2371,11 +2351,6 @@
 STR_NETWORK_CLIENT                                              :접속자
 STR_NETWORK_SPECTATORS                                          :관전자
 
-<<<<<<< HEAD
-=======
-STR_NETWORK_GIVE_MONEY_CAPTION                                  :{WHITE}송금하고 싶은 양을 입력하세요
-
->>>>>>> f1c39153
 # Network set password
 STR_COMPANY_PASSWORD_CANCEL                                     :{BLACK}입력한 비밀번호는 저장하지 않기
 STR_COMPANY_PASSWORD_OK                                         :{BLACK}이 회사에 새 비밀번호 부여
@@ -2470,21 +2445,6 @@
 STR_NETWORK_SERVER_MESSAGE_GAME_REASON_LINK_GRAPH               :연결 상태 갱신을 기다리는 중
 ############ End of leave-in-this-order
 STR_NETWORK_MESSAGE_CLIENT_LEAVING                              :게임 종료
-<<<<<<< HEAD
-STR_NETWORK_MESSAGE_CLIENT_JOINED                               :*** {STRING} 님이 입장하셨습니다.
-STR_NETWORK_MESSAGE_CLIENT_JOINED_ID                            :*** {STRING} 님이 입장하셨습니다. ({2:NUM}번 접속자)
-STR_NETWORK_MESSAGE_CLIENT_COMPANY_JOIN                         :*** {STRING} 님이 {2:NUM}번 회사에 참여하셨습니다.
-STR_NETWORK_MESSAGE_CLIENT_COMPANY_SPECTATE                     :*** {STRING} 님이 관전을 시작하셨습니다.
-STR_NETWORK_MESSAGE_CLIENT_COMPANY_NEW                          :*** {STRING} 님이 새로운 회사({2:NUM}번)를 창설하셨습니다.
-STR_NETWORK_MESSAGE_CLIENT_LEFT                                 :*** {STRING} 님이 퇴장하셨습니다. (사유: {2:STRING})
-STR_NETWORK_MESSAGE_NAME_CHANGE                                 :*** {STRING} 님의 이름이 {STRING}(으)로 바뀌었습니다.
-STR_NETWORK_MESSAGE_GIVE_MONEY                                  :*** {STRING} 님이 당신에게 {2:CURRENCY_LONG}만큼의 돈을 보내셨습니다.
-STR_NETWORK_MESSAGE_GAVE_MONEY_AWAY                             :*** {1:STRING} 님에게 {2:CURRENCY_LONG}만큼의 돈을 보냈습니다.
-STR_NETWORK_MESSAGE_MONEY_GIVEN                                 :*** {STRING} 님이 {1:STRING}에게 {2:CURRENCY_LONG}만큼의 돈을 보내셨습니다.
-STR_NETWORK_MESSAGE_MONEY_GIVE_SRC_DESCRIPTION                  :{STRING} ({COMPANY})
-STR_NETWORK_MESSAGE_SERVER_SHUTDOWN                             :{WHITE}서버가 게임을 종료하였습니다.
-STR_NETWORK_MESSAGE_SERVER_REBOOT                               :{WHITE}서버 재가동중...{}기다려주세요...
-=======
 STR_NETWORK_MESSAGE_CLIENT_JOINED                               :*** {STRING} 님이 입장하셨습니다
 STR_NETWORK_MESSAGE_CLIENT_JOINED_ID                            :*** {STRING} 님이 입장하셨습니다 ({2:NUM}번 접속자)
 STR_NETWORK_MESSAGE_CLIENT_COMPANY_JOIN                         :*** {STRING} 님이 {2:NUM}번 회사에 참여하셨습니다
@@ -2494,9 +2454,10 @@
 STR_NETWORK_MESSAGE_NAME_CHANGE                                 :*** {STRING} 님의 이름이 {STRING}(으)로 바뀌었습니다
 STR_NETWORK_MESSAGE_GIVE_MONEY                                  :*** {STRING} 님이 당신에게 {2:CURRENCY_LONG}만큼의 돈을 보내셨습니다
 STR_NETWORK_MESSAGE_GAVE_MONEY_AWAY                             :*** {1:STRING} 님에게 {2:CURRENCY_LONG}만큼의 돈을 보냈습니다
+STR_NETWORK_MESSAGE_MONEY_GIVEN                                 :*** {STRING} 님이 {1:STRING}에게 {2:CURRENCY_LONG}만큼의 돈을 보내셨습니다.
+STR_NETWORK_MESSAGE_MONEY_GIVE_SRC_DESCRIPTION                  :{STRING} ({COMPANY})
 STR_NETWORK_MESSAGE_SERVER_SHUTDOWN                             :{WHITE}서버가 게임을 종료하였습니다
 STR_NETWORK_MESSAGE_SERVER_REBOOT                               :{WHITE}서버가 재시작되고 있습니다...{}기다려주세요...
->>>>>>> f1c39153
 
 # Content downloading window
 STR_CONTENT_TITLE                                               :{WHITE}콘텐츠 다운로드
@@ -2573,19 +2534,6 @@
 
 # Transparency settings window
 STR_TRANSPARENCY_CAPTION                                        :{WHITE}투명 설정
-<<<<<<< HEAD
-STR_TRANSPARENT_SIGNS_TOOLTIP                                   :{BLACK}역명판 투명 전환. 고정하려면 CTRL+클릭하세요.
-STR_TRANSPARENT_TREES_TOOLTIP                                   :{BLACK}나무 투명 전환. 고정하려면 CTRL+클릭하세요.
-STR_TRANSPARENT_HOUSES_TOOLTIP                                  :{BLACK}집 투명 전환. 고정하려면 CTRL+클릭하세요.
-STR_TRANSPARENT_INDUSTRIES_TOOLTIP                              :{BLACK}산업시설 투명 전환. 고정하려면 CTRL+클릭하세요.
-STR_TRANSPARENT_BUILDINGS_TOOLTIP                               :{BLACK}정거장, 차량기지, 경유지 등과 같은 건물을 보이지 않도록 설정할 수 있습니다. 고정하려면 CTRL+클릭하세요.
-STR_TRANSPARENT_BRIDGES_TOOLTIP                                 :{BLACK}다리를 투명하게 합니다. 고정하려면 CTRL+클릭하세요.
-STR_TRANSPARENT_STRUCTURES_TOOLTIP                              :{BLACK}등대나 안테나 같은 구조물 투명 전환. 고정하려면 CTRL+클릭하세요.
-STR_TRANSPARENT_CATENARY_TOOLTIP                                :{BLACK}전차선 보이기/숨기기. 고정하려면 CTRL+클릭하세요.
-STR_TRANSPARENT_LOADING_TOOLTIP                                 :{BLACK}적재율 투명 전환. 고정하려면 CTRL+클릭하세요.
-STR_TRANSPARENT_TUNNELS_TOOLTIP                                 :{BLACK}터널 안의 차량의 투명도 전환. 고정하려면 CTRL+클릭하세요.
-STR_TRANSPARENT_INVISIBLE_TOOLTIP                               :{BLACK}투명이 아니라 아예 안보이게 할 항목을 선택하세요
-=======
 STR_TRANSPARENT_SIGNS_TOOLTIP                                   :{BLACK}역명판을 보여줄 지 선택합니다. 고정하려면 CTRL+클릭하세요
 STR_TRANSPARENT_TREES_TOOLTIP                                   :{BLACK}나무를 보여줄 지 선택합니다. 고정하려면 CTRL+클릭하세요
 STR_TRANSPARENT_HOUSES_TOOLTIP                                  :{BLACK}집을 보여줄 지 선택합니다. 고정하려면 CTRL+클릭하세요
@@ -2595,8 +2543,8 @@
 STR_TRANSPARENT_STRUCTURES_TOOLTIP                              :{BLACK}등대나 안테나 같은 구조물을 보여줄 지 선택합니다. 고정하려면 CTRL+클릭하세요
 STR_TRANSPARENT_CATENARY_TOOLTIP                                :{BLACK}전차선을 보여줄 지 선택합니다. 고정하려면 CTRL+클릭하세요
 STR_TRANSPARENT_LOADING_TOOLTIP                                 :{BLACK}적재율을 보여줄 지 선택합니다. 고정하려면 CTRL+클릭하세요
+STR_TRANSPARENT_TUNNELS_TOOLTIP                                 :{BLACK}터널 안의 차량의 투명도 전환. 고정하려면 CTRL+클릭하세요.
 STR_TRANSPARENT_INVISIBLE_TOOLTIP                               :{BLACK}반투명 대신 아예 안 보이게 할 항목을 선택하세요
->>>>>>> f1c39153
 
 # Linkgraph legend window
 STR_LINKGRAPH_LEGEND_CAPTION                                    :{BLACK}화물 흐름 범례
@@ -2632,21 +2580,9 @@
 STR_RAIL_TOOLBAR_MONORAIL_CONSTRUCTION_CAPTION                  :모노레일 건설
 STR_RAIL_TOOLBAR_MAGLEV_CONSTRUCTION_CAPTION                    :자기부상열차 건설
 
-<<<<<<< HEAD
-STR_RAIL_TOOLBAR_TOOLTIP_BUILD_RAILROAD_TRACK                   :{BLACK}선로를 건설합니다. CTRL 키를 누르면 건설모드/철거모드로 전환합니다. SHIFT 키를 누르면 예상 가격을 볼 수 있습니다.
-STR_RAIL_TOOLBAR_TOOLTIP_BUILD_AUTORAIL                         :{BLACK}자동건설 모드로 선로를 건설합니다. CTRL 키를 누르면 건설/철거모드를 바꿀 수 있습니다. SHIFT 키를 누르면 예상 가격을 볼 수 있습니다.
-STR_RAIL_TOOLBAR_TOOLTIP_BUILD_POLYRAIL                         :{BLACK}폴리라인 모드로 선로를 건설합니다. CTRL 키를 누르면 건설/철거모드를 바꿀 수 있습니다. SHIFT 키를 누르면 예상 가격을 볼 수 있습니다.
-STR_RAIL_TOOLBAR_TOOLTIP_BUILD_TRAIN_DEPOT_FOR_BUILDING         :{BLACK}차량기지를 건설합니다. 차량을 구입하거나 정비를 할 수 있습니다. SHIFT 키를 사용하면 예상 가격을 볼 수 있습니다.
-STR_RAIL_TOOLBAR_TOOLTIP_CONVERT_RAIL_TO_WAYPOINT               :{BLACK}선로에 경유지를 설치합니다. CTRL 키를 사용하면 같은 이름의 경유지를 서로 떨어진 곳에 지을 수 있습니다. SHIFT 키를 누르면 예상 가격을 볼 수 있습니다.
-STR_RAIL_TOOLBAR_TOOLTIP_BUILD_RAILROAD_STATION                 :{BLACK}철도역을 짓습니다. CTRL 키를 사용하면 같은 이름의 역을 서로 떨어진 곳에 지을 수 있습니다. SHIFT 키를 사용하면 예상 가격을 볼 수 있습니다.
-STR_RAIL_TOOLBAR_TOOLTIP_BUILD_RAILROAD_SIGNALS                 :{BLACK}신호기를 설치합니다. CTRL 키를 누르면 구식/전자식으로 전환합니다.{}선로를 따라 드래그해서 설치할 수 있습니다. CTRL을 누른채 드래그하면 다음 분기점이나 다음 신호기까지 신호기를 설치합니다.{}CTRL 키를 누른 채 클릭하면 신호기 선택 창을 전환합니다. SHIFT 키를 누르면 예상 가격을 볼 수 있습니다.
-STR_RAIL_TOOLBAR_TOOLTIP_BUILD_RAILROAD_BRIDGE                  :{BLACK}철교를 짓습니다. SHIFT 키를 사용하면 예상 가격을 볼 수 있습니다.
-STR_RAIL_TOOLBAR_TOOLTIP_BUILD_RAILROAD_TUNNEL                  :{BLACK}터널을 짓습니다. SHIFT 키를 사용하면 예상 가격을 볼 수 있습니다.
-STR_RAIL_TOOLBAR_TOOLTIP_TOGGLE_BUILD_REMOVE_FOR                :{BLACK}선로, 신호기, 경유지, 역 등의 철도 시설 건설/철거 모드를 켜거나 끌 수 있습니다. CTRL 키를 누르고 있어도 선로에서 경유지와 역을 제거할 수 있습니다.
-STR_RAIL_TOOLBAR_TOOLTIP_CONVERT_RAIL                           :{BLACK}철도의 타입을 변경/업그레이드 합니다. SHIFT 키를 사용하면 예상 가격을 볼 수 있습니다.
-=======
 STR_RAIL_TOOLBAR_TOOLTIP_BUILD_RAILROAD_TRACK                   :{BLACK}선로를 건설합니다. CTRL 키를 누르면 건설모드/철거모드로 전환합니다. SHIFT 키를 누른 채로 사용하면 예상 비용을 볼 수 있습니다
 STR_RAIL_TOOLBAR_TOOLTIP_BUILD_AUTORAIL                         :{BLACK}자동건설 모드로 선로를 건설합니다. CTRL 키를 누르면 건설/철거모드를 바꿀 수 있습니다. SHIFT 키를 누른 채로 사용하면 예상 비용을 볼 수 있습니다
+STR_RAIL_TOOLBAR_TOOLTIP_BUILD_POLYRAIL                         :{BLACK}폴리라인 모드로 선로를 건설합니다. CTRL 키를 누르면 건설/철거모드를 바꿀 수 있습니다. SHIFT 키를 누르면 예상 가격을 볼 수 있습니다.
 STR_RAIL_TOOLBAR_TOOLTIP_BUILD_TRAIN_DEPOT_FOR_BUILDING         :{BLACK}차량기지를 건설합니다. 차량을 구입하거나 정비를 할 수 있습니다. SHIFT 키를 누른 채로 사용하면 예상 비용을 볼 수 있습니다
 STR_RAIL_TOOLBAR_TOOLTIP_CONVERT_RAIL_TO_WAYPOINT               :{BLACK}선로에 경유지를 설치합니다. CTRL 키를 사용하면 같은 이름의 경유지를 서로 떨어진 곳에 지을 수 있습니다. SHIFT 키를 누른 채로 사용하면 예상 비용을 볼 수 있습니다
 STR_RAIL_TOOLBAR_TOOLTIP_BUILD_RAILROAD_STATION                 :{BLACK}철도역을 짓습니다. CTRL 키를 사용하면 같은 이름의 역을 서로 떨어진 곳에 지을 수 있습니다. SHIFT 키를 누른 채로 사용하면 예상 비용을 볼 수 있습니다
@@ -2655,7 +2591,6 @@
 STR_RAIL_TOOLBAR_TOOLTIP_BUILD_RAILROAD_TUNNEL                  :{BLACK}터널을 짓습니다. SHIFT 키를 누른 채로 사용하면 예상 비용을 볼 수 있습니다
 STR_RAIL_TOOLBAR_TOOLTIP_TOGGLE_BUILD_REMOVE_FOR                :{BLACK}선로, 신호기, 경유지, 역 등의 철도 시설 건설/철거 모드를 켜거나 끌 수 있습니다. CTRL 키를 누르고 있어도 선로에서 경유지와 역을 제거할 수 있습니다
 STR_RAIL_TOOLBAR_TOOLTIP_CONVERT_RAIL                           :{BLACK}철도 선로 종류를 변경하거나 업그레이드 합니다. SHIFT 키를 사용하면 예상 가격을 볼 수 있습니다.
->>>>>>> f1c39153
 
 STR_RAIL_NAME_RAILROAD                                          :철도
 STR_RAIL_NAME_ELRAIL                                            :전기철도
@@ -3073,18 +3008,11 @@
 
 # Landscaping toolbar
 STR_LANDSCAPING_TOOLBAR                                         :{WHITE}지형 편집
-<<<<<<< HEAD
-STR_LANDSCAPING_TOOLTIP_LOWER_A_CORNER_OF_LAND                  :{BLACK}땅의 모퉁이를 낮춥니다. 드래그하면 시작점의 땅을 낮추고 선택한 영역의 도착점까지 지형을 적절히 맞춥니다. CTRL 키를 누르면 대각선 방향의 영역을 선택할 수 있습니다. SHIFT 키를 누른 채로 사용하면 예상 가격을 볼 수 있습니다.
-STR_LANDSCAPING_TOOLTIP_RAISE_A_CORNER_OF_LAND                  :{BLACK}땅의 모퉁이를 높입니다. 드래그하면 시작점의 땅을 높이고 선택한 영역의 도착점까지 지형을 적절히 맞춥니다. CTRL 키를 누르면 대각선 방향의 영역을 선택할 수 있습니다. SHIFT 키를 누른 채로 사용하면 예상 가격을 볼 수 있습니다.
-STR_LANDSCAPING_LEVEL_LAND_TOOLTIP                              :{BLACK}처음 선택한 모퉁이의 고도에 맞추어 땅을 평평하게 고릅니다. CTRL 키를 누르면 대각선 방향의 영역을 선택할 수 있습니다. SHIFT 키를 누른 채로 사용하면 예상 가격을 볼 수 있습니다.
-STR_LANDSCAPING_TOOLTIP_PURCHASE_LAND                           :{BLACK}나중에 그 땅을 사용하기 위해 소유권을 구입합니다. SHIFT 키를 사용하면 예상 가격을 볼 수 있습니다.
-STR_LANDSCAPING_TOOLTIP_RULER_TOOL                              :{BLACK}거리와 고도를 측정하기 위한 가상의 자를 사용합니다.
-=======
 STR_LANDSCAPING_TOOLTIP_LOWER_A_CORNER_OF_LAND                  :{BLACK}땅의 모퉁이를 낮춥니다. 드래그하면 시작점의 땅을 낮추고 선택한 영역의 도착점까지 지형을 적절히 맞춥니다. CTRL 키를 누르면 대각선 방향의 영역을 선택할 수 있습니다. SHIFT 키를 누른 채로 사용하면 예상 비용을 볼 수 있습니다
 STR_LANDSCAPING_TOOLTIP_RAISE_A_CORNER_OF_LAND                  :{BLACK}땅의 모퉁이를 높입니다. 드래그하면 시작점의 땅을 높이고 선택한 영역의 도착점까지 지형을 적절히 맞춥니다. CTRL 키를 누르면 대각선 방향의 영역을 선택할 수 있습니다. SHIFT 키를 누른 채로 사용하면 예상 비용을 볼 수 있습니다
 STR_LANDSCAPING_LEVEL_LAND_TOOLTIP                              :{BLACK}처음 선택한 모퉁이의 고도에 맞추어 땅을 평평하게 고릅니다. CTRL 키를 누르면 대각선 방향의 영역을 선택할 수 있습니다. SHIFT 키를 누른 채로 사용하면 예상 비용을 볼 수 있습니다
 STR_LANDSCAPING_TOOLTIP_PURCHASE_LAND                           :{BLACK}나중에 그 땅을 사용하기 위해 소유권을 구입합니다. SHIFT 키를 누른 채로 사용하면 예상 비용을 볼 수 있습니다
->>>>>>> f1c39153
+STR_LANDSCAPING_TOOLTIP_RULER_TOOL                              :{BLACK}거리와 고도를 측정하기 위한 가상의 자를 사용합니다.
 
 # Object construction window
 STR_OBJECT_BUILD_CAPTION                                        :{WHITE}오브젝트 선택
@@ -3132,13 +3060,9 @@
 STR_TREES_RANDOM_TYPE                                           :{BLACK}여러 종류의 나무 같이 심기
 STR_TREES_RANDOM_TYPE_TOOLTIP                                   :{BLACK}여러 종류의 나무를 심습니다. SHIFT 키를 이용하면 예상 비용을 볼 수 있습니다
 STR_TREES_RANDOM_TREES_BUTTON                                   :{BLACK}무작위로 나무 심기
-<<<<<<< HEAD
-STR_TREES_RANDOM_TREES_TOOLTIP                                  :{BLACK}전 지역에 걸쳐 무작위로 나무를 심습니다.
+STR_TREES_RANDOM_TREES_TOOLTIP                                  :{BLACK}전 지역에 걸쳐 무작위로 나무를 심습니다
 STR_TREES_REMOVE_TREES_BUTTON                                   :{BLACK}모든 나무 제거하기
 STR_TREES_REMOVE_TREES_TOOLTIP                                  :{BLACK}전 지역에 걸쳐 나무를 모두 제거합니다.
-=======
-STR_TREES_RANDOM_TREES_TOOLTIP                                  :{BLACK}전 지역에 걸쳐 무작위로 나무를 심습니다
->>>>>>> f1c39153
 
 # Land generation window (SE)
 STR_TERRAFORM_TOOLBAR_LAND_GENERATION_CAPTION                   :{WHITE}지형 만들기
@@ -3907,22 +3831,12 @@
 STR_STATION_VIEW_CENTER_TOOLTIP                                 :{BLACK}이 역의 위치로 시점을 변경합니다. CTRL+클릭하면 이 역 위치를 기준으로 새로운 외부 화면을 엽니다
 STR_STATION_VIEW_RENAME_TOOLTIP                                 :{BLACK}이 역의 이름을 변경합니다
 
-<<<<<<< HEAD
-STR_STATION_VIEW_SCHEDULED_TRAINS_TOOLTIP                       :{BLACK}이 역을 거쳐가는 모든 열차를 보여줍니다. CTRL+클릭하면 배타적으로 표시합니다.
-STR_STATION_VIEW_SCHEDULED_ROAD_VEHICLES_TOOLTIP                :{BLACK}이 역을 거쳐가는 모든 자동차/전차를 보여줍니다. CTRL+클릭하면 배타적으로 표시합니다.
-STR_STATION_VIEW_SCHEDULED_AIRCRAFT_TOOLTIP                     :{BLACK}이 역을 거쳐가는 모든 항공기를 보여줍니다. CTRL+클릭하면 배타적으로 표시합니다.
-STR_STATION_VIEW_SCHEDULED_SHIPS_TOOLTIP                        :{BLACK}이 역을 거쳐가는 모든 선박을 보여줍니다. CTRL+클릭하면 배타적으로 표시합니다.
-
-STR_STATION_VIEW_RENAME_STATION_CAPTION                         :이 역의 이름을 변경합니다.
-=======
 STR_STATION_VIEW_SCHEDULED_TRAINS_TOOLTIP                       :{BLACK}이 역을 거쳐가는 모든 열차를 보여줍니다
 STR_STATION_VIEW_SCHEDULED_ROAD_VEHICLES_TOOLTIP                :{BLACK}이 역을 거쳐가는 모든 차량을 보여줍니다
 STR_STATION_VIEW_SCHEDULED_AIRCRAFT_TOOLTIP                     :{BLACK}이 역을 거쳐가는 모든 항공기를 보여줍니다
 STR_STATION_VIEW_SCHEDULED_SHIPS_TOOLTIP                        :{BLACK}이 역을 거쳐가는 모든 선박을 보여줍니다
 
 STR_STATION_VIEW_RENAME_STATION_CAPTION                         :이 역의 이름을 변경합니다
-
->>>>>>> f1c39153
 STR_STATION_VIEW_CLOSE_AIRPORT                                  :{BLACK}공항 폐쇄
 STR_STATION_VIEW_CLOSE_AIRPORT_TOOLTIP                          :{BLACK}이 공항에 항공기가 착륙하는 것을 금지합니다
 
@@ -4093,13 +4007,9 @@
 STR_COMPANY_VIEW_RELOCATE_HQ                                    :{BLACK}본사 위치 변경
 STR_COMPANY_VIEW_RELOCATE_COMPANY_HEADQUARTERS                  :{BLACK}회사가치의 1% 가격을 들여 본사를 다른 위치로 옮깁니다. SHIFT+클릭을 사용하면 예상 비용을 볼 수 있습니다
 STR_COMPANY_VIEW_INFRASTRUCTURE_BUTTON                          :{BLACK}상세정보
-<<<<<<< HEAD
-STR_COMPANY_VIEW_INFRASTRUCTURE_TOOLTIP                         :{BLACK}기반시설 상세정보 창을 엽니다.
+STR_COMPANY_VIEW_INFRASTRUCTURE_TOOLTIP                         :{BLACK}기반시설 상세정보 창을 엽니다
 STR_COMPANY_VIEW_GIVE_MONEY_BUTTON                              :{BLACK}돈 보내기
 STR_COMPANY_VIEW_GIVE_MONEY_TOOLTIP                             :{BLACK}다른 회사에 돈 보내기
-=======
-STR_COMPANY_VIEW_INFRASTRUCTURE_TOOLTIP                         :{BLACK}기반시설 상세정보 창을 엽니다
->>>>>>> f1c39153
 
 STR_COMPANY_VIEW_NEW_FACE_BUTTON                                :{BLACK}새 얼굴
 STR_COMPANY_VIEW_NEW_FACE_TOOLTIP                               :{BLACK}사장의 얼굴을 선택합니다
@@ -4178,8 +4088,7 @@
 STR_VEHICLE_LIST_SHIP_TOOLTIP                                   :{BLACK}선박 - 선박의 정보를 보려면 클릭하세요
 STR_VEHICLE_LIST_AIRCRAFT_TOOLTIP                               :{BLACK}항공기 - 항공기 정보를 보려면 클릭하세요
 
-<<<<<<< HEAD
-STR_VEHICLE_LIST_PROFIT_THIS_YEAR_LAST_YEAR                     :{TINY_FONT}{BLACK}올해 수입: {CURRENCY_LONG} (작년: {CURRENCY_LONG})
+STR_VEHICLE_LIST_PROFIT_THIS_YEAR_LAST_YEAR                     :{TINY_FONT}{BLACK}올해 이익: {CURRENCY_LONG} (작년: {CURRENCY_LONG})
 STR_VEHICLE_LIST_PROFIT_THIS_YEAR_LAST_YEAR_LIFETIME            :{STRING} (평생: {CURRENCY_LONG})
 STR_VEHICLE_LIST_AGE                                            :{STRING}, 연령: {COMMA}년 ({COMMA})
 STR_VEHICLE_LIST_AGE_RED                                        :{STRING}, 연령: {RED}{COMMA} {BLACK}년 ({COMMA})
@@ -4197,9 +4106,6 @@
 STR_VEHICLE_LIST_TIMETABLE_DELAY_EARLY                          :{STRING}, 시간표 지연: {STRING} 일찍 운행 중
 STR_VEHICLE_LIST_TIMETABLE_DELAY_ON_TIME                        :{STRING}, 시간표 지연: 정시 운행 중
 STR_VEHICLE_LIST_ORDER_OCCUPANCY_AVERAGE                        :{STRING}, 평균 경로 사용률: {COMMA}%
-=======
-STR_VEHICLE_LIST_PROFIT_THIS_YEAR_LAST_YEAR                     :{TINY_FONT}{BLACK}올해 이익: {CURRENCY_LONG} (작년: {CURRENCY_LONG})
->>>>>>> f1c39153
 
 STR_VEHICLE_LIST_AVAILABLE_TRAINS                               :사용 가능한 열차
 STR_VEHICLE_LIST_AVAILABLE_ROAD_VEHICLES                        :사용 가능한 차량
@@ -4218,18 +4124,13 @@
 STR_VEHICLE_LIST_SEND_SHIP_TO_DEPOT                             :정박소로 보내기
 STR_VEHICLE_LIST_SEND_AIRCRAFT_TO_HANGAR                        :격납고로 보내기
 
-<<<<<<< HEAD
 STR_VEHICLE_LIST_SEND_TRAIN_TO_DEPOT_SELL                       :차량기지로 보내 판매
 STR_VEHICLE_LIST_SEND_ROAD_VEHICLE_TO_DEPOT_SELL                :차고지로 보내 판매
 STR_VEHICLE_LIST_SEND_SHIP_TO_DEPOT_SELL                        :정박소로 보내 판매
 STR_VEHICLE_LIST_SEND_AIRCRAFT_TO_HANGAR_SELL                   :격납고로 보내 판매
 
-STR_VEHICLE_LIST_MASS_STOP_LIST_TOOLTIP                         :{BLACK}이 목록의 모든 차량의 운행을 중지시킵니다.
-STR_VEHICLE_LIST_MASS_START_LIST_TOOLTIP                        :{BLACK}이 목록에 있는 모든 차량의 운행을 시작합니다.
-=======
 STR_VEHICLE_LIST_MASS_STOP_LIST_TOOLTIP                         :{BLACK}이 목록에 있는 모든 차량의 운행을 중지합니다
 STR_VEHICLE_LIST_MASS_START_LIST_TOOLTIP                        :{BLACK}이 목록에 있는 모든 차량의 운행을 시작합니다
->>>>>>> f1c39153
 
 STR_VEHICLE_LIST_SHARED_ORDERS_LIST_CAPTION                     :{WHITE}경로를 공유 중인 차량 {COMMA}대
 
@@ -4255,23 +4156,14 @@
 
 STR_GROUP_COUNT_WITH_SUBGROUP                                   :{TINY_FONT}{COMMA} (+{COMMA})
 
-<<<<<<< HEAD
-STR_GROUPS_CLICK_ON_GROUP_FOR_TOOLTIP                           :{BLACK}그룹 - 클릭해서 그룹에 속한 차량을 모두 나열합니다. 상하위 그룹을 바꾸려면 드래그 앤 드롭하십시오.
-STR_GROUP_CREATE_TOOLTIP                                        :{BLACK}그룹 만들기
-STR_GROUP_DELETE_TOOLTIP                                        :{BLACK}선택한 그룹 삭제
-STR_GROUP_RENAME_TOOLTIP                                        :{BLACK}선택한 그룹 이름 바꾸기
-STR_GROUP_LIVERY_TOOLTIP                                        :{BLACK}선택한 그룹의 차량 색상을 변경합니다.
-STR_GROUP_EXPAND_ALL                                            :{BLACK}모두 펼치기
-STR_GROUP_COLLAPSE_ALL                                          :{BLACK}모두 접기
-STR_GROUP_REPLACE_PROTECTION_TOOLTIP                            :{BLACK}클릭하여 전체 자동 교체로부터 이 그룹을 보호합니다.
-=======
 STR_GROUPS_CLICK_ON_GROUP_FOR_TOOLTIP                           :{BLACK}그룹 - 클릭해서 그룹에 속한 차량을 모두 나열합니다. 상하위 그룹을 바꾸려면 드래그 앤 드롭하십시오
 STR_GROUP_CREATE_TOOLTIP                                        :{BLACK}클릭해서 그룹을 만듭니다
 STR_GROUP_DELETE_TOOLTIP                                        :{BLACK}선택한 그룹을 삭제합니다
 STR_GROUP_RENAME_TOOLTIP                                        :{BLACK}선택한 그룹의 이름을 바꿉니다
 STR_GROUP_LIVERY_TOOLTIP                                        :{BLACK}선택한 그룹의 차량 색상을 변경합니다
+STR_GROUP_EXPAND_ALL                                            :{BLACK}모두 펼치기
+STR_GROUP_COLLAPSE_ALL                                          :{BLACK}모두 접기
 STR_GROUP_REPLACE_PROTECTION_TOOLTIP                            :{BLACK}클릭해서 전체 자동 교체로부터 이 그룹을 보호합니다
->>>>>>> f1c39153
 
 STR_QUERY_GROUP_DELETE_CAPTION                                  :{WHITE}그룹 삭제
 STR_GROUP_DELETE_QUERY_TEXT                                     :{WHITE}이 그룹과 하위 그룹을 정말 삭제하시겠습니까?
@@ -4328,19 +4220,12 @@
 STR_PURCHASE_INFO_AIRCRAFT_RANGE                                :{BLACK}항속거리: {GOLD}{COMMA}칸
 STR_PURCHASE_INFO_AIRCRAFT_TYPE                                 :{BLACK}항공기 종류: {GOLD}{STRING}
 
-<<<<<<< HEAD
 STR_CARGO_TYPE_FREIGHT                                          :화물
 
-STR_BUY_VEHICLE_TRAIN_LIST_TOOLTIP                              :{BLACK}열차 차량 구매 목록입니다. 차량의 정보를 보려면 클릭하세요. CTRL + 클릭하면 해당 차량을 숨김/표시 처리할 수 있습니다.
-STR_BUY_VEHICLE_ROAD_VEHICLE_LIST_TOOLTIP                       :{BLACK}자동차/전차 구매 목록입니다. 차량의 정보를 보려면 클릭하세요. CTRL + 클릭하면 해당 차량을 숨김/표시 처리할 수 있습니다.
-STR_BUY_VEHICLE_SHIP_LIST_TOOLTIP                               :{BLACK}선박 구매 목록입니다. 선박의 정보를 보려면 선박을 클릭하세요. CTRL + 클릭하면 해당 선박을 숨김/표시 처리할 수 있습니다.
-STR_BUY_VEHICLE_AIRCRAFT_LIST_TOOLTIP                           :{BLACK}항공기 구매 목록입니다. 항공기의 정보를 보려면 클릭하세요. CTRL + 클릭하면 해당 항공기를 숨김/표시 처리할 수 있습니다.
-=======
 STR_BUY_VEHICLE_TRAIN_LIST_TOOLTIP                              :{BLACK}열차 차량 구매 목록입니다. 차량의 정보를 보려면 클릭하세요. CTRL+클릭하면 해당 차량을 숨김/표시 처리할 수 있습니다
 STR_BUY_VEHICLE_ROAD_VEHICLE_LIST_TOOLTIP                       :{BLACK}차량 구매 목록입니다. 차량의 정보를 보려면 클릭하세요. CTRL+클릭하면 해당 차량을 숨김/표시 처리할 수 있습니다
 STR_BUY_VEHICLE_SHIP_LIST_TOOLTIP                               :{BLACK}선박 구매 목록입니다. 선박의 정보를 보려면 선박을 클릭하세요. CTRL+클릭하면 해당 선박을 숨김/표시 처리할 수 있습니다
 STR_BUY_VEHICLE_AIRCRAFT_LIST_TOOLTIP                           :{BLACK}항공기 구매 목록입니다. 항공기의 정보를 보려면 클릭하세요. CTRL+클릭하면 해당 항공기를 숨김/표시 처리할 수 있습니다
->>>>>>> f1c39153
 
 STR_BUY_REFIT_VEHICLE_BUY_VEHICLE_BUTTON                        :{BLACK}구입한 뒤 개조
 STR_BUY_REFIT_VEHICLE_BUY_VEHICLE_TOOLTIP                       :{BLACK}자동적으로 강조된 차량을 선택된 화물을 싣도록 개조합니다.
@@ -4546,20 +4431,13 @@
 STR_VEHICLE_VIEW_SHIP_LOCATION_TOOLTIP                          :{BLACK}이 선박이 있는 곳으로 이동합니다. CTRL+클릭하면 이 선박을 따라갑니다
 STR_VEHICLE_VIEW_AIRCRAFT_LOCATION_TOOLTIP                      :{BLACK}이 항공기가 있는 곳으로 이동합니다. CTRL+클릭하면 이 항공기를 따라갑니다
 
-<<<<<<< HEAD
-STR_VEHICLE_VIEW_TRAIN_SEND_TO_DEPOT_TOOLTIP                    :{BLACK}열차를 차량기지로 보냅니다. CTRL+클릭하면 점검만 합니다.
-STR_VEHICLE_VIEW_ROAD_VEHICLE_SEND_TO_DEPOT_TOOLTIP             :{BLACK}차량을 차고지로 보냅니다. CTRL+클릭하면 점검만 합니다.
-STR_VEHICLE_VIEW_SHIP_SEND_TO_DEPOT_TOOLTIP                     :{BLACK}선박을 정박소로 보냅니다. CTRL+클릭하면 정비만 합니다.
-STR_VEHICLE_VIEW_AIRCRAFT_SEND_TO_DEPOT_TOOLTIP                 :{BLACK}항공기를 격납고로 보냅니다. CTRL+클릭하면 점검만 합니다.
-
-STR_VEHICLE_VIEW_SEND_TO_DEPOT_TOOLTIP_SHIFT                    :{STRING} SHIFT+클릭해서 선택합니다.
-STR_VEHICLE_VIEW_SEND_TO_DEPOT_MENU                             :{BLACK}기지로 보내는 것을 취소합니다. Ctrl+클릭하면 메뉴를 엽니다. Shift+클릭해서 선택합니다.
-=======
 STR_VEHICLE_VIEW_TRAIN_SEND_TO_DEPOT_TOOLTIP                    :{BLACK}열차를 차량기지로 보냅니다. CTRL+클릭하면 정비를 하러 차량기지에 들르기만 합니다
 STR_VEHICLE_VIEW_ROAD_VEHICLE_SEND_TO_DEPOT_TOOLTIP             :{BLACK}차량을 차고지로 보냅니다. CTRL+클릭하면 정비를 하러 차고지에 들르기만 합니다
 STR_VEHICLE_VIEW_SHIP_SEND_TO_DEPOT_TOOLTIP                     :{BLACK}선박을 정박소로 보냅니다. CTRL+클릭하면 정비를 하러 정박소에 들르기만 합니다
 STR_VEHICLE_VIEW_AIRCRAFT_SEND_TO_DEPOT_TOOLTIP                 :{BLACK}항공기를 격납고로 보냅니다. CTRL+클릭하면 정비를 하러 격납고에 들르기만 합니다
->>>>>>> f1c39153
+
+STR_VEHICLE_VIEW_SEND_TO_DEPOT_TOOLTIP_SHIFT                    :{STRING} SHIFT+클릭해서 선택합니다.
+STR_VEHICLE_VIEW_SEND_TO_DEPOT_MENU                             :{BLACK}기지로 보내는 것을 취소합니다. Ctrl+클릭하면 메뉴를 엽니다. Shift+클릭해서 선택합니다.
 
 STR_VEHICLE_VIEW_CLONE_TRAIN_INFO                               :{BLACK}객차/화차를 포함한 열차 전체를 복제합니다. CTRL+클릭하면 경로도 함께 공유됩니다. SHIFT+클릭하면 예상 비용을 볼 수 있습니다
 STR_VEHICLE_VIEW_CLONE_ROAD_VEHICLE_INFO                        :{BLACK}차량을 복제합니다. CTRL+클릭하면 경로도 함께 공유됩니다. SHIFT+클릭하면 예상 비용을 볼 수 있습니다
@@ -4593,14 +4471,9 @@
 
 # Messages in the start stop button in the vehicle view
 STR_VEHICLE_STATUS_LOADING_UNLOADING                            :{LTBLUE}싣는 중 / 내리는 중
-<<<<<<< HEAD
 STR_VEHICLE_STATUS_LOADING_UNLOADING_ADVANCE                    :{STRING}, {VELOCITY}
-STR_VEHICLE_STATUS_LEAVING                                      :{LTBLUE}떠남
-STR_VEHICLE_STATUS_CRASHED                                      :{RED}충돌!!
-=======
 STR_VEHICLE_STATUS_LEAVING                                      :{LTBLUE}출발 중
 STR_VEHICLE_STATUS_CRASHED                                      :{RED}충돌!
->>>>>>> f1c39153
 STR_VEHICLE_STATUS_BROKEN_DOWN                                  :{RED}고장
 STR_VEHICLE_STATUS_STOPPED                                      :{RED}정지함
 STR_VEHICLE_STATUS_BROKEN_DOWN_VEL                              :{RED}고장 - {STRING}, {LTBLUE} {VELOCITY}
@@ -4608,9 +4481,8 @@
 STR_VEHICLE_STATUS_TRAIN_STOPPING_VEL                           :{RED}멈추는 중, {VELOCITY}
 STR_VEHICLE_STATUS_TRAIN_NO_POWER                               :{RED}기관차 없음
 STR_VEHICLE_STATUS_TRAIN_STUCK                                  :{ORANGE}빈 경로 탐색중
-<<<<<<< HEAD
 STR_VEHICLE_STATUS_TRAIN_STUCK_WAIT_RESTRICTION                 :{ORANGE}경로 제한 신호기에 의해 대기 중
-STR_VEHICLE_STATUS_AIRCRAFT_TOO_FAR                             :{ORANGE}다음 목적지가 너무 멀리 있습니다.
+STR_VEHICLE_STATUS_AIRCRAFT_TOO_FAR                             :{ORANGE}다음 목적지가 너무 멀리 있습니다
 STR_VEHICLE_STATUS_TRAIN_WAITING_TIMETABLE                      :{ORANGE}시간표에 따라 대기 중
 STR_VEHICLE_STATUS_TRAIN_REVERSING                              :{ORANGE}회차 중, {VELOCITY}
 
@@ -4622,9 +4494,6 @@
 STR_BREAKDOWN_TYPE_DEPOT                                        :수리를 위해 {STATION} 격납고로 향하는 중
 STR_BREAKDOWN_TYPE_LANDING                                      :비상 착륙을 위해 {STATION}{G 0 "으" ""}로 향하는 중
 STR_ERROR_TRAIN_TOO_HEAVY                                       :{WHITE}{VEHICLE} 이(가) 너무 무겁습니다.
-=======
-STR_VEHICLE_STATUS_AIRCRAFT_TOO_FAR                             :{ORANGE}다음 목적지가 너무 멀리 있습니다
->>>>>>> f1c39153
 
 STR_VEHICLE_STATUS_HEADING_FOR_STATION_VEL                      :{LTBLUE}다음 목적지: {STATION} ({VELOCITY})
 STR_VEHICLE_STATUS_NO_ORDERS_VEL                                :{LTBLUE}경로 없음 ({VELOCITY})
@@ -4667,15 +4536,11 @@
 STR_VEHICLE_INFO_WEIGHT_POWER_MAX_SPEED                         :{BLACK}무게: {LTBLUE}{WEIGHT_SHORT} {BLACK}힘: {LTBLUE}{POWER}{BLACK} 최고 속력: {LTBLUE}{VELOCITY}
 STR_VEHICLE_INFO_WEIGHT_POWER_MAX_SPEED_MAX_TE                  :{BLACK}무게: {LTBLUE}{WEIGHT_SHORT} {BLACK}힘: {LTBLUE}{POWER}{BLACK} 최고 속력: {LTBLUE}{VELOCITY} {BLACK}최고 견인력: {LTBLUE}{FORCE}
 
-<<<<<<< HEAD
 STR_VEHICLE_INFO_TRAIN_LENGTH                                   :{BLACK}열차 길이: {LTBLUE}{DECIMAL} 칸 {STRING}
 STR_VEHICLE_INFO_WEIGHT_RATIOS                                  :{BLACK}힘 / 무게: {LTBLUE}{POWER_WEIGHT_RATIO} {BLACK} 최고 견인력 / 무게: {LTBLUE}{FORCE_WEIGHT_RATIO}
 
-STR_VEHICLE_INFO_PROFIT_THIS_YEAR_LAST_YEAR                     :{BLACK}올해 수익: {LTBLUE}{CURRENCY_LONG} (작년: {CURRENCY_LONG})
+STR_VEHICLE_INFO_PROFIT_THIS_YEAR_LAST_YEAR                     :{BLACK}올해 이익: {LTBLUE}{CURRENCY_LONG} (작년: {CURRENCY_LONG})
 STR_VEHICLE_INFO_PROFIT_THIS_YEAR_LAST_YEAR_LIFETIME            :{STRING} (평생: {CURRENCY_LONG})
-=======
-STR_VEHICLE_INFO_PROFIT_THIS_YEAR_LAST_YEAR                     :{BLACK}올해 이익: {LTBLUE}{CURRENCY_LONG} (작년: {CURRENCY_LONG})
->>>>>>> f1c39153
 STR_VEHICLE_INFO_RELIABILITY_BREAKDOWNS                         :{BLACK}신뢰도: {LTBLUE}{COMMA}%  {BLACK}최근 점검 이후의 고장: {LTBLUE}{COMMA}
 
 STR_VEHICLE_INFO_GROUP                                          :{BLACK}그룹: {LTBLUE}{GROUP}
@@ -4802,12 +4667,8 @@
 STR_ORDER_DROP_GO_ALWAYS_DEPOT                                  :항상 감
 STR_ORDER_DROP_SERVICE_DEPOT                                    :필요하면 정비
 STR_ORDER_DROP_HALT_DEPOT                                       :멈춤
-<<<<<<< HEAD
 STR_ORDER_DROP_SELL_DEPOT                                       :판매
-STR_ORDER_SERVICE_TOOLTIP                                       :{BLACK}정비가 필요하지 않으면 이 경로를 건너뜁니다.
-=======
 STR_ORDER_SERVICE_TOOLTIP                                       :{BLACK}정비가 필요하지 않으면 이 경로를 건너뜁니다
->>>>>>> f1c39153
 
 STR_ORDER_CONDITIONAL_VARIABLE_TOOLTIP                          :{BLACK}경로를 건너뛰기 위한 비교 조건을 선택합니다
 
@@ -4845,15 +4706,10 @@
 STR_ORDER_CONDITIONAL_COMPARATOR_IS_TRUE                        :이(가) 있을 때
 STR_ORDER_CONDITIONAL_COMPARATOR_IS_FALSE                       :이(가) 없을 때
 
-<<<<<<< HEAD
-STR_ORDER_CONDITIONAL_VALUE_TOOLTIP                             :{BLACK}비교조건에 대한 입력값입니다.
+STR_ORDER_CONDITIONAL_VALUE_TOOLTIP                             :{BLACK}비교 조건에 대한 입력값입니다
 STR_ORDER_CONDITIONAL_CARGO_TOOLTIP                             :{BLACK}화물에 대한 입력값입니다.
 STR_ORDER_CONDITIONAL_SLOT_TOOLTIP                              :{BLACK}점유되었는지 확인할 슬롯입니다.
-STR_ORDER_CONDITIONAL_VALUE_CAPT                                :{WHITE}비교할 값을 입력하세요.
-=======
-STR_ORDER_CONDITIONAL_VALUE_TOOLTIP                             :{BLACK}비교 조건에 대한 입력값입니다
 STR_ORDER_CONDITIONAL_VALUE_CAPT                                :{WHITE}비교할 값을 입력하세요
->>>>>>> f1c39153
 
 STR_ORDER_CONDITIONAL_COMPARATOR_ACCEPTS                        :을(를) 받을 때
 STR_ORDER_CONDITIONAL_COMPARATOR_DOES_NOT_ACCEPT                :을(를) 받지 않을 때
@@ -5035,11 +4891,7 @@
 STR_TIMETABLE_CLEAR_SPEED_TOOLTIP                               :{BLACK}선택한 경로의 최대 여행 속력 제한값을 초기화합니다
 
 STR_TIMETABLE_RESET_LATENESS                                    :{BLACK}지연 시간 초기화
-<<<<<<< HEAD
-STR_TIMETABLE_RESET_LATENESS_TOOLTIP                            :{BLACK}이 차량의 지연 시간 값을 초기화하여 정시운행 상태로 바꿉니다.
-=======
 STR_TIMETABLE_RESET_LATENESS_TOOLTIP                            :{BLACK}이 차량의 지연 시간값을 초기화하여, 정시운행 상태로 바꿉니다
->>>>>>> f1c39153
 
 STR_TIMETABLE_AUTOFILL                                          :{BLACK}자동 시간 설정
 STR_TIMETABLE_AUTOFILL_TOOLTIP                                  :{BLACK}다음 운행시 자동으로 값을 얻어 시간표를 완성합니다 (역에 머무르는 시간값을 유지하려면 CTRL+클릭하십시오)
@@ -5338,23 +5190,15 @@
 STR_ERROR_CAN_T_RENAME_TOWN                                     :{WHITE}도시 이름을 바꿀 수 없습니다...
 STR_ERROR_CAN_T_FOUND_TOWN_HERE                                 :{WHITE}여기에 도시를 건설할 수 없습니다...
 STR_ERROR_CAN_T_EXPAND_TOWN                                     :{WHITE}도시를 확장할 수 없습니다...
-<<<<<<< HEAD
 STR_ERROR_CAN_T_BUILD_HOUSE_HERE                                :{WHITE}건물을 지을 수 없습니다...
-STR_ERROR_TOO_CLOSE_TO_EDGE_OF_MAP_SUB                          :{WHITE}... 지도 가장자리와 너무 가깝습니다!
-STR_ERROR_TOO_CLOSE_TO_ANOTHER_TOWN                             :{WHITE}... 다른 도시와 너무 가깝습니다!
-STR_ERROR_TOO_MANY_TOWNS                                        :{WHITE}... 도시가 너무 많습니다!
-STR_ERROR_NO_SPACE_FOR_TOWN                                     :{WHITE}... 지도에 더이상 공간이 없습니다!
-=======
 STR_ERROR_TOO_CLOSE_TO_EDGE_OF_MAP_SUB                          :{WHITE}... 지도 가장자리와 너무 가깝습니다
 STR_ERROR_TOO_CLOSE_TO_ANOTHER_TOWN                             :{WHITE}... 다른 도시와 너무 가깝습니다
 STR_ERROR_TOO_MANY_TOWNS                                        :{WHITE}... 도시가 너무 많습니다
 STR_ERROR_NO_SPACE_FOR_TOWN                                     :{WHITE}... 지도에 더 이상 공간이 없습니다
->>>>>>> f1c39153
 STR_ERROR_TOWN_EXPAND_WARN_NO_ROADS                             :{WHITE}도시가 도로를 짓지 않을 것입니다. [설정→환경→도시]에서 도로를 지을 수 있도록 설정을 변경하실 수 있습니다.
 STR_ERROR_ROAD_WORKS_IN_PROGRESS                                :{WHITE}도로 작업이 진행 중입니다
 STR_ERROR_TOWN_CAN_T_DELETE                                     :{WHITE}이 도시를 삭제할 수 없습니다...{}도시나 도시 소유의 땅에 역, 정류장, 항구, 공항 또는 차량기지, 차고지, 정박소 등이 존재하면 도시를 삭제할 수 없습니다.
-<<<<<<< HEAD
-STR_ERROR_STATUE_NO_SUITABLE_PLACE                              :{WHITE}... 이 도시의 중심에 동상을 세우기 적합한 장소가 없습니다.
+STR_ERROR_STATUE_NO_SUITABLE_PLACE                              :{WHITE}... 이 도시의 중심에 동상을 세우기 적합한 장소가 없습니다
 STR_ERROR_BUILDING_NOT_ALLOWED_IN_THIS_TOWN_ZONE                :{WHITE}... 이 도시 구역에 생성될 수 없습니다.
 STR_ERROR_BUILDING_NOT_ALLOWED_ABOVE_SNOW_LINE                  :{WHITE}... 설선 위에 건설할 수 없습니다.
 STR_ERROR_BUILDING_NOT_ALLOWED_BELOW_SNOW_LINE                  :{WHITE}... 설선 아래에 건설할 수 없습니다.
@@ -5364,9 +5208,6 @@
 STR_ERROR_BUILDING_IS_TOO_MODERN                                :{WHITE}... 아직 건물을 지을 수 없습니다.
 STR_ERROR_ONLY_ONE_BUILDING_ALLOWED_PER_TOWN                    :{WHITE}... 이 종류의 건물은 오직 하나만 지을 수 있습니다.
 STR_ERROR_BUILDING_NOT_ALLOWED                                  :{WHITE}... 허가되지 않았습니다.
-=======
-STR_ERROR_STATUE_NO_SUITABLE_PLACE                              :{WHITE}... 이 도시의 중심에 동상을 세우기 적합한 장소가 없습니다
->>>>>>> f1c39153
 
 # Industry related errors
 STR_ERROR_TOO_MANY_INDUSTRIES                                   :{WHITE}... 산업시설이 너무 많습니다
@@ -5405,25 +5246,14 @@
 STR_ERROR_TOO_MANY_STATION_SPECS                                :{WHITE}철도역 조각이 너무 많습니다
 STR_ERROR_TOO_MANY_BUS_STOPS                                    :{WHITE}버스 정류장이 너무 많습니다
 STR_ERROR_TOO_MANY_TRUCK_STOPS                                  :{WHITE}트럭 적하장이 너무 많습니다
-<<<<<<< HEAD
-STR_ERROR_TOO_CLOSE_TO_ANOTHER_DOCK                             :{WHITE}다른 항구와 너무 가깝습니다!
+STR_ERROR_TOO_CLOSE_TO_ANOTHER_DOCK                             :{WHITE}다른 항구와 너무 가깝습니다
 STR_ERROR_TOO_MANY_DOCKS                                        :{WHITE}항구가 너무 많습니다!
-STR_ERROR_TOO_CLOSE_TO_ANOTHER_AIRPORT                          :{WHITE}다른 공항과 너무 가깝습니다!
-STR_ERROR_CAN_T_RENAME_STATION                                  :{WHITE}역 이름을 바꿀 수 없습니다...
-STR_ERROR_DRIVE_THROUGH_ON_TOWN_ROAD                            :{WHITE}... 여기는 도시 소유의 도로입니다
-STR_ERROR_DRIVE_THROUGH_DIRECTION                               :{WHITE}... 도로의 방향과 일치하지 않습니다.
-STR_ERROR_DRIVE_THROUGH_CORNER                                  :{WHITE}... 도로 통과 정류장은 곡선도로에 건설할 수 없습니다.
-STR_ERROR_DRIVE_THROUGH_JUNCTION                                :{WHITE}... 도로 통과 정류장은 교차로에 건설할 수 없습니다.
-STR_ERROR_DRIVE_THROUGH_ON_ONEWAY_ROAD                          :{WHITE}... 도로가 일방통행이거나 차단되었습니다.
-=======
-STR_ERROR_TOO_CLOSE_TO_ANOTHER_DOCK                             :{WHITE}다른 항구와 너무 가깝습니다
 STR_ERROR_TOO_CLOSE_TO_ANOTHER_AIRPORT                          :{WHITE}다른 공항과 너무 가깝습니다
 STR_ERROR_CAN_T_RENAME_STATION                                  :{WHITE}역 이름을 바꿀 수 없습니다...
 STR_ERROR_DRIVE_THROUGH_ON_TOWN_ROAD                            :{WHITE}... 여기는 도시 소유의 도로 입니다
 STR_ERROR_DRIVE_THROUGH_DIRECTION                               :{WHITE}... 도로의 방향과 일치하지 않습니다
 STR_ERROR_DRIVE_THROUGH_CORNER                                  :{WHITE}... 통과식 도로 정류장은 굽은 도로에 건설할 수 없습니다
 STR_ERROR_DRIVE_THROUGH_JUNCTION                                :{WHITE}... 통과식 도로 정류장은 교차로에 건설할 수 없습니다
->>>>>>> f1c39153
 
 # Station destruction related errors
 STR_ERROR_CAN_T_REMOVE_PART_OF_STATION                          :{WHITE}역의 일부를 제거할 수 없습니다...
@@ -5558,14 +5388,9 @@
 STR_ERROR_CAN_T_BUILD_TUNNEL_HERE                               :{WHITE}여기에 터널을 지을 수 없습니다...
 STR_ERROR_SITE_UNSUITABLE_FOR_TUNNEL                            :{WHITE}터널 입구를 짓기에 적절하지 않은 장소입니다
 STR_ERROR_MUST_DEMOLISH_TUNNEL_FIRST                            :{WHITE}터널을 먼저 제거하십시오
-<<<<<<< HEAD
-STR_ERROR_ANOTHER_TUNNEL_IN_THE_WAY                             :{WHITE}도중에 다른 터널이 있습니다
-STR_ERROR_TUNNEL_THROUGH_MAP_BORDER                             :{WHITE}터널이 지도 맨끝을 통과합니다
-STR_ERROR_CHUNNEL_THROUGH_MAP_BORDER                            :{WHITE}해저 터널이 지도 맨끝을 통과합니다
-=======
 STR_ERROR_ANOTHER_TUNNEL_IN_THE_WAY                             :{WHITE}중간에 다른 터널이 있습니다
 STR_ERROR_TUNNEL_THROUGH_MAP_BORDER                             :{WHITE}터널을 지도 맨 끝까지 건설할 수 없습니다
->>>>>>> f1c39153
+STR_ERROR_CHUNNEL_THROUGH_MAP_BORDER                            :{WHITE}해저 터널이 지도 맨끝을 통과합니다
 STR_ERROR_UNABLE_TO_EXCAVATE_LAND                               :{WHITE}지형 문제로 터널의 반대쪽 출구를 만들 수 없습니다
 STR_ERROR_TUNNEL_TOO_LONG                                       :{WHITE}... 터널이 너무 깁니다!
 STR_ERROR_CHUNNEL_RAMP                                          :{WHITE}... 해저 터널을 만들기 위해서는 5칸에서 {NUM}칸 사이 길이의 여유 공간이 필요합니다.
@@ -5707,17 +5532,10 @@
 STR_BASESOUNDS_DOS_DESCRIPTION                                  :오리지널 트랜스포트 타이쿤 디럭스 도스 에디션의 효과음입니다.
 STR_BASESOUNDS_WIN_DESCRIPTION                                  :오리지널 트랜스포트 타이쿤 디럭스 Windows 에디션의 효과음입니다.
 STR_BASESOUNDS_NONE_DESCRIPTION                                 :아무런 효과음도 없는 효과음 팩입니다.
-<<<<<<< HEAD
-STR_BASEMUSIC_WIN_DESCRIPTION                                   :오리지널 트랜스포트 타이쿤 디럭스 윈도 에디션의 음악입니다.
-STR_BASEMUSIC_DOS_DESCRIPTION                                   :오리지널 트랜스포트 타이쿤 디럭스 도스 에디션의 음악입니다.
-STR_BASEMUSIC_TTO_DESCRIPTION                                   :오리지널 트랜스포트 타이쿤(오리지널/월드 에디터) 도스 에디션의 음악입니다.
-STR_BASEMUSIC_NONE_DESCRIPTION                                  :실제 음악이 없는 음악 목록입니다.
-=======
 STR_BASEMUSIC_WIN_DESCRIPTION                                   :오리지널 트랜스포트 타이쿤 디럭스 Windows 에디션의 음악입니다.
 STR_BASEMUSIC_DOS_DESCRIPTION                                   :오리지널 트랜스포트 타이쿤 디럭스 DOS 에디션의 음악입니다.
 STR_BASEMUSIC_TTO_DESCRIPTION                                   :오리지널 트랜스포트 타이쿤 (오리지널/월드 에디터) DOS 에디션의 음악입니다.
 STR_BASEMUSIC_NONE_DESCRIPTION                                  :실제 음악이 없는 음악 팩입니다.
->>>>>>> f1c39153
 
 ##id 0x2000
 # Town building names
