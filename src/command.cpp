/* $Id$ */

/*
 * This file is part of OpenTTD.
 * OpenTTD is free software; you can redistribute it and/or modify it under the terms of the GNU General Public License as published by the Free Software Foundation, version 2.
 * OpenTTD is distributed in the hope that it will be useful, but WITHOUT ANY WARRANTY; without even the implied warranty of MERCHANTABILITY or FITNESS FOR A PARTICULAR PURPOSE.
 * See the GNU General Public License for more details. You should have received a copy of the GNU General Public License along with OpenTTD. If not, see <http://www.gnu.org/licenses/>.
 */

/** @file command.cpp Handling of commands. */

#include "stdafx.h"
#include "landscape.h"
#include "error.h"
#include "gui.h"
#include "command_func.h"
#include "network/network_type.h"
#include "network/network.h"
#include "genworld.h"
#include "strings_func.h"
#include "texteff.hpp"
#include "town.h"
#include "date_func.h"
#include "company_func.h"
#include "company_base.h"
#include "signal_func.h"
#include "core/backup_type.hpp"
#include "object_base.h"
#include "newgrf_text.h"
#include "string_func.h"
#include "scope_info.h"
#include <array>

#include "table/strings.h"

#include "safeguards.h"

CommandProc CmdBuildRailroadTrack;
CommandProc CmdRemoveRailroadTrack;
CommandProc CmdBuildSingleRail;
CommandProc CmdRemoveSingleRail;

CommandProc CmdLandscapeClear;

CommandProc CmdBuildBridge;

CommandProc CmdBuildRailStation;
CommandProc CmdRemoveFromRailStation;
CommandProc CmdConvertRail;

CommandProc CmdBuildSingleSignal;
CommandProc CmdRemoveSingleSignal;

CommandProc CmdTerraformLand;

CommandProc CmdBuildObject;
CommandProc CmdBuildHouse;
CommandProc CmdSellLandArea;

CommandProc CmdBuildTunnel;

CommandProc CmdBuildTrainDepot;
CommandProc CmdBuildRailWaypoint;
CommandProc CmdRenameWaypoint;
CommandProc CmdRemoveFromRailWaypoint;

CommandProc CmdBuildRoadStop;
CommandProc CmdRemoveRoadStop;

CommandProc CmdBuildLongRoad;
CommandProc CmdRemoveLongRoad;
CommandProc CmdBuildRoad;

CommandProc CmdBuildRoadDepot;

CommandProc CmdBuildAirport;

CommandProc CmdBuildDock;

CommandProc CmdBuildShipDepot;

CommandProc CmdBuildBuoy;

CommandProc CmdPlantTree;

CommandProc CmdMoveRailVehicle;

CommandProc CmdBuildVehicle;
CommandProc CmdSellVehicle;
CommandProc CmdRefitVehicle;
CommandProc CmdSendVehicleToDepot;
CommandProc CmdSetVehicleVisibility;

CommandProc CmdForceTrainProceed;
CommandProc CmdReverseTrainDirection;

CommandProc CmdClearOrderBackup;
CommandProc CmdModifyOrder;
CommandProc CmdSkipToOrder;
CommandProc CmdDeleteOrder;
CommandProc CmdInsertOrder;
CommandProc CmdMassChangeOrder;
CommandProc CmdChangeServiceInt;

CommandProc CmdBuildIndustry;

CommandProc CmdSetCompanyManagerFace;
CommandProc CmdSetCompanyColour;

CommandProc CmdIncreaseLoan;
CommandProc CmdDecreaseLoan;

CommandProc CmdWantEnginePreview;

CommandProc CmdSetVehicleUnitNumber;

CommandProc CmdRenameVehicle;
CommandProc CmdRenameEngine;

CommandProc CmdRenameCompany;
CommandProc CmdRenamePresident;

CommandProc CmdRenameStation;
CommandProc CmdRenameDepot;

CommandProc CmdPlaceSign;
CommandProc CmdRenameSign;

CommandProc CmdTurnRoadVeh;

CommandProc CmdPause;

CommandProc CmdBuyShareInCompany;
CommandProc CmdSellShareInCompany;
CommandProc CmdBuyCompany;

CommandProc CmdFoundTown;
CommandProc CmdRenameTown;
CommandProc CmdDoTownAction;
CommandProc CmdTownGrowthRate;
CommandProc CmdTownCargoGoal;
CommandProc CmdTownSetText;
CommandProc CmdExpandTown;
CommandProc CmdDeleteTown;

CommandProc CmdChangeSetting;
CommandProc CmdChangeCompanySetting;

CommandProc CmdOrderRefit;
CommandProc CmdCloneOrder;

CommandProc CmdClearArea;

CommandProc CmdGiveMoney;
CommandProc CmdMoneyCheat;
CommandProc CmdChangeBankBalance;
CommandProc CmdBuildCanal;
CommandProc CmdBuildLock;

CommandProc CmdCreateSubsidy;
CommandProc CmdCompanyCtrl;
CommandProc CmdCustomNewsItem;
CommandProc CmdCreateGoal;
CommandProc CmdRemoveGoal;
CommandProc CmdSetGoalText;
CommandProc CmdSetGoalProgress;
CommandProc CmdSetGoalCompleted;
CommandProc CmdGoalQuestion;
CommandProc CmdGoalQuestionAnswer;
CommandProc CmdCreateStoryPage;
CommandProc CmdCreateStoryPageElement;
CommandProc CmdUpdateStoryPageElement;
CommandProc CmdSetStoryPageTitle;
CommandProc CmdSetStoryPageDate;
CommandProc CmdShowStoryPage;
CommandProc CmdRemoveStoryPage;
CommandProc CmdRemoveStoryPageElement;
CommandProc CmdScrollViewport;

CommandProc CmdLevelLand;

CommandProc CmdBuildSignalTrack;
CommandProc CmdRemoveSignalTrack;

CommandProc CmdSetAutoReplace;

CommandProc CmdToggleReuseDepotVehicles;
CommandProc CmdToggleKeepRemainingVehicles;
CommandProc CmdToggleRefitAsTemplate;

CommandProc CmdVirtualTrainFromTemplateVehicle;
CommandProc CmdVirtualTrainFromTrain;
CommandProc CmdDeleteVirtualTrain;
CommandProc CmdBuildVirtualRailVehicle;
CommandProc CmdReplaceTemplateVehicle;

CommandProc CmdTemplateVehicleFromTrain;
CommandProc CmdDeleteTemplateVehicle;

CommandProc CmdIssueTemplateReplacement;
CommandProc CmdDeleteTemplateReplacement;

CommandProc CmdCloneVehicle;
CommandProc CmdStartStopVehicle;
CommandProc CmdMassStartStopVehicle;
CommandProc CmdAutoreplaceVehicle;
CommandProc CmdTemplateReplaceVehicle;
CommandProc CmdDepotSellAllVehicles;
CommandProc CmdDepotMassAutoReplace;

CommandProc CmdCreateGroup;
CommandProc CmdAlterGroup;
CommandProc CmdDeleteGroup;
CommandProc CmdCreateGroupFromList;
CommandProc CmdAddVehicleGroup;
CommandProc CmdAddSharedVehicleGroup;
CommandProc CmdRemoveAllVehiclesGroup;
CommandProc CmdSetGroupReplaceProtection;

CommandProc CmdMoveOrder;
CommandProc CmdChangeTimetable;
CommandProc CmdBulkChangeTimetable;
CommandProc CmdSetVehicleOnTime;
CommandProc CmdAutofillTimetable;
CommandProc CmdAutomateTimetable;
CommandProc CmdTimetableSeparation;
CommandProc CmdSetTimetableStart;

CommandProc CmdOpenCloseAirport;

CommandProc CmdProgramSignalTraceRestrict;
CommandProc CmdCreateTraceRestrictSlot;
CommandProc CmdAlterTraceRestrictSlot;
CommandProc CmdDeleteTraceRestrictSlot;
CommandProc CmdAddVehicleTraceRestrictSlot;
CommandProc CmdRemoveVehicleTraceRestrictSlot;

CommandProc CmdInsertSignalInstruction;
CommandProc CmdModifySignalInstruction;
CommandProc CmdRemoveSignalInstruction;
CommandProc CmdSignalProgramMgmt;

CommandProc CmdScheduledDispatch;
CommandProc CmdScheduledDispatchAdd;
CommandProc CmdScheduledDispatchRemove;
CommandProc CmdScheduledDispatchSetDuration;
CommandProc CmdScheduledDispatchSetStartDate;
CommandProc CmdScheduledDispatchSetDelay;
CommandProc CmdScheduledDispatchResetLastDispatch;

CommandProc CmdAddPlan;
CommandProc CmdAddPlanLine;
CommandProc CmdRemovePlan;
CommandProc CmdRemovePlanLine;
CommandProc CmdChangePlanVisibility;
CommandProc CmdRenamePlan;

CommandProc CmdDesyncCheck;

#define DEF_CMD(proc, flags, type) {proc, #proc, (CommandFlags)flags, type}

/**
 * The master command table
 *
 * This table contains all possible CommandProc functions with
 * the flags which belongs to it. The indices are the same
 * as the value from the CMD_* enums.
 */
static const Command _command_proc_table[] = {
	DEF_CMD(CmdBuildRailroadTrack,       CMD_NO_WATER | CMD_AUTO, CMDT_LANDSCAPE_CONSTRUCTION), // CMD_BUILD_RAILROAD_TRACK
	DEF_CMD(CmdRemoveRailroadTrack,                     CMD_AUTO, CMDT_LANDSCAPE_CONSTRUCTION), // CMD_REMOVE_RAILROAD_TRACK
	DEF_CMD(CmdBuildSingleRail,          CMD_NO_WATER | CMD_AUTO, CMDT_LANDSCAPE_CONSTRUCTION), // CMD_BUILD_SINGLE_RAIL
	DEF_CMD(CmdRemoveSingleRail,                        CMD_AUTO, CMDT_LANDSCAPE_CONSTRUCTION), // CMD_REMOVE_SINGLE_RAIL
	DEF_CMD(CmdLandscapeClear,                                 0, CMDT_LANDSCAPE_CONSTRUCTION), // CMD_LANDSCAPE_CLEAR
	DEF_CMD(CmdBuildBridge,  CMD_DEITY | CMD_NO_WATER | CMD_AUTO, CMDT_LANDSCAPE_CONSTRUCTION), // CMD_BUILD_BRIDGE
	DEF_CMD(CmdBuildRailStation,         CMD_NO_WATER | CMD_AUTO, CMDT_LANDSCAPE_CONSTRUCTION), // CMD_BUILD_RAIL_STATION
	DEF_CMD(CmdBuildTrainDepot,          CMD_NO_WATER | CMD_AUTO, CMDT_LANDSCAPE_CONSTRUCTION), // CMD_BUILD_TRAIN_DEPOT
	DEF_CMD(CmdBuildSingleSignal,                       CMD_AUTO, CMDT_LANDSCAPE_CONSTRUCTION), // CMD_BUILD_SIGNALS
	DEF_CMD(CmdRemoveSingleSignal,                      CMD_AUTO, CMDT_LANDSCAPE_CONSTRUCTION), // CMD_REMOVE_SIGNALS
	DEF_CMD(CmdTerraformLand,           CMD_ALL_TILES | CMD_AUTO, CMDT_LANDSCAPE_CONSTRUCTION), // CMD_TERRAFORM_LAND
	DEF_CMD(CmdBuildObject,              CMD_NO_WATER | CMD_AUTO, CMDT_LANDSCAPE_CONSTRUCTION), // CMD_BUILD_OBJECT
	DEF_CMD(CmdBuildHouse,   CMD_DEITY | CMD_NO_WATER | CMD_AUTO, CMDT_LANDSCAPE_CONSTRUCTION), // CMD_BUILD_HOUSE
	DEF_CMD(CmdBuildTunnel,                 CMD_DEITY | CMD_AUTO, CMDT_LANDSCAPE_CONSTRUCTION), // CMD_BUILD_TUNNEL
	DEF_CMD(CmdRemoveFromRailStation,                          0, CMDT_LANDSCAPE_CONSTRUCTION), // CMD_REMOVE_FROM_RAIL_STATION
	DEF_CMD(CmdConvertRail,                                    0, CMDT_LANDSCAPE_CONSTRUCTION), // CMD_CONVERT_RAIL
	DEF_CMD(CmdBuildRailWaypoint,                              0, CMDT_LANDSCAPE_CONSTRUCTION), // CMD_BUILD_RAIL_WAYPOINT
	DEF_CMD(CmdRenameWaypoint,                                 0, CMDT_OTHER_MANAGEMENT      ), // CMD_RENAME_WAYPOINT
	DEF_CMD(CmdRemoveFromRailWaypoint,                         0, CMDT_LANDSCAPE_CONSTRUCTION), // CMD_REMOVE_FROM_RAIL_WAYPOINT

	DEF_CMD(CmdBuildRoadStop,            CMD_NO_WATER | CMD_AUTO, CMDT_LANDSCAPE_CONSTRUCTION), // CMD_BUILD_ROAD_STOP
	DEF_CMD(CmdRemoveRoadStop,                                 0, CMDT_LANDSCAPE_CONSTRUCTION), // CMD_REMOVE_ROAD_STOP
	DEF_CMD(CmdBuildLongRoad,CMD_DEITY | CMD_NO_WATER | CMD_AUTO, CMDT_LANDSCAPE_CONSTRUCTION), // CMD_BUILD_LONG_ROAD
	DEF_CMD(CmdRemoveLongRoad,            CMD_NO_TEST | CMD_AUTO, CMDT_LANDSCAPE_CONSTRUCTION), // CMD_REMOVE_LONG_ROAD; towns may disallow removing road bits (as they are connected) in test, but in exec they're removed and thus removing is allowed.
	DEF_CMD(CmdBuildRoad,    CMD_DEITY | CMD_NO_WATER | CMD_AUTO, CMDT_LANDSCAPE_CONSTRUCTION), // CMD_BUILD_ROAD
	DEF_CMD(CmdBuildRoadDepot,           CMD_NO_WATER | CMD_AUTO, CMDT_LANDSCAPE_CONSTRUCTION), // CMD_BUILD_ROAD_DEPOT

	DEF_CMD(CmdBuildAirport,             CMD_NO_WATER | CMD_AUTO, CMDT_LANDSCAPE_CONSTRUCTION), // CMD_BUILD_AIRPORT
	DEF_CMD(CmdBuildDock,                               CMD_AUTO, CMDT_LANDSCAPE_CONSTRUCTION), // CMD_BUILD_DOCK
	DEF_CMD(CmdBuildShipDepot,                          CMD_AUTO, CMDT_LANDSCAPE_CONSTRUCTION), // CMD_BUILD_SHIP_DEPOT
	DEF_CMD(CmdBuildBuoy,                               CMD_AUTO, CMDT_LANDSCAPE_CONSTRUCTION), // CMD_BUILD_BUOY
	DEF_CMD(CmdPlantTree,                               CMD_AUTO, CMDT_LANDSCAPE_CONSTRUCTION), // CMD_PLANT_TREE

	DEF_CMD(CmdBuildVehicle,                       CMD_CLIENT_ID, CMDT_VEHICLE_CONSTRUCTION  ), // CMD_BUILD_VEHICLE
	DEF_CMD(CmdBuildVehicle,         CMD_NO_TEST | CMD_CLIENT_ID, CMDT_VEHICLE_CONSTRUCTION  ), // CMD_BUILD_VEHICLE_NT
	DEF_CMD(CmdSellVehicle,                        CMD_CLIENT_ID, CMDT_VEHICLE_CONSTRUCTION  ), // CMD_SELL_VEHICLE
	DEF_CMD(CmdRefitVehicle,                                   0, CMDT_VEHICLE_CONSTRUCTION  ), // CMD_REFIT_VEHICLE
	DEF_CMD(CmdSendVehicleToDepot,                             0, CMDT_VEHICLE_MANAGEMENT    ), // CMD_SEND_VEHICLE_TO_DEPOT
	DEF_CMD(CmdSetVehicleVisibility,                           0, CMDT_COMPANY_SETTING       ), // CMD_SET_VEHICLE_VISIBILITY

	DEF_CMD(CmdMoveRailVehicle,                                0, CMDT_VEHICLE_CONSTRUCTION  ), // CMD_MOVE_RAIL_VEHICLE
	DEF_CMD(CmdForceTrainProceed,                              0, CMDT_VEHICLE_MANAGEMENT    ), // CMD_FORCE_TRAIN_PROCEED
	DEF_CMD(CmdReverseTrainDirection,                          0, CMDT_VEHICLE_MANAGEMENT    ), // CMD_REVERSE_TRAIN_DIRECTION

	DEF_CMD(CmdClearOrderBackup,                   CMD_CLIENT_ID, CMDT_SERVER_SETTING        ), // CMD_CLEAR_ORDER_BACKUP
	DEF_CMD(CmdModifyOrder,                                    0, CMDT_ROUTE_MANAGEMENT      ), // CMD_MODIFY_ORDER
	DEF_CMD(CmdSkipToOrder,                                    0, CMDT_ROUTE_MANAGEMENT      ), // CMD_SKIP_TO_ORDER
	DEF_CMD(CmdDeleteOrder,                                    0, CMDT_ROUTE_MANAGEMENT      ), // CMD_DELETE_ORDER
	DEF_CMD(CmdInsertOrder,                                    0, CMDT_ROUTE_MANAGEMENT      ), // CMD_INSERT_ORDER
	DEF_CMD(CmdMassChangeOrder,                                0, CMDT_ROUTE_MANAGEMENT      ), // CMD_MASS_CHANGE_ORDER

	DEF_CMD(CmdChangeServiceInt,                               0, CMDT_VEHICLE_MANAGEMENT    ), // CMD_CHANGE_SERVICE_INT

	DEF_CMD(CmdBuildIndustry,                          CMD_DEITY, CMDT_LANDSCAPE_CONSTRUCTION), // CMD_BUILD_INDUSTRY
	DEF_CMD(CmdSetCompanyManagerFace,                          0, CMDT_OTHER_MANAGEMENT      ), // CMD_SET_COMPANY_MANAGER_FACE
	DEF_CMD(CmdSetCompanyColour,                               0, CMDT_OTHER_MANAGEMENT      ), // CMD_SET_COMPANY_COLOUR

	DEF_CMD(CmdIncreaseLoan,                                   0, CMDT_MONEY_MANAGEMENT      ), // CMD_INCREASE_LOAN
	DEF_CMD(CmdDecreaseLoan,                                   0, CMDT_MONEY_MANAGEMENT      ), // CMD_DECREASE_LOAN

	DEF_CMD(CmdWantEnginePreview,                              0, CMDT_VEHICLE_MANAGEMENT    ), // CMD_WANT_ENGINE_PREVIEW

	DEF_CMD(CmdSetVehicleUnitNumber,                           0, CMDT_OTHER_MANAGEMENT      ), // CMD_SET_VEHICLE_UNIT_NUMBER

	DEF_CMD(CmdRenameVehicle,                                  0, CMDT_OTHER_MANAGEMENT      ), // CMD_RENAME_VEHICLE
	DEF_CMD(CmdRenameEngine,                          CMD_SERVER, CMDT_OTHER_MANAGEMENT      ), // CMD_RENAME_ENGINE

	DEF_CMD(CmdRenameCompany,                                  0, CMDT_OTHER_MANAGEMENT      ), // CMD_RENAME_COMPANY
	DEF_CMD(CmdRenamePresident,                                0, CMDT_OTHER_MANAGEMENT      ), // CMD_RENAME_PRESIDENT

	DEF_CMD(CmdRenameStation,                                  0, CMDT_OTHER_MANAGEMENT      ), // CMD_RENAME_STATION
	DEF_CMD(CmdRenameDepot,                                    0, CMDT_OTHER_MANAGEMENT      ), // CMD_RENAME_DEPOT

	DEF_CMD(CmdPlaceSign,                              CMD_DEITY, CMDT_OTHER_MANAGEMENT      ), // CMD_PLACE_SIGN
	DEF_CMD(CmdRenameSign,                             CMD_DEITY, CMDT_OTHER_MANAGEMENT      ), // CMD_RENAME_SIGN

	DEF_CMD(CmdTurnRoadVeh,                                    0, CMDT_VEHICLE_MANAGEMENT    ), // CMD_TURN_ROADVEH

	DEF_CMD(CmdPause,                                 CMD_SERVER, CMDT_SERVER_SETTING        ), // CMD_PAUSE

	DEF_CMD(CmdBuyShareInCompany,                              0, CMDT_MONEY_MANAGEMENT      ), // CMD_BUY_SHARE_IN_COMPANY
	DEF_CMD(CmdSellShareInCompany,                             0, CMDT_MONEY_MANAGEMENT      ), // CMD_SELL_SHARE_IN_COMPANY
	DEF_CMD(CmdBuyCompany,                                     0, CMDT_MONEY_MANAGEMENT      ), // CMD_BUY_COMANY

	DEF_CMD(CmdFoundTown,                CMD_DEITY | CMD_NO_TEST, CMDT_LANDSCAPE_CONSTRUCTION), // CMD_FOUND_TOWN; founding random town can fail only in exec run
	DEF_CMD(CmdRenameTown,                CMD_DEITY | CMD_SERVER, CMDT_OTHER_MANAGEMENT      ), // CMD_RENAME_TOWN
	DEF_CMD(CmdDoTownAction,                                   0, CMDT_LANDSCAPE_CONSTRUCTION), // CMD_DO_TOWN_ACTION
	DEF_CMD(CmdTownCargoGoal,                          CMD_DEITY, CMDT_OTHER_MANAGEMENT      ), // CMD_TOWN_CARGO_GOAL
	DEF_CMD(CmdTownGrowthRate,                         CMD_DEITY, CMDT_OTHER_MANAGEMENT      ), // CMD_TOWN_GROWTH_RATE
	DEF_CMD(CmdTownSetText,             CMD_STR_CTRL | CMD_DEITY, CMDT_OTHER_MANAGEMENT      ), // CMD_TOWN_SET_TEXT
	DEF_CMD(CmdExpandTown,                             CMD_DEITY, CMDT_LANDSCAPE_CONSTRUCTION), // CMD_EXPAND_TOWN
	DEF_CMD(CmdDeleteTown,                           CMD_OFFLINE, CMDT_LANDSCAPE_CONSTRUCTION), // CMD_DELETE_TOWN

	DEF_CMD(CmdOrderRefit,                                     0, CMDT_ROUTE_MANAGEMENT      ), // CMD_ORDER_REFIT
	DEF_CMD(CmdCloneOrder,                                     0, CMDT_ROUTE_MANAGEMENT      ), // CMD_CLONE_ORDER

	DEF_CMD(CmdClearArea,                            CMD_NO_TEST, CMDT_LANDSCAPE_CONSTRUCTION), // CMD_CLEAR_AREA; destroying multi-tile houses makes town rating differ between test and execution

	DEF_CMD(CmdMoneyCheat,                           CMD_OFFLINE, CMDT_CHEAT                 ), // CMD_MONEY_CHEAT
	DEF_CMD(CmdChangeBankBalance,                      CMD_DEITY, CMDT_MONEY_MANAGEMENT      ), // CMD_CHANGE_BANK_BALANCE
	DEF_CMD(CmdBuildCanal,                              CMD_AUTO, CMDT_LANDSCAPE_CONSTRUCTION), // CMD_BUILD_CANAL
	DEF_CMD(CmdCreateSubsidy,                          CMD_DEITY, CMDT_OTHER_MANAGEMENT      ), // CMD_CREATE_SUBSIDY
	DEF_CMD(CmdCompanyCtrl,        CMD_SPECTATOR | CMD_CLIENT_ID, CMDT_SERVER_SETTING        ), // CMD_COMPANY_CTRL
	DEF_CMD(CmdCustomNewsItem,          CMD_STR_CTRL | CMD_DEITY, CMDT_OTHER_MANAGEMENT      ), // CMD_CUSTOM_NEWS_ITEM
	DEF_CMD(CmdCreateGoal,              CMD_STR_CTRL | CMD_DEITY, CMDT_OTHER_MANAGEMENT      ), // CMD_CREATE_GOAL
	DEF_CMD(CmdRemoveGoal,                             CMD_DEITY, CMDT_OTHER_MANAGEMENT      ), // CMD_REMOVE_GOAL
	DEF_CMD(CmdSetGoalText,             CMD_STR_CTRL | CMD_DEITY, CMDT_OTHER_MANAGEMENT      ), // CMD_SET_GOAL_TEXT
	DEF_CMD(CmdSetGoalProgress,         CMD_STR_CTRL | CMD_DEITY, CMDT_OTHER_MANAGEMENT      ), // CMD_SET_GOAL_PROGRESS
	DEF_CMD(CmdSetGoalCompleted,        CMD_STR_CTRL | CMD_DEITY, CMDT_OTHER_MANAGEMENT      ), // CMD_SET_GOAL_COMPLETED
	DEF_CMD(CmdGoalQuestion,            CMD_STR_CTRL | CMD_DEITY, CMDT_OTHER_MANAGEMENT      ), // CMD_GOAL_QUESTION
	DEF_CMD(CmdGoalQuestionAnswer,                     CMD_DEITY, CMDT_OTHER_MANAGEMENT      ), // CMD_GOAL_QUESTION_ANSWER
	DEF_CMD(CmdCreateStoryPage,         CMD_STR_CTRL | CMD_DEITY, CMDT_OTHER_MANAGEMENT      ), // CMD_CREATE_STORY_PAGE
	DEF_CMD(CmdCreateStoryPageElement,  CMD_STR_CTRL | CMD_DEITY, CMDT_OTHER_MANAGEMENT      ), // CMD_CREATE_STORY_PAGE_ELEMENT
	DEF_CMD(CmdUpdateStoryPageElement,  CMD_STR_CTRL | CMD_DEITY, CMDT_OTHER_MANAGEMENT      ), // CMD_UPDATE_STORY_PAGE_ELEMENT
	DEF_CMD(CmdSetStoryPageTitle,       CMD_STR_CTRL | CMD_DEITY, CMDT_OTHER_MANAGEMENT      ), // CMD_SET_STORY_PAGE_TITLE
	DEF_CMD(CmdSetStoryPageDate,                       CMD_DEITY, CMDT_OTHER_MANAGEMENT      ), // CMD_SET_STORY_PAGE_DATE
	DEF_CMD(CmdShowStoryPage,                          CMD_DEITY, CMDT_OTHER_MANAGEMENT      ), // CMD_SHOW_STORY_PAGE
	DEF_CMD(CmdRemoveStoryPage,                        CMD_DEITY, CMDT_OTHER_MANAGEMENT      ), // CMD_REMOVE_STORY_PAGE
	DEF_CMD(CmdRemoveStoryPageElement,                 CMD_DEITY, CMDT_OTHER_MANAGEMENT      ), // CMD_REMOVE_STORY_ELEMENT_PAGE
	DEF_CMD(CmdScrollViewport,                         CMD_DEITY, CMDT_OTHER_MANAGEMENT      ), // CMD_SCROLL_VIEWPORT

	DEF_CMD(CmdLevelLand, CMD_ALL_TILES | CMD_NO_TEST | CMD_AUTO, CMDT_LANDSCAPE_CONSTRUCTION), // CMD_LEVEL_LAND; test run might clear tiles multiple times, in execution that only happens once

	DEF_CMD(CmdBuildLock,                               CMD_AUTO, CMDT_LANDSCAPE_CONSTRUCTION), // CMD_BUILD_LOCK

	DEF_CMD(CmdBuildSignalTrack,                        CMD_AUTO, CMDT_LANDSCAPE_CONSTRUCTION), // CMD_BUILD_SIGNAL_TRACK
	DEF_CMD(CmdRemoveSignalTrack,                       CMD_AUTO, CMDT_LANDSCAPE_CONSTRUCTION), // CMD_REMOVE_SIGNAL_TRACK

	DEF_CMD(CmdGiveMoney,                                      0, CMDT_MONEY_MANAGEMENT      ), // CMD_GIVE_MONEY
	DEF_CMD(CmdChangeSetting,                         CMD_SERVER, CMDT_SERVER_SETTING        ), // CMD_CHANGE_SETTING
	DEF_CMD(CmdChangeCompanySetting,                           0, CMDT_COMPANY_SETTING       ), // CMD_CHANGE_COMPANY_SETTING
	DEF_CMD(CmdSetAutoReplace,                                 0, CMDT_VEHICLE_MANAGEMENT    ), // CMD_SET_AUTOREPLACE

	DEF_CMD(CmdToggleReuseDepotVehicles,           CMD_ALL_TILES, CMDT_VEHICLE_MANAGEMENT    ), // CMD_TOGGLE_REUSE_DEPOT_VEHICLES
	DEF_CMD(CmdToggleKeepRemainingVehicles,        CMD_ALL_TILES, CMDT_VEHICLE_MANAGEMENT    ), // CMD_TOGGLE_KEEP_REMAINING_VEHICLES
	DEF_CMD(CmdToggleRefitAsTemplate,              CMD_ALL_TILES, CMDT_VEHICLE_MANAGEMENT    ), // CMD_TOGGLE_REFIT_AS_TEMPLATE

	DEF_CMD(CmdVirtualTrainFromTemplateVehicle,    CMD_NO_TEST | CMD_ALL_TILES, CMDT_VEHICLE_MANAGEMENT), // CMD_VIRTUAL_TRAIN_FROM_TEMPLATE_VEHICLE
	DEF_CMD(CmdVirtualTrainFromTrain,              CMD_NO_TEST | CMD_ALL_TILES, CMDT_VEHICLE_MANAGEMENT), // CMD_VIRTUAL_TRAIN_FROM_TRAIN
	DEF_CMD(CmdDeleteVirtualTrain,                 CMD_ALL_TILES, CMDT_VEHICLE_MANAGEMENT    ), // CMD_DELETE_VIRTUAL_TRAIN
	DEF_CMD(CmdBuildVirtualRailVehicle,            CMD_NO_TEST | CMD_ALL_TILES, CMDT_VEHICLE_MANAGEMENT), // CMD_BUILD_VIRTUAL_RAIL_VEHICLE
	DEF_CMD(CmdReplaceTemplateVehicle,             CMD_ALL_TILES, CMDT_VEHICLE_MANAGEMENT    ), // CMD_REPLACE_TEMPLATE_VEHICLE

	DEF_CMD(CmdTemplateVehicleFromTrain,           CMD_ALL_TILES, CMDT_VEHICLE_MANAGEMENT    ), // CMD_CLONE_TEMPLATE_VEHICLE_FROM_TRAIN
	DEF_CMD(CmdDeleteTemplateVehicle,              CMD_ALL_TILES, CMDT_VEHICLE_MANAGEMENT    ), // CMD_DELETE_TEMPLATE_VEHICLE

	DEF_CMD(CmdIssueTemplateReplacement,           CMD_ALL_TILES, CMDT_VEHICLE_MANAGEMENT    ), // CMD_ISSUE_TEMPLATE_REPLACEMENT
	DEF_CMD(CmdDeleteTemplateReplacement,          CMD_ALL_TILES, CMDT_VEHICLE_MANAGEMENT    ), // CMD_DELETE_TEMPLATE_REPLACEMENT

	DEF_CMD(CmdCloneVehicle,                         CMD_NO_TEST, CMDT_VEHICLE_CONSTRUCTION  ), // CMD_CLONE_VEHICLE; NewGRF callbacks influence building and refitting making it impossible to correctly estimate the cost
	DEF_CMD(CmdStartStopVehicle,                               0, CMDT_VEHICLE_MANAGEMENT    ), // CMD_START_STOP_VEHICLE
	DEF_CMD(CmdMassStartStopVehicle,                           0, CMDT_VEHICLE_MANAGEMENT    ), // CMD_MASS_START_STOP
	DEF_CMD(CmdAutoreplaceVehicle,                             0, CMDT_VEHICLE_MANAGEMENT    ), // CMD_AUTOREPLACE_VEHICLE
	DEF_CMD(CmdTemplateReplaceVehicle,                         0, CMDT_VEHICLE_MANAGEMENT    ), // CMD_TEMPLATE_REPLACE_VEHICLE
	DEF_CMD(CmdDepotSellAllVehicles,                           0, CMDT_VEHICLE_CONSTRUCTION  ), // CMD_DEPOT_SELL_ALL_VEHICLES
	DEF_CMD(CmdDepotMassAutoReplace,                           0, CMDT_VEHICLE_CONSTRUCTION  ), // CMD_DEPOT_MASS_AUTOREPLACE
	DEF_CMD(CmdCreateGroup,                                    0, CMDT_ROUTE_MANAGEMENT      ), // CMD_CREATE_GROUP
	DEF_CMD(CmdDeleteGroup,                                    0, CMDT_ROUTE_MANAGEMENT      ), // CMD_DELETE_GROUP
	DEF_CMD(CmdAlterGroup,                                     0, CMDT_OTHER_MANAGEMENT      ), // CMD_ALTER_GROUP
	DEF_CMD(CmdCreateGroupFromList,                            0, CMDT_OTHER_MANAGEMENT      ), // CMD_CREATE_GROUP_FROM_LIST
	DEF_CMD(CmdAddVehicleGroup,                                0, CMDT_ROUTE_MANAGEMENT      ), // CMD_ADD_VEHICLE_GROUP
	DEF_CMD(CmdAddSharedVehicleGroup,                          0, CMDT_ROUTE_MANAGEMENT      ), // CMD_ADD_SHARE_VEHICLE_GROUP
	DEF_CMD(CmdRemoveAllVehiclesGroup,                         0, CMDT_ROUTE_MANAGEMENT      ), // CMD_REMOVE_ALL_VEHICLES_GROUP
	DEF_CMD(CmdSetGroupReplaceProtection,                      0, CMDT_ROUTE_MANAGEMENT      ), // CMD_SET_GROUP_REPLACE_PROTECTION
	DEF_CMD(CmdMoveOrder,                                      0, CMDT_ROUTE_MANAGEMENT      ), // CMD_MOVE_ORDER
	DEF_CMD(CmdChangeTimetable,                                0, CMDT_ROUTE_MANAGEMENT      ), // CMD_CHANGE_TIMETABLE
	DEF_CMD(CmdBulkChangeTimetable,                            0, CMDT_ROUTE_MANAGEMENT      ), // CMD_BULK_CHANGE_TIMETABLE
	DEF_CMD(CmdSetVehicleOnTime,                               0, CMDT_ROUTE_MANAGEMENT      ), // CMD_SET_VEHICLE_ON_TIME
	DEF_CMD(CmdAutofillTimetable,                              0, CMDT_ROUTE_MANAGEMENT      ), // CMD_AUTOFILL_TIMETABLE
	DEF_CMD(CmdAutomateTimetable,                              0, CMDT_ROUTE_MANAGEMENT      ), // CMD_AUTOMATE_TIMETABLE
	DEF_CMD(CmdTimetableSeparation,                            0, CMDT_ROUTE_MANAGEMENT      ), // CMD_TIMETABLE_SEPARATION
	DEF_CMD(CmdSetTimetableStart,                              0, CMDT_ROUTE_MANAGEMENT      ), // CMD_SET_TIMETABLE_START

	DEF_CMD(CmdOpenCloseAirport,                               0, CMDT_ROUTE_MANAGEMENT      ), // CMD_OPEN_CLOSE_AIRPORT

<<<<<<< HEAD
	DEF_CMD(CmdProgramSignalTraceRestrict,                     0, CMDT_OTHER_MANAGEMENT      ), // CMD_PROGRAM_TRACERESTRICT_SIGNAL
	DEF_CMD(CmdCreateTraceRestrictSlot,                        0, CMDT_OTHER_MANAGEMENT      ), // CMD_CREATE_TRACERESTRICT_SLOT
	DEF_CMD(CmdAlterTraceRestrictSlot,                         0, CMDT_OTHER_MANAGEMENT      ), // CMD_ALTER_TRACERESTRICT_SLOT
	DEF_CMD(CmdDeleteTraceRestrictSlot,                        0, CMDT_OTHER_MANAGEMENT      ), // CMD_DELETE_TRACERESTRICT_SLOT
	DEF_CMD(CmdAddVehicleTraceRestrictSlot,                    0, CMDT_OTHER_MANAGEMENT      ), // CMD_ADD_VEHICLE_TRACERESTRICT_SLOT
	DEF_CMD(CmdRemoveVehicleTraceRestrictSlot,                 0, CMDT_OTHER_MANAGEMENT      ), // CMD_REMOVE_VEHICLE_TRACERESTRICT_SLOT

	DEF_CMD(CmdInsertSignalInstruction,                        0, CMDT_LANDSCAPE_CONSTRUCTION), // CMD_INSERT_SIGNAL_INSTRUCTION
	DEF_CMD(CmdModifySignalInstruction,                        0, CMDT_LANDSCAPE_CONSTRUCTION), // CMD_MODIFY_SIGNAL_INSTRUCTION
	DEF_CMD(CmdRemoveSignalInstruction,                        0, CMDT_LANDSCAPE_CONSTRUCTION), // CMD_REMOVE_SIGNAL_INSTRUCTION
	DEF_CMD(CmdSignalProgramMgmt,                              0, CMDT_LANDSCAPE_CONSTRUCTION), // CMD_SIGNAL_PROGRAM_MGMT

	DEF_CMD(CmdScheduledDispatch,                              0, CMDT_ROUTE_MANAGEMENT      ), // CMD_SCHEDULED_DISPATCH
	DEF_CMD(CmdScheduledDispatchAdd,                           0, CMDT_ROUTE_MANAGEMENT      ), // CMD_SCHEDULED_DISPATCH_ADD
	DEF_CMD(CmdScheduledDispatchRemove,                        0, CMDT_ROUTE_MANAGEMENT      ), // CMD_SCHEDULED_DISPATCH_REMOVE
	DEF_CMD(CmdScheduledDispatchSetDuration,                   0, CMDT_ROUTE_MANAGEMENT      ), // CMD_SCHEDULED_DISPATCH_SET_DURATION
	DEF_CMD(CmdScheduledDispatchSetStartDate,                  0, CMDT_ROUTE_MANAGEMENT      ), // CMD_SCHEDULED_DISPATCH_SET_START_DATE
	DEF_CMD(CmdScheduledDispatchSetDelay,                      0, CMDT_ROUTE_MANAGEMENT      ), // CMD_SCHEDULED_DISPATCH_SET_DELAY
	DEF_CMD(CmdScheduledDispatchResetLastDispatch,             0, CMDT_ROUTE_MANAGEMENT      ), // CMD_SCHEDULED_DISPATCH_RESET_LAST_DISPATCH

=======
>>>>>>> 98da7019
	DEF_CMD(CmdAddPlan,                              CMD_NO_TEST, CMDT_OTHER_MANAGEMENT      ), // CMD_ADD_PLAN
	DEF_CMD(CmdAddPlanLine,                          CMD_NO_TEST, CMDT_OTHER_MANAGEMENT      ), // CMD_ADD_PLAN_LINE
	DEF_CMD(CmdRemovePlan,                           CMD_NO_TEST, CMDT_OTHER_MANAGEMENT      ), // CMD_REMOVE_PLAN
	DEF_CMD(CmdRemovePlanLine,                       CMD_NO_TEST, CMDT_OTHER_MANAGEMENT      ), // CMD_REMOVE_PLAN_LINE
	DEF_CMD(CmdChangePlanVisibility,                 CMD_NO_TEST, CMDT_OTHER_MANAGEMENT      ), // CMD_CHANGE_PLAN_VISIBILITY
<<<<<<< HEAD

	DEF_CMD(CmdDesyncCheck,                           CMD_SERVER, CMDT_SERVER_SETTING        ), // CMD_DESYNC_CHECK
};


/**
 * List of flags for a command log entry
 */
enum CommandLogEntryFlagEnum {
	CLEF_NONE                = 0x00, ///< no flag is set
	CLEF_CMD_FAILED          = 0x01, ///< command failed
	CLEF_GENERATING_WORLD    = 0x02, ///< generating world
	CLEF_TEXT                = 0x04, ///< have command text
	CLEF_ESTIMATE_ONLY       = 0x08, ///< estimate only
	CLEF_ONLY_SENDING        = 0x10, ///< only sending
	CLEF_MY_CMD              = 0x20, ///< locally generated command
	CLEF_BINARY              = 0x40, ///< binary_length is > 0
=======
	DEF_CMD(CmdRenamePlan,                           CMD_NO_TEST, CMDT_OTHER_MANAGEMENT      ), // CMD_RENAME_PLAN
>>>>>>> 98da7019
};
DECLARE_ENUM_AS_BIT_SET(CommandLogEntryFlagEnum)
typedef SimpleTinyEnumT<CommandLogEntryFlagEnum, byte> CommandLogEntryFlag;

struct CommandLogEntry {
	TileIndex tile;
	uint32 p1;
	uint32 p2;
	uint32 cmd;
	Date date;
	DateFract date_fract;
	uint8 tick_skip_counter;
	CompanyByte current_company;
	CompanyByte local_company;
	CommandLogEntryFlag log_flags;

	CommandLogEntry() { }

	CommandLogEntry(const CommandCost &res, TileIndex tile, uint32 p1, uint32 p2, uint32 cmd, CommandLogEntryFlag log_flags)
			: tile(tile), p1(p1), p2(p2), cmd(cmd), date(_date), date_fract(_date_fract), tick_skip_counter(_tick_skip_counter),
			current_company(_current_company), local_company(_local_company), log_flags(log_flags)
	{
		if (res.Failed()) this->log_flags |= CLEF_CMD_FAILED;
		if (_generating_world) this->log_flags |= CLEF_GENERATING_WORLD;
	}
};

static std::array<CommandLogEntry, 128> command_log;
static unsigned int command_log_count = 0;
static unsigned int command_log_next = 0;

void ClearCommandLog()
{
	command_log_count = 0;
	command_log_next = 0;
}

char *DumpCommandLog(char *buffer, const char *last)
{
	const unsigned int count = min<unsigned int>(command_log_count, command_log.size());
	unsigned int log_index = command_log_next;

	buffer += seprintf(buffer, last, "Command Log:\n Showing most recent %u of %u commands\n", count, command_log_count);

	for (unsigned int i = 0 ; i < count; i++) {
		if (log_index > 0) {
			log_index--;
		} else {
			log_index = command_log.size() - 1;
		}
		const CommandLogEntry &entry = command_log[log_index];

		auto fc = [&](CommandLogEntryFlagEnum flag, char c) -> char {
			return entry.log_flags & flag ? c : '-';
		};

		YearMonthDay ymd;
		ConvertDateToYMD(entry.date, &ymd);
		buffer += seprintf(buffer, last, " %3u | %4i-%02i-%02i, %2i, %3i | ", i, ymd.year, ymd.month + 1, ymd.day, entry.date_fract, entry.tick_skip_counter);
		buffer += seprintf(buffer, last, "%c%c%c%c%c%c%c | ",
				fc(CLEF_BINARY, 'b'), fc(CLEF_MY_CMD, 'm'), fc(CLEF_ONLY_SENDING, 's'), fc(CLEF_ESTIMATE_ONLY, 'e'),
				fc(CLEF_TEXT, 't'), fc(CLEF_GENERATING_WORLD, 'g'), fc(CLEF_CMD_FAILED, 'f'));
		buffer += seprintf(buffer, last, " %7d x %7d, p1: 0x%08X, p2: 0x%08X, cc: %2u, lc: %2u, cmd: 0x%08X (%s)\n",
				TileX(entry.tile), TileY(entry.tile), entry.p1, entry.p2, (uint) entry.current_company, (uint) entry.local_company, entry.cmd, GetCommandName(entry.cmd));
	}
	return buffer;
}

/*!
 * This function range-checks a cmd, and checks if the cmd is not NULL
 *
 * @param cmd The integer value of a command
 * @return true if the command is valid (and got a CommandProc function)
 */
bool IsValidCommand(uint32 cmd)
{
	cmd &= CMD_ID_MASK;

	return cmd < lengthof(_command_proc_table) && _command_proc_table[cmd].proc != NULL;
}

/*!
 * This function mask the parameter with CMD_ID_MASK and returns
 * the flags which belongs to the given command.
 *
 * @param cmd The integer value of the command
 * @return The flags for this command
 */
CommandFlags GetCommandFlags(uint32 cmd)
{
	assert(IsValidCommand(cmd));

	return _command_proc_table[cmd & CMD_ID_MASK].flags;
}

/*!
 * This function mask the parameter with CMD_ID_MASK and returns
 * the name which belongs to the given command.
 *
 * @param cmd The integer value of the command
 * @return The name for this command
 */
const char *GetCommandName(uint32 cmd)
{
	assert(IsValidCommand(cmd));

	return _command_proc_table[cmd & CMD_ID_MASK].name;
}

/**
 * Returns whether the command is allowed while the game is paused.
 * @param cmd The command to check.
 * @return True if the command is allowed while paused, false otherwise.
 */
bool IsCommandAllowedWhilePaused(uint32 cmd)
{
	/* Lookup table for the command types that are allowed for a given pause level setting. */
	static const int command_type_lookup[] = {
		CMDPL_ALL_ACTIONS,     ///< CMDT_LANDSCAPE_CONSTRUCTION
		CMDPL_NO_LANDSCAPING,  ///< CMDT_VEHICLE_CONSTRUCTION
		CMDPL_NO_LANDSCAPING,  ///< CMDT_MONEY_MANAGEMENT
		CMDPL_NO_CONSTRUCTION, ///< CMDT_VEHICLE_MANAGEMENT
		CMDPL_NO_CONSTRUCTION, ///< CMDT_ROUTE_MANAGEMENT
		CMDPL_NO_CONSTRUCTION, ///< CMDT_OTHER_MANAGEMENT
		CMDPL_NO_CONSTRUCTION, ///< CMDT_COMPANY_SETTING
		CMDPL_NO_ACTIONS,      ///< CMDT_SERVER_SETTING
		CMDPL_NO_ACTIONS,      ///< CMDT_CHEAT
	};
	assert_compile(lengthof(command_type_lookup) == CMDT_END);

	assert(IsValidCommand(cmd));
	return _game_mode == GM_EDITOR || command_type_lookup[_command_proc_table[cmd & CMD_ID_MASK].type] <= _settings_game.construction.command_pause_level;
}


static int _docommand_recursive = 0;

/**
 * Shorthand for calling the long DoCommand with a container.
 *
 * @param container Container with (almost) all information
 * @param flags Flags for the command and how to execute the command
 * @see CommandProc
 * @return the cost
 */
CommandCost DoCommand(const CommandContainer *container, DoCommandFlag flags)
{
	return DoCommand(container->tile, container->p1, container->p2, flags, container->cmd & CMD_ID_MASK, container->text.c_str());
}

/*!
 * This function executes a given command with the parameters from the #CommandProc parameter list.
 * Depending on the flags parameter it execute or test a command.
 *
 * @param tile The tile to apply the command on (for the #CommandProc)
 * @param p1 Additional data for the command (for the #CommandProc)
 * @param p2 Additional data for the command (for the #CommandProc)
 * @param flags Flags for the command and how to execute the command
 * @param cmd The command-id to execute (a value of the CMD_* enums)
 * @param text The text to pass
 * @see CommandProc
 * @return the cost
 */
CommandCost DoCommand(TileIndex tile, uint32 p1, uint32 p2, DoCommandFlag flags, uint32 cmd, const char *text)
{
	SCOPE_INFO_FMT([=], "DoCommand: tile: %X (%d x %d), p1: 0x%X, p2: 0x%X, flags: 0x%X, company: %s, cmd: 0x%X (%s)",
			tile, TileX(tile), TileY(tile), p1, p2, flags, scope_dumper().CompanyInfo(_current_company), cmd, GetCommandName(cmd));

	CommandCost res;

	/* Do not even think about executing out-of-bounds tile-commands */
	if (tile != 0 && (tile >= MapSize() || (!IsValidTile(tile) && (flags & DC_ALL_TILES) == 0))) return CMD_ERROR;

	/* Chop of any CMD_MSG or other flags; we don't need those here */
	CommandProc *proc = _command_proc_table[cmd & CMD_ID_MASK].proc;

	_docommand_recursive++;

	/* only execute the test call if it's toplevel, or we're not execing. */
	if (_docommand_recursive == 1 || !(flags & DC_EXEC) ) {
		if (_docommand_recursive == 1) _cleared_object_areas.Clear();
		SetTownRatingTestMode(true);
		res = proc(tile, flags & ~DC_EXEC, p1, p2, text);
		SetTownRatingTestMode(false);
		if (res.Failed()) {
			goto error;
		}

		if (_docommand_recursive == 1 &&
				!(flags & DC_QUERY_COST) &&
				!(flags & DC_BANKRUPT) &&
				!CheckCompanyHasMoney(res)) { // CheckCompanyHasMoney() modifies 'res' to an error if it fails.
			goto error;
		}

		if (!(flags & DC_EXEC)) {
			_docommand_recursive--;
			return res;
		}
	}

	/* Execute the command here. All cost-relevant functions set the expenses type
	 * themselves to the cost object at some point */
	if (_docommand_recursive == 1) _cleared_object_areas.Clear();
	res = proc(tile, flags, p1, p2, text);
	if (res.Failed()) {
error:
		_docommand_recursive--;
		return res;
	}

	/* if toplevel, subtract the money. */
	if (--_docommand_recursive == 0 && !(flags & DC_BANKRUPT)) {
		SubtractMoneyFromCompany(res);
	}

	return res;
}

/*!
 * This functions returns the money which can be used to execute a command.
 * This is either the money of the current company or INT64_MAX if there
 * is no such a company "at the moment" like the server itself.
 *
 * @return The available money of a company or INT64_MAX
 */
Money GetAvailableMoneyForCommand()
{
	CompanyID company = _current_company;
	if (!Company::IsValidID(company)) return INT64_MAX;
	return Company::Get(company)->money;
}

/**
 * Shortcut for the long DoCommandP when having a container with the data.
 * @param container the container with information.
 * @param my_cmd indicator if the command is from a company or server (to display error messages for a user)
 * @return true if the command succeeded, else false
 */
bool DoCommandP(const CommandContainer *container, bool my_cmd)
{
	return DoCommandP(container->tile, container->p1, container->p2, container->cmd, container->callback, container->text.c_str(), my_cmd);
}

/*!
 * Toplevel network safe docommand function for the current company. Must not be called recursively.
 * The callback is called when the command succeeded or failed. The parameters
 * \a tile, \a p1, and \a p2 are from the #CommandProc function. The parameter \a cmd is the command to execute.
 * The parameter \a my_cmd is used to indicate if the command is from a company or the server.
 *
 * @param tile The tile to perform a command on (see #CommandProc)
 * @param p1 Additional data for the command (see #CommandProc)
 * @param p2 Additional data for the command (see #CommandProc)
 * @param cmd The command to execute (a CMD_* value)
 * @param callback A callback function to call after the command is finished
 * @param text The text to pass
 * @param my_cmd indicator if the command is from a company or server (to display error messages for a user)
 * @param binary_length The quantity of binary data in text
 * @return \c true if the command succeeded, else \c false.
 */
bool DoCommandP(TileIndex tile, uint32 p1, uint32 p2, uint32 cmd, CommandCallback *callback, const char *text, bool my_cmd, uint32 binary_length)
{
	SCOPE_INFO_FMT([=], "DoCommandP: tile: %X (%d x %d), p1: 0x%X, p2: 0x%X, company: %s, cmd: 0x%X (%s), my_cmd: %d",
			tile, TileX(tile), TileY(tile), p1, p2, scope_dumper().CompanyInfo(_current_company), cmd, GetCommandName(cmd), my_cmd);

	/* Cost estimation is generally only done when the
	 * local user presses shift while doing somthing.
	 * However, in case of incoming network commands,
	 * map generation or the pause button we do want
	 * to execute. */
	bool estimate_only = _shift_pressed && IsLocalCompany() &&
			!_generating_world &&
			!(cmd & CMD_NETWORK_COMMAND) &&
			(cmd & CMD_ID_MASK) != CMD_PAUSE;

	/* We're only sending the command, so don't do
	 * fancy things for 'success'. */
	bool only_sending = _networking && !(cmd & CMD_NETWORK_COMMAND);

	/* Where to show the message? */
	int x = TileX(tile) * TILE_SIZE;
	int y = TileY(tile) * TILE_SIZE;

	if (_pause_mode != PM_UNPAUSED && !IsCommandAllowedWhilePaused(cmd)) {
		ShowErrorMessage(GB(cmd, 16, 16), STR_ERROR_NOT_ALLOWED_WHILE_PAUSED, WL_INFO, x, y);
		return false;
	}

#ifdef ENABLE_NETWORK
	/* Only set p2 when the command does not come from the network. */
	if (!(cmd & CMD_NETWORK_COMMAND) && GetCommandFlags(cmd) & CMD_CLIENT_ID && p2 == 0) p2 = CLIENT_ID_SERVER;
#endif

	CommandCost res = DoCommandPInternal(tile, p1, p2, cmd, callback, text, my_cmd, estimate_only, binary_length);
	if (res.Failed()) {
		/* Only show the error when it's for us. */
		StringID error_part1 = GB(cmd, 16, 16);
		if (estimate_only || (IsLocalCompany() && error_part1 != 0 && my_cmd)) {
			ShowErrorMessage(error_part1, res.GetErrorMessage(), WL_INFO, x, y, res.GetTextRefStackGRF(), res.GetTextRefStackSize(), res.GetTextRefStack());
		}
	} else if (estimate_only) {
		ShowEstimatedCostOrIncome(res.GetCost(), x, y);
	} else if (!only_sending && res.GetCost() != 0 && tile != 0 && IsLocalCompany() && _game_mode != GM_EDITOR) {
		/* Only show the cost animation when we did actually
		 * execute the command, i.e. we're not sending it to
		 * the server, when it has cost the local company
		 * something. Furthermore in the editor there is no
		 * concept of cost, so don't show it there either. */
		ShowCostOrIncomeAnimation(x, y, GetSlopePixelZ(x, y), res.GetCost());
	}

	if (!estimate_only && !only_sending && callback != NULL) {
		callback(res, tile, p1, p2);
	}

	CommandLogEntryFlag log_flags;
	log_flags = CLEF_NONE;
	if (!StrEmpty(text)) log_flags |= CLEF_TEXT;
	if (estimate_only) log_flags |= CLEF_ESTIMATE_ONLY;
	if (only_sending) log_flags |= CLEF_ONLY_SENDING;
	if (my_cmd) log_flags |= CLEF_MY_CMD;
	if (binary_length > 0) log_flags |= CLEF_BINARY;
	command_log[command_log_next] = CommandLogEntry(res, tile, p1, p2, cmd, log_flags);
	command_log_next = (command_log_next + 1) % command_log.size();
	command_log_count++;

	return res.Succeeded();
}


/**
 * Helper to deduplicate the code for returning.
 * @param cmd   the command cost to return.
 * @param clear whether to keep the storage changes or not.
 */
#define return_dcpi(cmd) { _docommand_recursive = 0; return cmd; }

/*!
 * Helper function for the toplevel network safe docommand function for the current company.
 *
 * @param tile The tile to perform a command on (see #CommandProc)
 * @param p1 Additional data for the command (see #CommandProc)
 * @param p2 Additional data for the command (see #CommandProc)
 * @param cmd The command to execute (a CMD_* value)
 * @param callback A callback function to call after the command is finished
 * @param text The text to pass
 * @param my_cmd indicator if the command is from a company or server (to display error messages for a user)
 * @param estimate_only whether to give only the estimate or also execute the command
 * @return the command cost of this function.
 */
CommandCost DoCommandPInternal(TileIndex tile, uint32 p1, uint32 p2, uint32 cmd, CommandCallback *callback, const char *text, bool my_cmd, bool estimate_only, uint32 binary_length)
{
	/* Prevent recursion; it gives a mess over the network */
	assert(_docommand_recursive == 0);
	_docommand_recursive = 1;

	/* Reset the state. */
	_additional_cash_required = 0;

	/* Get pointer to command handler */
	byte cmd_id = cmd & CMD_ID_MASK;
	assert(cmd_id < lengthof(_command_proc_table));

	CommandProc *proc = _command_proc_table[cmd_id].proc;
	/* Shouldn't happen, but you never know when someone adds
	 * NULLs to the _command_proc_table. */
	assert(proc != NULL);

	/* Command flags are used internally */
	CommandFlags cmd_flags = GetCommandFlags(cmd);
	/* Flags get send to the DoCommand */
	DoCommandFlag flags = CommandFlagsToDCFlags(cmd_flags);

#ifdef ENABLE_NETWORK
	/* Make sure p2 is properly set to a ClientID. */
	assert(!(cmd_flags & CMD_CLIENT_ID) || p2 != 0);
#endif

	/* Do not even think about executing out-of-bounds tile-commands */
	if (tile != 0 && (tile >= MapSize() || (!IsValidTile(tile) && (cmd_flags & CMD_ALL_TILES) == 0))) return_dcpi(CMD_ERROR);

	/* Always execute server and spectator commands as spectator */
	bool exec_as_spectator = (cmd_flags & (CMD_SPECTATOR | CMD_SERVER)) != 0;

	/* If the company isn't valid it may only do server command or start a new company!
	 * The server will ditch any server commands a client sends to it, so effectively
	 * this guards the server from executing functions for an invalid company. */
	if (_game_mode == GM_NORMAL && !exec_as_spectator && !Company::IsValidID(_current_company) && !(_current_company == OWNER_DEITY && (cmd_flags & CMD_DEITY) != 0)) {
		return_dcpi(CMD_ERROR);
	}

	Backup<CompanyByte> cur_company(_current_company, FILE_LINE);
	if (exec_as_spectator) cur_company.Change(COMPANY_SPECTATOR);

	bool test_and_exec_can_differ = (cmd_flags & CMD_NO_TEST) != 0;

	/* Test the command. */
	_cleared_object_areas.Clear();
	SetTownRatingTestMode(true);
	BasePersistentStorageArray::SwitchMode(PSM_ENTER_TESTMODE);
	CommandCost res = proc(tile, flags, p1, p2, text);
	BasePersistentStorageArray::SwitchMode(PSM_LEAVE_TESTMODE);
	SetTownRatingTestMode(false);

	/* Make sure we're not messing things up here. */
	assert(exec_as_spectator ? _current_company == COMPANY_SPECTATOR : cur_company.Verify());

	/* If the command fails, we're doing an estimate
	 * or the player does not have enough money
	 * (unless it's a command where the test and
	 * execution phase might return different costs)
	 * we bail out here. */
	if (res.Failed() || estimate_only ||
			(!test_and_exec_can_differ && !CheckCompanyHasMoney(res))) {
		if (!_networking || _generating_world || (cmd & CMD_NETWORK_COMMAND) != 0) {
			/* Log the failed command as well. Just to be able to be find
			 * causes of desyncs due to bad command test implementations. */
			DEBUG(desync, 1, "cmdf: date{%08x; %02x; %02x}; %02X; %06x; %08x; %08x; %08x; \"%s\" (%s)", _date, _date_fract, _tick_skip_counter, (int)_current_company, tile, p1, p2, cmd & ~CMD_NETWORK_COMMAND, text, GetCommandName(cmd));
		}
		cur_company.Restore();
		return_dcpi(res);
	}

#ifdef ENABLE_NETWORK
	/*
	 * If we are in network, and the command is not from the network
	 * send it to the command-queue and abort execution
	 */
	if (_networking && !_generating_world && !(cmd & CMD_NETWORK_COMMAND)) {
		NetworkSendCommand(tile, p1, p2, cmd & ~CMD_FLAGS_MASK, callback, text, _current_company, binary_length);
		cur_company.Restore();

		/* Don't return anything special here; no error, no costs.
		 * This way it's not handled by DoCommand and only the
		 * actual execution of the command causes messages. Also
		 * reset the storages as we've not executed the command. */
		return_dcpi(CommandCost());
	}
#endif /* ENABLE_NETWORK */
	DEBUG(desync, 1, "cmd: date{%08x; %02x; %02x}; %02x; %06x; %08x; %08x; %08x; \"%s\" (%s)", _date, _date_fract, _tick_skip_counter, (int)_current_company, tile, p1, p2, cmd & ~CMD_NETWORK_COMMAND, text, GetCommandName(cmd));

	/* Actually try and execute the command. If no cost-type is given
	 * use the construction one */
	_cleared_object_areas.Clear();
	BasePersistentStorageArray::SwitchMode(PSM_ENTER_COMMAND);
	CommandCost res2 = proc(tile, flags | DC_EXEC, p1, p2, text);
	BasePersistentStorageArray::SwitchMode(PSM_LEAVE_COMMAND);

	if (cmd_id == CMD_COMPANY_CTRL) {
		cur_company.Trash();
		/* We are a new company                  -> Switch to new local company.
		 * We were closed down                   -> Switch to spectator
		 * Some other company opened/closed down -> The outside function will switch back */
		_current_company = _local_company;
	} else {
		/* Make sure nothing bad happened, like changing the current company. */
		assert(exec_as_spectator ? _current_company == COMPANY_SPECTATOR : cur_company.Verify());
		cur_company.Restore();
	}

	/* If the test and execution can differ we have to check the
	 * return of the command. Otherwise we can check whether the
	 * test and execution have yielded the same result,
	 * i.e. cost and error state are the same. */
	if (!test_and_exec_can_differ) {
		assert_msg(res.GetCost() == res2.GetCost() && res.Failed() == res2.Failed(),
				"Command: cmd: 0x%X (%s), Test: %s, Exec: %s", cmd, GetCommandName(cmd),
				res.AllocSummaryMessage(GB(cmd, 16, 16)), res2.AllocSummaryMessage(GB(cmd, 16, 16))); // sanity check
	} else if (res2.Failed()) {
		return_dcpi(res2);
	}

	/* If we're needing more money and we haven't done
	 * anything yet, ask for the money! */
	if (_additional_cash_required != 0 && res2.GetCost() == 0) {
		/* It could happen we removed rail, thus gained money, and deleted something else.
		 * So make sure the signal buffer is empty even in this case */
		UpdateSignalsInBuffer();
		SetDParam(0, _additional_cash_required);
		return_dcpi(CommandCost(STR_ERROR_NOT_ENOUGH_CASH_REQUIRES_CURRENCY));
	}

	/* update last build coordinate of company. */
	if (tile != 0) {
		Company *c = Company::GetIfValid(_current_company);
		if (c != NULL) c->last_build_coordinate = tile;
	}

	SubtractMoneyFromCompany(res2);

	/* update signals if needed */
	UpdateSignalsInBuffer();

	return_dcpi(res2);
}
#undef return_dcpi


/**
 * Adds the cost of the given command return value to this cost.
 * Also takes a possible error message when it is set.
 * @param ret The command to add the cost of.
 */
void CommandCost::AddCost(const CommandCost &ret)
{
	this->AddCost(ret.cost);
	if (this->success && !ret.success) {
		this->message = ret.message;
		this->success = false;
	}
}

/**
 * Values to put on the #TextRefStack for the error message.
 * There is only one static instance of the array, just like there is only one
 * instance of normal DParams.
 */
uint32 CommandCost::textref_stack[16];

/**
 * Activate usage of the NewGRF #TextRefStack for the error message.
 * @param grffile NewGRF that provides the #TextRefStack
 * @param num_registers number of entries to copy from the temporary NewGRF registers
 */
void CommandCost::UseTextRefStack(const GRFFile *grffile, uint num_registers)
{
	extern TemporaryStorageArray<int32, 0x110> _temp_store;

	assert(num_registers < lengthof(textref_stack));
	this->textref_stack_grffile = grffile;
	this->textref_stack_size = num_registers;
	for (uint i = 0; i < num_registers; i++) {
		textref_stack[i] = _temp_store.GetValue(0x100 + i);
	}
}

char *CommandCost::AllocSummaryMessage(StringID cmd_msg) const
{
	char buf[DRAW_STRING_BUFFER];
	this->WriteSummaryMessage(buf, lastof(buf), cmd_msg);
	return stredup(buf, lastof(buf));
}

int CommandCost::WriteSummaryMessage(char *buf, char *last, StringID cmd_msg) const
{
	if (this->Succeeded()) {
		return seprintf(buf, last, "Success: cost: " OTTD_PRINTF64, (int64) this->GetCost());
	} else {
		if (this->textref_stack_size > 0) StartTextRefStackUsage(this->textref_stack_grffile, this->textref_stack_size, textref_stack);

		char *b = buf;
		b += seprintf(b, last, "Failed: cost: " OTTD_PRINTF64, (int64) this->GetCost());
		if (cmd_msg != 0) {
			b += seprintf(b, last, " ");
			b = GetString(b, cmd_msg, last);
		}
		if (this->message != INVALID_STRING_ID) {
			b += seprintf(b, last, " ");
			b = GetString(b, this->message, last);
		}

		if (this->textref_stack_size > 0) StopTextRefStackUsage();

		return b - buf;
	}
}<|MERGE_RESOLUTION|>--- conflicted
+++ resolved
@@ -442,7 +442,6 @@
 
 	DEF_CMD(CmdOpenCloseAirport,                               0, CMDT_ROUTE_MANAGEMENT      ), // CMD_OPEN_CLOSE_AIRPORT
 
-<<<<<<< HEAD
 	DEF_CMD(CmdProgramSignalTraceRestrict,                     0, CMDT_OTHER_MANAGEMENT      ), // CMD_PROGRAM_TRACERESTRICT_SIGNAL
 	DEF_CMD(CmdCreateTraceRestrictSlot,                        0, CMDT_OTHER_MANAGEMENT      ), // CMD_CREATE_TRACERESTRICT_SLOT
 	DEF_CMD(CmdAlterTraceRestrictSlot,                         0, CMDT_OTHER_MANAGEMENT      ), // CMD_ALTER_TRACERESTRICT_SLOT
@@ -463,14 +462,12 @@
 	DEF_CMD(CmdScheduledDispatchSetDelay,                      0, CMDT_ROUTE_MANAGEMENT      ), // CMD_SCHEDULED_DISPATCH_SET_DELAY
 	DEF_CMD(CmdScheduledDispatchResetLastDispatch,             0, CMDT_ROUTE_MANAGEMENT      ), // CMD_SCHEDULED_DISPATCH_RESET_LAST_DISPATCH
 
-=======
->>>>>>> 98da7019
 	DEF_CMD(CmdAddPlan,                              CMD_NO_TEST, CMDT_OTHER_MANAGEMENT      ), // CMD_ADD_PLAN
 	DEF_CMD(CmdAddPlanLine,                          CMD_NO_TEST, CMDT_OTHER_MANAGEMENT      ), // CMD_ADD_PLAN_LINE
 	DEF_CMD(CmdRemovePlan,                           CMD_NO_TEST, CMDT_OTHER_MANAGEMENT      ), // CMD_REMOVE_PLAN
 	DEF_CMD(CmdRemovePlanLine,                       CMD_NO_TEST, CMDT_OTHER_MANAGEMENT      ), // CMD_REMOVE_PLAN_LINE
 	DEF_CMD(CmdChangePlanVisibility,                 CMD_NO_TEST, CMDT_OTHER_MANAGEMENT      ), // CMD_CHANGE_PLAN_VISIBILITY
-<<<<<<< HEAD
+	DEF_CMD(CmdRenamePlan,                           CMD_NO_TEST, CMDT_OTHER_MANAGEMENT      ), // CMD_RENAME_PLAN
 
 	DEF_CMD(CmdDesyncCheck,                           CMD_SERVER, CMDT_SERVER_SETTING        ), // CMD_DESYNC_CHECK
 };
@@ -488,9 +485,6 @@
 	CLEF_ONLY_SENDING        = 0x10, ///< only sending
 	CLEF_MY_CMD              = 0x20, ///< locally generated command
 	CLEF_BINARY              = 0x40, ///< binary_length is > 0
-=======
-	DEF_CMD(CmdRenamePlan,                           CMD_NO_TEST, CMDT_OTHER_MANAGEMENT      ), // CMD_RENAME_PLAN
->>>>>>> 98da7019
 };
 DECLARE_ENUM_AS_BIT_SET(CommandLogEntryFlagEnum)
 typedef SimpleTinyEnumT<CommandLogEntryFlagEnum, byte> CommandLogEntryFlag;
