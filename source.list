--- conflicted
+++ resolved
@@ -1229,21 +1229,7 @@
 #end
 
 # Threading
-<<<<<<< HEAD
-thread/thread.h
-#if USE_THREADS
-	#if WIN32
-		thread/thread_win32.cpp
-	#else
-		#if OS2
-			thread/thread_os2.cpp
-		#else
-			thread/thread_pthread.cpp
-		#end
-	#end
-#else
-	thread/thread_none.cpp
-#end
+thread.h
 
 tracerestrict.h
 tracerestrict.cpp
@@ -1260,10 +1246,4 @@
 3rdparty/cpp-btree/btree_set.h
 3rdparty/cpp-btree/safe_btree.h
 3rdparty/cpp-btree/safe_btree_map.h
-3rdparty/cpp-btree/safe_btree_set.h
-=======
-thread.h
-
-scope_info.cpp
-scope_info.h
->>>>>>> d5ee9d34
+3rdparty/cpp-btree/safe_btree_set.h