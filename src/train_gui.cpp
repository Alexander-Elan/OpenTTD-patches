/*
 * This file is part of OpenTTD.
 * OpenTTD is free software; you can redistribute it and/or modify it under the terms of the GNU General Public License as published by the Free Software Foundation, version 2.
 * OpenTTD is distributed in the hope that it will be useful, but WITHOUT ANY WARRANTY; without even the implied warranty of MERCHANTABILITY or FITNESS FOR A PARTICULAR PURPOSE.
 * See the GNU General Public License for more details. You should have received a copy of the GNU General Public License along with OpenTTD. If not, see <http://www.gnu.org/licenses/>.
 */

/** @file train_gui.cpp GUI for trains. */

#include "stdafx.h"
#include "window_gui.h"
#include "command_func.h"
#include "train.h"
#include "strings_func.h"
#include "vehicle_func.h"
#include "zoom_func.h"

#include "table/strings.h"

#include "safeguards.h"

uint16 GetTrainVehicleMaxSpeed(const Train *u, const RailVehicleInfo *rvi_u, const Train *front);

/**
 * Callback for building wagons.
 * @param result The result of the command.
 * @param tile   The tile the command was executed on.
 * @param p1 Additional data for the command (for the #CommandProc)
 * @param p2 Additional data for the command (for the #CommandProc)
 * @param cmd Unused.
 */
void CcBuildWagon(const CommandCost &result, TileIndex tile, uint32 p1, uint32 p2, uint32 cmd)
{
	if (result.Failed()) return;

	/* find a locomotive in the depot. */
	const Vehicle *found = nullptr;
<<<<<<< HEAD
	const Train *t;
	FOR_ALL_TRAINS(t) {
		if (t->IsFrontEngine() && t->tile == tile && t->IsStoppedInDepot() && !t->IsVirtual()) {
=======
	for (const Train *t : Train::Iterate()) {
		if (t->IsFrontEngine() && t->tile == tile && t->IsStoppedInDepot()) {
>>>>>>> 5b52f259
			if (found != nullptr) return; // must be exactly one.
			found = t;
		}
	}

	/* if we found a loco, */
	if (found != nullptr) {
		found = found->Last();
		/* put the new wagon at the end of the loco. */
		DoCommandP(0, _new_vehicle_id, found->index, CMD_MOVE_RAIL_VEHICLE);
		InvalidateWindowClassesData(WC_TRAINS_LIST, 0);
		InvalidateWindowClassesData(WC_TRACE_RESTRICT_SLOTS, 0);
	}
}

/**
 * Highlight the position where a rail vehicle is dragged over by drawing a light gray background.
 * @param px        The current x position to draw from.
 * @param max_width The maximum space available to draw.
 * @param selection Selected vehicle that is dragged.
 * @param chain     Whether a whole chain is dragged.
 * @return The width of the highlight mark.
 */
static int HighlightDragPosition(int px, int max_width, VehicleID selection, bool chain)
{
	bool rtl = _current_text_dir == TD_RTL;

	assert(selection != INVALID_VEHICLE);
	int dragged_width = 0;
	for (Train *t = Train::Get(selection); t != nullptr; t = chain ? t->Next() : (t->HasArticulatedPart() ? t->GetNextArticulatedPart() : nullptr)) {
		dragged_width += t->GetDisplayImageWidth(nullptr);
	}

	int drag_hlight_left = rtl ? max(px - dragged_width + 1, 0) : px;
	int drag_hlight_right = rtl ? px : min(px + dragged_width, max_width) - 1;
	int drag_hlight_width = max(drag_hlight_right - drag_hlight_left + 1, 0);

	if (drag_hlight_width > 0) {
		GfxFillRect(drag_hlight_left + WD_FRAMERECT_LEFT, WD_FRAMERECT_TOP + 1,
				drag_hlight_right - WD_FRAMERECT_RIGHT, ScaleGUITrad(13) - WD_FRAMERECT_BOTTOM, _colour_gradient[COLOUR_GREY][7]);
	}

	return drag_hlight_width;
}

/**
 * Draws an image of a whole train
 * @param v         Front vehicle
 * @param left      The minimum horizontal position
 * @param right     The maximum horizontal position
 * @param y         Vertical position to draw at
 * @param selection Selected vehicle to draw a frame around
 * @param skip      Number of pixels to skip at the front (for scrolling)
 * @param drag_dest The vehicle another one is dragged over, \c INVALID_VEHICLE if none.
 */
void DrawTrainImage(const Train *v, int left, int right, int y, VehicleID selection, EngineImageType image_type, int skip, VehicleID drag_dest)
{
	bool rtl = _current_text_dir == TD_RTL;
	Direction dir = rtl ? DIR_E : DIR_W;

	DrawPixelInfo tmp_dpi, *old_dpi;
	/* Position of highlight box */
	int highlight_l = 0;
	int highlight_r = 0;
	int max_width = right - left + 1;
	int height = ScaleGUITrad(14);

	if (!FillDrawPixelInfo(&tmp_dpi, left, y, max_width, height)) return;

	old_dpi = _cur_dpi;
	_cur_dpi = &tmp_dpi;

	int px = rtl ? max_width + skip : -skip;
	bool sel_articulated = false;
	bool dragging = (drag_dest != INVALID_VEHICLE);
	bool drag_at_end_of_train = (drag_dest == v->index); // Head index is used to mark dragging at end of train.
	for (; v != nullptr && (rtl ? px > 0 : px < max_width); v = v->Next()) {
		if (dragging && !drag_at_end_of_train && drag_dest == v->index) {
			/* Highlight the drag-and-drop destination inside the train. */
			int drag_hlight_width = HighlightDragPosition(px, max_width, selection, _cursor.vehchain);
			px += rtl ? -drag_hlight_width : drag_hlight_width;
		}

		Point offset;
		int width = Train::From(v)->GetDisplayImageWidth(&offset);

		if (rtl ? px + width > 0 : px - width < max_width) {
			PaletteID pal = (v->vehstatus & VS_CRASHED) ? PALETTE_CRASH : GetVehiclePalette(v);
			VehicleSpriteSeq seq;
			v->GetImage(dir, image_type, &seq);
			seq.Draw(px + (rtl ? -offset.x : offset.x), height / 2 + offset.y, pal, (v->vehstatus & VS_CRASHED) != 0);
		}

		if (!v->IsArticulatedPart()) sel_articulated = false;

		if (v->index == selection) {
			/* Set the highlight position */
			highlight_l = rtl ? px - width : px;
			highlight_r = rtl ? px - 1 : px + width - 1;
			sel_articulated = true;
		} else if ((_cursor.vehchain && highlight_r != 0) || sel_articulated) {
			if (rtl) {
				highlight_l -= width;
			} else {
				highlight_r += width;
			}
		}

		px += rtl ? -width : width;
	}

	if (dragging && drag_at_end_of_train) {
		/* Highlight the drag-and-drop destination at the end of the train. */
		HighlightDragPosition(px, max_width, selection, _cursor.vehchain);
	}

	if (highlight_l != highlight_r) {
		/* Draw the highlight. Now done after drawing all the engines, as
		 * the next engine after the highlight could overlap it. */
		DrawFrameRect(highlight_l, 0, highlight_r, height - 1, COLOUR_WHITE, FR_BORDERONLY);
	}

	_cur_dpi = old_dpi;
}

/** Helper struct for the cargo details information */
struct CargoSummaryItem {
	CargoID cargo;    ///< The cargo that is carried
	StringID subtype; ///< STR_EMPTY if none
	uint capacity;    ///< Amount that can be carried
	uint amount;      ///< Amount that is carried
	StationID source; ///< One of the source stations

	/** Used by CargoSummary::Find() and similar functions */
	inline bool operator != (const CargoSummaryItem &other) const
	{
		return this->cargo != other.cargo || this->subtype != other.subtype;
	}

	/** Used by std::find() and similar functions */
	inline bool operator == (const CargoSummaryItem &other) const
	{
		return !(this->cargo != other.cargo);
	}
};

static const uint TRAIN_DETAILS_MIN_INDENT = 32; ///< Minimum indent level in the train details window
static const uint TRAIN_DETAILS_MAX_INDENT = 72; ///< Maximum indent level in the train details window; wider than this and we start on a new line

/** Container for the cargo summary information. */
typedef std::vector<CargoSummaryItem> CargoSummary;
/** Reused container of cargo details */
static CargoSummary _cargo_summary;

/**
 * Draw the details cargo tab for the given vehicle at the given position
 *
 * @param item  Data to draw
 * @param left  The left most coordinate to draw
 * @param right The right most coordinate to draw
 * @param y     The y coordinate
 */
static void TrainDetailsCargoTab(const CargoSummaryItem *item, int left, int right, int y)
{
	StringID str;
	if (item->amount > 0) {
		SetDParam(0, item->cargo);
		SetDParam(1, item->amount);
		SetDParam(2, item->source);
		SetDParam(3, _settings_game.vehicle.freight_trains);
		str = FreightWagonMult(item->cargo) > 1 ? STR_VEHICLE_DETAILS_CARGO_FROM_MULT : STR_VEHICLE_DETAILS_CARGO_FROM;
	} else {
		SetDParam(0, STR_QUANTITY_N_A);
		str = item->cargo == INVALID_CARGO ? STR_LTBLUE_STRING : STR_VEHICLE_DETAILS_CARGO_EMPTY;
	}

	DrawString(left, right, y, str);
}

/**
 * Draw the details info tab for the given vehicle at the given position
 *
 * @param v     current vehicle
 * @param left  The left most coordinate to draw
 * @param right The right most coordinate to draw
 * @param y     The y coordinate
 */
static void TrainDetailsInfoTab(const Train *v, int left, int right, int y, byte line_number)
{
	const RailVehicleInfo *rvi = RailVehInfo(v->engine_type);
	bool show_speed = !UsesWagonOverride(v) && (_settings_game.vehicle.wagon_speed_limits || rvi->railveh_type != RAILVEH_WAGON);
	uint16 speed;

	if (rvi->railveh_type == RAILVEH_WAGON) {
		SetDParam(0, v->engine_type);
		SetDParam(1, v->value);

		if (show_speed && (speed = GetVehicleProperty(v, PROP_TRAIN_SPEED, rvi->max_speed))) {
			SetDParam(2, speed); // StringID++
			DrawString(left, right, y, STR_VEHICLE_DETAILS_TRAIN_WAGON_VALUE_AND_SPEED);
		} else {
			DrawString(left, right, y, STR_VEHICLE_DETAILS_TRAIN_WAGON_VALUE);
		}
	} else {
		switch (line_number) {
			case 0:
				SetDParam(0, v->engine_type);
				SetDParam(1, v->build_year);
				SetDParam(2, v->value);

				if (show_speed && (speed = GetVehicleProperty(v, PROP_TRAIN_SPEED, rvi->max_speed))) {
					SetDParam(3, speed); // StringID++
					DrawString(left, right, y, STR_VEHICLE_DETAILS_TRAIN_ENGINE_BUILT_AND_VALUE_AND_SPEED, TC_FROMSTRING, SA_LEFT);
				} else {
					DrawString(left, right, y, STR_VEHICLE_DETAILS_TRAIN_ENGINE_BUILT_AND_VALUE);
				}
				break;

			case 1:
				SetDParam(0, v->reliability * 100 >> 16);
				SetDParam(1, v->breakdowns_since_last_service);
				DrawString(left, right, y, STR_VEHICLE_INFO_RELIABILITY_BREAKDOWNS, TC_FROMSTRING, SA_LEFT);
				break;

			case 2:
				if (v->breakdown_ctr == 1) {
					if (_settings_game.vehicle.improved_breakdowns) {
						SetDParam(0, STR_VEHICLE_STATUS_BROKEN_DOWN_VEL_SHORT);
						SetDParam(1, STR_BREAKDOWN_TYPE_CRITICAL + v->breakdown_type);
						if (v->breakdown_type == BREAKDOWN_LOW_SPEED) {
							SetDParam(2, min(v->First()->GetCurrentMaxSpeed(), v->breakdown_severity));
						} else if (v->breakdown_type == BREAKDOWN_LOW_POWER) {
							SetDParam(2, v->breakdown_severity * 100 / 256);
						}
					} else {
						SetDParam(0, STR_VEHICLE_STATUS_BROKEN_DOWN);
					}
				} else {
					if (HasBit(v->flags, VRF_NEED_REPAIR)) {
						SetDParam(0, STR_NEED_REPAIR);
						SetDParam(1, GetTrainVehicleMaxSpeed(v, &(v->GetEngine()->u.rail), v->First()));
					} else {
						SetDParam(0, STR_RUNNING);
					}
				}
				DrawString(left, right, y, STR_CURRENT_STATUS);
				break;

			default:
				NOT_REACHED();
		}
	}
}

/**
 * Draw the details capacity tab for the given vehicle at the given position
 *
 * @param item  Data to draw
 * @param left  The left most coordinate to draw
 * @param right The right most coordinate to draw
 * @param y     The y coordinate
 */
static void TrainDetailsCapacityTab(const CargoSummaryItem *item, int left, int right, int y)
{
	StringID str;
	if (item->cargo != INVALID_CARGO) {
		SetDParam(0, item->cargo);
		SetDParam(1, item->capacity);
		SetDParam(4, item->subtype);
		SetDParam(5, _settings_game.vehicle.freight_trains);
		str = FreightWagonMult(item->cargo) > 1 ? STR_VEHICLE_INFO_CAPACITY_MULT : STR_VEHICLE_INFO_CAPACITY;
	} else {
		/* Draw subtype only */
		SetDParam(0, item->subtype);
		str = STR_VEHICLE_INFO_NO_CAPACITY;
	}
	DrawString(left, right, y, str);
}

/**
 * Collects the cargo transported
 * @param v Vehicle to process
 * @param summary Space for the result
 */
static void GetCargoSummaryOfArticulatedVehicle(const Train *v, CargoSummary *summary)
{
	summary->clear();
	do {
		if (!v->GetEngine()->CanCarryCargo()) continue;

		CargoSummaryItem new_item;
		new_item.cargo = v->cargo_cap > 0 ? v->cargo_type : INVALID_CARGO;
		new_item.subtype = GetCargoSubtypeText(v);
		if (new_item.cargo == INVALID_CARGO && new_item.subtype == STR_EMPTY) continue;

		auto item = std::find(summary->begin(), summary->end(), new_item);
		if (item == summary->end()) {
			summary->emplace_back();
			item = summary->end() - 1;
			item->cargo = new_item.cargo;
			item->subtype = new_item.subtype;
			item->capacity = 0;
			item->amount = 0;
			item->source = INVALID_STATION;
		}

		item->capacity += v->cargo_cap;
		item->amount += v->cargo.StoredCount();
		if (item->source == INVALID_STATION) item->source = v->cargo.Source();
	} while ((v = v->Next()) != nullptr && v->IsArticulatedPart());
}

/**
 * Get the length of an articulated vehicle.
 * @param v the vehicle to get the length of.
 * @return the length in pixels.
 */
static uint GetLengthOfArticulatedVehicle(const Train *v)
{
	uint length = 0;

	do {
		length += v->GetDisplayImageWidth();
	} while ((v = v->Next()) != nullptr && v->IsArticulatedPart());

	return length;
}

/**
 * Determines the number of lines in the train details window
 * @param veh_id Train
 * @param det_tab Selected details tab
 * @return Number of line
 */
int GetTrainDetailsWndVScroll(VehicleID veh_id, TrainDetailsWindowTabs det_tab)
{
	int num = 0;

	if (det_tab == TDW_TAB_TOTALS) { // Total cargo tab
		CargoArray act_cargo;
		CargoArray max_cargo;
		for (const Vehicle *v = Vehicle::Get(veh_id); v != nullptr; v = v->Next()) {
			act_cargo[v->cargo_type] += v->cargo.StoredCount();
			max_cargo[v->cargo_type] += v->cargo_cap;
		}

		/* Set scroll-amount separately from counting, as to not compute num double
		 * for more carriages of the same type
		 */
		for (CargoID i = 0; i < NUM_CARGO; i++) {
			if (max_cargo[i] > 0) num++; // only count carriages that the train has
		}
		num++; // needs one more because first line is description string
	} else {
		for (const Train *v = Train::Get(veh_id); v != nullptr; v = v->GetNextVehicle()) {
			GetCargoSummaryOfArticulatedVehicle(v, &_cargo_summary);
			num += max(1u, (unsigned)_cargo_summary.size());

			uint length = GetLengthOfArticulatedVehicle(v);
			if (length > TRAIN_DETAILS_MAX_INDENT) num++;
		}
		if (det_tab == 1) num += 2 * Train::Get(veh_id)->tcache.cached_num_engines;
	}

	return num;
}

/**
 * Draw the details for the given vehicle at the given position
 *
 * @param v     current vehicle
 * @param left  The left most coordinate to draw
 * @param right The right most coordinate to draw
 * @param y     The y coordinate
 * @param vscroll_pos Position of scrollbar
 * @param vscroll_cap Number of lines currently displayed
 * @param det_tab Selected details tab
 */
void DrawTrainDetails(const Train *v, int left, int right, int y, int vscroll_pos, uint16 vscroll_cap, TrainDetailsWindowTabs det_tab)
{
	/* get rid of awkward offset */
	y -= WD_MATRIX_TOP;

	int sprite_height = ScaleGUITrad(GetVehicleHeight(VEH_TRAIN));
	int line_height = max(sprite_height, WD_MATRIX_TOP + FONT_HEIGHT_NORMAL + WD_MATRIX_BOTTOM);
	int sprite_y_offset = line_height / 2;
	int text_y_offset = (line_height - FONT_HEIGHT_NORMAL) / 2;

	/* draw the first 3 details tabs */
	if (det_tab != TDW_TAB_TOTALS) {
		bool rtl = _current_text_dir == TD_RTL;
		Direction dir = rtl ? DIR_E : DIR_W;
		int x = rtl ? right : left;
		byte line_number = 0;
		for (; v != nullptr && vscroll_pos > -vscroll_cap; v = v->GetNextVehicle()) {
			GetCargoSummaryOfArticulatedVehicle(v, &_cargo_summary);

			/* Draw sprites */
			uint dx = 0;
			int px = x;
			const Train *u = v;
			do {
				Point offset;
				int width = u->GetDisplayImageWidth(&offset);
				if (vscroll_pos <= 0 && vscroll_pos > -vscroll_cap && line_number == 0) {
					int pitch = 0;
					const Engine *e = Engine::Get(v->engine_type);
					if (e->GetGRF() != nullptr) {
						pitch = ScaleGUITrad(e->GetGRF()->traininfo_vehicle_pitch);
					}
					PaletteID pal = (v->vehstatus & VS_CRASHED) ? PALETTE_CRASH : GetVehiclePalette(v);
					VehicleSpriteSeq seq;
					u->GetImage(dir, EIT_IN_DETAILS, &seq);
					seq.Draw(px + (rtl ? -offset.x : offset.x), y - line_height * vscroll_pos + sprite_y_offset + pitch, pal, (v->vehstatus & VS_CRASHED) != 0);
				}
				px += rtl ? -width : width;
				dx += width;
				u = u->Next();
			} while (u != nullptr && u->IsArticulatedPart());

			bool separate_sprite_row = (dx > (uint)ScaleGUITrad(TRAIN_DETAILS_MAX_INDENT));
			if (separate_sprite_row) {
				vscroll_pos--;
				dx = 0;
			}

			uint num_lines = max(1u, (unsigned)_cargo_summary.size());
			for (uint i = 0; i < num_lines;) {
				int sprite_width = max<int>(dx, ScaleGUITrad(TRAIN_DETAILS_MIN_INDENT)) + 3;
				int data_left  = left + (rtl ? 0 : sprite_width);
				int data_right = right - (rtl ? sprite_width : 0);
				if (vscroll_pos <= 0 && vscroll_pos > -vscroll_cap) {
					int py = y - line_height * vscroll_pos + text_y_offset;
					if (i > 0 || separate_sprite_row) {
						if (vscroll_pos != 0) GfxFillRect(left, py - WD_MATRIX_TOP - 1, right, py - WD_MATRIX_TOP, _colour_gradient[COLOUR_GREY][5]);
					}
					switch (det_tab) {
						case TDW_TAB_CARGO:
							if (i < _cargo_summary.size()) {
								TrainDetailsCargoTab(&_cargo_summary[i], data_left, data_right, py);
							} else {
								DrawString(data_left, data_right, py, STR_QUANTITY_N_A, TC_LIGHT_BLUE);
							}
							break;

						case TDW_TAB_INFO:
							if (i == 0) TrainDetailsInfoTab(v, data_left, data_right, py, line_number);
							break;

						case TDW_TAB_CAPACITY:
							if (i < _cargo_summary.size()) {
								TrainDetailsCapacityTab(&_cargo_summary[i], data_left, data_right, py);
							} else {
								SetDParam(0, STR_EMPTY);
								DrawString(data_left, data_right, py, STR_VEHICLE_INFO_NO_CAPACITY);
							}
							break;

						default: NOT_REACHED();
					}
				}
				if (det_tab != 1 || line_number >= (Train::From(v)->IsWagon() ? 0 : 2)) {
					line_number = 0;
					i++;
				} else {
					line_number++;
				}
				vscroll_pos--;
			}
		}
	} else {
		CargoArray act_cargo;
		CargoArray max_cargo;
		Money feeder_share = 0;

		for (const Vehicle *u = v; u != nullptr; u = u->Next()) {
			act_cargo[u->cargo_type] += u->cargo.StoredCount();
			max_cargo[u->cargo_type] += u->cargo_cap;
			feeder_share             += u->cargo.FeederShare();
		}

		/* draw total cargo tab */
		DrawString(left, right, y + text_y_offset, STR_VEHICLE_DETAILS_TRAIN_TOTAL_CAPACITY_TEXT);
		y += line_height;

		for (CargoID i = 0; i < NUM_CARGO; i++) {
			if (max_cargo[i] > 0 && --vscroll_pos < 0 && vscroll_pos > -vscroll_cap) {
				SetDParam(0, i);            // {CARGO} #1
				SetDParam(1, act_cargo[i]); // {CARGO} #2
				SetDParam(2, i);            // {SHORTCARGO} #1
				SetDParam(3, max_cargo[i]); // {SHORTCARGO} #2
				SetDParam(4, _settings_game.vehicle.freight_trains);
				DrawString(left, right, y + text_y_offset, FreightWagonMult(i) > 1 ? STR_VEHICLE_DETAILS_TRAIN_TOTAL_CAPACITY_MULT : STR_VEHICLE_DETAILS_TRAIN_TOTAL_CAPACITY);
				y += line_height;
			}
		}
		SetDParam(0, feeder_share);
		DrawString(left, right, y + text_y_offset, STR_VEHICLE_INFO_FEEDER_CARGO_VALUE);
	}
}<|MERGE_RESOLUTION|>--- conflicted
+++ resolved
@@ -35,14 +35,8 @@
 
 	/* find a locomotive in the depot. */
 	const Vehicle *found = nullptr;
-<<<<<<< HEAD
-	const Train *t;
-	FOR_ALL_TRAINS(t) {
+	for (const Train *t : Train::Iterate()) {
 		if (t->IsFrontEngine() && t->tile == tile && t->IsStoppedInDepot() && !t->IsVirtual()) {
-=======
-	for (const Train *t : Train::Iterate()) {
-		if (t->IsFrontEngine() && t->tile == tile && t->IsStoppedInDepot()) {
->>>>>>> 5b52f259
 			if (found != nullptr) return; // must be exactly one.
 			found = t;
 		}
