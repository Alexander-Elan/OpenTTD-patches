/* $Id$ */

/*
 * This file is part of OpenTTD.
 * OpenTTD is free software; you can redistribute it and/or modify it under the terms of the GNU General Public License as published by the Free Software Foundation, version 2.
 * OpenTTD is distributed in the hope that it will be useful, but WITHOUT ANY WARRANTY; without even the implied warranty of MERCHANTABILITY or FITNESS FOR A PARTICULAR PURPOSE.
 * See the GNU General Public License for more details. You should have received a copy of the GNU General Public License along with OpenTTD. If not, see <http://www.gnu.org/licenses/>.
 */

/** @file linkgraph_gui.h Declaration of linkgraph overlay GUI. */

#ifndef LINKGRAPH_GUI_H
#define LINKGRAPH_GUI_H

#include "../company_func.h"
#include "../station_base.h"
#include "../widget_type.h"
#include "../window_gui.h"
#include "linkgraph_base.h"
#include <map>
#include <vector>

/**
 * Properties of a link between two stations.
 */
struct LinkProperties {
	LinkProperties() : capacity(0), usage(0), planned(0), shared(false) {}

	uint capacity; ///< Capacity of the link.
	uint usage;    ///< Actual usage of the link.
	uint planned;  ///< Planned usage of the link.
	bool shared;   ///< If this is a shared link to be drawn dashed.
};

/**
 * Handles drawing of links into some window.
 * The window must either be a smallmap or have a valid viewport.
 */
class LinkGraphOverlay {
public:
	struct StationSupplyInfo {
		StationID id;
		uint quantity;
		Point pt;
	};

	struct LinkInfo {
		StationID from_id;
		StationID to_id;
		Point from_pt;
		Point to_pt;
		LinkProperties prop;
	};

	typedef std::vector<StationSupplyInfo> StationSupplyList;
	typedef std::vector<LinkInfo> LinkList;

	static const uint8 LINK_COLOURS[];

	/**
	 * Create a link graph overlay for the specified window.
	 * @param w Window to be drawn into.
	 * @param wid ID of the widget to draw into.
	 * @param cargo_mask Bitmask of cargoes to be shown.
	 * @param company_mask Bitmask of companies to be shown.
	 * @param scale Desired thickness of lines and size of station dots.
	 */
	LinkGraphOverlay(const Window *w, uint wid, CargoTypes cargo_mask, uint32 company_mask, uint scale) :
			window(w), widget_id(wid), cargo_mask(cargo_mask), company_mask(company_mask), scale(scale)
	{}

<<<<<<< HEAD
	void RebuildCache(bool incremental = false);
	bool CacheStillValid() const;
=======
>>>>>>> ebc3934e
	void Draw(const DrawPixelInfo *dpi);
	void SetCargoMask(CargoTypes cargo_mask);
	void SetCompanyMask(uint32 company_mask);

	/** Mark the linkgraph dirty to be rebuilt next time Draw() is called. */
	void SetDirty() { this->dirty = true; }

	/** Get a bitmask of the currently shown cargoes. */
	CargoTypes GetCargoMask() { return this->cargo_mask; }

	/** Get a bitmask of the currently shown companies. */
	uint32 GetCompanyMask() { return this->company_mask; }

protected:
	const Window *window;              ///< Window to be drawn into.
	const uint widget_id;              ///< ID of Widget in Window to be drawn to.
	CargoTypes cargo_mask;             ///< Bitmask of cargos to be displayed.
	uint32 company_mask;               ///< Bitmask of companies to be displayed.
	LinkList cached_links;             ///< Cache for links to reduce recalculation.
	StationSupplyList cached_stations; ///< Cache for stations to be drawn.
	Rect cached_region;                ///< Region covered by cached_links and cached_stations.
	uint scale;                        ///< Width of link lines.
<<<<<<< HEAD
	uint64 last_update_number = 0;     ///< Last window update number
=======
	bool dirty;                        ///< Set if overlay should be rebuilt.
>>>>>>> ebc3934e

	Point GetStationMiddle(const Station *st) const;

	void RefreshDrawCache();
	void DrawLinks(const DrawPixelInfo *dpi) const;
	void DrawStationDots(const DrawPixelInfo *dpi) const;
	void DrawContent(Point pta, Point ptb, const LinkProperties &cargo) const;
	bool IsLinkVisible(Point pta, Point ptb, const DrawPixelInfo *dpi, int padding = 0) const;
	bool IsPointVisible(Point pt, const DrawPixelInfo *dpi, int padding = 0) const;
<<<<<<< HEAD
	void GetWidgetDpi(DrawPixelInfo *dpi, uint margin = 0) const;
=======
	void GetWidgetDpi(DrawPixelInfo *dpi) const;
	void RebuildCache();
>>>>>>> ebc3934e

	static void AddStats(uint new_cap, uint new_usg, uint new_flow, bool new_shared, LinkProperties &cargo);
	static void DrawVertex(int x, int y, int size, int colour, int border_colour);
};

void ShowLinkGraphLegend();

/**
 * Menu window to select cargoes and companies to show in a link graph overlay.
 */
struct LinkGraphLegendWindow : Window {
public:
	LinkGraphLegendWindow(WindowDesc *desc, int window_number);
	void SetOverlay(LinkGraphOverlay *overlay);

	virtual void UpdateWidgetSize(int widget, Dimension *size, const Dimension &padding, Dimension *fill, Dimension *resize);
	virtual void DrawWidget(const Rect &r, int widget) const;
	virtual void OnHover(Point pt, int widget) override;
	virtual bool OnRightClick(Point pt, int widget) override;
	virtual void OnClick(Point pt, int widget, int click_count);
	virtual void OnInvalidateData(int data = 0, bool gui_scope = true);

private:
	LinkGraphOverlay *overlay;

	void UpdateOverlayCompanies();
	void UpdateOverlayCargoes();
	bool OnHoverCommon(Point pt, int widget, TooltipCloseCondition close_cond);
};

#endif /* LINKGRAPH_GUI_H */<|MERGE_RESOLUTION|>--- conflicted
+++ resolved
@@ -69,11 +69,8 @@
 			window(w), widget_id(wid), cargo_mask(cargo_mask), company_mask(company_mask), scale(scale)
 	{}
 
-<<<<<<< HEAD
 	void RebuildCache(bool incremental = false);
 	bool CacheStillValid() const;
-=======
->>>>>>> ebc3934e
 	void Draw(const DrawPixelInfo *dpi);
 	void SetCargoMask(CargoTypes cargo_mask);
 	void SetCompanyMask(uint32 company_mask);
@@ -96,11 +93,8 @@
 	StationSupplyList cached_stations; ///< Cache for stations to be drawn.
 	Rect cached_region;                ///< Region covered by cached_links and cached_stations.
 	uint scale;                        ///< Width of link lines.
-<<<<<<< HEAD
+	bool dirty;                        ///< Set if overlay should be rebuilt.
 	uint64 last_update_number = 0;     ///< Last window update number
-=======
-	bool dirty;                        ///< Set if overlay should be rebuilt.
->>>>>>> ebc3934e
 
 	Point GetStationMiddle(const Station *st) const;
 
@@ -110,12 +104,7 @@
 	void DrawContent(Point pta, Point ptb, const LinkProperties &cargo) const;
 	bool IsLinkVisible(Point pta, Point ptb, const DrawPixelInfo *dpi, int padding = 0) const;
 	bool IsPointVisible(Point pt, const DrawPixelInfo *dpi, int padding = 0) const;
-<<<<<<< HEAD
 	void GetWidgetDpi(DrawPixelInfo *dpi, uint margin = 0) const;
-=======
-	void GetWidgetDpi(DrawPixelInfo *dpi) const;
-	void RebuildCache();
->>>>>>> ebc3934e
 
 	static void AddStats(uint new_cap, uint new_usg, uint new_flow, bool new_shared, LinkProperties &cargo);
 	static void DrawVertex(int x, int y, int size, int colour, int border_colour);
