/* $Id$ */

/*
 * This file is part of OpenTTD.
 * OpenTTD is free software; you can redistribute it and/or modify it under the terms of the GNU General Public License as published by the Free Software Foundation, version 2.
 * OpenTTD is distributed in the hope that it will be useful, but WITHOUT ANY WARRANTY; without even the implied warranty of MERCHANTABILITY or FITNESS FOR A PARTICULAR PURPOSE.
 * See the GNU General Public License for more details. You should have received a copy of the GNU General Public License along with OpenTTD. If not, see <http://www.gnu.org/licenses/>.
 */

/** @file tile_cmd.h Generic 'commands' that can be performed on all tiles. */

#ifndef TILE_CMD_H
#define TILE_CMD_H

#include "command_type.h"
#include "vehicle_type.h"
#include "cargo_type.h"
#include "track_type.h"
#include "tile_map.h"

/** The returned bits of VehicleEnterTile. */
enum VehicleEnterTileStatus {
	VETS_ENTERED_STATION  = 1, ///< The vehicle entered a station
	VETS_ENTERED_WORMHOLE = 2, ///< The vehicle either entered a bridge, tunnel or depot tile (this includes the last tile of the bridge/tunnel)
	VETS_CANNOT_ENTER     = 3, ///< The vehicle cannot enter the tile

	/**
	 * Shift the VehicleEnterTileStatus this many bits
	 * to the right to get the station ID when
	 * VETS_ENTERED_STATION is set
	 */
	VETS_STATION_ID_OFFSET = 8,
	VETS_STATION_MASK      = 0xFFFF << VETS_STATION_ID_OFFSET,

	/** Bit sets of the above specified bits */
	VETSB_CONTINUE         = 0,                          ///< The vehicle can continue normally
	VETSB_ENTERED_STATION  = 1 << VETS_ENTERED_STATION,  ///< The vehicle entered a station
	VETSB_ENTERED_WORMHOLE = 1 << VETS_ENTERED_WORMHOLE, ///< The vehicle either entered a bridge, tunnel or depot tile (this includes the last tile of the bridge/tunnel)
	VETSB_CANNOT_ENTER     = 1 << VETS_CANNOT_ENTER,     ///< The vehicle cannot enter the tile
};
DECLARE_ENUM_AS_BIT_SET(VehicleEnterTileStatus)

/** Tile information, used while rendering the tile */
struct TileInfo {
	uint x;         ///< X position of the tile in unit coordinates
	uint y;         ///< Y position of the tile in unit coordinates
	Slope tileh;    ///< Slope of the tile
	TileIndex tile; ///< Tile index
	int z;          ///< Height
};

/** Tile description for the 'land area information' tool */
struct TileDesc {
	StringID str;               ///< Description of the tile
	Owner owner[4];             ///< Name of the owner(s)
	StringID owner_type[4];     ///< Type of each owner
	Date build_date;            ///< Date of construction of tile contents
	StringID station_class;     ///< Class of station
	StringID station_name;      ///< Type of station within the class
	StringID airport_class;     ///< Name of the airport class
	StringID airport_name;      ///< Name of the airport
	StringID airport_tile_name; ///< Name of the airport tile
	const char *grf;            ///< newGRF used for the tile contents
	uint64 dparam[2];           ///< Parameters of the \a str string
	StringID railtype;          ///< Type of rail on the tile.
	StringID railtype2;         ///< Type of second rail on the tile.
	uint16 rail_speed;          ///< Speed limit of rail (bridges and track)
	uint16 rail_speed2;         ///< Speed limit of second rail (bridges and track)
	uint16 road_speed;          ///< Speed limit of road (bridges)
};

/**
 * Tile callback function signature for drawing a tile and its contents to the screen
 * @param ti Information about the tile to draw
 */
typedef void DrawTileProc(TileInfo *ti);
typedef int GetSlopeZProc(TileIndex tile, uint x, uint y);
typedef CommandCost ClearTileProc(TileIndex tile, DoCommandFlag flags);

/**
 * Tile callback function signature for obtaining cargo acceptance of a tile
 * @param tile            Tile queried for its accepted cargo
 * @param acceptance      Storage destination of the cargo acceptance in 1/8
 * @param always_accepted Bitmask of always accepted cargo types
 */
typedef void AddAcceptedCargoProc(TileIndex tile, CargoArray &acceptance, CargoTypes *always_accepted);

/**
 * Tile callback function signature for obtaining a tile description
 * @param tile Tile being queried
 * @param td   Storage pointer for returned tile description
 */
typedef void GetTileDescProc(TileIndex tile, TileDesc *td);

/**
 * Tile callback function signature for getting the possible tracks
 * that can be taken on a given tile by a given transport.
 *
 * The return value contains the existing trackdirs and signal states.
 *
 * see track_func.h for usage of TrackStatus.
 *
 * @param tile     the tile to get the track status from
 * @param mode     the mode of transportation
 * @param sub_mode used to differentiate between different kinds within the mode
 * @return the track status information
 */
typedef TrackStatus GetTileTrackStatusProc(TileIndex tile, TransportType mode, uint sub_mode, DiagDirection side);

/**
 * Tile callback function signature for obtaining the produced cargo of a tile.
 * @param tile      Tile being queried
 * @param produced  Destination array for produced cargo
 */
typedef void AddProducedCargoProc(TileIndex tile, CargoArray &produced);
typedef bool ClickTileProc(TileIndex tile);
typedef void AnimateTileProc(TileIndex tile);
typedef void TileLoopProc(TileIndex tile);
typedef void ChangeTileOwnerProc(TileIndex tile, Owner old_owner, Owner new_owner);

/** @see VehicleEnterTileStatus to see what the return values mean */
typedef VehicleEnterTileStatus VehicleEnterTileProc(Vehicle *v, TileIndex tile, int x, int y);
typedef Foundation GetFoundationProc(TileIndex tile, Slope tileh);

/**
 * Tile callback function signature of the terraforming callback.
 *
 * The function is called when a tile is affected by a terraforming operation.
 * It has to check if terraforming of the tile is allowed and return extra terraform-cost that depend on the tiletype.
 * With DC_EXEC in \a flags it has to perform tiletype-specific actions (like clearing land etc., but not the terraforming itself).
 *
 * @note The terraforming has not yet taken place. So GetTileZ() and GetTileSlope() refer to the landscape before the terraforming operation.
 *
 * @param tile      The involved tile.
 * @param flags     Command flags passed to the terraform command (DC_EXEC, DC_QUERY_COST, etc.).
 * @param z_new     TileZ after terraforming.
 * @param tileh_new Slope after terraforming.
 * @return Error code or extra cost for terraforming (like clearing land, building foundations, etc., but not the terraforming itself.)
 */
typedef CommandCost TerraformTileProc(TileIndex tile, DoCommandFlag flags, int z_new, Slope tileh_new);

/**
 * Set of callback functions for performing tile operations of a given tile type.
 * @see TileType
 */
struct TileTypeProcs {
	DrawTileProc *draw_tile_proc;                  ///< Called to render the tile and its contents to the screen
	GetSlopeZProc *get_slope_z_proc;
	ClearTileProc *clear_tile_proc;
	AddAcceptedCargoProc *add_accepted_cargo_proc; ///< Adds accepted cargo of the tile to cargo array supplied as parameter
	GetTileDescProc *get_tile_desc_proc;           ///< Get a description of a tile (for the 'land area information' tool)
	GetTileTrackStatusProc *get_tile_track_status_proc; ///< Get available tracks and status of a tile
	ClickTileProc *click_tile_proc;                ///< Called when tile is clicked
	AnimateTileProc *animate_tile_proc;
	TileLoopProc *tile_loop_proc;
	ChangeTileOwnerProc *change_tile_owner_proc;
	AddProducedCargoProc *add_produced_cargo_proc; ///< Adds produced cargo of the tile to cargo array supplied as parameter
	VehicleEnterTileProc *vehicle_enter_tile_proc; ///< Called when a vehicle enters a tile
	GetFoundationProc *get_foundation_proc;
	TerraformTileProc *terraform_tile_proc;        ///< Called when a terraforming operation is about to take place
};

extern const TileTypeProcs * const _tile_type_procs[16];

TrackStatus GetTileTrackStatus(TileIndex tile, TransportType mode, uint sub_mode, DiagDirection side = INVALID_DIAGDIR);
VehicleEnterTileStatus VehicleEnterTile(Vehicle *v, TileIndex tile, int x, int y);
void ChangeTileOwner(TileIndex tile, Owner old_owner, Owner new_owner);
void GetTileDesc(TileIndex tile, TileDesc *td);

static inline void AddAcceptedCargo(TileIndex tile, CargoArray &acceptance, CargoTypes *always_accepted)
{
	AddAcceptedCargoProc *proc = _tile_type_procs[GetTileType(tile)]->add_accepted_cargo_proc;
	if (proc == nullptr) return;
	CargoTypes dummy = 0; // use dummy bitmask so there don't need to be several 'always_accepted != nullptr' checks
	proc(tile, acceptance, always_accepted == nullptr ? &dummy : always_accepted);
}

static inline void AddProducedCargo(TileIndex tile, CargoArray &produced)
{
	AddProducedCargoProc *proc = _tile_type_procs[GetTileType(tile)]->add_produced_cargo_proc;
	if (proc == nullptr) return;
	proc(tile, produced);
}

<<<<<<< HEAD
=======
static inline void AnimateTile(TileIndex tile)
{
	AnimateTileProc *proc = _tile_type_procs[GetTileType(tile)]->animate_tile_proc;
	assert(proc != nullptr);
	proc(tile);
}

>>>>>>> 7c8e7c6b
static inline bool ClickTile(TileIndex tile)
{
	ClickTileProc *proc = _tile_type_procs[GetTileType(tile)]->click_tile_proc;
	if (proc == nullptr) return false;
	return proc(tile);
}

#endif /* TILE_CMD_H */<|MERGE_RESOLUTION|>--- conflicted
+++ resolved
@@ -182,16 +182,6 @@
 	proc(tile, produced);
 }
 
-<<<<<<< HEAD
-=======
-static inline void AnimateTile(TileIndex tile)
-{
-	AnimateTileProc *proc = _tile_type_procs[GetTileType(tile)]->animate_tile_proc;
-	assert(proc != nullptr);
-	proc(tile);
-}
-
->>>>>>> 7c8e7c6b
 static inline bool ClickTile(TileIndex tile)
 {
 	ClickTileProc *proc = _tile_type_procs[GetTileType(tile)]->click_tile_proc;
