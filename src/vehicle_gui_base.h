/* $Id$ */

/*
 * This file is part of OpenTTD.
 * OpenTTD is free software; you can redistribute it and/or modify it under the terms of the GNU General Public License as published by the Free Software Foundation, version 2.
 * OpenTTD is distributed in the hope that it will be useful, but WITHOUT ANY WARRANTY; without even the implied warranty of MERCHANTABILITY or FITNESS FOR A PARTICULAR PURPOSE.
 * See the GNU General Public License for more details. You should have received a copy of the GNU General Public License along with OpenTTD. If not, see <http://www.gnu.org/licenses/>.
 */

/** @file vehicle_gui_base.h Functions/classes shared between the different vehicle list GUIs. */

#ifndef VEHICLE_GUI_BASE_H
#define VEHICLE_GUI_BASE_H

#include "sortlist_type.h"
#include "vehiclelist.h"
#include "window_gui.h"
#include "widgets/dropdown_type.h"
#include "cargo_type.h"

typedef GUIList<const Vehicle*, CargoID> GUIVehicleList;

struct BaseVehicleListWindow : public Window {
	GUIVehicleList vehicles;  ///< The list of vehicles
	Listing *sorting;         ///< Pointer to the vehicle type related sorting.
	byte unitnumber_digits;   ///< The number of digits of the highest unit number
	Scrollbar *vscroll;
	VehicleListIdentifier vli; ///< Identifier of the vehicle list we want to currently show.
	VehicleID vehicle_sel;    ///< Selected vehicle

	/** Special cargo filter criteria */
	enum CargoFilterSpecialType {
		CF_ANY = CT_NO_REFIT,                   ///< Show all vehicles independent of carried cargo (i.e. no filtering)
		CF_NONE = CT_INVALID,                   ///< Show only vehicles which do not carry cargo (e.g. train engines)
		CF_FREIGHT = CT_AUTO_REFIT,             ///< Show only vehicles which carry any freight (non-passenger) cargo
	};

	CargoID cargo_filter[NUM_CARGO + 3];        ///< Available cargo filters; CargoID or CF_ANY or CF_NONE
	StringID cargo_filter_texts[NUM_CARGO + 4]; ///< Texts for filter_cargo, terminated by INVALID_STRING_ID
	byte cargo_filter_criteria;                 ///< Selected cargo filter

	enum ActionDropdownItem {
		ADI_TEMPLATE_REPLACE,
		ADI_REPLACE,
		ADI_SERVICE,
		ADI_DEPOT,
		ADI_DEPOT_SELL,
		ADI_CANCEL_DEPOT,
		ADI_ADD_SHARED,
		ADI_REMOVE_ALL,
		ADI_CHANGE_ORDER,
		ADI_CREATE_GROUP,
		ADI_TRACERESTRICT_SLOT_MGMT,
	};

	static const StringID vehicle_depot_name[];
	static const StringID vehicle_depot_sell_name[];
	static const StringID vehicle_sorter_names[];
	static GUIVehicleList::SortFunction * const vehicle_sorter_funcs[];
	const uint vehicle_sorter_non_ground_veh_disable_mask = (1 << 11); // STR_SORT_BY_LENGTH

	BaseVehicleListWindow(WindowDesc *desc, WindowNumber wno) : Window(desc), vli(VehicleListIdentifier::UnPack(wno))
	{
		this->vehicle_sel = INVALID_VEHICLE;
		this->vehicles.SetSortFuncs(this->vehicle_sorter_funcs);
	}

	void DrawVehicleListItems(VehicleID selected_vehicle, int line_height, const Rect &r) const;
	void SortVehicleList();
	void BuildVehicleList();
<<<<<<< HEAD
	void SetCargoFilterIndex(int index);
	void SetCargoFilterArray();
	void FilterVehicleList();
	void OnInit() override;
	void CheckCargoFilterEnableState(int plane_widget, bool re_init, bool possible = true);
	Dimension GetActionDropdownSize(bool show_autoreplace, bool show_group, bool show_template_replace, StringID change_order_str = 0);
	DropDownList *BuildActionDropdownList(bool show_autoreplace, bool show_group, bool show_template_replace,
			StringID change_order_str = 0, bool show_create_group = false, bool consider_top_level = false);
	bool ShouldShowActionDropdownList() const;
=======
	Dimension GetActionDropdownSize(bool show_autoreplace, bool show_group);
	DropDownList BuildActionDropdownList(bool show_autoreplace, bool show_group);
>>>>>>> 3b4f224c
};

uint GetVehicleListHeight(VehicleType type, uint divisor = 1);

struct Sorting {
	Listing aircraft;
	Listing roadveh;
	Listing ship;
	Listing train;
};

extern Sorting _sorting;

#endif /* VEHICLE_GUI_BASE_H */<|MERGE_RESOLUTION|>--- conflicted
+++ resolved
@@ -68,20 +68,15 @@
 	void DrawVehicleListItems(VehicleID selected_vehicle, int line_height, const Rect &r) const;
 	void SortVehicleList();
 	void BuildVehicleList();
-<<<<<<< HEAD
 	void SetCargoFilterIndex(int index);
 	void SetCargoFilterArray();
 	void FilterVehicleList();
 	void OnInit() override;
 	void CheckCargoFilterEnableState(int plane_widget, bool re_init, bool possible = true);
 	Dimension GetActionDropdownSize(bool show_autoreplace, bool show_group, bool show_template_replace, StringID change_order_str = 0);
-	DropDownList *BuildActionDropdownList(bool show_autoreplace, bool show_group, bool show_template_replace,
+	DropDownList BuildActionDropdownList(bool show_autoreplace, bool show_group, bool show_template_replace,
 			StringID change_order_str = 0, bool show_create_group = false, bool consider_top_level = false);
 	bool ShouldShowActionDropdownList() const;
-=======
-	Dimension GetActionDropdownSize(bool show_autoreplace, bool show_group);
-	DropDownList BuildActionDropdownList(bool show_autoreplace, bool show_group);
->>>>>>> 3b4f224c
 };
 
 uint GetVehicleListHeight(VehicleType type, uint divisor = 1);
