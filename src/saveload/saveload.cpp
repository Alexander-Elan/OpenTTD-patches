--- conflicted
+++ resolved
@@ -49,18 +49,12 @@
 
 #include "saveload_internal.h"
 #include "saveload_filter.h"
-<<<<<<< HEAD
-=======
 #include "saveload_buffer.h"
->>>>>>> 0dba091d
 #include "extended_ver_sl.h"
 
 #include "../safeguards.h"
 
-<<<<<<< HEAD
-=======
 #include <deque>
->>>>>>> 0dba091d
 #include <vector>
 
 /*
@@ -283,11 +277,7 @@
  *  201   #6885   Extend NewGRF persistant storages.
  *  202   #6867   Increase industry cargo slots to 16 in, 16 out
  */
-<<<<<<< HEAD
-extern const uint16 SAVEGAME_VERSION = 194; ///< Current savegame version of OpenTTD.
-=======
 extern const uint16 SAVEGAME_VERSION = 202; ///< Current savegame version of OpenTTD.
->>>>>>> 0dba091d
 const uint16 SAVEGAME_VERSION_EXT = 0x8000; ///< Savegame extension indicator mask
 
 SavegameType _savegame_type; ///< type of savegame we are loading
@@ -601,11 +591,7 @@
 /**
  * As SlError, except that it takes a format string and additional parameters
  */
-<<<<<<< HEAD
-void CDECL NORETURN SlErrorFmt(StringID string, const char *msg, ...)
-=======
 void NORETURN CDECL SlErrorFmt(StringID string, const char *msg, ...)
->>>>>>> 0dba091d
 {
 	va_list va;
 	va_start(va, msg);
@@ -629,11 +615,7 @@
 /**
  * As SlErrorCorruptFmt, except that it takes a format string and additional parameters
  */
-<<<<<<< HEAD
-void CDECL NORETURN SlErrorCorruptFmt(const char *msg, ...)
-=======
 void NORETURN CDECL SlErrorCorruptFmt(const char *msg, ...)
->>>>>>> 0dba091d
 {
 	va_list va;
 	va_start(va, msg);
@@ -696,7 +678,51 @@
 	return _sl.reader->SkipBytes(length);
 }
 
-<<<<<<< HEAD
+int SlReadUint16()
+{
+	_sl.reader->CheckBytes(2);
+	return _sl.reader->RawReadUint16();
+}
+
+uint32 SlReadUint32()
+{
+	_sl.reader->CheckBytes(4);
+	return _sl.reader->RawReadUint32();
+}
+
+uint64 SlReadUint64()
+{
+	_sl.reader->CheckBytes(8);
+	return _sl.reader->RawReadUint64();
+}
+
+/**
+ * Wrapper for writing a byte to the dumper.
+ * @param b The byte to write.
+ */
+void SlWriteByte(byte b)
+{
+	_sl.dumper->WriteByte(b);
+}
+
+void SlWriteUint16(uint16 v)
+{
+	_sl.dumper->CheckBytes(2);
+	_sl.dumper->RawWriteUint16(v);
+}
+
+void SlWriteUint32(uint32 v)
+{
+	_sl.dumper->CheckBytes(4);
+	_sl.dumper->RawWriteUint32(v);
+}
+
+void SlWriteUint64(uint64 v)
+{
+	_sl.dumper->CheckBytes(8);
+	_sl.dumper->RawWriteUint64(v);
+}
+
 /**
  * Returns number of bytes read so far
  * May only be called during a load/load check action
@@ -708,64 +734,6 @@
 }
 
 /**
-=======
-int SlReadUint16()
-{
-	_sl.reader->CheckBytes(2);
-	return _sl.reader->RawReadUint16();
-}
-
-uint32 SlReadUint32()
-{
-	_sl.reader->CheckBytes(4);
-	return _sl.reader->RawReadUint32();
-}
-
-uint64 SlReadUint64()
-{
-	_sl.reader->CheckBytes(8);
-	return _sl.reader->RawReadUint64();
-}
-
-/**
- * Wrapper for writing a byte to the dumper.
- * @param b The byte to write.
- */
-void SlWriteByte(byte b)
-{
-	_sl.dumper->WriteByte(b);
-}
-
-void SlWriteUint16(uint16 v)
-{
-	_sl.dumper->CheckBytes(2);
-	_sl.dumper->RawWriteUint16(v);
-}
-
-void SlWriteUint32(uint32 v)
-{
-	_sl.dumper->CheckBytes(4);
-	_sl.dumper->RawWriteUint32(v);
-}
-
-void SlWriteUint64(uint64 v)
-{
-	_sl.dumper->CheckBytes(8);
-	_sl.dumper->RawWriteUint64(v);
-}
-
-/**
- * Returns number of bytes read so far
- * May only be called during a load/load check action
- */
-size_t SlGetBytesRead()
-{
-	assert(_sl.action == SLA_LOAD || _sl.action == SLA_LOAD_CHECK);
-	return _sl.reader->GetSize();
-}
-
-/**
->>>>>>> 0dba091d
  * Returns number of bytes written so far
  * May only be called during a save action
  */
@@ -1999,12 +1967,9 @@
 	switch (m) {
 		case CH_ARRAY:
 			_sl.array_index = 0;
-<<<<<<< HEAD
-=======
 			if (ext_flags) {
 				SlErrorCorruptFmt("CH_ARRAY does not take chunk header extension flags: 0x%X", ext_flags);
 			}
->>>>>>> 0dba091d
 			if (ch && ch->load_check_proc) {
 				ch->load_check_proc();
 			} else {
@@ -2012,12 +1977,9 @@
 			}
 			break;
 		case CH_SPARSE_ARRAY:
-<<<<<<< HEAD
-=======
 			if (ext_flags) {
 				SlErrorCorruptFmt("CH_SPARSE_ARRAY does not take chunk header extension flags: 0x%X", ext_flags);
 			}
->>>>>>> 0dba091d
 			if (ch && ch->load_check_proc) {
 				ch->load_check_proc();
 			} else {
@@ -2140,10 +2102,7 @@
 		} else {
 			SlLoadChunk(ch);
 		}
-<<<<<<< HEAD
-=======
 		DEBUG(sl, 3, "Loaded chunk %c%c%c%c (" PRINTF_SIZE " bytes)", id >> 24, id >> 16, id >> 8, id, SlGetBytesRead() - read);
->>>>>>> 0dba091d
 	}
 }
 
@@ -2817,11 +2776,7 @@
 		const SaveLoadFormat *fmt = GetSavegameFormat(_savegame_format, &compression);
 
 		/* We have written our stuff to memory, now write it to file! */
-<<<<<<< HEAD
-		uint32 hdr[2] = { fmt->tag, TO_BE32((SAVEGAME_VERSION | SAVEGAME_VERSION_EXT) << 16) };
-=======
 		uint32 hdr[2] = { fmt->tag, TO_BE32((uint32) (SAVEGAME_VERSION | SAVEGAME_VERSION_EXT) << 16) };
->>>>>>> 0dba091d
 		_sl.sf->Write((byte*)hdr, sizeof(hdr));
 
 		_sl.sf = fmt->init_write(_sl.sf, compression);
@@ -3070,8 +3025,6 @@
 		SlXvSetCurrentState();
 	}
 
-	SlXvSetCurrentState();
-
 	return SL_OK;
 }
 
