--- conflicted
+++ resolved
@@ -320,8 +320,6 @@
 	if (_screen_disable_anim) return;
 
 	this->anim_buf[this->ScreenToAnimOffset((uint32 *)video) + x + y * this->anim_buf_pitch] = colour | (DEFAULT_BRIGHTNESS << 8);
-<<<<<<< HEAD
-=======
 }
 
 void Blitter_32bppAnim::DrawLine(void *video, int x, int y, int x2, int y2, int screen_width, int screen_height, uint8 colour, int width, int dash)
@@ -340,7 +338,6 @@
 			offset_anim_buf[x + y * this->anim_buf_pitch] = anim_colour;
 		});
 	}
->>>>>>> 01261dae
 }
 
 void Blitter_32bppAnim::DrawRect(void *video, int width, int height, uint8 colour)
