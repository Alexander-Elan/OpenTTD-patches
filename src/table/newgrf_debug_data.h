--- conflicted
+++ resolved
@@ -626,7 +626,6 @@
 	new NIHTown(),
 };
 
-<<<<<<< HEAD
 class NIHStationStruct : public NIHelper {
 	bool IsInspectable(uint index) const override        { return BaseStation::IsValidID(index); }
 	bool ShowExtraInfoOnly(uint index) const override    { return true; }
@@ -634,30 +633,10 @@
 	const void *GetInstance(uint index)const override    { return nullptr; }
 	const void *GetSpec(uint index) const override       { return nullptr; }
 	void SetStringParameters(uint index) const override  { this->SetSimpleStringParameters(STR_STATION_NAME, index); }
-=======
-/*** NewGRF road types ***/
-
-static const NIVariable _niv_roadtypes[] = {
-	NIV(0x40, "terrain type"),
-	NIV(0x41, "enhanced tunnels"),
-	NIV(0x42, "level crossing status"),
-	NIV(0x43, "construction date"),
-	NIV(0x44, "town zone"),
-	NIV_END()
-};
-
-class NIHRoadType : public NIHelper {
-	bool IsInspectable(uint index) const override        { return true; }
-	uint GetParent(uint index) const override            { return UINT32_MAX; }
-	const void *GetInstance(uint index) const override   { return nullptr; }
-	const void *GetSpec(uint index) const override       { return nullptr; }
-	void SetStringParameters(uint index) const override  { this->SetObjectAtStringParameters(STR_NEWGRF_INSPECT_CAPTION_OBJECT_AT_RAIL_TYPE, INVALID_STRING_ID, index); }
->>>>>>> 672c857e
 	uint32 GetGRFID(uint index) const override           { return 0; }
 
 	uint Resolve(uint index, uint var, uint param, bool *avail) const override
 	{
-<<<<<<< HEAD
 		return 0;
 	}
 
@@ -696,7 +675,29 @@
 	nullptr,
 	nullptr,
 	new NIHStationStruct(),
-=======
+};
+
+/*** NewGRF road types ***/
+
+static const NIVariable _niv_roadtypes[] = {
+	NIV(0x40, "terrain type"),
+	NIV(0x41, "enhanced tunnels"),
+	NIV(0x42, "level crossing status"),
+	NIV(0x43, "construction date"),
+	NIV(0x44, "town zone"),
+	NIV_END()
+};
+
+class NIHRoadType : public NIHelper {
+	bool IsInspectable(uint index) const override        { return true; }
+	uint GetParent(uint index) const override            { return UINT32_MAX; }
+	const void *GetInstance(uint index) const override   { return nullptr; }
+	const void *GetSpec(uint index) const override       { return nullptr; }
+	void SetStringParameters(uint index) const override  { this->SetObjectAtStringParameters(STR_NEWGRF_INSPECT_CAPTION_OBJECT_AT_RAIL_TYPE, INVALID_STRING_ID, index); }
+	uint32 GetGRFID(uint index) const override           { return 0; }
+
+	uint Resolve(uint index, uint var, uint param, bool *avail) const override
+	{
 		/* There is no unique GRFFile for the tile. Multiple GRFs can define different parts of the railtype.
 		 * However, currently the NewGRF Debug GUI does not display variables depending on the GRF (like 0x7F) anyway. */
 		RoadTypeResolverObject ro(nullptr, index, TCX_NORMAL, ROTSG_END);
@@ -716,7 +717,6 @@
 	nullptr,
 	_niv_roadtypes,
 	new NIHRoadType(),
->>>>>>> 672c857e
 };
 
 /** Table with all NIFeatures. */
