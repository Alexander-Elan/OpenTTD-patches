--- conflicted
+++ resolved
@@ -2294,12 +2294,6 @@
 STR_NETWORK_SERVER                                              :Serveris
 STR_NETWORK_CLIENT                                              :Žaidėjas
 STR_NETWORK_SPECTATORS                                          :Stebėtojai
-
-<<<<<<< HEAD
-STR_NETWORK_TOOLBAR_LIST_SPECTATOR                              :{BLACK}Stebėtojas
-=======
-STR_NETWORK_GIVE_MONEY_CAPTION                                  :{WHITE}Įveskite kiekį pinigų, kurį norite gauti
->>>>>>> ba55f93f
 
 # Network set password
 STR_COMPANY_PASSWORD_CANCEL                                     :{BLACK}Neišsaugotas įvestas slaptažodis
