--- conflicted
+++ resolved
@@ -672,10 +672,7 @@
 STR_MUSIC_TOOLTIP_SHOW_MUSIC_TRACK_SELECTION                    :{BLACK}Hiện cửa số chọn bài nhạc
 
 # Playlist window
-<<<<<<< HEAD
-=======
 STR_PLAYLIST_MUSIC_SELECTION_SETNAME                            :{WHITE}Danh sách nhạc - '{STRING}'
->>>>>>> 01261dae
 STR_PLAYLIST_TRACK_NAME                                         :{TINY_FONT}{LTBLUE}{ZEROFILL_NUM} "{STRING}"
 STR_PLAYLIST_TRACK_INDEX                                        :{TINY_FONT}{BLACK}Bảng Bài Nhạc
 STR_PLAYLIST_PROGRAM                                            :{TINY_FONT}{BLACK}Chương Trình - '{STRING}'
@@ -1347,15 +1344,12 @@
 STR_CONFIG_SETTING_SMALLMAP_LAND_COLOUR_GREEN                   :Lục
 STR_CONFIG_SETTING_SMALLMAP_LAND_COLOUR_DARK_GREEN              :Lục tối
 STR_CONFIG_SETTING_SMALLMAP_LAND_COLOUR_VIOLET                  :Tím
-<<<<<<< HEAD
-=======
 STR_CONFIG_SETTING_SCROLLMODE                                   :Kiểu cuộn khung nhìn: {STRING}
 STR_CONFIG_SETTING_SCROLLMODE_HELPTEXT                          :Hành xử khi kéo, cuộn bản đồ
 STR_CONFIG_SETTING_SCROLLMODE_DEFAULT                           :Kéo cuộn khung nhìn kiểu RMB, khoá vị trí con trỏ chuột
 STR_CONFIG_SETTING_SCROLLMODE_RMB_LOCKED                        :Kéo cuộn kiểu RMB, khoá vị trí con trỏ chuột
 STR_CONFIG_SETTING_SCROLLMODE_RMB                               :Kéo cuộn bản đồ kiểu RMB
 STR_CONFIG_SETTING_SCROLLMODE_LMB                               :Kéo cuộn bản đồ kiểu LMB
->>>>>>> 01261dae
 STR_CONFIG_SETTING_SMOOTH_SCROLLING                             :Cuộn uyển chuyển cửa sổ: {STRING}
 STR_CONFIG_SETTING_SMOOTH_SCROLLING_HELPTEXT                    :Điều khiển cách màn hình chính cuộn tới vị trí cụ thể khi nháy chuột vào bản đồ nhỏ hoặc khi gõ lệnh cuộn tới đối tượng trên bản đồ. Nếu bật, thì sẽ cuộn trượt, nếu tắt thì nhảy thẳng tới vị trí đó.
 STR_CONFIG_SETTING_MEASURE_TOOLTIP                              :Hiện bảng chú giải đo lường khi dùng các công cụ xây dựng: {STRING}
@@ -2752,13 +2746,6 @@
 ############ End of leave-in-this-order
 
 
-# Framerate display window
-############ Leave those lines in this order!!
-############ End of leave-in-this-order
-############ Leave those lines in this order!!
-############ End of leave-in-this-order
-
-
 # Save/load game/scenario
 STR_SAVELOAD_SAVE_CAPTION                                       :{WHITE}Lưu Ván Chơi
 STR_SAVELOAD_LOAD_CAPTION                                       :{WHITE}Nạp Ván Chơi
@@ -3051,10 +3038,7 @@
 STR_TOWN_VIEW_TOWN_CAPTION                                      :{WHITE}{TOWN}
 STR_TOWN_VIEW_CITY_CAPTION                                      :{WHITE}{TOWN} (Thành Phố)
 STR_TOWN_VIEW_POPULATION_HOUSES                                 :{BLACK}Dân số: {ORANGE}{COMMA}{BLACK}  Toà nhà: {ORANGE}{COMMA}
-<<<<<<< HEAD
-=======
 STR_TOWN_VIEW_CARGO_LAST_MONTH_MAX                              :{BLACK}{CARGO_LIST} tháng trước: {ORANGE}{COMMA}{BLACK} tối đa: {ORANGE}{COMMA}
->>>>>>> 01261dae
 STR_TOWN_VIEW_CARGO_FOR_TOWNGROWTH                              :{BLACK}Hàng hoá cần để đô thị tăng trưởng:
 STR_TOWN_VIEW_CARGO_FOR_TOWNGROWTH_REQUIRED_GENERAL             :{ORANGE}{STRING}{RED} được yêu cầu
 STR_TOWN_VIEW_CARGO_FOR_TOWNGROWTH_REQUIRED_WINTER              :{ORANGE}{STRING}{BLACK} Yêu cầu trong mùa đông
