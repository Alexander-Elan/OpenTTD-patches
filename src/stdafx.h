/* $Id$ */

/*
 * This file is part of OpenTTD.
 * OpenTTD is free software; you can redistribute it and/or modify it under the terms of the GNU General Public License as published by the Free Software Foundation, version 2.
 * OpenTTD is distributed in the hope that it will be useful, but WITHOUT ANY WARRANTY; without even the implied warranty of MERCHANTABILITY or FITNESS FOR A PARTICULAR PURPOSE.
 * See the GNU General Public License for more details. You should have received a copy of the GNU General Public License along with OpenTTD. If not, see <http://www.gnu.org/licenses/>.
 */

/** @file stdafx.h Definition of base types and functions in a cross-platform compatible way. */

#ifndef STDAFX_H
#define STDAFX_H

#if defined(__APPLE__)
	#include "os/macosx/osx_stdafx.h"
#endif /* __APPLE__ */

#if defined(__BEOS__) || defined(__HAIKU__)
	#include <SupportDefs.h>
	#include <unistd.h>
	#define _GNU_SOURCE
	#define TROUBLED_INTS
	#include <strings.h>
#elif defined(__NDS__)
	#include <nds/jtypes.h>
	#define TROUBLED_INTS
#endif

/* It seems that we need to include stdint.h before anything else
 * We need INT64_MAX, which for most systems comes from stdint.h. However, MSVC
 * does not have stdint.h and apparently neither does MorphOS.
 * For OSX the inclusion is already done in osx_stdafx.h. */
#if !defined(__APPLE__) && (!defined(_MSC_VER) || _MSC_VER >= 1600) && !defined(__MORPHOS__)
	#if defined(SUNOS)
		/* SunOS/Solaris does not have stdint.h, but inttypes.h defines everything
		 * stdint.h defines and we need. */
		#include <inttypes.h>
	#else
		#define __STDC_LIMIT_MACROS
		#include <stdint.h>
	#endif
#endif

/* The conditions for these constants to be available are way too messy; so check them one by one */
#if !defined(UINT64_MAX)
	#define UINT64_MAX (18446744073709551615ULL)
#endif
#if !defined(INT64_MAX)
	#define INT64_MAX  (9223372036854775807LL)
#endif
#if !defined(INT64_MIN)
	#define INT64_MIN  (-INT64_MAX - 1)
#endif
#if !defined(UINT32_MAX)
	#define UINT32_MAX (4294967295U)
#endif
#if !defined(INT32_MAX)
	#define INT32_MAX  (2147483647)
#endif
#if !defined(INT32_MIN)
	#define INT32_MIN  (-INT32_MAX - 1)
#endif
#if !defined(UINT16_MAX)
	#define UINT16_MAX (65535U)
#endif
#if !defined(INT16_MAX)
	#define INT16_MAX  (32767)
#endif
#if !defined(INT16_MIN)
	#define INT16_MIN  (-INT16_MAX - 1)
#endif
#if !defined(UINT8_MAX)
	#define UINT8_MAX  (255)
#endif
#if !defined(INT8_MAX)
	#define INT8_MAX   (127)
#endif
#if !defined(INT8_MIN)
	#define INT8_MIN   (-INT8_MAX - 1)
#endif

#include <cstdio>
#include <cstddef>
#include <cstring>
#include <cstdlib>
#include <climits>
#include <cassert>

#ifndef SIZE_MAX
	#define SIZE_MAX ((size_t)-1)
#endif

#if defined(UNIX) || defined(__MINGW32__)
	#include <sys/types.h>
#endif

#if defined(__OS2__)
	#include <types.h>
	#define strcasecmp stricmp
#endif

#if defined(PSP)
	#include <psptypes.h>
	#include <pspdebug.h>
	#include <pspthreadman.h>
#endif

#if defined(SUNOS) || defined(HPUX)
	#include <alloca.h>
#endif

#if defined(__MORPHOS__)
	/* MorphOS defines certain Amiga defines per default, we undefine them
	 * here to make the rest of source less messy and more clear what is
	 * required for morphos and what for AmigaOS */
	#if defined(amigaos)
		#undef amigaos
	#endif
	#if defined(__amigaos__)
		#undef __amigaos__
	# endif
	#if defined(__AMIGA__)
		#undef __AMIGA__
	#endif
	#if defined(AMIGA)
		#undef AMIGA
	#endif
	#if defined(amiga)
		#undef amiga
	#endif
	/* Act like we already included this file, as it somehow gives linkage problems
	 *  (mismatch linkage of C++ and C between this include and unistd.h). */
	#define CLIB_USERGROUP_PROTOS_H
#endif /* __MORPHOS__ */

#if defined(PSP)
	/* PSP can only have 10 file-descriptors open at any given time, but this
	 *  switch only limits reads via the Fio system. So keep 2 fds free for things
	 *  like saving a game. */
	#define LIMITED_FDS 8
	#define printf pspDebugScreenPrintf
#endif /* PSP */

/* Stuff for GCC */
#if defined(__GNUC__)
	#define NORETURN __attribute__ ((noreturn))
	#define CDECL
	#define __int64 long long
	#define GCC_PACK __attribute__((packed))
	/* Warn about functions using 'printf' format syntax. First argument determines which parameter
	 * is the format string, second argument is start of values passed to printf. */
	#define WARN_FORMAT(string, args) __attribute__ ((format (printf, string, args)))
	#if __GNUC__ > 4 || (__GNUC__ == 4 && __GNUC_MINOR__ >= 7)
		#define FINAL final
	#else
		#define FINAL
	#endif
#endif /* __GNUC__ */

#if defined(__WATCOMC__)
	#define NORETURN
	#define CDECL
	#define GCC_PACK
	#define WARN_FORMAT(string, args)
	#define FINAL
	#include <malloc.h>
#endif /* __WATCOMC__ */

#if defined(__MINGW32__) || defined(__CYGWIN__)
	#include <malloc.h> // alloca()
#endif

#if defined(WIN32)
	#define WIN32_LEAN_AND_MEAN     // Exclude rarely-used stuff from Windows headers
#endif

/* Stuff for MSVC */
#if defined(_MSC_VER)
	#pragma once
	#ifdef _WIN64
		/* No 64-bit Windows below XP, so we can safely assume it as the target platform. */
		#define NTDDI_VERSION NTDDI_WINXP // Windows XP
		#define _WIN32_WINNT 0x501        // Windows XP
		#define _WIN32_WINDOWS 0x501      // Windows XP
		#define WINVER 0x0501             // Windows XP
		#define _WIN32_IE_ 0x0600         // 6.0 (XP+)
	#else
		/* Define a win32 target platform, to override defaults of the SDK
		 * We need to define NTDDI version for Vista SDK, but win2k is minimum */
		#define NTDDI_VERSION NTDDI_WIN2K // Windows 2000
		#define _WIN32_WINNT 0x0500       // Windows 2000
		#define _WIN32_WINDOWS 0x400      // Windows 95
		#if !defined(WINCE)
			#define WINVER 0x0400     // Windows NT 4.0 / Windows 95
		#endif
		#define _WIN32_IE_ 0x0401         // 4.01 (win98 and NT4SP5+)
	#endif
	#define NOMINMAX                // Disable min/max macros in windows.h.

	#pragma warning(disable: 4244)  // 'conversion' conversion from 'type1' to 'type2', possible loss of data
	#pragma warning(disable: 4761)  // integral size mismatch in argument : conversion supplied
	#pragma warning(disable: 4200)  // nonstandard extension used : zero-sized array in struct/union
	#pragma warning(disable: 4355)  // 'this' : used in base member initializer list

	#if (_MSC_VER < 1400)                   // MSVC 2005 safety checks
		#error "Only MSVC 2005 or higher are supported. MSVC 2003 and earlier are not! Upgrade your compiler."
	#endif /* (_MSC_VER < 1400) */
	#pragma warning(disable: 4291)   // no matching operator delete found; memory will not be freed if initialization throws an exception (reason: our overloaded functions never throw an exception)
	#pragma warning(disable: 4996)   // 'function': was declared deprecated
	#define _CRT_SECURE_NO_DEPRECATE // all deprecated 'unsafe string functions
	#pragma warning(disable: 6308)   // code analyzer: 'realloc' might return null pointer: assigning null pointer to 't_ptr', which is passed as an argument to 'realloc', will cause the original memory block to be leaked
	#pragma warning(disable: 6011)   // code analyzer: Dereferencing NULL pointer 'pfGetAddrInfo': Lines: 995, 996, 998, 999, 1001
	#pragma warning(disable: 6326)   // code analyzer: potential comparison of a constant with another constant
	#pragma warning(disable: 6031)   // code analyzer: Return value ignored: 'ReadFile'
	#pragma warning(disable: 6255)   // code analyzer: _alloca indicates failure by raising a stack overflow exception. Consider using _malloca instead
	#pragma warning(disable: 6246)   // code analyzer: Local declaration of 'statspec' hides declaration of the same name in outer scope. For additional information, see previous declaration at ...

	#if (_MSC_VER == 1500)           // Addresses item #13 on http://blogs.msdn.com/b/vcblog/archive/2008/08/11/tr1-fixes-in-vc9-sp1.aspx, for Visual Studio 2008
		#define _DO_NOT_DECLARE_INTERLOCKED_INTRINSICS_IN_MEMORY
		#include <intrin.h>
	#endif

	#include <malloc.h> // alloca()
	#define NORETURN __declspec(noreturn)
	#if (_MSC_VER < 1900)
		#define inline __forceinline
	#endif

	#if !defined(WINCE)
		#define CDECL _cdecl
	#endif

	#define GCC_PACK
	#define WARN_FORMAT(string, args)
	#define FINAL sealed

	#if defined(WINCE)
		int CDECL vsnprintf(char *str, size_t size, const char *format, va_list ap);
	#endif

	#if defined(WIN32) && !defined(_WIN64) && !defined(WIN64)
		#if !defined(_W64)
			#define _W64
		#endif

		typedef _W64 int INT_PTR, *PINT_PTR;
		typedef _W64 unsigned int UINT_PTR, *PUINT_PTR;
	#endif /* WIN32 && !_WIN64 && !WIN64 */

	#if defined(_WIN64) || defined(WIN64)
		#define fseek _fseeki64
	#endif /* _WIN64 || WIN64 */

	/* This is needed to zlib uses the stdcall calling convention on visual studio */
	#if defined(WITH_ZLIB) || defined(WITH_PNG)
		#if !defined(ZLIB_WINAPI)
			#define ZLIB_WINAPI
		#endif
	#endif

	#if defined(WINCE)
		#define strcasecmp _stricmp
		#define strncasecmp _strnicmp
		#undef DEBUG
	#else
		#define strcasecmp stricmp
		#define strncasecmp strnicmp
	#endif

	#define strtoull _strtoui64

	/* MSVC doesn't have these :( */
	#define S_ISDIR(mode) (mode & S_IFDIR)
	#define S_ISREG(mode) (mode & S_IFREG)

#endif /* defined(_MSC_VER) */

#if defined(DOS)
	/* The DOS port does not have all signals/signal functions. */
	#define strsignal(sig) ""
	/* Use 'no floating point' for bus errors; SIGBUS does not exist
	 * for DOS, SIGNOFP for other platforms. So it's fairly safe
	 * to interchange those. */
	#define SIGBUS SIGNOFP
#endif

#if defined(WINCE)
	#define stredup _stredup
#endif /* WINCE */

/* NOTE: the string returned by these functions is only valid until the next
 * call to the same function and is not thread- or reentrancy-safe */
#if !defined(STRGEN) && !defined(SETTINGSGEN)
	#if defined(WIN32) || defined(WIN64)
		char *getcwd(char *buf, size_t size);
		#include <tchar.h>
		#include <io.h>

		/* XXX - WinCE without MSVCRT doesn't support wfopen, so it seems */
		#if !defined(WINCE)
			namespace std { using ::_tfopen; }
			#define fopen(file, mode) _tfopen(OTTD2FS(file), _T(mode))
			#define unlink(file) _tunlink(OTTD2FS(file))
		#endif /* WINCE */

		const char *FS2OTTD(const TCHAR *name);
		const TCHAR *OTTD2FS(const char *name, bool console_cp = false);
	#else
		#define fopen(file, mode) fopen(OTTD2FS(file), mode)
		const char *FS2OTTD(const char *name);
		const char *OTTD2FS(const char *name);
	#endif /* WIN32 */
#endif /* STRGEN || SETTINGSGEN */

#if defined(WIN32) || defined(WIN64) || defined(__OS2__) && !defined(__INNOTEK_LIBC__)
	#define PATHSEP "\\"
	#define PATHSEPCHAR '\\'
#else
	#define PATHSEP "/"
	#define PATHSEPCHAR '/'
#endif

/* MSVCRT of course has to have a different syntax for long long *sigh* */
#if defined(_MSC_VER) || defined(__MINGW32__)
	#define OTTD_PRINTF64 "%I64d"
	#define OTTD_PRINTFHEX64 "%I64x"
	#define PRINTF_SIZE "%Iu"
#else
	#define OTTD_PRINTF64 "%lld"
	#define OTTD_PRINTFHEX64 "%llx"
	#define PRINTF_SIZE "%zu"
#endif

typedef unsigned char byte;

/* This is already defined in unix, but not in QNX Neutrino (6.x)*/
#if (!defined(UNIX) && !defined(__CYGWIN__) && !defined(__BEOS__) && !defined(__HAIKU__) && !defined(__MORPHOS__)) || defined(__QNXNTO__)
	typedef unsigned int uint;
#endif

#if defined(TROUBLED_INTS)
	/* NDS'/BeOS'/Haiku's types for uint32/int32 are based on longs, which causes
	 * trouble all over the place in OpenTTD. */
	#define uint32 uint32_ugly_hack
	#define int32 int32_ugly_hack
	typedef unsigned int uint32_ugly_hack;
	typedef signed int int32_ugly_hack;
#else
	typedef unsigned char    uint8;
	typedef   signed char     int8;
	typedef unsigned short   uint16;
	typedef   signed short    int16;
	typedef unsigned int     uint32;
	typedef   signed int      int32;
	typedef unsigned __int64 uint64;
	typedef   signed __int64  int64;
#endif /* !TROUBLED_INTS */

#if !defined(WITH_PERSONAL_DIR)
	#define PERSONAL_DIR ""
#endif

/* Compile time assertions. Prefer c++0x static_assert().
 * Older compilers cannot evaluate some expressions at compile time,
 * typically when templates are involved, try assert_tcompile() in those cases. */
#if defined(__STDCXX_VERSION__) || defined(__GXX_EXPERIMENTAL_CXX0X__) || defined(__GXX_EXPERIMENTAL_CPP0X__) || defined(static_assert)
	/* __STDCXX_VERSION__ is c++0x feature macro, __GXX_EXPERIMENTAL_CXX0X__ is used by gcc, __GXX_EXPERIMENTAL_CPP0X__ by icc */
	#define assert_compile(expr) static_assert(expr, #expr )
	#define assert_tcompile(expr) assert_compile(expr)
#elif defined(__OS2__)
	/* Disabled for OS/2 */
	#define assert_compile(expr)
	#define assert_tcompile(expr) assert_compile(expr)
#else
	#define assert_compile(expr) typedef int __ct_assert__[1 - 2 * !(expr)]
	#define assert_tcompile(expr) assert(expr)
#endif

/* Check if the types have the bitsizes like we are using them */
assert_compile(sizeof(uint64) == 8);
assert_compile(sizeof(uint32) == 4);
assert_compile(sizeof(uint16) == 2);
assert_compile(sizeof(uint8)  == 1);
assert_compile(SIZE_MAX >= UINT32_MAX);

#ifndef M_PI_2
#define M_PI_2 1.57079632679489661923
#define M_PI   3.14159265358979323846
#endif /* M_PI_2 */

/**
 * Return the length of an fixed size array.
 * Unlike sizeof this function returns the number of elements
 * of the given type.
 *
 * @param x The pointer to the first element of the array
 * @return The number of elements
 */
#define lengthof(x) (sizeof(x) / sizeof(x[0]))

/**
 * Get the end element of an fixed size array.
 *
 * @param x The pointer to the first element of the array
 * @return The pointer past to the last element of the array
 */
#define endof(x) (&x[lengthof(x)])

/**
 * Get the last element of an fixed size array.
 *
 * @param x The pointer to the first element of the array
 * @return The pointer to the last element of the array
 */
#define lastof(x) (&x[lengthof(x) - 1])

#define cpp_offsetof(s, m)   (((size_t)&reinterpret_cast<const volatile char&>((((s*)(char*)8)->m))) - 8)
#if !defined(offsetof)
	#define offsetof(s, m) cpp_offsetof(s, m)
#endif /* offsetof */

/**
 * Gets the size of a variable within a class.
 * @param base     The class the variable is in.
 * @param variable The variable to get the size of.
 * @return the size of the variable
 */
#define cpp_sizeof(base, variable) (sizeof(((base*)8)->variable))

/**
 * Gets the length of an array variable within a class.
 * @param base     The class the variable is in.
 * @param variable The array variable to get the size of.
 * @return the length of the array
 */
#define cpp_lengthof(base, variable) (cpp_sizeof(base, variable) / cpp_sizeof(base, variable[0]))


/* take care of some name clashes on MacOS */
#if defined(__APPLE__)
	#define GetString OTTD_GetString
	#define DrawString OTTD_DrawString
	#define CloseConnection OTTD_CloseConnection
#endif /* __APPLE__ */

void NORETURN CDECL usererror(const char *str, ...) WARN_FORMAT(1, 2);
void NORETURN CDECL error(const char *str, ...) WARN_FORMAT(1, 2);
#define NOT_REACHED() error("NOT_REACHED triggered at line %i of %s", __LINE__, __FILE__)

/* For non-debug builds with assertions enabled use the special assertion handler:
 * - For MSVC: NDEBUG is set for all release builds and WITH_ASSERT overrides the disabling of asserts.
 * - For non MSVC: NDEBUG is set when assertions are disables, _DEBUG is set for non-release builds.
 */
#if (defined(_MSC_VER) && defined(NDEBUG) && defined(WITH_ASSERT)) || (!defined(_MSC_VER) && !defined(NDEBUG) && !defined(_DEBUG))
	#undef assert
	#define assert(expression) if (!(expression)) error("Assertion failed at line %i of %s: %s", __LINE__, __FILE__, #expression);
#endif

/* Asserts are enabled if NDEBUG isn't defined, or if we are using MSVC and WITH_ASSERT is defined. */
#if !defined(NDEBUG) || (defined(_MSC_VER) && defined(WITH_ASSERT))
	#define OTTD_ASSERT
#endif

#if defined(MORPHOS) || defined(__NDS__) || defined(__DJGPP__)
	/* MorphOS and NDS don't have C++ conformant _stricmp... */
	#define _stricmp stricmp
#elif defined(OPENBSD)
	/* OpenBSD uses strcasecmp(3) */
	#define _stricmp strcasecmp
#endif

#if defined(MAX_PATH)
	/* It's already defined, no need to override */
#elif defined(PATH_MAX) && PATH_MAX > 0
	/* Use the value from PATH_MAX, if it exists */
	#define MAX_PATH PATH_MAX
#else
	/* If all else fails, hardcode something :( */
	#define MAX_PATH 260
#endif

/**
 * Version of the standard free that accepts const pointers.
 * @param ptr The data to free.
 */
static inline void free(const void *ptr)
{
	free(const_cast<void *>(ptr));
}

/**
 * The largest value that can be entered in a variable
 * @param type the type of the variable
 */
#define MAX_UVALUE(type) ((type)~(type)0)

#if defined(_MSC_VER) && !defined(_DEBUG)
	#define IGNORE_UNINITIALIZED_WARNING_START __pragma(warning(push)) __pragma(warning(disable:4700))
	#define IGNORE_UNINITIALIZED_WARNING_STOP __pragma(warning(pop))
#elif defined(__GNUC__) && !defined(_DEBUG)
	#define HELPER0(x) #x
	#define HELPER1(x) HELPER0(GCC diagnostic ignored x)
	#define HELPER2(y) HELPER1(#y)
#if (__GNUC__ > 4 || (__GNUC__ == 4 && __GNUC_MINOR__ >= 6))
	#define IGNORE_UNINITIALIZED_WARNING_START \
		_Pragma("GCC diagnostic push") \
		_Pragma(HELPER2(-Wuninitialized)) \
		_Pragma(HELPER2(-Wmaybe-uninitialized))
	#define IGNORE_UNINITIALIZED_WARNING_STOP _Pragma("GCC diagnostic pop")
#endif
#endif

#ifndef IGNORE_UNINITIALIZED_WARNING_START
	#define IGNORE_UNINITIALIZED_WARNING_START
	#define IGNORE_UNINITIALIZED_WARNING_STOP
#endif

<<<<<<< HEAD
/*
 * Conditional define for the override keyword.
 * Use of the override keyword can prevent various types of problems when the base method signature is changed, but derived overriding methods are not
 * This is conditional to maintain compatibility with legacy compilers
 */
#if __cplusplus >= 201103L || defined(__STDCXX_VERSION__) || defined(__GXX_EXPERIMENTAL_CXX0X__) || defined(__GXX_EXPERIMENTAL_CPP0X__)
	#define OVERRIDE override
#else
	#define OVERRIDE
#endif

=======
>>>>>>> 88c150ab
/**
 * Using _mm_prefetch() with gcc implies the compile flag -msse.
 * This is not the case with __builtin_prefetch() so the latter can be used in normal .cpp files.
 */
#if defined(_MSC_VER)
	#define INCLUDE_FOR_PREFETCH_NTA <xmmintrin.h>
	#define PREFETCH_NTA(address) _mm_prefetch((const char *) (address), _MM_HINT_NTA);
#elif defined(__GNUC__)
	#define INCLUDE_FOR_PREFETCH_NTA "stdafx.h"
	#define PREFETCH_NTA(address) __builtin_prefetch((const void *) (address), 0, 0);
#else
	#define INCLUDE_FOR_PREFETCH_NTA "stdafx.h"
	#define PREFETCH_NTA(address)
#endif

#endif /* STDAFX_H */<|MERGE_RESOLUTION|>--- conflicted
+++ resolved
@@ -516,7 +516,6 @@
 	#define IGNORE_UNINITIALIZED_WARNING_STOP
 #endif
 
-<<<<<<< HEAD
 /*
  * Conditional define for the override keyword.
  * Use of the override keyword can prevent various types of problems when the base method signature is changed, but derived overriding methods are not
@@ -528,8 +527,6 @@
 	#define OVERRIDE
 #endif
 
-=======
->>>>>>> 88c150ab
 /**
  * Using _mm_prefetch() with gcc implies the compile flag -msse.
  * This is not the case with __builtin_prefetch() so the latter can be used in normal .cpp files.
