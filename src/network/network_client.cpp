--- conflicted
+++ resolved
@@ -885,11 +885,7 @@
 			 * the server will give us a client-id and let us in */
 			_network_join_status = NETWORK_JOIN_STATUS_REGISTERING;
 			ShowJoinStatusWindow();
-<<<<<<< HEAD
-			NetworkSendCommand(0, 0, 0, CMD_COMPANY_CTRL, NULL, NULL, _local_company, 0);
-=======
-			NetworkSendCommand(0, CCA_NEW, 0, CMD_COMPANY_CTRL, NULL, NULL, _local_company);
->>>>>>> 1db19208
+			NetworkSendCommand(0, CCA_NEW, 0, CMD_COMPANY_CTRL, NULL, NULL, _local_company, 0);
 		}
 	} else {
 		/* take control over an existing company */
