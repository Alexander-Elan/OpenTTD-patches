/* $Id$ */

/*
 * This file is part of OpenTTD.
 * OpenTTD is free software; you can redistribute it and/or modify it under the terms of the GNU General Public License as published by the Free Software Foundation, version 2.
 * OpenTTD is distributed in the hope that it will be useful, but WITHOUT ANY WARRANTY; without even the implied warranty of MERCHANTABILITY or FITNESS FOR A PARTICULAR PURPOSE.
 * See the GNU General Public License for more details. You should have received a copy of the GNU General Public License along with OpenTTD. If not, see <http://www.gnu.org/licenses/>.
 */

/** @file smallmap_gui.cpp GUI that shows a small map of the world with metadata like owner or height. */

#include "stdafx.h"
#include "clear_map.h"
#include "industry.h"
#include "station_map.h"
#include "landscape.h"
#include "tree_map.h"
#include "viewport_func.h"
#include "town.h"
#include "tunnelbridge_map.h"
#include "core/endian_func.hpp"
#include "vehicle_base.h"
#include "sound_func.h"
#include "window_func.h"
#include "company_base.h"

#include "smallmap_colours.h"
#include "smallmap_gui.h"

#include "table/strings.h"

#include <bitset>

#include "safeguards.h"

static int _smallmap_industry_count; ///< Number of used industries
static int _smallmap_company_count;  ///< Number of entries in the owner legend.
static int _smallmap_cargo_count;    ///< Number of cargos in the link stats legend.

/** Link stat colours shown in legenda. */
static uint8 _linkstat_colours_in_legenda[] = {0, 1, 3, 5, 7, 9, 11};

/** Macro for ordinary entry of LegendAndColour */
#define MK(a, b) {a, b, INVALID_INDUSTRYTYPE, 0, INVALID_COMPANY, true, false, false}

/** Macro for a height legend entry with configurable colour. */
#define MC(col_break)  {0, STR_TINY_BLACK_HEIGHT, INVALID_INDUSTRYTYPE, 0, INVALID_COMPANY, true, false, col_break}

/** Macro for non-company owned property entry of LegendAndColour */
#define MO(a, b) {a, b, INVALID_INDUSTRYTYPE, 0, INVALID_COMPANY, true, false, false}

/** Macro used for forcing a rebuild of the owner legend the first time it is used. */
#define MOEND() {0, 0, INVALID_INDUSTRYTYPE, 0, OWNER_NONE, true, true, false}

/** Macro for end of list marker in arrays of LegendAndColour */
#define MKEND() {0, STR_NULL, INVALID_INDUSTRYTYPE, 0, INVALID_COMPANY, true, true, false}

/**
 * Macro for break marker in arrays of LegendAndColour.
 * It will have valid data, though
 */
#define MS(a, b) {a, b, INVALID_INDUSTRYTYPE, 0, INVALID_COMPANY, true, false, true}

/** Legend text giving the colours to look for on the minimap */
static LegendAndColour _legend_land_contours[] = {
	MK(PC_BLACK,           STR_SMALLMAP_LEGENDA_ROADS),
	MK(PC_GREY,            STR_SMALLMAP_LEGENDA_RAILROADS),
	MK(PC_LIGHT_BLUE,      STR_SMALLMAP_LEGENDA_STATIONS_AIRPORTS_DOCKS),
	MK(PC_DARK_RED,        STR_SMALLMAP_LEGENDA_BUILDINGS_INDUSTRIES),
	MK(PC_WHITE,           STR_SMALLMAP_LEGENDA_VEHICLES),

	/* Placeholders for the colours and heights of the legend.
	 * The following values are set at BuildLandLegend() based
	 * on each colour scheme and the maximum map height. */
	MC(true),
	MC(false),
	MC(false),
	MC(false),
	MC(false),
	MC(false),
	MC(true),
	MC(false),
	MC(false),
	MC(false),
	MC(false),
	MC(false),
	MKEND()
};

static const LegendAndColour _legend_vehicles[] = {
	MK(PC_RED,             STR_SMALLMAP_LEGENDA_TRAINS),
	MK(PC_YELLOW,          STR_SMALLMAP_LEGENDA_ROAD_VEHICLES),
	MK(PC_LIGHT_BLUE,      STR_SMALLMAP_LEGENDA_SHIPS),
	MK(PC_WHITE,           STR_SMALLMAP_LEGENDA_AIRCRAFT),

	MS(PC_BLACK,           STR_SMALLMAP_LEGENDA_TRANSPORT_ROUTES),
	MK(PC_DARK_RED,        STR_SMALLMAP_LEGENDA_BUILDINGS_INDUSTRIES),
	MKEND()
};

static const LegendAndColour _legend_routes[] = {
	MK(PC_BLACK,           STR_SMALLMAP_LEGENDA_ROADS),
	MK(PC_GREY,            STR_SMALLMAP_LEGENDA_RAILROADS),
	MK(PC_DARK_RED,        STR_SMALLMAP_LEGENDA_BUILDINGS_INDUSTRIES),

	MS(PC_VERY_DARK_BROWN, STR_SMALLMAP_LEGENDA_RAILROAD_STATION),
	MK(PC_ORANGE,          STR_SMALLMAP_LEGENDA_TRUCK_LOADING_BAY),
	MK(PC_YELLOW,          STR_SMALLMAP_LEGENDA_BUS_STATION),
	MK(PC_RED,             STR_SMALLMAP_LEGENDA_AIRPORT_HELIPORT),
	MK(PC_LIGHT_BLUE,      STR_SMALLMAP_LEGENDA_DOCK),
	MKEND()
};

static const LegendAndColour _legend_vegetation[] = {
	MK(PC_ROUGH_LAND,      STR_SMALLMAP_LEGENDA_ROUGH_LAND),
	MK(PC_GRASS_LAND,      STR_SMALLMAP_LEGENDA_GRASS_LAND),
	MK(PC_BARE_LAND,       STR_SMALLMAP_LEGENDA_BARE_LAND),
	MK(PC_FIELDS,          STR_SMALLMAP_LEGENDA_FIELDS),
	MK(PC_TREES,           STR_SMALLMAP_LEGENDA_TREES),
	MK(PC_GREEN,           STR_SMALLMAP_LEGENDA_FOREST),

	MS(PC_GREY,            STR_SMALLMAP_LEGENDA_ROCKS),
	MK(PC_ORANGE,          STR_SMALLMAP_LEGENDA_DESERT),
	MK(PC_LIGHT_BLUE,      STR_SMALLMAP_LEGENDA_SNOW),
	MK(PC_BLACK,           STR_SMALLMAP_LEGENDA_TRANSPORT_ROUTES),
	MK(PC_DARK_RED,        STR_SMALLMAP_LEGENDA_BUILDINGS_INDUSTRIES),
	MKEND()
};

LegendAndColour _legend_land_owners[NUM_NO_COMPANY_ENTRIES + MAX_COMPANIES + 1] = {
	MO(PC_WATER,           STR_SMALLMAP_LEGENDA_WATER),
	MO(0x00,               STR_SMALLMAP_LEGENDA_NO_OWNER), // This colour will vary depending on settings.
	MO(PC_DARK_RED,        STR_SMALLMAP_LEGENDA_TOWNS),
	MO(PC_DARK_GREY,       STR_SMALLMAP_LEGENDA_INDUSTRIES),
	/* The legend will be terminated the first time it is used. */
	MOEND(),
};

#undef MK
#undef MC
#undef MS
#undef MO
#undef MOEND
#undef MKEND

/** Legend entries for the link stats view. */
static LegendAndColour _legend_linkstats[NUM_CARGO + lengthof(_linkstat_colours_in_legenda) + 1];
/**
 * Allow room for all industries, plus a terminator entry
 * This is required in order to have the industry slots all filled up
 */
LegendAndColour _legend_from_industries[NUM_INDUSTRYTYPES + 1];
/** For connecting industry type to position in industries list(small map legend) */
uint _industry_to_list_pos[NUM_INDUSTRYTYPES];
/** Show heightmap in industry and owner mode of smallmap window. */
bool _smallmap_show_heightmap = false;
/** Highlight a specific industry type */
static IndustryType _smallmap_industry_highlight = INVALID_INDUSTRYTYPE;
/** State of highlight blinking */
static bool _smallmap_industry_highlight_state;
/** For connecting company ID to position in owner list (small map legend) */
uint _company_to_list_pos[MAX_COMPANIES];

/**
 * Fills an array for the industries legends.
 */
void BuildIndustriesLegend()
{
	uint j = 0;

	/* Add each name */
	for (uint i = 0; i < NUM_INDUSTRYTYPES; i++) {
		IndustryType ind = _sorted_industry_types[i];
		const IndustrySpec *indsp = GetIndustrySpec(ind);
		if (indsp->enabled) {
			_legend_from_industries[j].legend = indsp->name;
			_legend_from_industries[j].colour = indsp->map_colour;
			_legend_from_industries[j].type = ind;
			_legend_from_industries[j].show_on_map = true;
			_legend_from_industries[j].col_break = false;
			_legend_from_industries[j].end = false;

			/* Store widget number for this industry type. */
			_industry_to_list_pos[ind] = j;
			j++;
		}
	}
	/* Terminate the list */
	_legend_from_industries[j].end = true;

	/* Store number of enabled industries */
	_smallmap_industry_count = j;
}

/**
 * Populate legend table for the link stat view.
 */
void BuildLinkStatsLegend()
{
	/* Clear the legend */
	memset(_legend_linkstats, 0, sizeof(_legend_linkstats));

	uint i = 0;
	for (; i < _sorted_cargo_specs_size; ++i) {
		const CargoSpec *cs = _sorted_cargo_specs[i];

		_legend_linkstats[i].legend = cs->name;
		_legend_linkstats[i].colour = cs->legend_colour;
		_legend_linkstats[i].type = cs->Index();
		_legend_linkstats[i].show_on_map = true;
	}

	_legend_linkstats[i].col_break = true;
	_smallmap_cargo_count = i;

	for (; i < _smallmap_cargo_count + lengthof(_linkstat_colours_in_legenda); ++i) {
		_legend_linkstats[i].legend = STR_EMPTY;
		_legend_linkstats[i].colour = LinkGraphOverlay::LINK_COLOURS[_linkstat_colours_in_legenda[i - _smallmap_cargo_count]];
		_legend_linkstats[i].show_on_map = true;
	}

	_legend_linkstats[_smallmap_cargo_count].legend = STR_LINKGRAPH_LEGEND_UNUSED;
	_legend_linkstats[i - 1].legend = STR_LINKGRAPH_LEGEND_OVERLOADED;
	_legend_linkstats[(_smallmap_cargo_count + i - 1) / 2].legend = STR_LINKGRAPH_LEGEND_SATURATED;
	_legend_linkstats[i].end = true;
}

static const LegendAndColour * const _legend_table[] = {
	_legend_land_contours,
	_legend_vehicles,
	_legend_from_industries,
	_legend_linkstats,
	_legend_routes,
	_legend_vegetation,
	_legend_land_owners,
};

/** Available colour schemes for height maps. */
SmallMapColourScheme _heightmap_schemes[] = {
	{NULL, _green_map_heights,      lengthof(_green_map_heights),      MKCOLOUR_XXXX(0x5B)}, ///< Green colour scheme.
	{NULL, _dark_green_map_heights, lengthof(_dark_green_map_heights), MKCOLOUR_XXXX(0x62)}, ///< Dark green colour scheme.
	{NULL, _violet_map_heights,     lengthof(_violet_map_heights),     MKCOLOUR_XXXX(0x82)}, ///< Violet colour scheme.
};

/**
 * (Re)build the colour tables for the legends.
 */
void BuildLandLegend()
{
	/* The smallmap window has never been initialized, so no need to change the legend. */
	if (_heightmap_schemes[0].height_colours == NULL) return;

	/*
	 * The general idea of this function is to fill the legend with an appropriate evenly spaced
	 * selection of height levels. All entries with STR_TINY_BLACK_HEIGHT are reserved for this.
	 * At the moment there are twelve of these.
	 *
	 * The table below defines up to which height level a particular delta in the legend should be
	 * used. One could opt for just dividing the maximum height and use that as delta, but that
	 * creates many "ugly" legend labels, e.g. once every 950 meter. As a result, this table will
	 * reduce the number of deltas to 7: every 100m, 200m, 300m, 500m, 750m, 1000m and 1250m. The
	 * deltas are closer together at the lower numbers because going from 12 entries to just 4, as
	 * would happen when replacing 200m and 300m by 250m, would mean the legend would be short and
	 * that might not be considered appropriate.
	 *
	 * The current method yields at least 7 legend entries and at most 12. It can be increased to
	 * 8 by adding a 150m and 400m option, but especially 150m creates ugly heights.
	 *
	 * It tries to evenly space the legend items over the two columns that are there for the legend.
	 */

	/* Table for delta; if max_height is less than the first column, use the second column as value. */
	uint deltas[][2] = { { 24, 2 }, { 48, 4 }, { 72, 6 }, { 120, 10 }, { 180, 15 }, { 240, 20 }, { MAX_TILE_HEIGHT + 1, 25 }};
	uint i = 0;
	for (; _settings_game.construction.max_heightlevel >= deltas[i][0]; i++) {
		/* Nothing to do here. */
	}
	uint delta = deltas[i][1];

	int total_entries = (_settings_game.construction.max_heightlevel / delta) + 1;
	int rows = CeilDiv(total_entries, 2);
	int j = 0;

	for (i = 0; i < lengthof(_legend_land_contours) - 1 && j < total_entries; i++) {
		if (_legend_land_contours[i].legend != STR_TINY_BLACK_HEIGHT) continue;

		_legend_land_contours[i].col_break = j % rows == 0;
		_legend_land_contours[i].end = false;
		_legend_land_contours[i].height = j * delta;
		_legend_land_contours[i].colour = _heightmap_schemes[_settings_client.gui.smallmap_land_colour].height_colours[j * delta];
		j++;
	}
	_legend_land_contours[i].end = true;
}

/**
 * Completes the array for the owned property legend.
 */
void BuildOwnerLegend()
{
	_legend_land_owners[1].colour = _heightmap_schemes[_settings_client.gui.smallmap_land_colour].default_colour;

	int i = NUM_NO_COMPANY_ENTRIES;
	const Company *c;
	FOR_ALL_COMPANIES(c) {
		_legend_land_owners[i].colour = _colour_gradient[c->colour][5];
		_legend_land_owners[i].company = c->index;
		_legend_land_owners[i].show_on_map = true;
		_legend_land_owners[i].col_break = false;
		_legend_land_owners[i].end = false;
		_company_to_list_pos[c->index] = i;
		i++;
	}

	/* Terminate the list */
	_legend_land_owners[i].end = true;

	/* Store maximum amount of owner legend entries. */
	_smallmap_company_count = i;
}

/**
 * Return the colour a tile would be displayed with in the small map in mode "Contour".
 * @param tile The tile of which we would like to get the colour.
 * @param t    Effective tile type of the tile (see #GetTileColours).
 * @return The colour of tile in the small map in mode "Contour"
 */
static inline uint32 GetSmallMapContoursPixels(TileIndex tile, TileType t)
{
	const SmallMapColourScheme *cs = &_heightmap_schemes[_settings_client.gui.smallmap_land_colour];
	return ApplyMask(cs->height_colours[TileHeight(tile)], &_smallmap_contours_andor[t]);
}

/**
 * Return the colour a tile would be displayed with in the small map in mode "Vehicles".
 *
 * @param tile The tile of which we would like to get the colour.
 * @param t    Effective tile type of the tile (see #GetTileColours).
 * @return The colour of tile in the small map in mode "Vehicles"
 */
static inline uint32 GetSmallMapVehiclesPixels(TileIndex tile, TileType t)
{
	const SmallMapColourScheme *cs = &_heightmap_schemes[_settings_client.gui.smallmap_land_colour];
	return ApplyMask(cs->default_colour, &_smallmap_vehicles_andor[t]);
}

/**
 * Return the colour a tile would be displayed with in the small map in mode "Industries".
 *
 * @param tile The tile of which we would like to get the colour.
 * @param t    Effective tile type of the tile (see #GetTileColours).
 * @return The colour of tile in the small map in mode "Industries"
 */
static inline uint32 GetSmallMapIndustriesPixels(TileIndex tile, TileType t)
{
	const SmallMapColourScheme *cs = &_heightmap_schemes[_settings_client.gui.smallmap_land_colour];
	return ApplyMask(_smallmap_show_heightmap ? cs->height_colours[TileHeight(tile)] : cs->default_colour, &_smallmap_vehicles_andor[t]);
}

/**
 * Return the colour a tile would be displayed with in the small map in mode "Routes".
 *
 * @param tile The tile of which we would like to get the colour.
 * @param t    Effective tile type of the tile (see #GetTileColours).
 * @return The colour of tile  in the small map in mode "Routes"
 */
static inline uint32 GetSmallMapRoutesPixels(TileIndex tile, TileType t)
{
	if (t == MP_STATION) {
		switch (GetStationType(tile)) {
			case STATION_RAIL:    return MKCOLOUR_XXXX(PC_VERY_DARK_BROWN);
			case STATION_AIRPORT: return MKCOLOUR_XXXX(PC_RED);
			case STATION_TRUCK:   return MKCOLOUR_XXXX(PC_ORANGE);
			case STATION_BUS:     return MKCOLOUR_XXXX(PC_YELLOW);
			case STATION_DOCK:    return MKCOLOUR_XXXX(PC_LIGHT_BLUE);
			default:              return MKCOLOUR_FFFF;
		}
	} else if (t == MP_RAILWAY) {
		AndOr andor = {
			MKCOLOUR_0XX0(GetRailTypeInfo(GetRailType(tile))->map_colour),
			_smallmap_contours_andor[t].mand
		};

		const SmallMapColourScheme *cs = &_heightmap_schemes[_settings_client.gui.smallmap_land_colour];
		return ApplyMask(cs->default_colour, &andor);
	}

	/* Ground colour */
	const SmallMapColourScheme *cs = &_heightmap_schemes[_settings_client.gui.smallmap_land_colour];
	return ApplyMask(cs->default_colour, &_smallmap_contours_andor[t]);
}

/**
 * Return the colour a tile would be displayed with in the small map in mode "link stats".
 *
 * @param tile The tile of which we would like to get the colour.
 * @param t    Effective tile type of the tile (see #GetTileColours).
 * @return The colour of tile in the small map in mode "link stats"
 */
static inline uint32 GetSmallMapLinkStatsPixels(TileIndex tile, TileType t)
{
	return _smallmap_show_heightmap ? GetSmallMapContoursPixels(tile, t) : GetSmallMapRoutesPixels(tile, t);
}

/**
 * Return the colour a tile would be displayed with in the smallmap in mode "Vegetation".
 *
 * @param tile The tile of which we would like to get the colour.
 * @param t    Effective tile type of the tile (see #GetTileColours).
 * @return The colour of tile  in the smallmap in mode "Vegetation"
 */
static inline uint32 GetSmallMapVegetationPixels(TileIndex tile, TileType t)
{
	switch (t) {
		case MP_CLEAR:
			return (IsClearGround(tile, CLEAR_GRASS) && GetClearDensity(tile) < 3) ? MKCOLOUR_XXXX(PC_BARE_LAND) : _vegetation_clear_bits[GetClearGround(tile)];

		case MP_INDUSTRY:
			return IsTileForestIndustry(tile) ? MKCOLOUR_XXXX(PC_GREEN) : MKCOLOUR_XXXX(PC_DARK_RED);

		case MP_TREES:
			if (GetTreeGround(tile) == TREE_GROUND_SNOW_DESERT || GetTreeGround(tile) == TREE_GROUND_ROUGH_SNOW) {
				return (_settings_game.game_creation.landscape == LT_ARCTIC) ? MKCOLOUR_XYYX(PC_LIGHT_BLUE, PC_TREES) : MKCOLOUR_XYYX(PC_ORANGE, PC_TREES);
			}
			return MKCOLOUR_XYYX(PC_GRASS_LAND, PC_TREES);

		default:
			return ApplyMask(MKCOLOUR_XXXX(PC_GRASS_LAND), &_smallmap_vehicles_andor[t]);
	}
}

/**
 * Return the colour a tile would be displayed with in the small map in mode "Owner".
 *
 * @param tile The tile of which we would like to get the colour.
 * @param t    Effective tile type of the tile (see #GetTileColours).
 * @return The colour of tile in the small map in mode "Owner"
 */
static inline uint32 GetSmallMapOwnerPixels(TileIndex tile, TileType t)
{
	Owner o;

	switch (t) {
		case MP_INDUSTRY: return MKCOLOUR_XXXX(PC_DARK_GREY);
		case MP_HOUSE:    return MKCOLOUR_XXXX(PC_DARK_RED);
		default:          o = GetTileOwner(tile); break;
		/* FIXME: For MP_ROAD there are multiple owners.
		 * GetTileOwner returns the rail owner (level crossing) resp. the owner of ROADTYPE_ROAD (normal road),
		 * even if there are no ROADTYPE_ROAD bits on the tile.
		 */
	}

	if ((o < MAX_COMPANIES && !_legend_land_owners[_company_to_list_pos[o]].show_on_map) || o == OWNER_NONE || o == OWNER_WATER) {
		if (t == MP_WATER) return MKCOLOUR_XXXX(PC_WATER);
		const SmallMapColourScheme *cs = &_heightmap_schemes[_settings_client.gui.smallmap_land_colour];
		return _smallmap_show_heightmap ? cs->height_colours[TileHeight(tile)] : cs->default_colour;
	} else if (o == OWNER_TOWN) {
		return MKCOLOUR_XXXX(PC_DARK_RED);
	}

	return MKCOLOUR_XXXX(_legend_land_owners[_company_to_list_pos[o]].colour);
}

static void NotifyAllViewports(ViewportMapType map_type)
{
	Window *w;
	FOR_ALL_WINDOWS_FROM_BACK(w) {
		if (w->viewport != NULL)
			if (w->viewport->zoom >= ZOOM_LVL_DRAW_MAP && w->viewport->map_type == map_type)
				w->InvalidateData();
	}
}

/** Vehicle colours in #SMT_VEHICLES mode. Indexed by #VehicleTypeByte. */
static const byte _vehicle_type_colours[6] = {
	PC_RED, PC_YELLOW, PC_LIGHT_BLUE, PC_WHITE, PC_BLACK, PC_RED
};


/** Notify the industry chain window to stop sending newly selected industries. */
/* static */ void SmallMapWindow::BreakIndustryChainLink()
{
	InvalidateWindowClassesData(WC_INDUSTRY_CARGOES, NUM_INDUSTRYTYPES);
}

inline Point SmallMapWindow::SmallmapRemapCoords(int x, int y) const
{
	Point pt;
	pt.x = (y - x) * 2;
	pt.y = y + x;
	return pt;
}

/**
 * Remap tile to location on this smallmap.
 * @param tile_x X coordinate of the tile.
 * @param tile_y Y coordinate of the tile.
 * @return Position to draw on.
 */
inline Point SmallMapWindow::RemapTile(int tile_x, int tile_y) const
{
	int x_offset = tile_x - this->scroll_x / (int)TILE_SIZE;
	int y_offset = tile_y - this->scroll_y / (int)TILE_SIZE;

	if (this->zoom == 1) return SmallmapRemapCoords(x_offset, y_offset);

	/* For negative offsets, round towards -inf. */
	if (x_offset < 0) x_offset -= this->zoom - 1;
	if (y_offset < 0) y_offset -= this->zoom - 1;

	return SmallmapRemapCoords(x_offset / this->zoom, y_offset / this->zoom);
}

/**
 * Determine the tile relative to the base tile of the smallmap, and the pixel position at
 * that tile for a point in the smallmap.
 * @param px       Horizontal coordinate of the pixel.
 * @param py       Vertical coordinate of the pixel.
 * @param sub[out] Pixel position at the tile (0..3).
 * @param add_sub  Add current #subscroll to the position.
 * @return Tile being displayed at the given position relative to #scroll_x and #scroll_y.
 * @note The #subscroll offset is already accounted for.
 */
inline Point SmallMapWindow::PixelToTile(int px, int py, int *sub, bool add_sub) const
{
	if (add_sub) px += this->subscroll;  // Total horizontal offset.

	/* For each two rows down, add a x and a y tile, and
	 * For each four pixels to the right, move a tile to the right. */
	Point pt = {((py >> 1) - (px >> 2)) * this->zoom, ((py >> 1) + (px >> 2)) * this->zoom};
	px &= 3;

	if (py & 1) { // Odd number of rows, handle the 2 pixel shift.
		if (px < 2) {
			pt.x += this->zoom;
			px += 2;
		} else {
			pt.y += this->zoom;
			px -= 2;
		}
	}

	*sub = px;
	return pt;
}

/**
 * Compute base parameters of the smallmap such that tile (\a tx, \a ty) starts at pixel (\a x, \a y).
 * @param tx        Tile x coordinate.
 * @param ty        Tile y coordinate.
 * @param x         Non-negative horizontal position in the display where the tile starts.
 * @param y         Non-negative vertical position in the display where the tile starts.
 * @param sub [out] Value of #subscroll needed.
 * @return #scroll_x, #scroll_y values.
 */
Point SmallMapWindow::ComputeScroll(int tx, int ty, int x, int y, int *sub)
{
	assert(x >= 0 && y >= 0);

	int new_sub;
	Point tile_xy = PixelToTile(x, y, &new_sub, false);
	tx -= tile_xy.x;
	ty -= tile_xy.y;

	Point scroll;
	if (new_sub == 0) {
		*sub = 0;
		scroll.x = (tx + this->zoom) * TILE_SIZE;
		scroll.y = (ty - this->zoom) * TILE_SIZE;
	} else {
		*sub = 4 - new_sub;
		scroll.x = (tx + 2 * this->zoom) * TILE_SIZE;
		scroll.y = (ty - 2 * this->zoom) * TILE_SIZE;
	}
	return scroll;
}

/**
 * Initialize or change the zoom level.
 * @param change  Way to change the zoom level.
 * @param zoom_pt Position to keep fixed while zooming.
 * @pre \c *zoom_pt should contain a point in the smallmap display when zooming in or out.
 */
void SmallMapWindow::SetZoomLevel(ZoomLevelChange change, const Point *zoom_pt)
{
	static const int zoomlevels[] = {1, 2, 4, 6, 8}; // Available zoom levels. Bigger number means more zoom-out (further away).
	static const int MIN_ZOOM_INDEX = 0;
	static const int MAX_ZOOM_INDEX = lengthof(zoomlevels) - 1;

	int new_index, cur_index, sub;
	Point tile;
	switch (change) {
		case ZLC_INITIALIZE:
			cur_index = - 1; // Definitely different from new_index.
			new_index = MIN_ZOOM_INDEX;
			tile.x = tile.y = 0;
			break;

		case ZLC_ZOOM_IN:
		case ZLC_ZOOM_OUT:
			for (cur_index = MIN_ZOOM_INDEX; cur_index <= MAX_ZOOM_INDEX; cur_index++) {
				if (this->zoom == zoomlevels[cur_index]) break;
			}
			assert(cur_index <= MAX_ZOOM_INDEX);

			tile = this->PixelToTile(zoom_pt->x, zoom_pt->y, &sub);
			new_index = Clamp(cur_index + ((change == ZLC_ZOOM_IN) ? -1 : 1), MIN_ZOOM_INDEX, MAX_ZOOM_INDEX);
			break;

		default: NOT_REACHED();
	}

	if (new_index != cur_index) {
		this->zoom = zoomlevels[new_index];
		if (cur_index >= 0) {
			Point new_tile = this->PixelToTile(zoom_pt->x, zoom_pt->y, &sub);
			this->SetNewScroll(this->scroll_x + (tile.x - new_tile.x) * TILE_SIZE,
					this->scroll_y + (tile.y - new_tile.y) * TILE_SIZE, sub);
		} else if (this->map_type == SMT_LINKSTATS) {
			this->overlay->RebuildCache();
		}
		this->SetWidgetDisabledState(WID_SM_ZOOM_IN,  this->zoom == zoomlevels[MIN_ZOOM_INDEX]);
		this->SetWidgetDisabledState(WID_SM_ZOOM_OUT, this->zoom == zoomlevels[MAX_ZOOM_INDEX]);
		this->SetDirty();
	}
}

/**
 * Decide which colours to show to the user for a group of tiles.
 * @param ta Tile area to investigate.
 * @return Colours to display.
 */
inline uint32 SmallMapWindow::GetTileColours(const TileArea &ta) const
{
	int importance = 0;
	TileIndex tile = INVALID_TILE; // Position of the most important tile.
	TileType et = MP_VOID;         // Effective tile type at that position.

	TILE_AREA_LOOP(ti, ta) {
		TileType ttype = GetTileType(ti);

		switch (ttype) {
			case MP_TUNNELBRIDGE: {
				TransportType tt = GetTunnelBridgeTransportType(ti);

				switch (tt) {
					case TRANSPORT_RAIL: ttype = MP_RAILWAY; break;
					case TRANSPORT_ROAD: ttype = MP_ROAD;    break;
					default:             ttype = MP_WATER;   break;
				}
				break;
			}

			case MP_INDUSTRY:
				/* Special handling of industries while in "Industries" smallmap view. */
				if (this->map_type == SMT_INDUSTRY) {
					/* If industry is allowed to be seen, use its colour on the map.
					 * This has the highest priority above any value in _tiletype_importance. */
					IndustryType type = Industry::GetByTile(ti)->type;
					if (_legend_from_industries[_industry_to_list_pos[type]].show_on_map) {
						if (type == _smallmap_industry_highlight) {
							if (_smallmap_industry_highlight_state) return MKCOLOUR_XXXX(PC_WHITE);
						} else {
							return GetIndustrySpec(type)->map_colour * 0x01010101;
						}
					}
					/* Otherwise make it disappear */
					ttype = IsTileOnWater(ti) ? MP_WATER : MP_CLEAR;
				}
				break;

			default:
				break;
		}

		if (_tiletype_importance[ttype] > importance) {
			importance = _tiletype_importance[ttype];
			tile = ti;
			et = ttype;
		}
	}

	switch (this->map_type) {
		case SMT_CONTOUR:
			return GetSmallMapContoursPixels(tile, et);

		case SMT_VEHICLES:
			return GetSmallMapVehiclesPixels(tile, et);

		case SMT_INDUSTRY:
			return GetSmallMapIndustriesPixels(tile, et);

		case SMT_LINKSTATS:
			return GetSmallMapLinkStatsPixels(tile, et);

		case SMT_ROUTES:
			return GetSmallMapRoutesPixels(tile, et);

		case SMT_VEGETATION:
			return GetSmallMapVegetationPixels(tile, et);

		case SMT_OWNER:
			return GetSmallMapOwnerPixels(tile, et);

		default: NOT_REACHED();
	}
}

/**
 * Draws one column of tiles of the small map in a certain mode onto the screen buffer, skipping the shifted rows in between.
 *
 * @param dst Pointer to a part of the screen buffer to write to.
 * @param xc The X coordinate of the first tile in the column.
 * @param yc The Y coordinate of the first tile in the column
 * @param pitch Number of pixels to advance in the screen buffer each time a pixel is written.
 * @param reps Number of lines to draw
 * @param start_pos Position of first pixel to draw.
 * @param end_pos Position of last pixel to draw (exclusive).
 * @param blitter current blitter
 * @note If pixel position is below \c 0, skip drawing.
 */
void SmallMapWindow::DrawSmallMapColumn(void *dst, uint xc, uint yc, int pitch, int reps, int start_pos, int end_pos, Blitter *blitter) const
{
	void *dst_ptr_abs_end = blitter->MoveTo(_screen.dst_ptr, 0, _screen.height);
	uint min_xy = _settings_game.construction.freeform_edges ? 1 : 0;

	do {
		/* Check if the tile (xc,yc) is within the map range */
		if (xc >= MapMaxX() || yc >= MapMaxY()) continue;

		/* Check if the dst pointer points to a pixel inside the screen buffer */
		if (dst < _screen.dst_ptr) continue;
		if (dst >= dst_ptr_abs_end) continue;

		/* Construct tilearea covered by (xc, yc, xc + this->zoom, yc + this->zoom) such that it is within min_xy limits. */
		TileArea ta;
		if (min_xy == 1 && (xc == 0 || yc == 0)) {
			if (this->zoom == 1) continue; // The tile area is empty, don't draw anything.

			ta = TileArea(TileXY(max(min_xy, xc), max(min_xy, yc)), this->zoom - (xc == 0), this->zoom - (yc == 0));
		} else {
			ta = TileArea(TileXY(xc, yc), this->zoom, this->zoom);
		}
		ta.ClampToMap(); // Clamp to map boundaries (may contain MP_VOID tiles!).

		uint32 val = this->GetTileColours(ta);
		uint8 *val8 = (uint8 *)&val;
		int idx = max(0, -start_pos);
		for (int pos = max(0, start_pos); pos < end_pos; pos++) {
			blitter->SetPixel(dst, idx, 0, val8[idx]);
			idx++;
		}
	/* Switch to next tile in the column */
	} while (xc += this->zoom, yc += this->zoom, dst = blitter->MoveTo(dst, pitch, 0), --reps != 0);
}

/**
 * Adds vehicles to the smallmap.
 * @param dpi the part of the smallmap to be drawn into
 * @param blitter current blitter
 */
void SmallMapWindow::DrawVehicles(const DrawPixelInfo *dpi, Blitter *blitter) const
{
	const Vehicle *v;
	FOR_ALL_VEHICLES(v) {
		if (v->type == VEH_EFFECT) continue;
		if (v->vehstatus & (VS_HIDDEN | VS_UNCLICKABLE)) continue;

		/* Remap into flat coordinates. */
		Point pt = this->RemapTile(v->x_pos / (int)TILE_SIZE, v->y_pos / (int)TILE_SIZE);

		int y = pt.y - dpi->top;
		if (!IsInsideMM(y, 0, dpi->height)) continue; // y is out of bounds.

		bool skip = false; // Default is to draw both pixels.
		int x = pt.x - this->subscroll - 3 - dpi->left; // Offset X coordinate.
		if (x < 0) {
			/* if x+1 is 0, that means we're on the very left edge,
			 * and should thus only draw a single pixel */
			if (++x != 0) continue;
			skip = true;
		} else if (x >= dpi->width - 1) {
			/* Check if we're at the very right edge, and if so draw only a single pixel */
			if (x != dpi->width - 1) continue;
			skip = true;
		}

		/* Calculate pointer to pixel and the colour */
		byte colour = (this->map_type == SMT_VEHICLES) ? _vehicle_type_colours[v->type] : PC_WHITE;

		/* And draw either one or two pixels depending on clipping */
		blitter->SetPixel(dpi->dst_ptr, x, y, colour);
		if (!skip) blitter->SetPixel(dpi->dst_ptr, x + 1, y, colour);
	}
}

/**
 * Adds town names to the smallmap.
 * @param dpi the part of the smallmap to be drawn into
 */
void SmallMapWindow::DrawTowns(const DrawPixelInfo *dpi) const
{
	const Town *t;
	FOR_ALL_TOWNS(t) {
		/* Remap the town coordinate */
		Point pt = this->RemapTile(TileX(t->xy), TileY(t->xy));
		int x = pt.x - this->subscroll - (t->cache.sign.width_small >> 1);
		int y = pt.y;

		/* Check if the town sign is within bounds */
		if (x + t->cache.sign.width_small > dpi->left &&
				x < dpi->left + dpi->width &&
				y + FONT_HEIGHT_SMALL > dpi->top &&
				y < dpi->top + dpi->height) {
			/* And draw it. */
			SetDParam(0, t->index);
			DrawString(x, x + t->cache.sign.width_small, y, STR_SMALLMAP_TOWN);
		}
	}
}

/**
 * Adds map indicators to the smallmap.
 */
void SmallMapWindow::DrawMapIndicators() const
{
	/* Find main viewport. */
	const ViewPort *vp = FindWindowById(WC_MAIN_WINDOW, 0)->viewport;

	Point upper_left_smallmap_coord  = TranslateXYToTileCoord(vp, vp->left, vp->top, false);
	Point lower_right_smallmap_coord = TranslateXYToTileCoord(vp, vp->left + vp->width - 1, vp->top + vp->height - 1, false);

	Point upper_left = this->RemapTile(upper_left_smallmap_coord.x / (int)TILE_SIZE, upper_left_smallmap_coord.y / (int)TILE_SIZE);
	upper_left.x -= this->subscroll;

	Point lower_right = this->RemapTile(lower_right_smallmap_coord.x / (int)TILE_SIZE, lower_right_smallmap_coord.y / (int)TILE_SIZE);
	lower_right.x -= this->subscroll;

	SmallMapWindow::DrawVertMapIndicator(upper_left.x, upper_left.y, lower_right.y);
	SmallMapWindow::DrawVertMapIndicator(lower_right.x, upper_left.y, lower_right.y);

	SmallMapWindow::DrawHorizMapIndicator(upper_left.x, lower_right.x, upper_left.y);
	SmallMapWindow::DrawHorizMapIndicator(upper_left.x, lower_right.x, lower_right.y);
}

/**
 * Draws the small map.
 *
 * Basically, the small map is draw column of pixels by column of pixels. The pixels
 * are drawn directly into the screen buffer. The final map is drawn in multiple passes.
 * The passes are:
 * <ol><li>The colours of tiles in the different modes.</li>
 * <li>Town names (optional)</li></ol>
 *
 * @param dpi pointer to pixel to write onto
 */
void SmallMapWindow::DrawSmallMap(DrawPixelInfo *dpi) const
{
	Blitter *blitter = BlitterFactory::GetCurrentBlitter();
	DrawPixelInfo *old_dpi;

	old_dpi = _cur_dpi;
	_cur_dpi = dpi;

	/* Clear it */
	GfxFillRect(dpi->left, dpi->top, dpi->left + dpi->width - 1, dpi->top + dpi->height - 1, PC_BLACK);

	/* Which tile is displayed at (dpi->left, dpi->top)? */
	int dx;
	Point tile = this->PixelToTile(dpi->left, dpi->top, &dx);
	int tile_x = this->scroll_x / (int)TILE_SIZE + tile.x;
	int tile_y = this->scroll_y / (int)TILE_SIZE + tile.y;

	void *ptr = blitter->MoveTo(dpi->dst_ptr, -dx - 4, 0);
	int x = - dx - 4;
	int y = 0;

	for (;;) {
		/* Distance from left edge */
		if (x >= -3) {
			if (x >= dpi->width) break; // Exit the loop.

			int end_pos = min(dpi->width, x + 4);
			int reps = (dpi->height - y + 1) / 2; // Number of lines.
			if (reps > 0) {
				this->DrawSmallMapColumn(ptr, tile_x, tile_y, dpi->pitch * 2, reps, x, end_pos, blitter);
			}
		}

		if (y == 0) {
			tile_y += this->zoom;
			y++;
			ptr = blitter->MoveTo(ptr, 0, 1);
		} else {
			tile_x -= this->zoom;
			y--;
			ptr = blitter->MoveTo(ptr, 0, -1);
		}
		ptr = blitter->MoveTo(ptr, 2, 0);
		x += 2;
	}

	/* Draw vehicles */
	if (this->map_type == SMT_CONTOUR || this->map_type == SMT_VEHICLES) this->DrawVehicles(dpi, blitter);

	/* Draw link stat overlay */
	if (this->map_type == SMT_LINKSTATS) this->overlay->Draw(dpi);

	/* Draw town names */
	if (this->show_towns) this->DrawTowns(dpi);

	/* Draw map indicators */
	this->DrawMapIndicators();

	_cur_dpi = old_dpi;
}

/**
 * Function to set up widgets depending on the information being shown on the smallmap.
 */
void SmallMapWindow::SetupWidgetData()
{
	StringID legend_tooltip;
	StringID enable_all_tooltip;
	StringID disable_all_tooltip;
	int plane;
	switch (this->map_type) {
		case SMT_INDUSTRY:
			legend_tooltip = STR_SMALLMAP_TOOLTIP_INDUSTRY_SELECTION;
			enable_all_tooltip = STR_SMALLMAP_TOOLTIP_ENABLE_ALL_INDUSTRIES;
			disable_all_tooltip = STR_SMALLMAP_TOOLTIP_DISABLE_ALL_INDUSTRIES;
			plane = 0;
			break;

		case SMT_OWNER:
			legend_tooltip = STR_SMALLMAP_TOOLTIP_COMPANY_SELECTION;
			enable_all_tooltip = STR_SMALLMAP_TOOLTIP_ENABLE_ALL_COMPANIES;
			disable_all_tooltip = STR_SMALLMAP_TOOLTIP_DISABLE_ALL_COMPANIES;
			plane = 0;
			break;

		case SMT_LINKSTATS:
			legend_tooltip = STR_SMALLMAP_TOOLTIP_CARGO_SELECTION;
			enable_all_tooltip = STR_SMALLMAP_TOOLTIP_ENABLE_ALL_CARGOS;
			disable_all_tooltip = STR_SMALLMAP_TOOLTIP_DISABLE_ALL_CARGOS;
			plane = 0;
			break;

		default:
			legend_tooltip = STR_NULL;
			enable_all_tooltip = STR_NULL;
			disable_all_tooltip = STR_NULL;
			plane = 1;
			break;
	}

	this->GetWidget<NWidgetCore>(WID_SM_LEGEND)->SetDataTip(STR_NULL, legend_tooltip);
	this->GetWidget<NWidgetCore>(WID_SM_ENABLE_ALL)->SetDataTip(STR_SMALLMAP_ENABLE_ALL, enable_all_tooltip);
	this->GetWidget<NWidgetCore>(WID_SM_DISABLE_ALL)->SetDataTip(STR_SMALLMAP_DISABLE_ALL, disable_all_tooltip);
	this->GetWidget<NWidgetStacked>(WID_SM_SELECT_BUTTONS)->SetDisplayedPlane(plane);
}

SmallMapWindow::SmallMapWindow(WindowDesc *desc, int window_number) : Window(desc), refresh(FORCE_REFRESH_PERIOD)
{
	_smallmap_industry_highlight = INVALID_INDUSTRYTYPE;
	this->overlay = new LinkGraphOverlay(this, WID_SM_MAP, 0, this->GetOverlayCompanyMask(), 1);
	this->InitNested(window_number);
	this->LowerWidget(this->map_type + WID_SM_CONTOUR);

	this->RebuildColourIndexIfNecessary();

	this->SetWidgetLoweredState(WID_SM_SHOW_HEIGHT, _smallmap_show_heightmap);

	this->SetWidgetLoweredState(WID_SM_TOGGLETOWNNAME, this->show_towns);

	this->SetupWidgetData();

	this->SetZoomLevel(ZLC_INITIALIZE, NULL);
	this->SmallMapCenterOnCurrentPos();
	this->SetOverlayCargoMask();
}

SmallMapWindow::~SmallMapWindow()
{
	delete this->overlay;
	this->BreakIndustryChainLink();
}

/**
 * Rebuilds the colour indices used for fast access to the smallmap contour colours based on the heightlevel.
 */
void SmallMapWindow::RebuildColourIndexIfNecessary()
{
	/* Rebuild colour indices if necessary. */
	if (SmallMapWindow::max_heightlevel == _settings_game.construction.max_heightlevel) return;

	for (uint n = 0; n < lengthof(_heightmap_schemes); n++) {
		/* The heights go from 0 up to and including maximum. */
		int heights = _settings_game.construction.max_heightlevel + 1;
		_heightmap_schemes[n].height_colours = ReallocT<uint32>(_heightmap_schemes[n].height_colours, heights);

		for (int z = 0; z < heights; z++) {
			size_t access_index = (_heightmap_schemes[n].colour_count * z) / heights;

			/* Choose colour by mapping the range (0..max heightlevel) on the complete colour table. */
			_heightmap_schemes[n].height_colours[z] = _heightmap_schemes[n].height_colours_base[access_index];
		}
	}

	SmallMapWindow::max_heightlevel = _settings_game.construction.max_heightlevel;
	BuildLandLegend();
}

/* virtual */ void SmallMapWindow::SetStringParameters(int widget) const
{
	switch (widget) {
		case WID_SM_CAPTION:
			SetDParam(0, STR_SMALLMAP_TYPE_CONTOURS + this->map_type);
			break;
	}
}

/* virtual */ void SmallMapWindow::OnInit()
{
	uint min_width = 0;
	this->min_number_of_columns = INDUSTRY_MIN_NUMBER_OF_COLUMNS;
	this->min_number_of_fixed_rows = lengthof(_linkstat_colours_in_legenda);
	for (uint i = 0; i < lengthof(_legend_table); i++) {
		uint height = 0;
		uint num_columns = 1;
		for (const LegendAndColour *tbl = _legend_table[i]; !tbl->end; ++tbl) {
			StringID str;
			if (i == SMT_INDUSTRY) {
				SetDParam(0, tbl->legend);
				SetDParam(1, IndustryPool::MAX_SIZE);
				str = STR_SMALLMAP_INDUSTRY;
			} else if (i == SMT_LINKSTATS) {
				SetDParam(0, tbl->legend);
				str = STR_SMALLMAP_LINKSTATS;
			} else if (i == SMT_OWNER) {
				if (tbl->company != INVALID_COMPANY) {
					if (!Company::IsValidID(tbl->company)) {
						/* Rebuild the owner legend. */
						BuildOwnerLegend();
						this->OnInit();
						return;
					}
					/* Non-fixed legend entries for the owner view. */
					SetDParam(0, tbl->company);
					str = STR_SMALLMAP_COMPANY;
				} else {
					str = tbl->legend;
				}
			} else {
				if (tbl->col_break) {
					this->min_number_of_fixed_rows = max(this->min_number_of_fixed_rows, height);
					height = 0;
					num_columns++;
				}
				height++;
				str = tbl->legend;
			}
			min_width = max(GetStringBoundingBox(str).width, min_width);
		}
		this->min_number_of_fixed_rows = max(this->min_number_of_fixed_rows, height);
		this->min_number_of_columns = max(this->min_number_of_columns, num_columns);
	}

	/* The width of a column is the minimum width of all texts + the size of the blob + some spacing */
	this->column_width = min_width + LEGEND_BLOB_WIDTH + WD_FRAMERECT_LEFT + WD_FRAMERECT_RIGHT;
}

/* virtual */ void SmallMapWindow::OnPaint()
{
	if (this->map_type == SMT_OWNER) {
		for (const LegendAndColour *tbl = _legend_table[this->map_type]; !tbl->end; ++tbl) {
			if (tbl->company != INVALID_COMPANY && !Company::IsValidID(tbl->company)) {
				/* Rebuild the owner legend. */
				BuildOwnerLegend();
				this->InvalidateData(1);
				break;
			}
		}
	}

	this->DrawWidgets();
}

/* virtual */ void SmallMapWindow::DrawWidget(const Rect &r, int widget) const
{
	switch (widget) {
		case WID_SM_MAP: {
			DrawPixelInfo new_dpi;
			if (!FillDrawPixelInfo(&new_dpi, r.left + 1, r.top + 1, r.right - r.left - 1, r.bottom - r.top - 1)) return;
			this->DrawSmallMap(&new_dpi);
			break;
		}

		case WID_SM_LEGEND: {
			uint columns = this->GetNumberColumnsLegend(r.right - r.left + 1);
			uint number_of_rows = this->GetNumberRowsLegend(columns);
			bool rtl = _current_text_dir == TD_RTL;
			uint y_org = r.top + WD_FRAMERECT_TOP;
			uint x = rtl ? r.right - this->column_width - WD_FRAMERECT_RIGHT : r.left + WD_FRAMERECT_LEFT;
			uint y = y_org;
			uint i = 0; // Row counter for industry legend.
			uint row_height = FONT_HEIGHT_SMALL;

			uint text_left  = rtl ? 0 : LEGEND_BLOB_WIDTH + WD_FRAMERECT_LEFT;
			uint text_right = this->column_width - 1 - (rtl ? LEGEND_BLOB_WIDTH + WD_FRAMERECT_RIGHT : 0);
			uint blob_left  = rtl ? this->column_width - 1 - LEGEND_BLOB_WIDTH : 0;
			uint blob_right = rtl ? this->column_width - 1 : LEGEND_BLOB_WIDTH;

			StringID string = STR_NULL;
			switch (this->map_type) {
				case SMT_INDUSTRY:
					string = STR_SMALLMAP_INDUSTRY;
					break;
				case SMT_LINKSTATS:
					string = STR_SMALLMAP_LINKSTATS;
					break;
				case SMT_OWNER:
					string = STR_SMALLMAP_COMPANY;
					break;
				default:
					break;
			}

			for (const LegendAndColour *tbl = _legend_table[this->map_type]; !tbl->end; ++tbl) {
				if (tbl->col_break || ((this->map_type == SMT_INDUSTRY || this->map_type == SMT_OWNER || this->map_type == SMT_LINKSTATS) && i++ >= number_of_rows)) {
					/* Column break needed, continue at top, COLUMN_WIDTH pixels
					 * (one "row") to the right. */
					x += rtl ? -(int)this->column_width : this->column_width;
					y = y_org;
					i = 1;
				}

				uint8 legend_colour = tbl->colour;

				switch (this->map_type) {
					case SMT_INDUSTRY:
						/* Industry name must be formatted, since it's not in tiny font in the specs.
						 * So, draw with a parameter and use the STR_SMALLMAP_INDUSTRY string, which is tiny font */
						SetDParam(0, tbl->legend);
						SetDParam(1, Industry::GetIndustryTypeCount(tbl->type));
						if (tbl->show_on_map && tbl->type == _smallmap_industry_highlight) {
							legend_colour = _smallmap_industry_highlight_state ? PC_WHITE : PC_BLACK;
						}
						FALLTHROUGH;

					case SMT_LINKSTATS:
						SetDParam(0, tbl->legend);
						FALLTHROUGH;

					case SMT_OWNER:
						if (this->map_type != SMT_OWNER || tbl->company != INVALID_COMPANY) {
							if (this->map_type == SMT_OWNER) SetDParam(0, tbl->company);
							if (!tbl->show_on_map) {
								/* Simply draw the string, not the black border of the legend colour.
								 * This will enforce the idea of the disabled item */
								DrawString(x + text_left, x + text_right, y, string, TC_GREY);
							} else {
								DrawString(x + text_left, x + text_right, y, string, TC_BLACK);
								GfxFillRect(x + blob_left, y + 1, x + blob_right, y + row_height - 1, PC_BLACK); // Outer border of the legend colour
							}
							break;
						}
						FALLTHROUGH;

					default:
						if (this->map_type == SMT_CONTOUR) SetDParam(0, tbl->height * TILE_HEIGHT_STEP);
						/* Anything that is not an industry or a company is using normal process */
						GfxFillRect(x + blob_left, y + 1, x + blob_right, y + row_height - 1, PC_BLACK);
						DrawString(x + text_left, x + text_right, y, tbl->legend);
						break;
				}
				GfxFillRect(x + blob_left + 1, y + 2, x + blob_right - 1, y + row_height - 2, legend_colour); // Legend colour

				y += row_height;
			}
		}
	}
}

/**
 * Select a new map type.
 * @param map_type New map type.
 */
void SmallMapWindow::SwitchMapType(SmallMapType map_type)
{
	this->RaiseWidget(this->map_type + WID_SM_CONTOUR);
	this->map_type = map_type;
	this->LowerWidget(this->map_type + WID_SM_CONTOUR);

	this->SetupWidgetData();

	if (map_type == SMT_LINKSTATS) this->overlay->RebuildCache();
	if (map_type != SMT_INDUSTRY) this->BreakIndustryChainLink();
	this->SetDirty();
}

/**
 * Get the number of rows in the legend from the number of columns. Those
 * are at least min_number_of_fixed_rows and possibly more if there are so
 * many cargoes, industry types or companies that they won't fit in the
 * available space.
 * @param columns Number of columns in the legend.
 * @return Number of rows needed for everything to fit in.
 */
inline uint SmallMapWindow::GetNumberRowsLegend(uint columns) const
{
	/* Reserve one column for link colours */
	uint num_rows_linkstats = CeilDiv(_smallmap_cargo_count, columns - 1);
	uint num_rows_others = CeilDiv(max(_smallmap_industry_count, _smallmap_company_count), columns);
	return max(this->min_number_of_fixed_rows, max(num_rows_linkstats, num_rows_others));
}

/**
 * Select and toggle a legend item. When CTRL is pressed, disable all other
 * items in the group defined by begin_legend_item and end_legend_item and
 * keep the clicked one enabled even if it was already enabled before. If
 * the other items in the group are all disabled already and CTRL is pressed
 * enable them instead.
 * @param click_pos the index of the item being selected
 * @param legend the legend from which we select
 * @param end_legend_item index one past the last item in the group to be inverted
 * @param begin_legend_item index of the first item in the group to be inverted
 */
void SmallMapWindow::SelectLegendItem(int click_pos, LegendAndColour *legend, int end_legend_item, int begin_legend_item)
{
	if (_ctrl_pressed) {
		/* Disable all, except the clicked one */
		bool changes = false;
		for (int i = begin_legend_item; i != end_legend_item; i++) {
			bool new_state = (i == click_pos);
			if (legend[i].show_on_map != new_state) {
				changes = true;
				legend[i].show_on_map = new_state;
			}
		}
		if (!changes) {
			/* Nothing changed? Then show all (again). */
			for (int i = begin_legend_item; i != end_legend_item; i++) {
				legend[i].show_on_map = true;
			}
		}
	} else {
		legend[click_pos].show_on_map = !legend[click_pos].show_on_map;
	}

	if (this->map_type == SMT_INDUSTRY) this->BreakIndustryChainLink();
}

/**
 * Set the link graph overlay cargo mask from the legend.
 */
void SmallMapWindow::SetOverlayCargoMask()
{
	uint32 cargo_mask = 0;
	for (int i = 0; i != _smallmap_cargo_count; ++i) {
		if (_legend_linkstats[i].show_on_map) SetBit(cargo_mask, _legend_linkstats[i].type);
	}
	this->overlay->SetCargoMask(cargo_mask);
}

/**
 * Determines the mouse position on the legend.
 * @param pt Mouse position.
 * @return Legend item under the mouse.
 */
int SmallMapWindow::GetPositionOnLegend(Point pt)
{
	const NWidgetBase *wi = this->GetWidget<NWidgetBase>(WID_SM_LEGEND);
	uint line = (pt.y - wi->pos_y - WD_FRAMERECT_TOP) / FONT_HEIGHT_SMALL;
	uint columns = this->GetNumberColumnsLegend(wi->current_x);
	uint number_of_rows = this->GetNumberRowsLegend(columns);
	if (line >= number_of_rows) return -1;

	bool rtl = _current_text_dir == TD_RTL;
	int x = pt.x - wi->pos_x;
	if (rtl) x = wi->current_x - x;
	uint column = (x - WD_FRAMERECT_LEFT) / this->column_width;

	return (column * number_of_rows) + line;
}

/* virtual */ void SmallMapWindow::OnMouseOver(Point pt, int widget)
{
	IndustryType new_highlight = INVALID_INDUSTRYTYPE;
	if (widget == WID_SM_LEGEND && this->map_type == SMT_INDUSTRY) {
		int industry_pos = GetPositionOnLegend(pt);
		if (industry_pos >= 0 && industry_pos < _smallmap_industry_count) {
			new_highlight = _legend_from_industries[industry_pos].type;
		}
	}
	if (new_highlight != _smallmap_industry_highlight) {
		_smallmap_industry_highlight = new_highlight;
		this->refresh = _smallmap_industry_highlight != INVALID_INDUSTRYTYPE ? BLINK_PERIOD : FORCE_REFRESH_PERIOD;
		_smallmap_industry_highlight_state = true;
		this->SetDirty();
	}
}

/* virtual */ void SmallMapWindow::OnClick(Point pt, int widget, int click_count)
{
	switch (widget) {
		case WID_SM_MAP: { // Map window
			/*
			 * XXX: scrolling with the left mouse button is done by subsequently
			 * clicking with the left mouse button; clicking once centers the
			 * large map at the selected point. So by unclicking the left mouse
			 * button here, it gets reclicked during the next inputloop, which
			 * would make it look like the mouse is being dragged, while it is
			 * actually being (virtually) clicked every inputloop.
			 */
			_left_button_clicked = false;

			const NWidgetBase *wid = this->GetWidget<NWidgetBase>(WID_SM_MAP);
			Window *w = FindWindowById(WC_MAIN_WINDOW, 0);
			int sub;
			pt = this->PixelToTile(pt.x - wid->pos_x, pt.y - wid->pos_y, &sub);
			ScrollWindowTo(this->scroll_x + pt.x * TILE_SIZE, this->scroll_y + pt.y * TILE_SIZE, -1, w);

			this->SetDirty();
			break;
		}

		case WID_SM_ZOOM_IN:
		case WID_SM_ZOOM_OUT: {
			const NWidgetBase *wid = this->GetWidget<NWidgetBase>(WID_SM_MAP);
			Point pt = { (int)wid->current_x / 2, (int)wid->current_y / 2};
			this->SetZoomLevel((widget == WID_SM_ZOOM_IN) ? ZLC_ZOOM_IN : ZLC_ZOOM_OUT, &pt);
			if (_settings_client.sound.click_beep) SndPlayFx(SND_15_BEEP);
			break;
		}

		case WID_SM_CONTOUR:    // Show land contours
		case WID_SM_VEHICLES:   // Show vehicles
		case WID_SM_INDUSTRIES: // Show industries
		case WID_SM_LINKSTATS:  // Show route map
		case WID_SM_ROUTES:     // Show transport routes
		case WID_SM_VEGETATION: // Show vegetation
		case WID_SM_OWNERS:     // Show land owners
			this->SwitchMapType((SmallMapType)(widget - WID_SM_CONTOUR));
			if (_settings_client.sound.click_beep) SndPlayFx(SND_15_BEEP);
			break;

		case WID_SM_CENTERMAP: // Center the smallmap again
			this->SmallMapCenterOnCurrentPos();
			this->HandleButtonClick(WID_SM_CENTERMAP);
			if (_settings_client.sound.click_beep) SndPlayFx(SND_15_BEEP);
			break;

		case WID_SM_TOGGLETOWNNAME: // Toggle town names
			this->show_towns = !this->show_towns;
			this->SetWidgetLoweredState(WID_SM_TOGGLETOWNNAME, this->show_towns);

			this->SetDirty();
			if (_settings_client.sound.click_beep) SndPlayFx(SND_15_BEEP);
			break;

		case WID_SM_LEGEND: // Legend
			if (this->map_type == SMT_INDUSTRY || this->map_type == SMT_LINKSTATS || this->map_type == SMT_OWNER) {
				int click_pos = this->GetPositionOnLegend(pt);
				if (click_pos < 0) break;

				/* If industry type small map*/
				if (this->map_type == SMT_INDUSTRY) {
					/* If click on industries label, find right industry type and enable/disable it. */
					if (click_pos < _smallmap_industry_count) {
						this->SelectLegendItem(click_pos, _legend_from_industries, _smallmap_industry_count);
						NotifyAllViewports(VPMT_INDUSTRY);
					}
				} else if (this->map_type == SMT_LINKSTATS) {
					if (click_pos < _smallmap_cargo_count) {
						this->SelectLegendItem(click_pos, _legend_linkstats, _smallmap_cargo_count);
						this->SetOverlayCargoMask();
					}
				} else if (this->map_type == SMT_OWNER) {
					if (click_pos < _smallmap_company_count) {
						this->SelectLegendItem(click_pos, _legend_land_owners, _smallmap_company_count, NUM_NO_COMPANY_ENTRIES);
						NotifyAllViewports(VPMT_OWNER);
					}
				}
				this->SetDirty();
			}
			break;

		case WID_SM_ENABLE_ALL:
		case WID_SM_DISABLE_ALL: {
			LegendAndColour *tbl = NULL;
			switch (this->map_type) {
				case SMT_INDUSTRY:
					tbl = _legend_from_industries;
<<<<<<< HEAD
					NotifyAllViewports(VPMT_INDUSTRY);
=======
					this->BreakIndustryChainLink();
>>>>>>> 19e62d08
					break;
				case SMT_OWNER:
					tbl = &(_legend_land_owners[NUM_NO_COMPANY_ENTRIES]);
					NotifyAllViewports(VPMT_OWNER);
					break;
				case SMT_LINKSTATS:
					tbl = _legend_linkstats;
					break;
				default:
					NOT_REACHED();
			}
			for (;!tbl->end && tbl->legend != STR_LINKGRAPH_LEGEND_UNUSED; ++tbl) {
				tbl->show_on_map = (widget == WID_SM_ENABLE_ALL);
			}
			if (this->map_type == SMT_LINKSTATS) this->SetOverlayCargoMask();
			this->SetDirty();
			break;
		}

		case WID_SM_SHOW_HEIGHT: // Enable/disable showing of heightmap.
			_smallmap_show_heightmap = !_smallmap_show_heightmap;
			this->SetWidgetLoweredState(WID_SM_SHOW_HEIGHT, _smallmap_show_heightmap);
			NotifyAllViewports(VPMT_INDUSTRY);
			this->SetDirty();
			break;
	}
}

/**
 * Some data on this window has become invalid.
 * @param data Information about the changed data.
 * - data = 0: Displayed industries at the industry chain window have changed.
 * - data = 1: Companies have changed.
 * - data = 2: Cheat changing the maximum heightlevel has been used, rebuild our heightlevel-to-colour index
 * @param gui_scope Whether the call is done from GUI scope. You may not do everything when not in GUI scope. See #InvalidateWindowData() for details.
 */
/* virtual */ void SmallMapWindow::OnInvalidateData(int data, bool gui_scope)
{
	if (!gui_scope) return;

	switch (data) {
		case 1:
			/* The owner legend has already been rebuilt. */
			this->ReInit();
			break;

		case 0: {
			extern std::bitset<NUM_INDUSTRYTYPES> _displayed_industries;
			if (this->map_type != SMT_INDUSTRY) this->SwitchMapType(SMT_INDUSTRY);

			for (int i = 0; i != _smallmap_industry_count; i++) {
				_legend_from_industries[i].show_on_map = _displayed_industries.test(_legend_from_industries[i].type);
			}
			break;
		}

		case 2:
			this->RebuildColourIndexIfNecessary();
			break;

		default: NOT_REACHED();
	}
	this->SetDirty();
}

/* virtual */ bool SmallMapWindow::OnRightClick(Point pt, int widget)
{
	if (widget != WID_SM_MAP || _scrolling_viewport) return false;

	_scrolling_viewport = this;
	return true;
}

/* virtual */ void SmallMapWindow::OnMouseWheel(int wheel)
{
	if (_settings_client.gui.scrollwheel_scrolling == 0) {
		const NWidgetBase *wid = this->GetWidget<NWidgetBase>(WID_SM_MAP);
		int cursor_x = _cursor.pos.x - this->left - wid->pos_x;
		int cursor_y = _cursor.pos.y - this->top  - wid->pos_y;
		if (IsInsideMM(cursor_x, 0, wid->current_x) && IsInsideMM(cursor_y, 0, wid->current_y)) {
			Point pt = {cursor_x, cursor_y};
			this->SetZoomLevel((wheel < 0) ? ZLC_ZOOM_IN : ZLC_ZOOM_OUT, &pt);
		}
	}
}

/* virtual */ void SmallMapWindow::OnTick()
{
	/* Update the window every now and then */
	if (--this->refresh != 0) return;

	if (this->map_type == SMT_LINKSTATS) {
		uint32 company_mask = this->GetOverlayCompanyMask();
		if (this->overlay->GetCompanyMask() != company_mask) {
			this->overlay->SetCompanyMask(company_mask);
		} else {
			this->overlay->RebuildCache();
		}
	}
	_smallmap_industry_highlight_state = !_smallmap_industry_highlight_state;

	this->refresh = _smallmap_industry_highlight != INVALID_INDUSTRYTYPE ? BLINK_PERIOD : FORCE_REFRESH_PERIOD;
	this->SetDirty();
}

/**
 * Set new #scroll_x, #scroll_y, and #subscroll values after limiting them such that the center
 * of the smallmap always contains a part of the map.
 * @param sx  Proposed new #scroll_x
 * @param sy  Proposed new #scroll_y
 * @param sub Proposed new #subscroll
 */
void SmallMapWindow::SetNewScroll(int sx, int sy, int sub)
{
	const NWidgetBase *wi = this->GetWidget<NWidgetBase>(WID_SM_MAP);
	Point hv = InverseRemapCoords(wi->current_x * ZOOM_LVL_BASE * TILE_SIZE / 2, wi->current_y * ZOOM_LVL_BASE * TILE_SIZE / 2);
	hv.x *= this->zoom;
	hv.y *= this->zoom;

	if (sx < -hv.x) {
		sx = -hv.x;
		sub = 0;
	}
	if (sx > (int)(MapMaxX() * TILE_SIZE) - hv.x) {
		sx = MapMaxX() * TILE_SIZE - hv.x;
		sub = 0;
	}
	if (sy < -hv.y) {
		sy = -hv.y;
		sub = 0;
	}
	if (sy > (int)(MapMaxY() * TILE_SIZE) - hv.y) {
		sy = MapMaxY() * TILE_SIZE - hv.y;
		sub = 0;
	}

	this->scroll_x = sx;
	this->scroll_y = sy;
	this->subscroll = sub;
	if (this->map_type == SMT_LINKSTATS) this->overlay->RebuildCache();
}

/* virtual */ void SmallMapWindow::OnScroll(Point delta)
{
	_cursor.fix_at = true;

	/* While tile is at (delta.x, delta.y)? */
	int sub;
	Point pt = this->PixelToTile(delta.x, delta.y, &sub);
	this->SetNewScroll(this->scroll_x + pt.x * TILE_SIZE, this->scroll_y + pt.y * TILE_SIZE, sub);

	this->SetDirty();
}

/**
 * Center the small map on the current center of the viewport.
 */
void SmallMapWindow::SmallMapCenterOnCurrentPos()
{
	const ViewPort *vp = FindWindowById(WC_MAIN_WINDOW, 0)->viewport;
	Point viewport_center = TranslateXYToTileCoord(vp, vp->left + vp->width / 2, vp->top + vp->height / 2);

	int sub;
	const NWidgetBase *wid = this->GetWidget<NWidgetBase>(WID_SM_MAP);
	Point sxy = this->ComputeScroll(viewport_center.x / (int)TILE_SIZE, viewport_center.y / (int)TILE_SIZE,
			max(0, (int)wid->current_x / 2 - 2), wid->current_y / 2, &sub);
	this->SetNewScroll(sxy.x, sxy.y, sub);
	this->SetDirty();
}

/**
 * Get the center of the given station as point on the screen in the smallmap window.
 * @param st Station to find in the smallmap.
 * @return Point with coordinates of the station.
 */
Point SmallMapWindow::GetStationMiddle(const Station *st) const
{
	int x = (st->rect.right + st->rect.left + 1) / 2;
	int y = (st->rect.bottom + st->rect.top + 1) / 2;
	Point ret = this->RemapTile(x, y);

	/* Same magic 3 as in DrawVehicles; that's where I got it from.
	 * No idea what it is, but without it the result looks bad.
	 */
	ret.x -= 3 + this->subscroll;
	return ret;
}

SmallMapWindow::SmallMapType SmallMapWindow::map_type = SMT_CONTOUR;
bool SmallMapWindow::show_towns = true;
int SmallMapWindow::max_heightlevel = -1;

/**
 * Custom container class for displaying smallmap with a vertically resizing legend panel.
 * The legend panel has a smallest height that depends on its width. Standard containers cannot handle this case.
 *
 * @note The container assumes it has two children, the first is the display, the second is the bar with legends and selection image buttons.
 *       Both children should be both horizontally and vertically resizable and horizontally fillable.
 *       The bar should have a minimal size with a zero-size legends display. Child padding is not supported.
 */
class NWidgetSmallmapDisplay : public NWidgetContainer {
	const SmallMapWindow *smallmap_window; ///< Window manager instance.
public:
	NWidgetSmallmapDisplay() : NWidgetContainer(NWID_VERTICAL)
	{
		this->smallmap_window = NULL;
	}

	virtual void SetupSmallestSize(Window *w, bool init_array)
	{
		NWidgetBase *display = this->head;
		NWidgetBase *bar = display->next;

		display->SetupSmallestSize(w, init_array);
		bar->SetupSmallestSize(w, init_array);

		this->smallmap_window = dynamic_cast<SmallMapWindow *>(w);
		assert(this->smallmap_window != NULL);
		this->smallest_x = max(display->smallest_x, bar->smallest_x + smallmap_window->GetMinLegendWidth());
		this->smallest_y = display->smallest_y + max(bar->smallest_y, smallmap_window->GetLegendHeight(smallmap_window->min_number_of_columns));
		this->fill_x = max(display->fill_x, bar->fill_x);
		this->fill_y = (display->fill_y == 0 && bar->fill_y == 0) ? 0 : min(display->fill_y, bar->fill_y);
		this->resize_x = max(display->resize_x, bar->resize_x);
		this->resize_y = min(display->resize_y, bar->resize_y);
	}

	virtual void AssignSizePosition(SizingType sizing, uint x, uint y, uint given_width, uint given_height, bool rtl)
	{
		this->pos_x = x;
		this->pos_y = y;
		this->current_x = given_width;
		this->current_y = given_height;

		NWidgetBase *display = this->head;
		NWidgetBase *bar = display->next;

		if (sizing == ST_SMALLEST) {
			this->smallest_x = given_width;
			this->smallest_y = given_height;
			/* Make display and bar exactly equal to their minimal size. */
			display->AssignSizePosition(ST_SMALLEST, x, y, display->smallest_x, display->smallest_y, rtl);
			bar->AssignSizePosition(ST_SMALLEST, x, y + display->smallest_y, bar->smallest_x, bar->smallest_y, rtl);
		}

		uint bar_height = max(bar->smallest_y, this->smallmap_window->GetLegendHeight(this->smallmap_window->GetNumberColumnsLegend(given_width - bar->smallest_x)));
		uint display_height = given_height - bar_height;
		display->AssignSizePosition(ST_RESIZE, x, y, given_width, display_height, rtl);
		bar->AssignSizePosition(ST_RESIZE, x, y + display_height, given_width, bar_height, rtl);
	}

	virtual NWidgetCore *GetWidgetFromPos(int x, int y)
	{
		if (!IsInsideBS(x, this->pos_x, this->current_x) || !IsInsideBS(y, this->pos_y, this->current_y)) return NULL;
		for (NWidgetBase *child_wid = this->head; child_wid != NULL; child_wid = child_wid->next) {
			NWidgetCore *widget = child_wid->GetWidgetFromPos(x, y);
			if (widget != NULL) return widget;
		}
		return NULL;
	}

	virtual void Draw(const Window *w)
	{
		for (NWidgetBase *child_wid = this->head; child_wid != NULL; child_wid = child_wid->next) child_wid->Draw(w);
	}
};

/** Widget parts of the smallmap display. */
static const NWidgetPart _nested_smallmap_display[] = {
	NWidget(WWT_PANEL, COLOUR_BROWN, WID_SM_MAP_BORDER),
		NWidget(WWT_INSET, COLOUR_BROWN, WID_SM_MAP), SetMinimalSize(346, 140), SetResize(1, 1), SetPadding(2, 2, 2, 2), EndContainer(),
	EndContainer(),
};

/** Widget parts of the smallmap legend bar + image buttons. */
static const NWidgetPart _nested_smallmap_bar[] = {
	NWidget(WWT_PANEL, COLOUR_BROWN),
		NWidget(NWID_HORIZONTAL),
			NWidget(WWT_EMPTY, INVALID_COLOUR, WID_SM_LEGEND), SetResize(1, 1),
			NWidget(NWID_VERTICAL),
				/* Top button row. */
				NWidget(NWID_HORIZONTAL, NC_EQUALSIZE),
					NWidget(WWT_PUSHIMGBTN, COLOUR_BROWN, WID_SM_ZOOM_IN),
							SetDataTip(SPR_IMG_ZOOMIN, STR_TOOLBAR_TOOLTIP_ZOOM_THE_VIEW_IN), SetFill(1, 1),
					NWidget(WWT_PUSHIMGBTN, COLOUR_BROWN, WID_SM_CENTERMAP),
							SetDataTip(SPR_IMG_SMALLMAP, STR_SMALLMAP_CENTER), SetFill(1, 1),
					NWidget(WWT_IMGBTN, COLOUR_BROWN, WID_SM_BLANK),
							SetDataTip(SPR_DOT_SMALL, STR_NULL), SetFill(1, 1),
					NWidget(WWT_IMGBTN, COLOUR_BROWN, WID_SM_CONTOUR),
							SetDataTip(SPR_IMG_SHOW_COUNTOURS, STR_SMALLMAP_TOOLTIP_SHOW_LAND_CONTOURS_ON_MAP), SetFill(1, 1),
					NWidget(WWT_IMGBTN, COLOUR_BROWN, WID_SM_VEHICLES),
							SetDataTip(SPR_IMG_SHOW_VEHICLES, STR_SMALLMAP_TOOLTIP_SHOW_VEHICLES_ON_MAP), SetFill(1, 1),
					NWidget(WWT_IMGBTN, COLOUR_BROWN, WID_SM_INDUSTRIES),
							SetDataTip(SPR_IMG_INDUSTRY, STR_SMALLMAP_TOOLTIP_SHOW_INDUSTRIES_ON_MAP), SetFill(1, 1),
				EndContainer(),
				/* Bottom button row. */
				NWidget(NWID_HORIZONTAL, NC_EQUALSIZE),
					NWidget(WWT_PUSHIMGBTN, COLOUR_BROWN, WID_SM_ZOOM_OUT),
							SetDataTip(SPR_IMG_ZOOMOUT, STR_TOOLBAR_TOOLTIP_ZOOM_THE_VIEW_OUT), SetFill(1, 1),
					NWidget(WWT_IMGBTN, COLOUR_BROWN, WID_SM_TOGGLETOWNNAME),
							SetDataTip(SPR_IMG_TOWN, STR_SMALLMAP_TOOLTIP_TOGGLE_TOWN_NAMES_ON_OFF), SetFill(1, 1),
					NWidget(WWT_IMGBTN, COLOUR_BROWN, WID_SM_LINKSTATS),
							SetDataTip(SPR_IMG_CARGOFLOW, STR_SMALLMAP_TOOLTIP_SHOW_LINK_STATS_ON_MAP), SetFill(1, 1),
					NWidget(WWT_IMGBTN, COLOUR_BROWN, WID_SM_ROUTES),
							SetDataTip(SPR_IMG_SHOW_ROUTES, STR_SMALLMAP_TOOLTIP_SHOW_TRANSPORT_ROUTES_ON), SetFill(1, 1),
					NWidget(WWT_IMGBTN, COLOUR_BROWN, WID_SM_VEGETATION),
							SetDataTip(SPR_IMG_PLANTTREES, STR_SMALLMAP_TOOLTIP_SHOW_VEGETATION_ON_MAP), SetFill(1, 1),
					NWidget(WWT_IMGBTN, COLOUR_BROWN, WID_SM_OWNERS),
							SetDataTip(SPR_IMG_COMPANY_GENERAL, STR_SMALLMAP_TOOLTIP_SHOW_LAND_OWNERS_ON_MAP), SetFill(1, 1),
				EndContainer(),
				NWidget(NWID_SPACER), SetResize(0, 1),
			EndContainer(),
		EndContainer(),
	EndContainer(),
};

static NWidgetBase *SmallMapDisplay(int *biggest_index)
{
	NWidgetContainer *map_display = new NWidgetSmallmapDisplay;

	MakeNWidgets(_nested_smallmap_display, lengthof(_nested_smallmap_display), biggest_index, map_display);
	MakeNWidgets(_nested_smallmap_bar, lengthof(_nested_smallmap_bar), biggest_index, map_display);
	return map_display;
}


static const NWidgetPart _nested_smallmap_widgets[] = {
	NWidget(NWID_HORIZONTAL),
		NWidget(WWT_CLOSEBOX, COLOUR_BROWN),
		NWidget(WWT_CAPTION, COLOUR_BROWN, WID_SM_CAPTION), SetDataTip(STR_SMALLMAP_CAPTION, STR_TOOLTIP_WINDOW_TITLE_DRAG_THIS),
		NWidget(WWT_SHADEBOX, COLOUR_BROWN),
		NWidget(WWT_DEFSIZEBOX, COLOUR_BROWN),
		NWidget(WWT_STICKYBOX, COLOUR_BROWN),
	EndContainer(),
	NWidgetFunction(SmallMapDisplay), // Smallmap display and legend bar + image buttons.
	/* Bottom button row and resize box. */
	NWidget(NWID_HORIZONTAL),
		NWidget(NWID_SELECTION, INVALID_COLOUR, WID_SM_SELECT_BUTTONS),
			NWidget(NWID_HORIZONTAL, NC_EQUALSIZE),
				NWidget(WWT_PUSHTXTBTN, COLOUR_BROWN, WID_SM_ENABLE_ALL), SetDataTip(STR_SMALLMAP_ENABLE_ALL, STR_NULL),
				NWidget(WWT_PUSHTXTBTN, COLOUR_BROWN, WID_SM_DISABLE_ALL), SetDataTip(STR_SMALLMAP_DISABLE_ALL, STR_NULL),
				NWidget(WWT_TEXTBTN, COLOUR_BROWN, WID_SM_SHOW_HEIGHT), SetDataTip(STR_SMALLMAP_SHOW_HEIGHT, STR_SMALLMAP_TOOLTIP_SHOW_HEIGHT),
				NWidget(WWT_PANEL, COLOUR_BROWN), SetFill(1, 0), SetResize(1, 0),
				EndContainer(),
			EndContainer(),
			NWidget(WWT_PANEL, COLOUR_BROWN), SetFill(1, 0), SetResize(1, 0),
			EndContainer(),
		EndContainer(),
		NWidget(WWT_RESIZEBOX, COLOUR_BROWN),
	EndContainer(),
};

static WindowDesc _smallmap_desc(
	WDP_AUTO, "smallmap", 484, 314,
	WC_SMALLMAP, WC_NONE,
	0,
	_nested_smallmap_widgets, lengthof(_nested_smallmap_widgets)
);

/**
 * Show the smallmap window.
 */
void ShowSmallMap()
{
	AllocateWindowDescFront<SmallMapWindow>(&_smallmap_desc, 0);
}

/**
 * Scrolls the main window to given coordinates.
 * @param x x coordinate
 * @param y y coordinate
 * @param z z coordinate; -1 to scroll to terrain height
 * @param instant scroll instantly (meaningful only when smooth_scrolling is active)
 * @return did the viewport position change?
 */
bool ScrollMainWindowTo(int x, int y, int z, bool instant)
{
	bool res = ScrollWindowTo(x, y, z, FindWindowById(WC_MAIN_WINDOW, 0), instant);

	/* If a user scrolls to a tile (via what way what so ever) and already is on
	 * that tile (e.g.: pressed twice), move the smallmap to that location,
	 * so you directly see where you are on the smallmap. */

	if (res) return res;

	SmallMapWindow *w = dynamic_cast<SmallMapWindow*>(FindWindowById(WC_SMALLMAP, 0));
	if (w != NULL) w->SmallMapCenterOnCurrentPos();

	return res;
}<|MERGE_RESOLUTION|>--- conflicted
+++ resolved
@@ -1392,11 +1392,8 @@
 			switch (this->map_type) {
 				case SMT_INDUSTRY:
 					tbl = _legend_from_industries;
-<<<<<<< HEAD
 					NotifyAllViewports(VPMT_INDUSTRY);
-=======
 					this->BreakIndustryChainLink();
->>>>>>> 19e62d08
 					break;
 				case SMT_OWNER:
 					tbl = &(_legend_land_owners[NUM_NO_COMPANY_ENTRIES]);
