--- conflicted
+++ resolved
@@ -1976,6 +1976,20 @@
 	return true;
 }
 
+DEF_CONSOLE_CMD(ConDumpCpdpStats)
+{
+	if (argc == 0) {
+		IConsoleHelp("Dump cargo packet deferred payment stats.");
+		return true;
+	}
+
+	extern void DumpCargoPacketDeferredPaymentStats(char *buffer, const char *last);
+	char buffer[32768];
+	DumpCargoPacketDeferredPaymentStats(buffer, lastof(buffer));
+	PrintLineByLine(buffer);
+	return true;
+}
+
 DEF_CONSOLE_CMD(ConCheckCaches)
 {
 	if (argc == 0) {
@@ -1993,20 +2007,6 @@
 		CheckCaches(true);
 	}
 
-	return true;
-}
-
-DEF_CONSOLE_CMD(ConDumpCpdpStats)
-{
-	if (argc == 0) {
-		IConsoleHelp("Dump cargo packet deferred payment stats.");
-		return true;
-	}
-
-	extern void DumpCargoPacketDeferredPaymentStats(char *buffer, const char *last);
-	char buffer[32768];
-	DumpCargoPacketDeferredPaymentStats(buffer, lastof(buffer));
-	PrintLineByLine(buffer);
 	return true;
 }
 
@@ -2154,13 +2154,10 @@
 #ifdef _DEBUG
 	IConsoleDebugLibRegister();
 #endif
-<<<<<<< HEAD
 	IConsoleCmdRegister("dump_command_log", ConDumpCommandLog, nullptr, true);
 	IConsoleCmdRegister("dump_inflation", ConDumpInflation, nullptr, true);
+	IConsoleCmdRegister("dump_cpdp_stats", ConDumpCpdpStats, nullptr, true);
 	IConsoleCmdRegister("check_caches", ConCheckCaches, nullptr, true);
-=======
-	IConsoleCmdRegister("dump_cpdp_stats", ConDumpCpdpStats);
->>>>>>> 2c168004
 
 	/* NewGRF development stuff */
 	IConsoleCmdRegister("reload_newgrfs",  ConNewGRFReload, ConHookNewGRFDeveloperTool);
