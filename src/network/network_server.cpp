--- conflicted
+++ resolved
@@ -1431,14 +1431,9 @@
 			FALLTHROUGH;
 
 		case DESTTYPE_BROADCAST:
-<<<<<<< HEAD
 		case DESTTYPE_BROADCAST_SS:
-			FOR_ALL_CLIENT_SOCKETS(cs) {
+			for (NetworkClientSocket *cs : NetworkClientSocket::Iterate()) {
 				cs->SendChat(action, from_id, (desttype == DESTTYPE_BROADCAST_SS && from_id == cs->client_id), msg, data);
-=======
-			for (NetworkClientSocket *cs : NetworkClientSocket::Iterate()) {
-				cs->SendChat(action, from_id, false, msg, data);
->>>>>>> 5b52f259
 			}
 
 			NetworkAdminChat(action, desttype, from_id, msg, data, from_admin);
@@ -1641,13 +1636,8 @@
 	memset(stats, 0, sizeof(*stats) * MAX_COMPANIES);
 
 	/* Go through all vehicles and count the type of vehicles */
-<<<<<<< HEAD
-	FOR_ALL_VEHICLES(v) {
+	for (const Vehicle *v : Vehicle::Iterate()) {
 		if (!Company::IsValidID(v->owner) || !v->IsPrimaryVehicle() || HasBit(v->subtype, GVSF_VIRTUAL)) continue;
-=======
-	for (const Vehicle *v : Vehicle::Iterate()) {
-		if (!Company::IsValidID(v->owner) || !v->IsPrimaryVehicle()) continue;
->>>>>>> 5b52f259
 		byte type = 0;
 		switch (v->type) {
 			case VEH_TRAIN: type = NETWORK_VEH_TRAIN; break;
@@ -1730,14 +1720,8 @@
 	if (_settings_client.network.autoclean_novehicles != 0) {
 		memset(vehicles_in_company, 0, sizeof(vehicles_in_company));
 
-<<<<<<< HEAD
-		const Vehicle *v;
-		FOR_ALL_VEHICLES(v) {
+		for (const Vehicle *v : Vehicle::Iterate()) {
 			if (!Company::IsValidID(v->owner) || !v->IsPrimaryVehicle() || HasBit(v->subtype, GVSF_VIRTUAL)) continue;
-=======
-		for (const Vehicle *v : Vehicle::Iterate()) {
-			if (!Company::IsValidID(v->owner) || !v->IsPrimaryVehicle()) continue;
->>>>>>> 5b52f259
 			vehicles_in_company[v->owner]++;
 		}
 	}
