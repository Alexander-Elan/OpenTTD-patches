--- conflicted
+++ resolved
@@ -566,12 +566,8 @@
 	TownLayout town_layout;                  ///< select town layout, @see TownLayout
 	TownCargoGenMode town_cargogen_mode;     ///< algorithm for generating cargo from houses, @see TownCargoGenMode
 	bool   allow_town_roads;                 ///< towns are allowed to build roads (always allowed when generating world / in SE)
-<<<<<<< HEAD
 	uint16  town_min_distance;               ///< minimum distance between towns
-	TownFoundingByte found_town;             ///< town founding, @see TownFounding
-=======
 	TownFounding found_town;                 ///< town founding.
->>>>>>> 21edf67f
 	bool   station_noise_level;              ///< build new airports when the town noise level is still within accepted limits
 	uint16 town_noise_population[3];         ///< population to base decision on noise evaluation (@see town_council_tolerance)
 	bool   infrastructure_sharing[4];        ///< enable infrastructure sharing for rail/road/water/air
@@ -586,7 +582,6 @@
 };
 
 struct LinkGraphSettings {
-<<<<<<< HEAD
 	uint16 recalc_time;                         ///< time (in days) for recalculating each link graph component.
 	uint16 recalc_interval;                     ///< time (in days) between subsequent checks for link graphs to be calculated.
 	bool recalc_not_scaled_by_daylength;        ///< whether the time should be in daylength-scaled days (false) or unscaled days (true)
@@ -599,18 +594,6 @@
 	uint8 demand_size;                          ///< influence of supply ("station size") on the demand function
 	uint8 demand_distance;                      ///< influence of distance between stations on the demand function
 	uint8 short_path_saturation;                ///< percentage up to which short paths are saturated before saturating most capacious paths
-=======
-	uint16 recalc_time;                     ///< time (in days) for recalculating each link graph component.
-	uint16 recalc_interval;                 ///< time (in days) between subsequent checks for link graphs to be calculated.
-	DistributionType distribution_pax;      ///< distribution type for passengers
-	DistributionType distribution_mail;     ///< distribution type for mail
-	DistributionType distribution_armoured; ///< distribution type for armoured cargo class
-	DistributionType distribution_default;  ///< distribution type for all other goods
-	uint8 accuracy;                         ///< accuracy when calculating things on the link graph. low accuracy => low running time
-	uint8 demand_size;                      ///< influence of supply ("station size") on the demand function
-	uint8 demand_distance;                  ///< influence of distance between stations on the demand function
-	uint8 short_path_saturation;            ///< percentage up to which short paths are saturated before saturating most capacious paths
->>>>>>> 21edf67f
 
 	inline DistributionType GetDistributionType(CargoID cargo) const {
 		if (this->distribution_per_cargo[cargo] != DT_PER_CARGO_DEFAULT) return this->distribution_per_cargo[cargo];
