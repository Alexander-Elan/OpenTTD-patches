--- conflicted
+++ resolved
@@ -21,7 +21,6 @@
  */
 enum SlXvFeatureIndex {
 	XSLFI_NULL                          = 0,      ///< Unused value, to indicate that no extended feature test is in use
-<<<<<<< HEAD
 	XSLFI_TRACE_RESTRICT,                         ///< Trace restrict
 	XSLFI_PROG_SIGS,                              ///< programmable signals patch
 	XSLFI_ADJACENT_CROSSINGS,                     ///< Adjacent level crossings closure patch
@@ -37,9 +36,7 @@
 	XSLFI_INFRA_SHARING,                          ///< Infrastructure sharing patch
 	XSLFI_VARIABLE_DAY_LENGTH,                    ///< Variable day length patch
 	XSLFI_ORDER_OCCUPANCY,                        ///< Running average of order occupancy
-=======
 	XSLFI_MORE_COND_ORDERS,                       ///< More conditional orders patch
->>>>>>> 77bcd5f2
 
 	XSLFI_SIZE,                                   ///< Total count of features, including null feature
 };
