--- conflicted
+++ resolved
@@ -3680,13 +3680,13 @@
 proc     = RedrawScreen
 
 [SDTC_BOOL]
-<<<<<<< HEAD
 var      = gui.show_vehicle_route_steps
 flags    = SLF_NOT_IN_SAVE | SLF_NO_NETWORK_SYNC
 def      = true
 str      = STR_CONFIG_SETTING_SHOW_VEHICLE_ROUTE_STEPS
 proc     = RedrawScreen
-=======
+
+[SDTC_BOOL]
 var      = gui.show_train_length_in_details
 flags    = SLF_NOT_IN_SAVE | SLF_NO_NETWORK_SYNC
 def      = true
@@ -3703,7 +3703,6 @@
 strhelp  = STR_CONFIG_SETTING_SHOW_VEHICLE_GROUP_IN_DETAILS_HELPTEXT
 proc     = RedrawScreen
 cat      = SC_BASIC
->>>>>>> 5a073154
 
 ; For the dedicated build we'll enable dates in logs by default.
 [SDTC_BOOL]
