/* $Id$ */

/*
 * This file is part of OpenTTD.
 * OpenTTD is free software; you can redistribute it and/or modify it under the terms of the GNU General Public License as published by the Free Software Foundation, version 2.
 * OpenTTD is distributed in the hope that it will be useful, but WITHOUT ANY WARRANTY; without even the implied warranty of MERCHANTABILITY or FITNESS FOR A PARTICULAR PURPOSE.
 * See the GNU General Public License for more details. You should have received a copy of the GNU General Public License along with OpenTTD. If not, see <http://www.gnu.org/licenses/>.
 */

/** @file town_gui.cpp GUI for towns. */

#include "stdafx.h"
#include "town.h"
#include "viewport_func.h"
#include "error.h"
#include "gui.h"
#include "command_func.h"
#include "company_func.h"
#include "company_base.h"
#include "company_gui.h"
#include "network/network.h"
#include "string_func.h"
#include "strings_func.h"
#include "sound_func.h"
#include "tilehighlight_func.h"
#include "sortlist_type.h"
#include "road_cmd.h"
#include "landscape.h"
#include "querystring_gui.h"
#include "window_func.h"
#include "townname_func.h"
#include "core/geometry_func.hpp"
#include "genworld.h"
#include "widgets/dropdown_func.h"
#include "newgrf_config.h"
#include "newgrf_house.h"
#include "date_func.h"
#include "core/random_func.hpp"

#include "widgets/town_widget.h"

#include "table/strings.h"

#include "safeguards.h"

typedef GUIList<const Town*> GUITownList;

static void PlaceProc_House(TileIndex tile);

static const NWidgetPart _nested_town_authority_widgets[] = {
	NWidget(NWID_HORIZONTAL),
		NWidget(WWT_CLOSEBOX, COLOUR_BROWN),
		NWidget(WWT_CAPTION, COLOUR_BROWN, WID_TA_CAPTION), SetDataTip(STR_LOCAL_AUTHORITY_CAPTION, STR_TOOLTIP_WINDOW_TITLE_DRAG_THIS),
		NWidget(WWT_SHADEBOX, COLOUR_BROWN),
		NWidget(WWT_DEFSIZEBOX, COLOUR_BROWN),
		NWidget(WWT_STICKYBOX, COLOUR_BROWN),
	EndContainer(),
	NWidget(WWT_PANEL, COLOUR_BROWN, WID_TA_RATING_INFO), SetMinimalSize(317, 92), SetResize(1, 1), EndContainer(),
	NWidget(NWID_HORIZONTAL),
		NWidget(WWT_PANEL, COLOUR_BROWN, WID_TA_COMMAND_LIST), SetMinimalSize(305, 52), SetResize(1, 0), SetDataTip(0x0, STR_LOCAL_AUTHORITY_ACTIONS_TOOLTIP), SetScrollbar(WID_TA_SCROLLBAR), EndContainer(),
		NWidget(NWID_VSCROLLBAR, COLOUR_BROWN, WID_TA_SCROLLBAR),
	EndContainer(),
	NWidget(WWT_PANEL, COLOUR_BROWN, WID_TA_ACTION_INFO), SetMinimalSize(317, 52), SetResize(1, 0), EndContainer(),
	NWidget(NWID_HORIZONTAL),
		NWidget(WWT_PUSHTXTBTN, COLOUR_BROWN, WID_TA_EXECUTE),  SetMinimalSize(317, 12), SetResize(1, 0), SetFill(1, 0), SetDataTip(STR_LOCAL_AUTHORITY_DO_IT_BUTTON, STR_LOCAL_AUTHORITY_DO_IT_TOOLTIP),
		NWidget(WWT_RESIZEBOX, COLOUR_BROWN),
	EndContainer()
};

/** Town authority window. */
struct TownAuthorityWindow : Window {
private:
	Town *town;    ///< Town being displayed.
	int sel_index; ///< Currently selected town action, \c 0 to \c TACT_COUNT-1, \c -1 means no action selected.
	Scrollbar *vscroll;
	uint displayed_actions_on_previous_painting; ///< Actions that were available on the previous call to OnPaint()

	/**
	 * Get the position of the Nth set bit.
	 *
	 * If there is no Nth bit set return -1
	 *
	 * @param bits The value to search in
	 * @param n The Nth set bit from which we want to know the position
	 * @return The position of the Nth set bit
	 */
	static int GetNthSetBit(uint32 bits, int n)
	{
		if (n >= 0) {
			uint i;
			FOR_EACH_SET_BIT(i, bits) {
				n--;
				if (n < 0) return i;
			}
		}
		return -1;
	}

public:
	TownAuthorityWindow(WindowDesc *desc, WindowNumber window_number) : Window(desc), sel_index(-1), displayed_actions_on_previous_painting(0)
	{
		this->town = Town::Get(window_number);
		this->InitNested(window_number);
		this->vscroll = this->GetScrollbar(WID_TA_SCROLLBAR);
		this->vscroll->SetCapacity((this->GetWidget<NWidgetBase>(WID_TA_COMMAND_LIST)->current_y - WD_FRAMERECT_TOP - WD_FRAMERECT_BOTTOM) / FONT_HEIGHT_NORMAL);
	}

	virtual void OnPaint()
	{
		int numact;
		uint buttons = GetMaskOfTownActions(&numact, _local_company, this->town);
		if (buttons != displayed_actions_on_previous_painting) this->SetDirty();
		displayed_actions_on_previous_painting = buttons;

		this->vscroll->SetCount(numact + 1);

		if (this->sel_index != -1 && !HasBit(buttons, this->sel_index)) {
			this->sel_index = -1;
		}

		this->SetWidgetDisabledState(WID_TA_EXECUTE, this->sel_index == -1);

		this->DrawWidgets();
		if (!this->IsShaded()) this->DrawRatings();
	}

	/** Draw the contents of the ratings panel. May request a resize of the window if the contents does not fit. */
	void DrawRatings()
	{
		NWidgetBase *nwid = this->GetWidget<NWidgetBase>(WID_TA_RATING_INFO);
		uint left = nwid->pos_x + WD_FRAMERECT_LEFT;
		uint right = nwid->pos_x + nwid->current_x - 1 - WD_FRAMERECT_RIGHT;

		uint y = nwid->pos_y + WD_FRAMERECT_TOP;

		DrawString(left, right, y, STR_LOCAL_AUTHORITY_COMPANY_RATINGS);
		y += FONT_HEIGHT_NORMAL;

		Dimension icon_size = GetSpriteSize(SPR_COMPANY_ICON);
		int icon_width      = icon_size.width;
		int icon_y_offset   = (FONT_HEIGHT_NORMAL - icon_size.height) / 2;

		Dimension exclusive_size = GetSpriteSize(SPR_EXCLUSIVE_TRANSPORT);
		int exclusive_width      = exclusive_size.width;
		int exclusive_y_offset   = (FONT_HEIGHT_NORMAL - exclusive_size.height) / 2;

		bool rtl = _current_text_dir == TD_RTL;
		uint text_left      = left  + (rtl ? 0 : icon_width + exclusive_width + 4);
		uint text_right     = right - (rtl ? icon_width + exclusive_width + 4 : 0);
		uint icon_left      = rtl ? right - icon_width : left;
		uint exclusive_left = rtl ? right - icon_width - exclusive_width - 2 : left + icon_width + 2;

		/* Draw list of companies */
		const Company *c;
		FOR_ALL_COMPANIES(c) {
			if ((HasBit(this->town->have_ratings, c->index) || this->town->exclusivity == c->index)) {
				DrawCompanyIcon(c->index, icon_left, y + icon_y_offset);

				SetDParam(0, c->index);
				SetDParam(1, c->index);

				int r = this->town->ratings[c->index];
				StringID str;
				(str = STR_CARGO_RATING_APPALLING, r <= RATING_APPALLING) || // Apalling
				(str++,                    r <= RATING_VERYPOOR)  || // Very Poor
				(str++,                    r <= RATING_POOR)      || // Poor
				(str++,                    r <= RATING_MEDIOCRE)  || // Mediocore
				(str++,                    r <= RATING_GOOD)      || // Good
				(str++,                    r <= RATING_VERYGOOD)  || // Very Good
				(str++,                    r <= RATING_EXCELLENT) || // Excellent
				(str++,                    true);                    // Outstanding

				SetDParam(2, str);
				if (this->town->exclusivity == c->index) {
					DrawSprite(SPR_EXCLUSIVE_TRANSPORT, COMPANY_SPRITE_COLOUR(c->index), exclusive_left, y + exclusive_y_offset);
				}

				DrawString(text_left, text_right, y, STR_LOCAL_AUTHORITY_COMPANY_RATING);
				y += FONT_HEIGHT_NORMAL;
			}
		}

		y = y + WD_FRAMERECT_BOTTOM - nwid->pos_y; // Compute needed size of the widget.
		if (y > nwid->current_y) {
			/* If the company list is too big to fit, mark ourself dirty and draw again. */
			ResizeWindow(this, 0, y - nwid->current_y);
		}
	}

	virtual void SetStringParameters(int widget) const
	{
		if (widget == WID_TA_CAPTION) SetDParam(0, this->window_number);
	}

	virtual void DrawWidget(const Rect &r, int widget) const
	{
		switch (widget) {
			case WID_TA_ACTION_INFO:
				if (this->sel_index != -1) {
					SetDParam(0, _price[PR_TOWN_ACTION] * _town_action_costs[this->sel_index] >> 8);
					DrawStringMultiLine(r.left + WD_FRAMERECT_LEFT, r.right - WD_FRAMERECT_RIGHT, r.top + WD_FRAMERECT_TOP, r.bottom - WD_FRAMERECT_BOTTOM,
								STR_LOCAL_AUTHORITY_ACTION_TOOLTIP_SMALL_ADVERTISING + this->sel_index);
				}
				break;
			case WID_TA_COMMAND_LIST: {
				int numact;
				uint buttons = GetMaskOfTownActions(&numact, _local_company, this->town);
				int y = r.top + WD_FRAMERECT_TOP;
				int pos = this->vscroll->GetPosition();

				if (--pos < 0) {
					DrawString(r.left + WD_FRAMERECT_LEFT, r.right - WD_FRAMERECT_RIGHT, y, STR_LOCAL_AUTHORITY_ACTIONS_TITLE);
					y += FONT_HEIGHT_NORMAL;
				}

				for (int i = 0; buttons; i++, buttons >>= 1) {
					if (pos <= -5) break; ///< Draw only the 5 fitting lines

					if ((buttons & 1) && --pos < 0) {
						DrawString(r.left + WD_FRAMERECT_LEFT, r.right - WD_FRAMERECT_RIGHT, y,
								STR_LOCAL_AUTHORITY_ACTION_SMALL_ADVERTISING_CAMPAIGN + i, this->sel_index == i ? TC_WHITE : TC_ORANGE);
						y += FONT_HEIGHT_NORMAL;
					}
				}
				break;
			}
		}
	}

	virtual void UpdateWidgetSize(int widget, Dimension *size, const Dimension &padding, Dimension *fill, Dimension *resize)
	{
		switch (widget) {
			case WID_TA_ACTION_INFO: {
				assert(size->width > padding.width && size->height > padding.height);
				size->width -= WD_FRAMERECT_LEFT + WD_FRAMERECT_RIGHT;
				size->height -= WD_FRAMERECT_TOP + WD_FRAMERECT_BOTTOM;
				Dimension d = {0, 0};
				for (int i = 0; i < TACT_COUNT; i++) {
					SetDParam(0, _price[PR_TOWN_ACTION] * _town_action_costs[i] >> 8);
					d = maxdim(d, GetStringMultiLineBoundingBox(STR_LOCAL_AUTHORITY_ACTION_TOOLTIP_SMALL_ADVERTISING + i, *size));
				}
				*size = maxdim(*size, d);
				size->width += WD_FRAMERECT_LEFT + WD_FRAMERECT_RIGHT;
				size->height += WD_FRAMERECT_TOP + WD_FRAMERECT_BOTTOM;
				break;
			}

			case WID_TA_COMMAND_LIST:
				size->height = WD_FRAMERECT_TOP + 5 * FONT_HEIGHT_NORMAL + WD_FRAMERECT_BOTTOM;
				size->width = GetStringBoundingBox(STR_LOCAL_AUTHORITY_ACTIONS_TITLE).width;
				for (uint i = 0; i < TACT_COUNT; i++ ) {
					size->width = max(size->width, GetStringBoundingBox(STR_LOCAL_AUTHORITY_ACTION_SMALL_ADVERTISING_CAMPAIGN + i).width);
				}
				size->width += WD_FRAMERECT_LEFT + WD_FRAMERECT_RIGHT;
				break;

			case WID_TA_RATING_INFO:
				resize->height = FONT_HEIGHT_NORMAL;
				size->height = WD_FRAMERECT_TOP + 9 * FONT_HEIGHT_NORMAL + WD_FRAMERECT_BOTTOM;
				break;
		}
	}

	virtual void OnClick(Point pt, int widget, int click_count)
	{
		switch (widget) {
			case WID_TA_COMMAND_LIST: {
				int y = this->GetRowFromWidget(pt.y, WID_TA_COMMAND_LIST, 1, FONT_HEIGHT_NORMAL);
				if (!IsInsideMM(y, 0, 5)) return;

				y = GetNthSetBit(GetMaskOfTownActions(NULL, _local_company, this->town), y + this->vscroll->GetPosition() - 1);
				if (y >= 0) {
					this->sel_index = y;
					this->SetDirty();
				}
				/* FALL THROUGH, when double-clicking. */
				if (click_count == 1 || y < 0) break;
			}

			case WID_TA_EXECUTE:
				DoCommandP(this->town->xy, this->window_number, this->sel_index, CMD_DO_TOWN_ACTION | CMD_MSG(STR_ERROR_CAN_T_DO_THIS));
				break;
		}
	}

	virtual void OnHundredthTick()
	{
		this->SetDirty();
	}
};

static WindowDesc _town_authority_desc(
	WDP_AUTO, "view_town_authority", 317, 222,
	WC_TOWN_AUTHORITY, WC_NONE,
	0,
	_nested_town_authority_widgets, lengthof(_nested_town_authority_widgets)
);

static void ShowTownAuthorityWindow(uint town)
{
	AllocateWindowDescFront<TownAuthorityWindow>(&_town_authority_desc, town);
}


/* Town view window. */
struct TownViewWindow : Window {
private:
	Town *town; ///< Town displayed by the window.

public:
	static const int WID_TV_HEIGHT_NORMAL = 150;

	TownViewWindow(WindowDesc *desc, WindowNumber window_number) : Window(desc)
	{
		this->CreateNestedTree();

		this->town = Town::Get(window_number);
		if (this->town->larger_town) this->GetWidget<NWidgetCore>(WID_TV_CAPTION)->widget_data = STR_TOWN_VIEW_CITY_CAPTION;

		this->FinishInitNested(window_number);

		this->flags |= WF_DISABLE_VP_SCROLL;
		NWidgetViewport *nvp = this->GetWidget<NWidgetViewport>(WID_TV_VIEWPORT);
		nvp->InitializeViewport(this, this->town->xy, ZOOM_LVL_NEWS);

		/* disable renaming town in network games if you are not the server */
		this->SetWidgetDisabledState(WID_TV_CHANGE_NAME, _networking && !_network_server);
	}

	virtual void SetStringParameters(int widget) const
	{
		if (widget == WID_TV_CAPTION) SetDParam(0, this->town->index);
	}

	virtual void DrawWidget(const Rect &r, int widget) const
	{
		if (widget != WID_TV_INFO) return;

		uint y = r.top + WD_FRAMERECT_TOP;

		SetDParam(0, this->town->cache.population);
		SetDParam(1, this->town->cache.num_houses);
		DrawString(r.left + WD_FRAMERECT_LEFT, r.right - WD_FRAMERECT_LEFT, y, STR_TOWN_VIEW_POPULATION_HOUSES);

		SetDParam(0, this->town->supplied[CT_PASSENGERS].old_act);
		SetDParam(1, this->town->supplied[CT_PASSENGERS].old_max);
		DrawString(r.left + WD_FRAMERECT_LEFT, r.right - WD_FRAMERECT_LEFT, y += FONT_HEIGHT_NORMAL, STR_TOWN_VIEW_PASSENGERS_LAST_MONTH_MAX);

		SetDParam(0, this->town->supplied[CT_MAIL].old_act);
		SetDParam(1, this->town->supplied[CT_MAIL].old_max);
		DrawString(r.left + WD_FRAMERECT_LEFT, r.right - WD_FRAMERECT_LEFT, y += FONT_HEIGHT_NORMAL, STR_TOWN_VIEW_MAIL_LAST_MONTH_MAX);

		bool first = true;
		for (int i = TE_BEGIN; i < TE_END; i++) {
			if (this->town->goal[i] == 0) continue;
			if (this->town->goal[i] == TOWN_GROWTH_WINTER && (TileHeight(this->town->xy) < LowestSnowLine() || this->town->cache.population <= 90)) continue;
			if (this->town->goal[i] == TOWN_GROWTH_DESERT && (GetTropicZone(this->town->xy) != TROPICZONE_DESERT || this->town->cache.population <= 60)) continue;

			if (first) {
				DrawString(r.left + WD_FRAMERECT_LEFT, r.right - WD_FRAMERECT_LEFT, y += FONT_HEIGHT_NORMAL, STR_TOWN_VIEW_CARGO_FOR_TOWNGROWTH);
				first = false;
			}

			bool rtl = _current_text_dir == TD_RTL;
			uint cargo_text_left = r.left + WD_FRAMERECT_LEFT + (rtl ? 0 : 20);
			uint cargo_text_right = r.right - WD_FRAMERECT_RIGHT - (rtl ? 20 : 0);

			const CargoSpec *cargo = FindFirstCargoWithTownEffect((TownEffect)i);
			assert(cargo != NULL);

			StringID string;

			if (this->town->goal[i] == TOWN_GROWTH_DESERT || this->town->goal[i] == TOWN_GROWTH_WINTER) {
				/* For 'original' gameplay, don't show the amount required (you need 1 or more ..) */
				string = STR_TOWN_VIEW_CARGO_FOR_TOWNGROWTH_DELIVERED_GENERAL;
				if (this->town->received[i].old_act == 0) {
					string = STR_TOWN_VIEW_CARGO_FOR_TOWNGROWTH_REQUIRED_GENERAL;

					if (this->town->goal[i] == TOWN_GROWTH_WINTER && TileHeight(this->town->xy) < GetSnowLine()) {
						string = STR_TOWN_VIEW_CARGO_FOR_TOWNGROWTH_REQUIRED_WINTER;
					}
				}

				SetDParam(0, cargo->name);
			} else {
				string = STR_TOWN_VIEW_CARGO_FOR_TOWNGROWTH_DELIVERED;
				if (this->town->received[i].old_act < this->town->goal[i]) {
					string = STR_TOWN_VIEW_CARGO_FOR_TOWNGROWTH_REQUIRED;
				}

				SetDParam(0, cargo->Index());
				SetDParam(1, this->town->received[i].old_act);
				SetDParam(2, cargo->Index());
				SetDParam(3, this->town->goal[i]);
			}
			DrawString(cargo_text_left, cargo_text_right, y += FONT_HEIGHT_NORMAL, string);
		}

		if (HasBit(this->town->flags, TOWN_IS_GROWING)) {
			SetDParam(0, ((this->town->growth_rate & (~TOWN_GROW_RATE_CUSTOM)) * TOWN_GROWTH_TICKS + DAY_TICKS) / DAY_TICKS);
			DrawString(r.left + WD_FRAMERECT_LEFT, r.right - WD_FRAMERECT_LEFT, y += FONT_HEIGHT_NORMAL, this->town->fund_buildings_months == 0 ? STR_TOWN_VIEW_TOWN_GROWS_EVERY : STR_TOWN_VIEW_TOWN_GROWS_EVERY_FUNDED);
		} else {
			DrawString(r.left + WD_FRAMERECT_LEFT, r.right - WD_FRAMERECT_LEFT, y += FONT_HEIGHT_NORMAL, STR_TOWN_VIEW_TOWN_GROW_STOPPED);
		}

		/* only show the town noise, if the noise option is activated. */
		if (_settings_game.economy.station_noise_level) {
			SetDParam(0, this->town->noise_reached);
			SetDParam(1, this->town->MaxTownNoise());
			DrawString(r.left + WD_FRAMERECT_LEFT, r.right - WD_FRAMERECT_LEFT, y += FONT_HEIGHT_NORMAL, STR_TOWN_VIEW_NOISE_IN_TOWN);
		}

		if (this->town->text != NULL) {
			SetDParamStr(0, this->town->text);
			DrawStringMultiLine(r.left + WD_FRAMERECT_LEFT, r.right - WD_FRAMERECT_RIGHT, y += FONT_HEIGHT_NORMAL, UINT16_MAX, STR_JUST_RAW_STRING, TC_BLACK);
		}
	}

	virtual void OnClick(Point pt, int widget, int click_count)
	{
		switch (widget) {
			case WID_TV_CENTER_VIEW: // scroll to location
				if (_ctrl_pressed) {
					ShowExtraViewPortWindow(this->town->xy);
				} else {
					ScrollMainWindowToTile(this->town->xy);
				}
				break;

			case WID_TV_SHOW_AUTHORITY: // town authority
				ShowTownAuthorityWindow(this->window_number);
				break;

			case WID_TV_CHANGE_NAME: // rename
				SetDParam(0, this->window_number);
				ShowQueryString(STR_TOWN_NAME, STR_TOWN_VIEW_RENAME_TOWN_BUTTON, MAX_LENGTH_TOWN_NAME_CHARS, this, CS_ALPHANUMERAL, QSF_ENABLE_DEFAULT | QSF_LEN_IN_CHARS);
				break;

			case WID_TV_EXPAND: { // expand town - only available on Scenario editor
				/* Warn the user if towns are not allowed to build roads, but do this only once per OpenTTD run. */
				static bool _warn_town_no_roads = false;

				if (!_settings_game.economy.allow_town_roads && !_warn_town_no_roads) {
					ShowErrorMessage(STR_ERROR_TOWN_EXPAND_WARN_NO_ROADS, INVALID_STRING_ID, WL_WARNING);
					_warn_town_no_roads = true;
				}

				DoCommandP(0, this->window_number, 0, CMD_EXPAND_TOWN | CMD_MSG(STR_ERROR_CAN_T_EXPAND_TOWN));
				break;
			}

			case WID_TV_DELETE: // delete town - only available on Scenario editor
				DoCommandP(0, this->window_number, 0, CMD_DELETE_TOWN | CMD_MSG(STR_ERROR_TOWN_CAN_T_DELETE));
				break;
		}
	}

	virtual void UpdateWidgetSize(int widget, Dimension *size, const Dimension &padding, Dimension *fill, Dimension *resize)
	{
		switch (widget) {
			case WID_TV_INFO:
				size->height = GetDesiredInfoHeight(size->width);
				break;
		}
	}

	/**
	 * Gets the desired height for the information panel.
	 * @return the desired height in pixels.
	 */
	uint GetDesiredInfoHeight(int width) const
	{
		uint aimed_height = 3 * FONT_HEIGHT_NORMAL + WD_FRAMERECT_TOP + WD_FRAMERECT_BOTTOM;

		bool first = true;
		for (int i = TE_BEGIN; i < TE_END; i++) {
			if (this->town->goal[i] == 0) continue;
			if (this->town->goal[i] == TOWN_GROWTH_WINTER && (TileHeight(this->town->xy) < LowestSnowLine() || this->town->cache.population <= 90)) continue;
			if (this->town->goal[i] == TOWN_GROWTH_DESERT && (GetTropicZone(this->town->xy) != TROPICZONE_DESERT || this->town->cache.population <= 60)) continue;

			if (first) {
				aimed_height += FONT_HEIGHT_NORMAL;
				first = false;
			}
			aimed_height += FONT_HEIGHT_NORMAL;
		}
		aimed_height += FONT_HEIGHT_NORMAL;

		if (_settings_game.economy.station_noise_level) aimed_height += FONT_HEIGHT_NORMAL;

		if (this->town->text != NULL) {
			SetDParamStr(0, this->town->text);
			aimed_height += GetStringHeight(STR_JUST_RAW_STRING, width - WD_FRAMERECT_LEFT - WD_FRAMERECT_RIGHT);
		}

		return aimed_height;
	}

	void ResizeWindowAsNeeded()
	{
		const NWidgetBase *nwid_info = this->GetWidget<NWidgetBase>(WID_TV_INFO);
		uint aimed_height = GetDesiredInfoHeight(nwid_info->current_x);
		if (aimed_height > nwid_info->current_y || (aimed_height < nwid_info->current_y && nwid_info->current_y > nwid_info->smallest_y)) {
			this->ReInit();
		}
	}

	virtual void OnResize()
	{
		if (this->viewport != NULL) {
			NWidgetViewport *nvp = this->GetWidget<NWidgetViewport>(WID_TV_VIEWPORT);
			nvp->UpdateViewportCoordinates(this);

			ScrollWindowToTile(this->town->xy, this, true); // Re-center viewport.
		}
	}

	/**
	 * Some data on this window has become invalid.
	 * @param data Information about the changed data.
	 * @param gui_scope Whether the call is done from GUI scope. You may not do everything when not in GUI scope. See #InvalidateWindowData() for details.
	 */
	virtual void OnInvalidateData(int data = 0, bool gui_scope = true)
	{
		if (!gui_scope) return;
		/* Called when setting station noise or required cargoes have changed, in order to resize the window */
		this->SetDirty(); // refresh display for current size. This will allow to avoid glitches when downgrading
		this->ResizeWindowAsNeeded();
	}

	virtual void OnQueryTextFinished(char *str)
	{
		if (str == NULL) return;

		DoCommandP(0, this->window_number, 0, CMD_RENAME_TOWN | CMD_MSG(STR_ERROR_CAN_T_RENAME_TOWN), NULL, str);
	}
};

static const NWidgetPart _nested_town_game_view_widgets[] = {
	NWidget(NWID_HORIZONTAL),
		NWidget(WWT_CLOSEBOX, COLOUR_BROWN),
		NWidget(WWT_CAPTION, COLOUR_BROWN, WID_TV_CAPTION), SetDataTip(STR_TOWN_VIEW_TOWN_CAPTION, STR_TOOLTIP_WINDOW_TITLE_DRAG_THIS),
		NWidget(WWT_SHADEBOX, COLOUR_BROWN),
		NWidget(WWT_DEFSIZEBOX, COLOUR_BROWN),
		NWidget(WWT_STICKYBOX, COLOUR_BROWN),
	EndContainer(),
	NWidget(WWT_PANEL, COLOUR_BROWN),
		NWidget(WWT_INSET, COLOUR_BROWN), SetPadding(2, 2, 2, 2),
			NWidget(NWID_VIEWPORT, INVALID_COLOUR, WID_TV_VIEWPORT), SetMinimalSize(254, 86), SetFill(1, 0), SetResize(1, 1), SetPadding(1, 1, 1, 1),
		EndContainer(),
	EndContainer(),
	NWidget(WWT_PANEL, COLOUR_BROWN, WID_TV_INFO), SetMinimalSize(260, 32), SetResize(1, 0), SetFill(1, 0), EndContainer(),
	NWidget(NWID_HORIZONTAL),
		NWidget(NWID_HORIZONTAL, NC_EQUALSIZE),
			NWidget(WWT_PUSHTXTBTN, COLOUR_BROWN, WID_TV_CENTER_VIEW), SetMinimalSize(80, 12), SetFill(1, 1), SetResize(1, 0), SetDataTip(STR_BUTTON_LOCATION, STR_TOWN_VIEW_CENTER_TOOLTIP),
			NWidget(WWT_PUSHTXTBTN, COLOUR_BROWN, WID_TV_SHOW_AUTHORITY), SetMinimalSize(80, 12), SetFill(1, 1), SetResize(1, 0), SetDataTip(STR_TOWN_VIEW_LOCAL_AUTHORITY_BUTTON, STR_TOWN_VIEW_LOCAL_AUTHORITY_TOOLTIP),
			NWidget(WWT_PUSHTXTBTN, COLOUR_BROWN, WID_TV_CHANGE_NAME), SetMinimalSize(80, 12), SetFill(1, 1), SetResize(1, 0), SetDataTip(STR_BUTTON_RENAME, STR_TOWN_VIEW_RENAME_TOOLTIP),
		EndContainer(),
		NWidget(WWT_RESIZEBOX, COLOUR_BROWN),
	EndContainer(),
};

static WindowDesc _town_game_view_desc(
	WDP_AUTO, "view_town", 260, TownViewWindow::WID_TV_HEIGHT_NORMAL,
	WC_TOWN_VIEW, WC_NONE,
	0,
	_nested_town_game_view_widgets, lengthof(_nested_town_game_view_widgets)
);

static const NWidgetPart _nested_town_editor_view_widgets[] = {
	NWidget(NWID_HORIZONTAL),
		NWidget(WWT_CLOSEBOX, COLOUR_BROWN),
		NWidget(WWT_CAPTION, COLOUR_BROWN, WID_TV_CAPTION), SetDataTip(STR_TOWN_VIEW_TOWN_CAPTION, STR_TOOLTIP_WINDOW_TITLE_DRAG_THIS),
		NWidget(WWT_PUSHTXTBTN, COLOUR_BROWN, WID_TV_CHANGE_NAME), SetMinimalSize(76, 14), SetDataTip(STR_BUTTON_RENAME, STR_TOWN_VIEW_RENAME_TOOLTIP),
		NWidget(WWT_SHADEBOX, COLOUR_BROWN),
		NWidget(WWT_DEFSIZEBOX, COLOUR_BROWN),
		NWidget(WWT_STICKYBOX, COLOUR_BROWN),
	EndContainer(),
	NWidget(WWT_PANEL, COLOUR_BROWN),
		NWidget(WWT_INSET, COLOUR_BROWN), SetPadding(2, 2, 2, 2),
			NWidget(NWID_VIEWPORT, INVALID_COLOUR, WID_TV_VIEWPORT), SetMinimalSize(254, 86), SetFill(1, 1), SetResize(1, 1), SetPadding(1, 1, 1, 1),
		EndContainer(),
	EndContainer(),
	NWidget(WWT_PANEL, COLOUR_BROWN, WID_TV_INFO), SetMinimalSize(260, 32), SetResize(1, 0), SetFill(1, 0), EndContainer(),
	NWidget(NWID_HORIZONTAL),
		NWidget(NWID_HORIZONTAL, NC_EQUALSIZE),
			NWidget(WWT_PUSHTXTBTN, COLOUR_BROWN, WID_TV_CENTER_VIEW), SetMinimalSize(80, 12), SetFill(1, 1), SetResize(1, 0), SetDataTip(STR_BUTTON_LOCATION, STR_TOWN_VIEW_CENTER_TOOLTIP),
			NWidget(WWT_PUSHTXTBTN, COLOUR_BROWN, WID_TV_EXPAND), SetMinimalSize(80, 12), SetFill(1, 1), SetResize(1, 0), SetDataTip(STR_TOWN_VIEW_EXPAND_BUTTON, STR_TOWN_VIEW_EXPAND_TOOLTIP),
			NWidget(WWT_PUSHTXTBTN, COLOUR_BROWN, WID_TV_DELETE), SetMinimalSize(80, 12), SetFill(1, 1), SetResize(1, 0), SetDataTip(STR_TOWN_VIEW_DELETE_BUTTON, STR_TOWN_VIEW_DELETE_TOOLTIP),
		EndContainer(),
		NWidget(WWT_RESIZEBOX, COLOUR_BROWN),
	EndContainer(),
};

static WindowDesc _town_editor_view_desc(
	WDP_AUTO, "view_town_scen", 260, TownViewWindow::WID_TV_HEIGHT_NORMAL,
	WC_TOWN_VIEW, WC_NONE,
	0,
	_nested_town_editor_view_widgets, lengthof(_nested_town_editor_view_widgets)
);

void ShowTownViewWindow(TownID town)
{
	if (_game_mode == GM_EDITOR) {
		AllocateWindowDescFront<TownViewWindow>(&_town_editor_view_desc, town);
	} else {
		AllocateWindowDescFront<TownViewWindow>(&_town_game_view_desc, town);
	}
}

static const NWidgetPart _nested_town_directory_widgets[] = {
	NWidget(NWID_HORIZONTAL),
		NWidget(WWT_CLOSEBOX, COLOUR_BROWN),
		NWidget(WWT_CAPTION, COLOUR_BROWN), SetDataTip(STR_TOWN_DIRECTORY_CAPTION, STR_TOOLTIP_WINDOW_TITLE_DRAG_THIS),
		NWidget(WWT_SHADEBOX, COLOUR_BROWN),
		NWidget(WWT_DEFSIZEBOX, COLOUR_BROWN),
		NWidget(WWT_STICKYBOX, COLOUR_BROWN),
	EndContainer(),
	NWidget(NWID_HORIZONTAL),
		NWidget(NWID_VERTICAL),
			NWidget(NWID_HORIZONTAL),
				NWidget(WWT_TEXTBTN, COLOUR_BROWN, WID_TD_SORT_ORDER), SetDataTip(STR_BUTTON_SORT_BY, STR_TOOLTIP_SORT_ORDER),
				NWidget(WWT_DROPDOWN, COLOUR_BROWN, WID_TD_SORT_CRITERIA), SetDataTip(STR_JUST_STRING, STR_TOOLTIP_SORT_CRITERIA),
				NWidget(WWT_PANEL, COLOUR_BROWN), SetResize(1, 0), EndContainer(),
			EndContainer(),
			NWidget(WWT_PANEL, COLOUR_BROWN, WID_TD_LIST), SetMinimalSize(196, 0), SetDataTip(0x0, STR_TOWN_DIRECTORY_LIST_TOOLTIP),
							SetFill(1, 0), SetResize(0, 10), SetScrollbar(WID_TD_SCROLLBAR), EndContainer(),
			NWidget(WWT_PANEL, COLOUR_BROWN),
				NWidget(WWT_TEXT, COLOUR_BROWN, WID_TD_WORLD_POPULATION), SetPadding(2, 0, 0, 2), SetMinimalSize(196, 12), SetFill(1, 0), SetDataTip(STR_TOWN_POPULATION, STR_NULL),
			EndContainer(),
		EndContainer(),
		NWidget(NWID_VERTICAL),
			NWidget(NWID_VSCROLLBAR, COLOUR_BROWN, WID_TD_SCROLLBAR),
			NWidget(WWT_RESIZEBOX, COLOUR_BROWN),
		EndContainer(),
	EndContainer(),
};

/** Town directory window class. */
struct TownDirectoryWindow : public Window {
private:
	/* Runtime saved values */
	static Listing last_sorting;
	static const Town *last_town;

	/* Constants for sorting towns */
	static const StringID sorter_names[];
	static GUITownList::SortFunction * const sorter_funcs[];

	GUITownList towns;

	Scrollbar *vscroll;

	void BuildSortTownList()
	{
		if (this->towns.NeedRebuild()) {
			this->towns.Clear();

			const Town *t;
			FOR_ALL_TOWNS(t) {
				*this->towns.Append() = t;
			}

			this->towns.Compact();
			this->towns.RebuildDone();
			this->vscroll->SetCount(this->towns.Length()); // Update scrollbar as well.
		}
		/* Always sort the towns. */
		this->last_town = NULL;
		this->towns.Sort();
		this->SetWidgetDirty(WID_TD_LIST); // Force repaint of the displayed towns.
	}

	/** Sort by town name */
	static int CDECL TownNameSorter(const Town * const *a, const Town * const *b)
	{
		static char buf_cache[64];
		const Town *ta = *a;
		const Town *tb = *b;
		char buf[64];

		SetDParam(0, ta->index);
		GetString(buf, STR_TOWN_NAME, lastof(buf));

		/* If 'b' is the same town as in the last round, use the cached value
		 * We do this to speed stuff up ('b' is called with the same value a lot of
		 * times after each other) */
		if (tb != last_town) {
			last_town = tb;
			SetDParam(0, tb->index);
			GetString(buf_cache, STR_TOWN_NAME, lastof(buf_cache));
		}

		return strnatcmp(buf, buf_cache); // Sort by name (natural sorting).
	}

	/** Sort by population (default descending, as big towns are of the most interest). */
	static int CDECL TownPopulationSorter(const Town * const *a, const Town * const *b)
	{
		uint32 a_population = (*a)->cache.population;
		uint32 b_population = (*b)->cache.population;
		if (a_population == b_population) return TownDirectoryWindow::TownNameSorter(a, b);
		return (a_population < b_population) ? -1 : 1;
	}

	/** Sort by town rating */
	static int CDECL TownRatingSorter(const Town * const *a, const Town * const *b)
	{
		int before = TownDirectoryWindow::last_sorting.order ? 1 : -1; // Value to get 'a' before 'b'.

		/* Towns without rating are always after towns with rating. */
		if (HasBit((*a)->have_ratings, _local_company)) {
			if (HasBit((*b)->have_ratings, _local_company)) {
				int16 a_rating = (*a)->ratings[_local_company];
				int16 b_rating = (*b)->ratings[_local_company];
				if (a_rating == b_rating) return TownDirectoryWindow::TownNameSorter(a, b);
				return (a_rating < b_rating) ? -1 : 1;
			}
			return before;
		}
		if (HasBit((*b)->have_ratings, _local_company)) return -before;
		return -before * TownDirectoryWindow::TownNameSorter(a, b); // Sort unrated towns always on ascending town name.
	}

public:
	TownDirectoryWindow(WindowDesc *desc) : Window(desc)
	{
		this->CreateNestedTree();

		this->vscroll = this->GetScrollbar(WID_TD_SCROLLBAR);

		this->towns.SetListing(this->last_sorting);
		this->towns.SetSortFuncs(TownDirectoryWindow::sorter_funcs);
		this->towns.ForceRebuild();
		this->BuildSortTownList();

		this->FinishInitNested(0);
	}

	virtual void SetStringParameters(int widget) const
	{
		switch (widget) {
			case WID_TD_WORLD_POPULATION:
				SetDParam(0, GetWorldPopulation());
				break;

			case WID_TD_SORT_CRITERIA:
				SetDParam(0, TownDirectoryWindow::sorter_names[this->towns.SortType()]);
				break;
		}
	}

	virtual void DrawWidget(const Rect &r, int widget) const
	{
		switch (widget) {
			case WID_TD_SORT_ORDER:
				this->DrawSortButtonState(widget, this->towns.IsDescSortOrder() ? SBS_DOWN : SBS_UP);
				break;

			case WID_TD_LIST: {
				int n = 0;
				int y = r.top + WD_FRAMERECT_TOP;
				if (this->towns.Length() == 0) { // No towns available.
					DrawString(r.left + WD_FRAMERECT_LEFT, r.right, y, STR_TOWN_DIRECTORY_NONE);
					break;
				}

				/* At least one town available. */
				bool rtl = _current_text_dir == TD_RTL;
				Dimension icon_size = GetSpriteSize(SPR_TOWN_RATING_GOOD);
				int text_left  = r.left + WD_FRAMERECT_LEFT + (rtl ? 0 : icon_size.width + 2);
				int text_right = r.right - WD_FRAMERECT_RIGHT - (rtl ? icon_size.width + 2 : 0);
				int icon_x = rtl ? r.right - WD_FRAMERECT_RIGHT - icon_size.width : r.left + WD_FRAMERECT_LEFT;

				for (uint i = this->vscroll->GetPosition(); i < this->towns.Length(); i++) {
					const Town *t = this->towns[i];
					assert(t->xy != INVALID_TILE);

					/* Draw rating icon. */
					if (_game_mode == GM_EDITOR || !HasBit(t->have_ratings, _local_company)) {
						DrawSprite(SPR_TOWN_RATING_NA, PAL_NONE, icon_x, y + (this->resize.step_height - icon_size.height) / 2);
					} else {
						SpriteID icon = SPR_TOWN_RATING_APALLING;
						if (t->ratings[_local_company] > RATING_VERYPOOR) icon = SPR_TOWN_RATING_MEDIOCRE;
						if (t->ratings[_local_company] > RATING_GOOD)     icon = SPR_TOWN_RATING_GOOD;
						DrawSprite(icon, PAL_NONE, icon_x, y + (this->resize.step_height - icon_size.height) / 2);
					}

					SetDParam(0, t->index);
					SetDParam(1, t->cache.population);
					DrawString(text_left, text_right, y + (this->resize.step_height - FONT_HEIGHT_NORMAL) / 2, STR_TOWN_DIRECTORY_TOWN);

					y += this->resize.step_height;
					if (++n == this->vscroll->GetCapacity()) break; // max number of towns in 1 window
				}
				break;
			}
		}
	}

	virtual void UpdateWidgetSize(int widget, Dimension *size, const Dimension &padding, Dimension *fill, Dimension *resize)
	{
		switch (widget) {
			case WID_TD_SORT_ORDER: {
				Dimension d = GetStringBoundingBox(this->GetWidget<NWidgetCore>(widget)->widget_data);
				d.width += padding.width + Window::SortButtonWidth() * 2; // Doubled since the string is centred and it also looks better.
				d.height += padding.height;
				*size = maxdim(*size, d);
				break;
			}
			case WID_TD_SORT_CRITERIA: {
				Dimension d = {0, 0};
				for (uint i = 0; TownDirectoryWindow::sorter_names[i] != INVALID_STRING_ID; i++) {
					d = maxdim(d, GetStringBoundingBox(TownDirectoryWindow::sorter_names[i]));
				}
				d.width += padding.width;
				d.height += padding.height;
				*size = maxdim(*size, d);
				break;
			}
			case WID_TD_LIST: {
				Dimension d = GetStringBoundingBox(STR_TOWN_DIRECTORY_NONE);
				for (uint i = 0; i < this->towns.Length(); i++) {
					const Town *t = this->towns[i];

					assert(t != NULL);

					SetDParam(0, t->index);
					SetDParamMaxDigits(1, 8);
					d = maxdim(d, GetStringBoundingBox(STR_TOWN_DIRECTORY_TOWN));
				}
				Dimension icon_size = GetSpriteSize(SPR_TOWN_RATING_GOOD);
				d.width += icon_size.width + 2;
				d.height = max(d.height, icon_size.height);
				resize->height = d.height;
				d.height *= 5;
				d.width += padding.width + WD_FRAMERECT_LEFT + WD_FRAMERECT_RIGHT;
				d.height += padding.height + WD_FRAMERECT_TOP + WD_FRAMERECT_BOTTOM;
				*size = maxdim(*size, d);
				break;
			}
			case WID_TD_WORLD_POPULATION: {
				SetDParamMaxDigits(0, 10);
				Dimension d = GetStringBoundingBox(STR_TOWN_POPULATION);
				d.width += padding.width;
				d.height += padding.height;
				*size = maxdim(*size, d);
				break;
			}
		}
	}

	virtual void OnClick(Point pt, int widget, int click_count)
	{
		switch (widget) {
			case WID_TD_SORT_ORDER: // Click on sort order button
				if (this->towns.SortType() != 2) { // A different sort than by rating.
					this->towns.ToggleSortOrder();
					this->last_sorting = this->towns.GetListing(); // Store new sorting order.
				} else {
					/* Some parts are always sorted ascending on name. */
					this->last_sorting.order = !this->last_sorting.order;
					this->towns.SetListing(this->last_sorting);
					this->towns.ForceResort();
					this->towns.Sort();
				}
				this->SetDirty();
				break;

			case WID_TD_SORT_CRITERIA: // Click on sort criteria dropdown
				ShowDropDownMenu(this, TownDirectoryWindow::sorter_names, this->towns.SortType(), WID_TD_SORT_CRITERIA, 0, 0);
				break;

			case WID_TD_LIST: { // Click on Town Matrix
				uint id_v = this->vscroll->GetScrolledRowFromWidget(pt.y, this, WID_TD_LIST, WD_FRAMERECT_TOP);
				if (id_v >= this->towns.Length()) return; // click out of town bounds

				const Town *t = this->towns[id_v];
				assert(t != NULL);
				if (_ctrl_pressed) {
					ShowExtraViewPortWindow(t->xy);
				} else {
					ScrollMainWindowToTile(t->xy);
				}
				break;
			}
		}
	}

	virtual void OnDropdownSelect(int widget, int index)
	{
		if (widget != WID_TD_SORT_CRITERIA) return;

		if (this->towns.SortType() != index) {
			this->towns.SetSortType(index);
			this->last_sorting = this->towns.GetListing(); // Store new sorting order.
			this->BuildSortTownList();
		}
	}

	virtual void OnPaint()
	{
		if (this->towns.NeedRebuild()) this->BuildSortTownList();
		this->DrawWidgets();
	}

	virtual void OnHundredthTick()
	{
		this->BuildSortTownList();
		this->SetDirty();
	}

	virtual void OnResize()
	{
		this->vscroll->SetCapacityFromWidget(this, WID_TD_LIST);
	}

	/**
	 * Some data on this window has become invalid.
	 * @param data Information about the changed data.
	 * @param gui_scope Whether the call is done from GUI scope. You may not do everything when not in GUI scope. See #InvalidateWindowData() for details.
	 */
	virtual void OnInvalidateData(int data = 0, bool gui_scope = true)
	{
		if (data == 0) {
			/* This needs to be done in command-scope to enforce rebuilding before resorting invalid data */
			this->towns.ForceRebuild();
		} else {
			this->towns.ForceResort();
		}
	}
};

Listing TownDirectoryWindow::last_sorting = {false, 0};
const Town *TownDirectoryWindow::last_town = NULL;

/** Names of the sorting functions. */
const StringID TownDirectoryWindow::sorter_names[] = {
	STR_SORT_BY_NAME,
	STR_SORT_BY_POPULATION,
	STR_SORT_BY_RATING,
	INVALID_STRING_ID
};

/** Available town directory sorting functions. */
GUITownList::SortFunction * const TownDirectoryWindow::sorter_funcs[] = {
	&TownNameSorter,
	&TownPopulationSorter,
	&TownRatingSorter,
};

static WindowDesc _town_directory_desc(
	WDP_AUTO, "list_towns", 208, 202,
	WC_TOWN_DIRECTORY, WC_NONE,
	0,
	_nested_town_directory_widgets, lengthof(_nested_town_directory_widgets)
);

void ShowTownDirectory()
{
	if (BringWindowToFrontById(WC_TOWN_DIRECTORY, 0)) return;
	new TownDirectoryWindow(&_town_directory_desc);
}

void CcFoundTown(const CommandCost &result, TileIndex tile, uint32 p1, uint32 p2)
{
	if (result.Failed()) return;

	if (_settings_client.sound.confirm) SndPlayTileFx(SND_1F_SPLAT_OTHER, tile);
	if (!_settings_client.gui.persistent_buildingtools) ResetObjectToPlace();
}

void CcFoundRandomTown(const CommandCost &result, TileIndex tile, uint32 p1, uint32 p2)
{
	if (result.Succeeded()) ScrollMainWindowToTile(Town::Get(_new_town_id)->xy);
}

static const NWidgetPart _nested_found_town_widgets[] = {
	NWidget(NWID_HORIZONTAL),
		NWidget(WWT_CLOSEBOX, COLOUR_DARK_GREEN),
		NWidget(WWT_CAPTION, COLOUR_DARK_GREEN), SetDataTip(STR_FOUND_TOWN_CAPTION, STR_TOOLTIP_WINDOW_TITLE_DRAG_THIS),
		NWidget(WWT_SHADEBOX, COLOUR_DARK_GREEN),
		NWidget(WWT_STICKYBOX, COLOUR_DARK_GREEN),
	EndContainer(),
	/* Construct new town(s) buttons. */
	NWidget(WWT_PANEL, COLOUR_DARK_GREEN),
		NWidget(NWID_SPACER), SetMinimalSize(0, 2),
		NWidget(WWT_TEXTBTN, COLOUR_GREY, WID_TF_NEW_TOWN), SetMinimalSize(156, 12), SetFill(1, 0),
										SetDataTip(STR_FOUND_TOWN_NEW_TOWN_BUTTON, STR_FOUND_TOWN_NEW_TOWN_TOOLTIP), SetPadding(0, 2, 1, 2),
		NWidget(WWT_PUSHTXTBTN, COLOUR_GREY, WID_TF_RANDOM_TOWN), SetMinimalSize(156, 12), SetFill(1, 0),
										SetDataTip(STR_FOUND_TOWN_RANDOM_TOWN_BUTTON, STR_FOUND_TOWN_RANDOM_TOWN_TOOLTIP), SetPadding(0, 2, 1, 2),
		NWidget(WWT_PUSHTXTBTN, COLOUR_GREY, WID_TF_MANY_RANDOM_TOWNS), SetMinimalSize(156, 12), SetFill(1, 0),
										SetDataTip(STR_FOUND_TOWN_MANY_RANDOM_TOWNS, STR_FOUND_TOWN_RANDOM_TOWNS_TOOLTIP), SetPadding(0, 2, 0, 2),
		/* Town name selection. */
		NWidget(WWT_LABEL, COLOUR_DARK_GREEN), SetMinimalSize(156, 14), SetPadding(0, 2, 0, 2), SetDataTip(STR_FOUND_TOWN_NAME_TITLE, STR_NULL),
		NWidget(WWT_EDITBOX, COLOUR_GREY, WID_TF_TOWN_NAME_EDITBOX), SetMinimalSize(156, 12), SetPadding(0, 2, 3, 2),
										SetDataTip(STR_FOUND_TOWN_NAME_EDITOR_TITLE, STR_FOUND_TOWN_NAME_EDITOR_HELP),
		NWidget(WWT_PUSHTXTBTN, COLOUR_GREY, WID_TF_TOWN_NAME_RANDOM), SetMinimalSize(78, 12), SetPadding(0, 2, 0, 2), SetFill(1, 0),
										SetDataTip(STR_FOUND_TOWN_NAME_RANDOM_BUTTON, STR_FOUND_TOWN_NAME_RANDOM_TOOLTIP),
		/* Town size selection. */
		NWidget(NWID_HORIZONTAL), SetPIP(2, 0, 2),
			NWidget(NWID_SPACER), SetFill(1, 0),
			NWidget(WWT_LABEL, COLOUR_DARK_GREEN), SetMinimalSize(148, 14), SetDataTip(STR_FOUND_TOWN_INITIAL_SIZE_TITLE, STR_NULL),
			NWidget(NWID_SPACER), SetFill(1, 0),
		EndContainer(),
		NWidget(NWID_HORIZONTAL, NC_EQUALSIZE), SetPIP(2, 0, 2),
			NWidget(WWT_TEXTBTN, COLOUR_GREY, WID_TF_SIZE_SMALL), SetMinimalSize(78, 12), SetFill(1, 0),
										SetDataTip(STR_FOUND_TOWN_INITIAL_SIZE_SMALL_BUTTON, STR_FOUND_TOWN_INITIAL_SIZE_TOOLTIP),
			NWidget(WWT_TEXTBTN, COLOUR_GREY, WID_TF_SIZE_MEDIUM), SetMinimalSize(78, 12), SetFill(1, 0),
										SetDataTip(STR_FOUND_TOWN_INITIAL_SIZE_MEDIUM_BUTTON, STR_FOUND_TOWN_INITIAL_SIZE_TOOLTIP),
		EndContainer(),
		NWidget(NWID_SPACER), SetMinimalSize(0, 1),
		NWidget(NWID_HORIZONTAL, NC_EQUALSIZE), SetPIP(2, 0, 2),
			NWidget(WWT_TEXTBTN, COLOUR_GREY, WID_TF_SIZE_LARGE), SetMinimalSize(78, 12), SetFill(1, 0),
										SetDataTip(STR_FOUND_TOWN_INITIAL_SIZE_LARGE_BUTTON, STR_FOUND_TOWN_INITIAL_SIZE_TOOLTIP),
			NWidget(WWT_TEXTBTN, COLOUR_GREY, WID_TF_SIZE_RANDOM), SetMinimalSize(78, 12), SetFill(1, 0),
										SetDataTip(STR_FOUND_TOWN_SIZE_RANDOM, STR_FOUND_TOWN_INITIAL_SIZE_TOOLTIP),
		EndContainer(),
		NWidget(NWID_SPACER), SetMinimalSize(0, 3),
		NWidget(WWT_TEXTBTN, COLOUR_GREY, WID_TF_CITY), SetPadding(0, 2, 0, 2), SetMinimalSize(156, 12), SetFill(1, 0),
										SetDataTip(STR_FOUND_TOWN_CITY, STR_FOUND_TOWN_CITY_TOOLTIP), SetFill(1, 0),
		/* Town roads selection. */
		NWidget(NWID_HORIZONTAL), SetPIP(2, 0, 2),
			NWidget(NWID_SPACER), SetFill(1, 0),
			NWidget(WWT_LABEL, COLOUR_DARK_GREEN), SetMinimalSize(148, 14), SetDataTip(STR_FOUND_TOWN_ROAD_LAYOUT, STR_NULL),
			NWidget(NWID_SPACER), SetFill(1, 0),
		EndContainer(),
		NWidget(NWID_HORIZONTAL, NC_EQUALSIZE), SetPIP(2, 0, 2),
			NWidget(WWT_TEXTBTN, COLOUR_GREY, WID_TF_LAYOUT_ORIGINAL), SetMinimalSize(78, 12), SetFill(1, 0), SetDataTip(STR_FOUND_TOWN_SELECT_LAYOUT_ORIGINAL, STR_FOUND_TOWN_SELECT_TOWN_ROAD_LAYOUT),
			NWidget(WWT_TEXTBTN, COLOUR_GREY, WID_TF_LAYOUT_BETTER), SetMinimalSize(78, 12), SetFill(1, 0), SetDataTip(STR_FOUND_TOWN_SELECT_LAYOUT_BETTER_ROADS, STR_FOUND_TOWN_SELECT_TOWN_ROAD_LAYOUT),
		EndContainer(),
		NWidget(NWID_SPACER), SetMinimalSize(0, 1),
		NWidget(NWID_HORIZONTAL, NC_EQUALSIZE), SetPIP(2, 0, 2),
			NWidget(WWT_TEXTBTN, COLOUR_GREY, WID_TF_LAYOUT_GRID2), SetMinimalSize(78, 12), SetFill(1, 0), SetDataTip(STR_FOUND_TOWN_SELECT_LAYOUT_2X2_GRID, STR_FOUND_TOWN_SELECT_TOWN_ROAD_LAYOUT),
			NWidget(WWT_TEXTBTN, COLOUR_GREY, WID_TF_LAYOUT_GRID3), SetMinimalSize(78, 12), SetFill(1, 0), SetDataTip(STR_FOUND_TOWN_SELECT_LAYOUT_3X3_GRID, STR_FOUND_TOWN_SELECT_TOWN_ROAD_LAYOUT),
		EndContainer(),
		NWidget(NWID_SPACER), SetMinimalSize(0, 1),
		NWidget(WWT_TEXTBTN, COLOUR_GREY, WID_TF_LAYOUT_RANDOM), SetPadding(0, 2, 0, 2), SetMinimalSize(0, 12), SetFill(1, 0),
										SetDataTip(STR_FOUND_TOWN_SELECT_LAYOUT_RANDOM, STR_FOUND_TOWN_SELECT_TOWN_ROAD_LAYOUT), SetFill(1, 0),
		NWidget(NWID_SPACER), SetMinimalSize(0, 2),
	EndContainer(),
};

/** Found a town window class. */
struct FoundTownWindow : Window {
private:
	TownSize town_size;     ///< Selected town size
	TownLayout town_layout; ///< Selected town layout
	bool city;              ///< Are we building a city?
	QueryString townname_editbox; ///< Townname editbox
	bool townnamevalid;     ///< Is generated town name valid?
	uint32 townnameparts;   ///< Generated town name
	TownNameParams params;  ///< Town name parameters

public:
	FoundTownWindow(WindowDesc *desc, WindowNumber window_number) :
			Window(desc),
			town_size(TSZ_MEDIUM),
			town_layout(_settings_game.economy.town_layout),
			townname_editbox(MAX_LENGTH_TOWN_NAME_CHARS * MAX_CHAR_LENGTH, MAX_LENGTH_TOWN_NAME_CHARS),
			params(_settings_game.game_creation.town_name)
	{
		this->InitNested(window_number);
		this->querystrings[WID_TF_TOWN_NAME_EDITBOX] = &this->townname_editbox;
		this->RandomTownName();
		this->UpdateButtons(true);
	}

	void RandomTownName()
	{
		this->townnamevalid = GenerateTownName(&this->townnameparts);

		if (!this->townnamevalid) {
			this->townname_editbox.text.DeleteAll();
		} else {
			GetTownName(this->townname_editbox.text.buf, &this->params, this->townnameparts, &this->townname_editbox.text.buf[this->townname_editbox.text.max_bytes - 1]);
			this->townname_editbox.text.UpdateSize();
		}
		UpdateOSKOriginalText(this, WID_TF_TOWN_NAME_EDITBOX);

		this->SetWidgetDirty(WID_TF_TOWN_NAME_EDITBOX);
	}

	void UpdateButtons(bool check_availability)
	{
		if (check_availability && _game_mode != GM_EDITOR) {
			this->SetWidgetsDisabledState(true, WID_TF_RANDOM_TOWN, WID_TF_MANY_RANDOM_TOWNS, WID_TF_SIZE_LARGE, WIDGET_LIST_END);
			this->SetWidgetsDisabledState(_settings_game.economy.found_town != TF_CUSTOM_LAYOUT,
					WID_TF_LAYOUT_ORIGINAL, WID_TF_LAYOUT_BETTER, WID_TF_LAYOUT_GRID2, WID_TF_LAYOUT_GRID3, WID_TF_LAYOUT_RANDOM, WIDGET_LIST_END);
			if (_settings_game.economy.found_town != TF_CUSTOM_LAYOUT) town_layout = _settings_game.economy.town_layout;
		}

		for (int i = WID_TF_SIZE_SMALL; i <= WID_TF_SIZE_RANDOM; i++) {
			this->SetWidgetLoweredState(i, i == WID_TF_SIZE_SMALL + this->town_size);
		}

		this->SetWidgetLoweredState(WID_TF_CITY, this->city);

		for (int i = WID_TF_LAYOUT_ORIGINAL; i <= WID_TF_LAYOUT_RANDOM; i++) {
			this->SetWidgetLoweredState(i, i == WID_TF_LAYOUT_ORIGINAL + this->town_layout);
		}

		this->SetDirty();
	}

	void ExecuteFoundTownCommand(TileIndex tile, bool random, StringID errstr, CommandCallback cc)
	{
		const char *name = NULL;

		if (!this->townnamevalid) {
			name = this->townname_editbox.text.buf;
		} else {
			/* If user changed the name, send it */
			char buf[MAX_LENGTH_TOWN_NAME_CHARS * MAX_CHAR_LENGTH];
			GetTownName(buf, &this->params, this->townnameparts, lastof(buf));
			if (strcmp(buf, this->townname_editbox.text.buf) != 0) name = this->townname_editbox.text.buf;
		}

		bool success = DoCommandP(tile, this->town_size | this->city << 2 | this->town_layout << 3 | random << 6,
				townnameparts, CMD_FOUND_TOWN | CMD_MSG(errstr), cc, name);

		/* Rerandomise name, if success and no cost-estimation. */
		if (success && !_shift_pressed) this->RandomTownName();
	}

	virtual void OnClick(Point pt, int widget, int click_count)
	{
		switch (widget) {
			case WID_TF_NEW_TOWN:
				HandlePlacePushButton(this, WID_TF_NEW_TOWN, SPR_CURSOR_TOWN, HT_RECT);
				break;

			case WID_TF_RANDOM_TOWN:
				this->ExecuteFoundTownCommand(0, true, STR_ERROR_CAN_T_GENERATE_TOWN, CcFoundRandomTown);
				break;

			case WID_TF_TOWN_NAME_RANDOM:
				this->RandomTownName();
				this->SetFocusedWidget(WID_TF_TOWN_NAME_EDITBOX);
				break;

			case WID_TF_MANY_RANDOM_TOWNS:
				_generating_world = true;
				UpdateNearestTownForRoadTiles(true);
				if (!GenerateTowns(this->town_layout)) {
					ShowErrorMessage(STR_ERROR_CAN_T_GENERATE_TOWN, STR_ERROR_NO_SPACE_FOR_TOWN, WL_INFO);
				}
				UpdateNearestTownForRoadTiles(false);
				_generating_world = false;
				break;

			case WID_TF_SIZE_SMALL: case WID_TF_SIZE_MEDIUM: case WID_TF_SIZE_LARGE: case WID_TF_SIZE_RANDOM:
				this->town_size = (TownSize)(widget - WID_TF_SIZE_SMALL);
				this->UpdateButtons(false);
				break;

			case WID_TF_CITY:
				this->city ^= true;
				this->SetWidgetLoweredState(WID_TF_CITY, this->city);
				this->SetDirty();
				break;

			case WID_TF_LAYOUT_ORIGINAL: case WID_TF_LAYOUT_BETTER: case WID_TF_LAYOUT_GRID2:
			case WID_TF_LAYOUT_GRID3: case WID_TF_LAYOUT_RANDOM:
				this->town_layout = (TownLayout)(widget - WID_TF_LAYOUT_ORIGINAL);
				this->UpdateButtons(false);
				break;
		}
	}

	virtual void OnPlaceObject(Point pt, TileIndex tile)
	{
		this->ExecuteFoundTownCommand(tile, false, STR_ERROR_CAN_T_FOUND_TOWN_HERE, CcFoundTown);
	}

	virtual void OnPlaceObjectAbort()
	{
		this->RaiseButtons();
		this->UpdateButtons(false);
	}

	/**
	 * Some data on this window has become invalid.
	 * @param data Information about the changed data.
	 * @param gui_scope Whether the call is done from GUI scope. You may not do everything when not in GUI scope. See #InvalidateWindowData() for details.
	 */
	virtual void OnInvalidateData(int data = 0, bool gui_scope = true)
	{
		if (!gui_scope) return;
		this->UpdateButtons(true);
	}
};

static WindowDesc _found_town_desc(
	WDP_AUTO, "build_town", 160, 162,
	WC_FOUND_TOWN, WC_NONE,
	WDF_CONSTRUCTION,
	_nested_found_town_widgets, lengthof(_nested_found_town_widgets)
);

void ShowFoundTownWindow()
{
	if (_game_mode != GM_EDITOR && !Company::IsValidID(_local_company)) return;
	AllocateWindowDescFront<FoundTownWindow>(&_found_town_desc, 0);
}

class GUIHouseList : public SmallVector<HouseID, 32> {
protected:
	SmallVector<uint16, 4> house_sets; ///< list of house sets, each item points the first house of the set in the houses array

	static int CDECL HouseSorter(const HouseID *a, const HouseID *b)
	{
		const HouseSpec *a_hs = HouseSpec::Get(*a);
		const GRFFile *a_set = a_hs->grf_prop.grffile;
		const HouseSpec *b_hs = HouseSpec::Get(*b);
		const GRFFile *b_set = b_hs->grf_prop.grffile;

		int ret = (a_set != NULL) - (b_set != NULL);
		if (ret == 0) {
			if (a_set != NULL) {
				assert_compile(sizeof(a_set->grfid) <= sizeof(int));
				ret = a_set->grfid - b_set->grfid;
				if (ret == 0) ret = a_hs->grf_prop.local_id - b_hs->grf_prop.local_id;
			} else {
				ret = *a - *b;
			}
		}
		return ret;
	}

public:
	GUIHouseList()
	{
		*this->house_sets.Append() = 0; // terminator
	}

	inline HouseID GetHouseAtOffset(uint house_set, uint house_offset) const
	{
		return *this->Get(this->house_sets[house_set] + house_offset);
	}

	uint NumHouseSets() const
	{
		return this->house_sets.Length() - 1; // last item is a terminator
	}

	uint NumHousesInHouseSet(uint house_set) const
	{
		assert(house_set < this->NumHouseSets());
		/* There is a terminator on the list of house sets. It's equal to the number
		 * of all houses. We can safely use "house_set + 1" even for the last
		 * house set. */
		return this->house_sets[house_set + 1] - this->house_sets[house_set];
	}

	int FindHouseSet(HouseID house) const
	{
		const GRFFile *house_set = HouseSpec::Get(house)->grf_prop.grffile;
		for (uint i = 0; i < this->NumHouseSets(); i++) {
			if (HouseSpec::Get(this->GetHouseAtOffset(i, 0))->grf_prop.grffile == house_set) return i;
		}
		return -1;
	}

	int FindHouseOffset(uint house_set, HouseID house) const
	{
		assert(house_set < this->NumHouseSets());
		uint count = this->NumHousesInHouseSet(house_set);
		for (uint i = 0; i < count; i++) {
			if (this->GetHouseAtOffset(house_set, i) == house) return i;
		}
		return -1;
	}

	const char *GetNameOfHouseSet(uint house_set) const
	{
		assert(house_set < this->NumHouseSets());
		const GRFFile *gf = HouseSpec::Get(this->GetHouseAtOffset(house_set, 0))->grf_prop.grffile;
		if (gf != NULL) return GetGRFConfig(gf->grfid)->GetName();

		static char name[DRAW_STRING_BUFFER];
		GetString(name, STR_BASIC_HOUSE_SET_NAME, lastof(name));
		return name;
	}

	/**
	 * Notify the sortlist that the rebuild is done
	 *
	 * @note This forces a resort
	 */
	void Build()
	{
		/* collect items */
		this->Clear();
		for (HouseID house = 0; house < NUM_HOUSES; house++) {
			const HouseSpec *hs = HouseSpec::Get(house);
			/* is the house enabled? */
			if (!hs->enabled) continue;
			/* is the house overriden? */
			if (hs->grf_prop.override != INVALID_HOUSE_ID) continue;
			/* is the house allownd in current landscape? */
			HouseZones landscapes = (HouseZones)(HZ_TEMP << _settings_game.game_creation.landscape);
			if (_settings_game.game_creation.landscape == LT_ARCTIC) landscapes |= HZ_SUBARTC_ABOVE;
			if (!(hs->building_availability & landscapes)) continue;
			/* is the house allowed at any of house zones at all? */
			if (!(hs->building_availability & HZ_ZONALL)) continue;
			/* is there any year in which the house is allowed? */
			if (hs->min_year > hs->max_year) continue;

			/* add the house */
			*this->Append() = house;
		}

		/* arrange items */
		QSortT(this->Begin(), this->Length(), HouseSorter);

		/* list house sets */
		this->house_sets.Clear();
		const GRFFile *last_set = NULL;
		for (uint i = 0; i < this->Length(); i++) {
			const HouseSpec *hs = HouseSpec::Get((*this)[i]);
			/* add house set */
			if (this->house_sets.Length() == 0 || last_set != hs->grf_prop.grffile) {
				last_set = hs->grf_prop.grffile;
				*this->house_sets.Append() = i;
			}
		}
		/* put a terminator on the list to make counting easier */
		*this->house_sets.Append() = this->Length();
	}
};

static HouseID _cur_house = INVALID_HOUSE_ID; ///< house selected in the house picker window

/** The window used for building houses. */
class HousePickerWindow : public Window {
protected:
	GUIHouseList house_list; ///< list of houses and house sets
	int house_offset;        ///< index of selected house
	uint house_set;          ///< index of selected house set
	uint line_height;        ///< height of a single line in the list of house sets
	HouseID display_house;   ///< house ID of currently displayed house

	void RestoreSelectedHouseIndex()
	{
		this->house_set = 0;
		this->house_offset = 0;

		if (this->house_list.Length() == 0) { // no houses at all?
			_cur_house = INVALID_HOUSE_ID;
			this->display_house = _cur_house;
			return;
		}

		if (_cur_house != INVALID_HOUSE_ID) {
			int house_set = this->house_list.FindHouseSet(_cur_house);
			if (house_set >= 0) {
				this->house_set = house_set;
				int house_offset = this->house_list.FindHouseOffset(house_set, _cur_house);
				if (house_offset >= 0) {
					this->house_offset = house_offset;
					return;
				}
			}
		}
		_cur_house = this->house_list.GetHouseAtOffset(this->house_set, this->house_offset);
		this->display_house = _cur_house;
	}

	void SelectHouseIntl(uint new_house_set, int new_house_offset)
	{
		SetObjectToPlaceWnd(SPR_CURSOR_TOWN, PAL_NONE, HT_RECT, this);
		this->house_set = new_house_set;
		this->house_offset = new_house_offset;
		_cur_house = this->house_list.GetHouseAtOffset(new_house_set, new_house_offset);
		this->display_house = _cur_house;
	}

	/**
	 * Select another house.
	 * @param new_house_set index of the house set
	 * @param new_house_offset offset of the house
	 */
	void SelectOtherHouse(uint new_house_set, int new_house_offset)
	{
		assert(new_house_set < this->house_list.NumHouseSets());
		assert(new_house_offset < (int) this->house_list.NumHousesInHouseSet(new_house_set));
		assert(new_house_offset >= 0);

		SelectHouseIntl(new_house_set, new_house_offset);

		NWidgetMatrix *matrix = this->GetWidget<NWidgetMatrix>(WID_HP_HOUSE_SELECT_MATRIX);
		matrix->SetCount(this->house_list.NumHousesInHouseSet(this->house_set));
		matrix->SetClicked(this->house_offset);
		this->UpdateSelectSize();
		this->SetDirty();
	}

	void UpdateSelectSize()
	{
		uint w = 1, h = 1;
		if (_cur_house != INVALID_HOUSE_ID) {
			const HouseSpec *hs = HouseSpec::Get(_cur_house);
			if (hs->building_flags & BUILDING_2_TILES_X) w++;
			if (hs->building_flags & BUILDING_2_TILES_Y) h++;
		}
		SetTileSelectSize(w, h);
	}

public:
	HousePickerWindow(WindowDesc *desc, WindowNumber number) : Window(desc)
	{
		this->CreateNestedTree();
		/* there is no shade box but we will shade the window if there is no house to show */
		this->shade_select = this->GetWidget<NWidgetStacked>(WID_HP_MAIN_PANEL_SEL);
		NWidgetMatrix *matrix = this->GetWidget<NWidgetMatrix>(WID_HP_HOUSE_SELECT_MATRIX);
		matrix->SetScrollbar(this->GetScrollbar(WID_HP_HOUSE_SELECT_SCROLL));
		this->FinishInitNested(number);

		if (_cur_house != INVALID_HOUSE_ID) matrix->SetClicked(this->house_offset); // set clicked item again to make it visible
	}

<<<<<<< HEAD
	virtual void OnInit() OVERRIDE
=======
	virtual void OnInit() override
>>>>>>> 95b65163
	{
		this->house_list.Build();
		this->RestoreSelectedHouseIndex();
		this->UpdateSelectSize();

		/* if we have exactly one set of houses and it's not the default one then display it's name in the title bar */
		this->GetWidget<NWidgetCore>(WID_HP_CAPTION)->widget_data =
				(this->house_list.NumHouseSets() == 1 && HouseSpec::Get(this->house_list[0])->grf_prop.grffile != NULL) ?
				STR_HOUSE_BUILD_CUSTOM_CAPTION : STR_HOUSE_BUILD_CAPTION;

		/* hide widgets if we have no houses to show */
		this->SetShaded(this->house_list.Length() == 0);

		if (this->house_list.Length() != 0) {
			/* show the list of house sets if we have at least 2 items to show */
			this->GetWidget<NWidgetStacked>(WID_HP_HOUSE_SETS_SEL)->SetDisplayedPlane(this->house_list.NumHouseSets() > 1 ? 0 : SZSP_NONE);
			/* set number of items in the list of house sets */
			this->GetWidget<NWidgetCore>(WID_HP_HOUSE_SETS)->widget_data = (this->house_list.NumHouseSets() << MAT_ROW_START) | (1 << MAT_COL_START);
			/* show the landscape info only in arctic climate (above/below snowline) */
			this->GetWidget<NWidgetStacked>(WID_HP_HOUSE_LANDSCAPE_SEL)->SetDisplayedPlane(_settings_game.game_creation.landscape == LT_ARCTIC ? 0 : SZSP_NONE);
			/* update the matrix of houses */
			NWidgetMatrix *matrix = this->GetWidget<NWidgetMatrix>(WID_HP_HOUSE_SELECT_MATRIX);
			matrix->SetCount(this->house_list.NumHousesInHouseSet(this->house_set));
			matrix->SetClicked(this->house_offset);
			SelectHouseIntl(this->house_set, this->house_offset);
		} else {
			ResetObjectToPlace();
		}
	}

	virtual void SetStringParameters(int widget) const
	{
		if (widget == WID_HP_CAPTION) {
			if (this->house_list.NumHouseSets() == 1) SetDParamStr(0, this->house_list.GetNameOfHouseSet(0));
		} else if (this->display_house == INVALID_HOUSE_ID) {
			switch (widget) {
				case WID_HP_CAPTION:
					break;

				case WID_HP_HOUSE_ZONES:
					for (int i = 0; i < HZB_END; i++) {
						SetDParam(2 * i, STR_HOUSE_BUILD_HOUSE_ZONE_DISABLED);
						SetDParam(2 * i + 1, i + 1);
					}
					break;

				case WID_HP_HOUSE_YEARS:
					SetDParam(0, STR_HOUSE_BUILD_YEARS_BAD_YEAR);
					SetDParam(1, 0);
					SetDParam(2, STR_HOUSE_BUILD_YEARS_BAD_YEAR);
					SetDParam(3, 0);
					break;

				case WID_HP_HOUSE_ACCEPTANCE:
					SetDParamStr(0, "");
					break;

				case WID_HP_HOUSE_SUPPLY:
					SetDParam(0, 0);
					break;

				default:
					SetDParam(0, STR_EMPTY);
					break;
			}
		} else {
			switch (widget) {
				case WID_HP_HOUSE_NAME:
					SetDParam(0, GetHouseName(this->display_house));
					break;

				case WID_HP_HISTORICAL_BUILDING:
					SetDParam(0, HouseSpec::Get(this->display_house)->extra_flags & BUILDING_IS_HISTORICAL ? STR_HOUSE_BUILD_HISTORICAL_BUILDING : STR_EMPTY);
					break;

				case WID_HP_HOUSE_POPULATION:
					SetDParam(0, HouseSpec::Get(this->display_house)->population);
					break;

				case WID_HP_HOUSE_ZONES: {
					HouseZones zones = (HouseZones)(HouseSpec::Get(this->display_house)->building_availability & HZ_ZONALL);
					for (int i = 0; i < HZB_END; i++) {
						/* colour: gold(enabled)/grey(disabled)  */
						SetDParam(2 * i, HasBit(zones, HZB_END - i - 1) ? STR_HOUSE_BUILD_HOUSE_ZONE_ENABLED : STR_HOUSE_BUILD_HOUSE_ZONE_DISABLED);
						/* digit: 1(center)/2/3/4/5(edge) */
						SetDParam(2 * i + 1, i + 1);
					}
					break;
				}

				case WID_HP_HOUSE_LANDSCAPE: {
					StringID info = STR_HOUSE_BUILD_LANDSCAPE_ABOVE_OR_BELOW_SNOWLINE;
					switch (HouseSpec::Get(this->display_house)->building_availability & (HZ_SUBARTC_ABOVE | HZ_SUBARTC_BELOW)) {
						case HZ_SUBARTC_ABOVE: info = STR_HOUSE_BUILD_LANDSCAPE_ONLY_ABOVE_SNOWLINE; break;
						case HZ_SUBARTC_BELOW: info = STR_HOUSE_BUILD_LANDSCAPE_ONLY_BELOW_SNOWLINE; break;
						default: break;
					}
					SetDParam(0, info);
					break;
				}

				case WID_HP_HOUSE_YEARS: {
					const HouseSpec *hs = HouseSpec::Get(this->display_house);
					SetDParam(0, hs->min_year <= _cur_year ? STR_HOUSE_BUILD_YEARS_GOOD_YEAR : STR_HOUSE_BUILD_YEARS_BAD_YEAR);
					SetDParam(1, hs->min_year);
					SetDParam(2, hs->max_year >= _cur_year ? STR_HOUSE_BUILD_YEARS_GOOD_YEAR : STR_HOUSE_BUILD_YEARS_BAD_YEAR);
					SetDParam(3, hs->max_year);
					break;
				}

				case WID_HP_HOUSE_ACCEPTANCE: {
					static char buff[DRAW_STRING_BUFFER] = "";
					char *str = buff;
					CargoArray cargo;
					uint32 dummy = 0;
					AddAcceptedHouseCargo(this->display_house, INVALID_TILE, cargo, &dummy);
					for (uint i = 0; i < NUM_CARGO; i++) {
						if (cargo[i] == 0) continue;
						/* If the accepted value is less than 8, show it in 1/8:ths */
						SetDParam(0, cargo[i] < 8 ? STR_HOUSE_BUILD_CARGO_VALUE_EIGHTS : STR_HOUSE_BUILD_CARGO_VALUE_JUST_NAME);
						SetDParam(1, cargo[i]);
						SetDParam(2, CargoSpec::Get(i)->name);
						str = GetString(str, str == buff ? STR_HOUSE_BUILD_CARGO_FIRST : STR_HOUSE_BUILD_CARGO_SEPARATED, lastof(buff));
					}
					if (str == buff) GetString(buff, STR_JUST_NOTHING, lastof(buff));
					SetDParamStr(0, buff);
					break;
				}

				case WID_HP_HOUSE_SUPPLY: {
					CargoArray cargo;
					AddProducedHouseCargo(this->display_house, INVALID_TILE, cargo);
					uint32 cargo_mask = 0;
					for (uint i = 0; i < NUM_CARGO; i++) if (cargo[i] != 0) SetBit(cargo_mask, i);
					SetDParam(0, cargo_mask);
					break;
				}

				default: break;
			}
		}
	}

	virtual void UpdateWidgetSize(int widget, Dimension *size, const Dimension &padding, Dimension *fill, Dimension *resize)
	{
		switch (widget) {
			case WID_HP_HOUSE_SETS: {
				uint max_w = 0;
				for (uint i = 0; i < this->house_list.NumHouseSets(); i++) {
					max_w = max(max_w, GetStringBoundingBox(this->house_list.GetNameOfHouseSet(i)).width);
				}
				size->width = max(size->width, max_w + padding.width);
				this->line_height = FONT_HEIGHT_NORMAL + WD_MATRIX_TOP + WD_MATRIX_BOTTOM;
				size->height = this->house_list.NumHouseSets() * this->line_height;
				break;
			}

			case WID_HP_HOUSE_NAME:
				size->width = 120; // we do not want this window to get too wide, better clip
				break;

			case WID_HP_HISTORICAL_BUILDING:
				size->width = max(size->width, GetStringBoundingBox(STR_HOUSE_BUILD_HISTORICAL_BUILDING).width + padding.width);
				break;

			case WID_HP_HOUSE_POPULATION:
				SetDParam(0, 0);
				/* max popultion is 255 - 3 digits */
				size->width = max(size->width, GetStringBoundingBox(STR_HOUSE_BUILD_HOUSE_POPULATION).width + 3 * GetDigitWidth() + padding.width);
				break;

			case WID_HP_HOUSE_ZONES: {
				for (int i = 0; i < HZB_END; i++) {
					SetDParam(2 * i, STR_HOUSE_BUILD_HOUSE_ZONE_ENABLED); // colour
					SetDParam(2 * i + 1, i + 1); // digit: 1(center)/2/3/4/5(edge)
				}
				size->width = max(size->width, GetStringBoundingBox(STR_HOUSE_BUILD_HOUSE_ZONES).width + padding.width);
				break;
			}

			case WID_HP_HOUSE_LANDSCAPE: {
				SetDParam(0, STR_HOUSE_BUILD_LANDSCAPE_ABOVE_OR_BELOW_SNOWLINE);
				Dimension dim = GetStringBoundingBox(STR_HOUSE_BUILD_LANDSCAPE);
				SetDParam(0, STR_HOUSE_BUILD_LANDSCAPE_ONLY_ABOVE_SNOWLINE);
				dim = maxdim(dim, GetStringBoundingBox(STR_HOUSE_BUILD_LANDSCAPE));
				SetDParam(0, STR_HOUSE_BUILD_LANDSCAPE_ONLY_BELOW_SNOWLINE);
				dim = maxdim(dim, GetStringBoundingBox(STR_HOUSE_BUILD_LANDSCAPE));
				dim.width += padding.width;
				dim.height += padding.height;
				*size = maxdim(*size, dim);
				break;
			}

			case WID_HP_HOUSE_YEARS: {
				SetDParam(0, STR_HOUSE_BUILD_YEARS_GOOD_YEAR);
				SetDParam(1, 0);
				SetDParam(2, STR_HOUSE_BUILD_YEARS_GOOD_YEAR);
				SetDParam(3, 0);
				Dimension dim = GetStringBoundingBox(STR_HOUSE_BUILD_YEARS);
				dim.width += 14 * GetDigitWidth() + padding.width; // space for about 16 digits (14 + two zeros) should be enough, don't make the window too wide
				dim.height += padding.height;
				*size = maxdim(*size, dim);
				break;
			}

			case WID_HP_HOUSE_SELECT_MATRIX:
				resize->height = 1; // don't snap to rows of this matrix
				break;

			/* these texts can be long, better clip */
			case WID_HP_HOUSE_ACCEPTANCE:
			case WID_HP_HOUSE_SUPPLY:
				size->width = 0;
				break;

			default: break;
		}
	}

	virtual void DrawWidget(const Rect &r, int widget) const
	{
		switch (GB(widget, 0, 16)) {
			case WID_HP_HOUSE_SETS: {
				int y = r.top + WD_MATRIX_TOP;
				for (uint i = 0; i < this->house_list.NumHouseSets(); i++) {
					SetDParamStr(0, this->house_list.GetNameOfHouseSet(i));
					DrawString(r.left + WD_MATRIX_LEFT, r.right - WD_MATRIX_RIGHT, y, STR_JUST_RAW_STRING, i == this->house_set ? TC_WHITE : TC_BLACK);
					y += this->line_height;
				}
				break;
			}

			case WID_HP_HOUSE_PREVIEW:
				if (this->display_house != INVALID_HOUSE_ID) {
					DrawHouseImage(this->display_house, r.left, r.top, r.right, r.bottom);
				}
				break;

			case WID_HP_HOUSE_SELECT: {
				HouseID house = this->house_list.GetHouseAtOffset(this->house_set, GB(widget, 16, 16));
				int lowered = (house == _cur_house) ? 1 : 0;
				DrawHouseImage(house,
						r.left  + WD_MATRIX_LEFT  + lowered, r.top    + WD_MATRIX_TOP    + lowered,
						r.right - WD_MATRIX_RIGHT + lowered, r.bottom - WD_MATRIX_BOTTOM + lowered);
				const HouseSpec *hs = HouseSpec::Get(house);
				/* disabled? */
				if (_cur_year < hs->min_year || _cur_year > hs->max_year) {
					GfxFillRect(r.left + 1, r.top + 1, r.right - 1, r.bottom - 1, PC_BLACK, FILLRECT_CHECKER);
				}
				break;
			}
		}
	}

	virtual void OnClick(Point pt, int widget, int click_count)
	{
		switch (GB(widget, 0, 16)) {
			case WID_HP_HOUSE_SETS: {
				uint index = (uint)(pt.y - this->GetWidget<NWidgetBase>(widget)->pos_y) / this->line_height;
				if (index < this->house_list.NumHouseSets() && index != this->house_set) this->SelectOtherHouse(index, 0);
				break;
			}

			case WID_HP_HOUSE_SELECT:
				this->SelectOtherHouse(this->house_set, GB(widget, 16, 16));
				break;
		}
	}

<<<<<<< HEAD
	virtual void OnPlaceObject(Point pt, TileIndex tile) OVERRIDE
	{
		DeleteWindowById(WC_SELECT_TOWN, 0);

		TownList towns;
		CommandCost ret = ListTownsToJoinHouseTo(_cur_house.id, tile, &towns);
		if (ret.Failed()) {
			ShowErrorMessage(STR_ERROR_CAN_T_BUILD_HOUSE_HERE, ret.GetErrorMessage(), WL_INFO);
			return;
		}

		CommandContainer cmd = {
			tile,
			_cur_house.id, // p1 - house type and town index (town not yet set)
			InteractiveRandomRange(1 << 8), // p2 - 8 random bits for the house
			CMD_BUILD_HOUSE | CMD_MSG(STR_ERROR_CAN_T_BUILD_HOUSE_HERE),
			CcFoundTown,
			0,
			""
		};

		/* Place the house right away if CTRL is not pressed. */
		if (!_ctrl_pressed) {
			SB(cmd.p1, 16, 16, towns[0]);
			DoCommandP(&cmd);
			return;
		}

		/* Check if the place is buildable. */
		ret = CheckFlatLandHouse(_cur_house.id, tile);
		if (ret.Failed()) {
			ShowErrorMessage(STR_ERROR_CAN_T_BUILD_HOUSE_HERE, ret.GetErrorMessage(), WL_INFO);
			return;
		}

		/* Show the joiner window. */
		if (!_settings_client.gui.persistent_buildingtools) ResetObjectToPlace();
		ShowSelectTownWindow(towns, cmd);
	}

	virtual void OnPlaceObjectAbort() OVERRIDE
	{
		this->SelectOtherHouse(-1, -1, -1, 0);
		this->tileselect_zone = HZB_END;
		this->tileselect_bad_land = false;
	}

	virtual void OnTick()
=======
	virtual void OnPlaceObject(Point pt, TileIndex tile) override
	{
		PlaceProc_House(tile);
	}

	virtual void OnPlaceObjectAbort() override
>>>>>>> 95b65163
	{
		this->house_offset = -1;
		_cur_house = INVALID_HOUSE_ID;
		NWidgetMatrix *matrix = this->GetWidget<NWidgetMatrix>(WID_HP_HOUSE_SELECT_MATRIX);
		matrix->SetClicked(-1);
		this->UpdateSelectSize();
		this->SetDirty();
	}
};

static const NWidgetPart _nested_house_picker_widgets[] = {
	/* TOP */
	NWidget(NWID_HORIZONTAL),
		NWidget(WWT_CLOSEBOX, COLOUR_DARK_GREEN),
		NWidget(WWT_CAPTION, COLOUR_DARK_GREEN, WID_HP_CAPTION), SetDataTip(STR_HOUSE_BUILD_CAPTION, STR_TOOLTIP_WINDOW_TITLE_DRAG_THIS),
		NWidget(WWT_DEFSIZEBOX, COLOUR_DARK_GREEN),
	EndContainer(),
	NWidget(NWID_SELECTION, COLOUR_DARK_GREEN, WID_HP_MAIN_PANEL_SEL),
		NWidget(WWT_PANEL, COLOUR_DARK_GREEN), SetScrollbar(WID_HP_HOUSE_SELECT_SCROLL),
			/* MIDDLE */
			NWidget(NWID_HORIZONTAL), SetPIP(5, 0, 0),
				/* LEFT */
				NWidget(NWID_VERTICAL), SetPIP(5, 2, 2),
					/* LIST OF HOUSE SETS */
					NWidget(NWID_SELECTION, COLOUR_DARK_GREEN, WID_HP_HOUSE_SETS_SEL),
						NWidget(NWID_HORIZONTAL),
							NWidget(WWT_MATRIX, COLOUR_GREY, WID_HP_HOUSE_SETS), SetMinimalSize(0, 60), SetFill(1, 0), SetResize(0, 0),
									SetMatrixDataTip(1, 1, STR_HOUSE_BUILD_HOUSESET_LIST_TOOLTIP),
						EndContainer(),
					EndContainer(),
					/* HOUSE PICTURE AND LABEL */
					NWidget(WWT_TEXT, COLOUR_DARK_GREEN, WID_HP_HOUSE_PREVIEW), SetFill(1, 1), SetResize(0, 1), SetMinimalSize(2 * TILE_PIXELS, 142),
					NWidget(WWT_LABEL, COLOUR_DARK_GREEN, WID_HP_HOUSE_NAME), SetDataTip(STR_HOUSE_BUILD_HOUSE_NAME, STR_NULL), SetMinimalSize(120, 0),
					NWidget(WWT_LABEL, COLOUR_DARK_GREEN, WID_HP_HISTORICAL_BUILDING), SetDataTip(STR_JUST_STRING, STR_NULL),
					/* HOUSE INFOS (SHORT TEXTS) */
					NWidget(WWT_TEXT, COLOUR_DARK_GREEN, WID_HP_HOUSE_POPULATION), SetDataTip(STR_HOUSE_BUILD_HOUSE_POPULATION, STR_NULL), SetPadding(5, 0, 0, 0),
					NWidget(WWT_TEXT, COLOUR_DARK_GREEN, WID_HP_HOUSE_ZONES), SetDataTip(STR_HOUSE_BUILD_HOUSE_ZONES, STR_NULL),
					NWidget(NWID_SELECTION, COLOUR_DARK_GREEN, WID_HP_HOUSE_LANDSCAPE_SEL),
						NWidget(WWT_TEXT, COLOUR_DARK_GREEN, WID_HP_HOUSE_LANDSCAPE), SetDataTip(STR_HOUSE_BUILD_LANDSCAPE, STR_NULL),
					EndContainer(),
					NWidget(WWT_TEXT, COLOUR_DARK_GREEN, WID_HP_HOUSE_YEARS), SetDataTip(STR_HOUSE_BUILD_YEARS, STR_NULL),
				EndContainer(),
				/* RIGHT: MATRIX OF HOUSES */
				NWidget(NWID_MATRIX, COLOUR_DARK_GREEN, WID_HP_HOUSE_SELECT_MATRIX), SetPIP(0, 2, 0), SetPadding(2, 2, 2, 2), SetScrollbar(WID_HP_HOUSE_SELECT_SCROLL),
					NWidget(WWT_PANEL, COLOUR_DARK_GREEN, WID_HP_HOUSE_SELECT), SetMinimalSize(64, 64), SetFill(0, 0), SetResize(0, 0),
							SetDataTip(0x0, STR_HOUSE_BUILD_SELECT_HOUSE_TOOLTIP), SetScrollbar(WID_HP_HOUSE_SELECT_SCROLL),
					EndContainer(),
				EndContainer(),
				NWidget(NWID_VSCROLLBAR, COLOUR_DARK_GREEN, WID_HP_HOUSE_SELECT_SCROLL),
			EndContainer(),
			/* BOTTOM */
			NWidget(NWID_HORIZONTAL), SetPIP(5, 2, 0),
				/* HOUSE INFOS (LONG TEXTS) */
				NWidget(NWID_VERTICAL), SetPIP(0, 2, 5),
					NWidget(WWT_TEXT, COLOUR_DARK_GREEN, WID_HP_HOUSE_ACCEPTANCE), SetDataTip(STR_HOUSE_BUILD_ACCEPTED_CARGO, STR_NULL), SetFill(1, 0), SetResize(1, 0),
					NWidget(WWT_TEXT, COLOUR_DARK_GREEN, WID_HP_HOUSE_SUPPLY), SetDataTip(STR_HOUSE_BUILD_SUPPLIED_CARGO, STR_NULL), SetFill(1, 0), SetResize(1, 0),
				EndContainer(),
				/* RESIZE BOX */
				NWidget(NWID_VERTICAL),
					NWidget(NWID_SPACER), SetFill(0, 1),
					NWidget(WWT_RESIZEBOX, COLOUR_DARK_GREEN),
				EndContainer(),
			EndContainer(),
		EndContainer(),
	EndContainer(),
};

static WindowDesc _house_picker_desc(
	WDP_AUTO, "build_house", 0, 0,
	WC_BUILD_HOUSE, WC_BUILD_TOOLBAR,
	WDF_CONSTRUCTION,
	_nested_house_picker_widgets, lengthof(_nested_house_picker_widgets)
);

/**
 * Show our house picker.
 * @param parent The toolbar window we're associated with.
 */
void ShowBuildHousePicker()
{
	AllocateWindowDescFront<HousePickerWindow>(&_house_picker_desc, 0);
}


/**
 * Window for selecting towns to build a house in.
 */
struct SelectTownWindow : Window {
	TownList towns;       ///< list of towns
	CommandContainer cmd; ///< command to build the house (CMD_BUILD_HOUSE)
	Scrollbar *vscroll;   ///< scrollbar for the town list

	SelectTownWindow(WindowDesc *desc, const TownList &towns, const CommandContainer &cmd) : Window(desc), towns(towns), cmd(cmd)
	{
		this->CreateNestedTree();
		this->vscroll = this->GetScrollbar(WID_ST_SCROLLBAR);
		this->vscroll->SetCount(this->towns.Length());
		this->FinishInitNested();
	}

	virtual void UpdateWidgetSize(int widget, Dimension *size, const Dimension &padding, Dimension *fill, Dimension *resize)
	{
		if (widget != WID_ST_PANEL) return;

		/* Determine the widest string */
		Dimension d = { 0, 0 };
		for (uint i = 0; i < this->towns.Length(); i++) {
			SetDParam(0, this->towns[i]);
			d = maxdim(d, GetStringBoundingBox(STR_SELECT_TOWN_LIST_ITEM));
		}

		resize->height = d.height;
		d.height *= 5;
		d.width += WD_FRAMERECT_RIGHT + WD_FRAMERECT_LEFT;
		d.height += WD_FRAMERECT_TOP + WD_FRAMERECT_BOTTOM;
		*size = d;
	}

	virtual void DrawWidget(const Rect &r, int widget) const
	{
		if (widget != WID_ST_PANEL) return;

		uint y = r.top + WD_FRAMERECT_TOP;
		uint end = min(this->vscroll->GetCount(), this->vscroll->GetPosition() + this->vscroll->GetCapacity());
		for (uint i = this->vscroll->GetPosition(); i < end; i++) {
			SetDParam(0, this->towns[i]);
			DrawString(r.left + WD_FRAMERECT_LEFT, r.right - WD_FRAMERECT_RIGHT, y, STR_SELECT_TOWN_LIST_ITEM);
			y += this->resize.step_height;
		}
	}

	virtual void OnClick(Point pt, int widget, int click_count)
	{
		if (widget != WID_ST_PANEL) return;

		uint pos = this->vscroll->GetScrolledRowFromWidget(pt.y, this, WID_ST_PANEL, WD_FRAMERECT_TOP);
		if (pos >= this->towns.Length()) return;

		/* Place a house */
		SB(this->cmd.p1, 16, 16, this->towns[pos]);
		DoCommandP(&this->cmd);

		/* Close the window */
		delete this;
	}

	virtual void OnResize()
	{
		this->vscroll->SetCapacityFromWidget(this, WID_ST_PANEL, WD_FRAMERECT_TOP + WD_FRAMERECT_BOTTOM);
	}
};

static const NWidgetPart _nested_select_town_widgets[] = {
	NWidget(NWID_HORIZONTAL),
		NWidget(WWT_CLOSEBOX, COLOUR_DARK_GREEN),
		NWidget(WWT_CAPTION, COLOUR_DARK_GREEN, WID_ST_CAPTION), SetDataTip(STR_SELECT_TOWN_CAPTION, STR_TOOLTIP_WINDOW_TITLE_DRAG_THIS),
		NWidget(WWT_DEFSIZEBOX, COLOUR_DARK_GREEN),
	EndContainer(),
	NWidget(NWID_HORIZONTAL),
		NWidget(WWT_PANEL, COLOUR_DARK_GREEN, WID_ST_PANEL), SetResize(1, 0), SetScrollbar(WID_ST_SCROLLBAR), EndContainer(),
		NWidget(NWID_VERTICAL),
			NWidget(NWID_VSCROLLBAR, COLOUR_DARK_GREEN, WID_ST_SCROLLBAR),
			NWidget(WWT_RESIZEBOX, COLOUR_DARK_GREEN),
		EndContainer(),
	EndContainer(),
};

static WindowDesc _select_town_desc(
	WDP_AUTO, "select_town", 100, 0,
	WC_SELECT_TOWN, WC_NONE,
	WDF_CONSTRUCTION,
	_nested_select_town_widgets, lengthof(_nested_select_town_widgets)
);

static void ShowSelectTownWindow(const TownList &towns, const CommandContainer &cmd)
{
	DeleteWindowByClass(WC_SELECT_TOWN);
	new SelectTownWindow(&_select_town_desc, towns, cmd);
}

static void PlaceProc_House(TileIndex tile)
{
	if (_town_pool.items == 0) {
		ShowErrorMessage(STR_ERROR_CAN_T_BUILD_HOUSE_HERE, STR_ERROR_MUST_FOUND_TOWN_FIRST, WL_INFO);
		return;
	}

	DeleteWindowById(WC_SELECT_TOWN, 0);

	if (_cur_house == INVALID_HOUSE_ID) return;

	/* build a list of towns to join to */
	TownList towns;
	HouseZones house_zones = HouseSpec::Get(_cur_house)->building_availability & HZ_ZONALL;
	uint best_dist = UINT_MAX;
	int best_zone = (int)HZB_BEGIN - 1;
	const Town *t;
	FOR_ALL_TOWNS(t) {
		HouseZonesBits town_zone = TryGetTownRadiusGroup(t, tile);
		if (HasBit(house_zones, town_zone)) {
			/* If CTRL is NOT pressed keep only single town on the list, the best one.
			 * Otherwise add all towns to the list so they can be shown to the player. */
			if (!_ctrl_pressed) {
				if ((int)town_zone < best_zone) continue;
				uint dist = DistanceSquare(tile, t->xy);
				if (dist >= best_dist) continue;
				best_dist = dist;
				best_zone = town_zone;
				towns.Clear();
			}
			*towns.Append() = t->index;
		}
	}

	if (towns.Length() == 0) {
		ShowErrorMessage(STR_ERROR_CAN_T_BUILD_HOUSE_HERE, STR_ERROR_BUILDING_NOT_ALLOWED_IN_THIS_TOWN_ZONE, WL_INFO);
		return;
	}

	CommandContainer cmd = {
		tile,
		_cur_house, // p1 - house type and town index (town not yet set)
		InteractiveRandom(), // p2 - random bits for the house
		CMD_BUILD_HOUSE | CMD_MSG(STR_ERROR_CAN_T_BUILD_HOUSE_HERE),
		CcPlaySound1E,
		""
	};

	if (!_ctrl_pressed) {
		SB(cmd.p1, 16, 16, towns[0]); // set the town, it's alone on the list
		DoCommandP(&cmd);
	} else {
		if (!_settings_client.gui.persistent_buildingtools) DeleteWindowById(WC_BUILD_HOUSE, 0);
		ShowSelectTownWindow(towns, cmd);
	}
}<|MERGE_RESOLUTION|>--- conflicted
+++ resolved
@@ -1420,11 +1420,7 @@
 		if (_cur_house != INVALID_HOUSE_ID) matrix->SetClicked(this->house_offset); // set clicked item again to make it visible
 	}
 
-<<<<<<< HEAD
 	virtual void OnInit() OVERRIDE
-=======
-	virtual void OnInit() override
->>>>>>> 95b65163
 	{
 		this->house_list.Build();
 		this->RestoreSelectedHouseIndex();
@@ -1694,63 +1690,12 @@
 		}
 	}
 
-<<<<<<< HEAD
 	virtual void OnPlaceObject(Point pt, TileIndex tile) OVERRIDE
 	{
-		DeleteWindowById(WC_SELECT_TOWN, 0);
-
-		TownList towns;
-		CommandCost ret = ListTownsToJoinHouseTo(_cur_house.id, tile, &towns);
-		if (ret.Failed()) {
-			ShowErrorMessage(STR_ERROR_CAN_T_BUILD_HOUSE_HERE, ret.GetErrorMessage(), WL_INFO);
-			return;
-		}
-
-		CommandContainer cmd = {
-			tile,
-			_cur_house.id, // p1 - house type and town index (town not yet set)
-			InteractiveRandomRange(1 << 8), // p2 - 8 random bits for the house
-			CMD_BUILD_HOUSE | CMD_MSG(STR_ERROR_CAN_T_BUILD_HOUSE_HERE),
-			CcFoundTown,
-			0,
-			""
-		};
-
-		/* Place the house right away if CTRL is not pressed. */
-		if (!_ctrl_pressed) {
-			SB(cmd.p1, 16, 16, towns[0]);
-			DoCommandP(&cmd);
-			return;
-		}
-
-		/* Check if the place is buildable. */
-		ret = CheckFlatLandHouse(_cur_house.id, tile);
-		if (ret.Failed()) {
-			ShowErrorMessage(STR_ERROR_CAN_T_BUILD_HOUSE_HERE, ret.GetErrorMessage(), WL_INFO);
-			return;
-		}
-
-		/* Show the joiner window. */
-		if (!_settings_client.gui.persistent_buildingtools) ResetObjectToPlace();
-		ShowSelectTownWindow(towns, cmd);
+		PlaceProc_House(tile);
 	}
 
 	virtual void OnPlaceObjectAbort() OVERRIDE
-	{
-		this->SelectOtherHouse(-1, -1, -1, 0);
-		this->tileselect_zone = HZB_END;
-		this->tileselect_bad_land = false;
-	}
-
-	virtual void OnTick()
-=======
-	virtual void OnPlaceObject(Point pt, TileIndex tile) override
-	{
-		PlaceProc_House(tile);
-	}
-
-	virtual void OnPlaceObjectAbort() override
->>>>>>> 95b65163
 	{
 		this->house_offset = -1;
 		_cur_house = INVALID_HOUSE_ID;
@@ -1976,6 +1921,7 @@
 		InteractiveRandom(), // p2 - random bits for the house
 		CMD_BUILD_HOUSE | CMD_MSG(STR_ERROR_CAN_T_BUILD_HOUSE_HERE),
 		CcPlaySound1E,
+		0,
 		""
 	};
 
