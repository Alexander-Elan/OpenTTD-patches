/* $Id$ */

/*
 * This file is part of OpenTTD.
 * OpenTTD is free software; you can redistribute it and/or modify it under the terms of the GNU General Public License as published by the Free Software Foundation, version 2.
 * OpenTTD is distributed in the hope that it will be useful, but WITHOUT ANY WARRANTY; without even the implied warranty of MERCHANTABILITY or FITNESS FOR A PARTICULAR PURPOSE.
 * See the GNU General Public License for more details. You should have received a copy of the GNU General Public License along with OpenTTD. If not, see <http://www.gnu.org/licenses/>.
 */

/** @file window_type.h Types related to windows */

#ifndef WINDOW_TYPE_H
#define WINDOW_TYPE_H

/** %Window numbers. */
enum WindowNumberEnum {
	WN_GAME_OPTIONS_AI = 0,          ///< AI settings.
	WN_GAME_OPTIONS_ABOUT,           ///< About window.
	WN_GAME_OPTIONS_NEWGRF_STATE,    ///< NewGRF settings.
	WN_GAME_OPTIONS_GAME_OPTIONS,    ///< Game options.
	WN_GAME_OPTIONS_GAME_SETTINGS,   ///< Game settings.

	WN_QUERY_STRING = 0,  ///< Query string.
	WN_QUERY_STRING_SIGN, ///< Query string for signs.

	WN_CONFIRM_POPUP_QUERY = 0,       ///< Query popup confirm.
	WN_CONFIRM_POPUP_QUERY_BOOTSTRAP, ///< Query popup confirm for bootstrap.

	WN_NETWORK_WINDOW_GAME = 0,     ///< Network game window.
	WN_NETWORK_WINDOW_LOBBY,        ///< Network lobby window.
	WN_NETWORK_WINDOW_CONTENT_LIST, ///< Network content list.
	WN_NETWORK_WINDOW_START,        ///< Network start server.

	WN_NETWORK_STATUS_WINDOW_JOIN = 0,         ///< Network join status.
	WN_NETWORK_STATUS_WINDOW_CONTENT_DOWNLOAD, ///< Network content download status.
};

/** %Window classes. */
enum WindowClass {
	WC_NONE, ///< No window, redirects to WC_MAIN_WINDOW.

	/**
	 * Main window; %Window numbers:
	 *   - 0 = #MainWidgets
	 */
	WC_MAIN_WINDOW = WC_NONE,

	/**
	 * Main toolbar (the long bar at the top); %Window numbers:
	 *   - 0 = #ToolbarNormalWidgets
	 *   - 0 = #ToolbarEditorWidgets
	 */
	WC_MAIN_TOOLBAR,

	/**
	 * Statusbar (at the bottom of your screen); %Window numbers:
	 *   - 0 = #StatusbarWidgets
	 */
	WC_STATUS_BAR,

	/**
	 * Build toolbar; %Window numbers:
	 *   - #TRANSPORT_RAIL = #RailToolbarWidgets
	 *   - #TRANSPORT_AIR = #AirportToolbarWidgets
	 *   - #TRANSPORT_WATER = #DockToolbarWidgets
	 *   - #TRANSPORT_ROAD = #RoadToolbarWidgets
	 */
	WC_BUILD_TOOLBAR,

	/**
	 * Scenario build toolbar; %Window numbers:
	 *   - #TRANSPORT_WATER = #DockToolbarWidgets
	 *   - #TRANSPORT_ROAD = #RoadToolbarWidgets
	 */
	WC_SCEN_BUILD_TOOLBAR,

	/**
	 * Build trees toolbar; %Window numbers:
	 *   - 0 = #BuildTreesWidgets
	 */
	WC_BUILD_TREES,

	/**
	 * Transparency toolbar; %Window numbers:
	 *   - 0 = #TransparencyToolbarWidgets
	 */
	WC_TRANSPARENCY_TOOLBAR,

	/**
	 * Build signal toolbar; %Window numbers:
	 *   - #TRANSPORT_RAIL = #BuildSignalWidgets
	 */
	WC_BUILD_SIGNAL,

	/**
	 * Small map; %Window numbers:
	 *   - 0 = #SmallMapWidgets
	 */
	WC_SMALLMAP,

	/**
	 * Error message; %Window numbers:
	 *   - 0 = #ErrorMessageWidgets
	 */
	WC_ERRMSG,

	/**
	 * Tooltip window; %Window numbers:
	 *   - 0 = #ToolTipsWidgets
	 */
	WC_TOOLTIPS,

	/**
	 * Query string window; %Window numbers:
	 *   - #WN_QUERY_STRING = #QueryStringWidgets
	 *   - #WN_QUERY_STRING_SIGN = #QueryEditSignWidgets
	 */
	WC_QUERY_STRING,

	/**
	 * Popup with confirm question; %Window numbers:
	 *   - #WN_CONFIRM_POPUP_QUERY = #QueryWidgets
	 *   - #WN_CONFIRM_POPUP_QUERY_BOOTSTRAP = #BootstrapAskForDownloadWidgets
	 */
	WC_CONFIRM_POPUP_QUERY,

	/**
	 * Popup with a set of buttons, designed to ask the user a question
	 *  from a GameScript. %Window numbers:
	 *   - uniqueid = #GoalQuestionWidgets
	 */
	WC_GOAL_QUESTION,


	/**
	 * Saveload window; %Window numbers:
	 *   - 0 = #SaveLoadWidgets
	 */
	WC_SAVELOAD,

	/**
	 * Land info window; %Window numbers:
	 *   - 0 = #LandInfoWidgets
	 */
	WC_LAND_INFO,

	/**
	 * Drop down menu; %Window numbers:
	 *   - 0 = #DropdownMenuWidgets
	 */
	WC_DROPDOWN_MENU,

	/**
	 * On Screen Keyboard; %Window numbers:
	 *   - 0 = #OnScreenKeyboardWidgets
	 */
	WC_OSK,

	/**
	 * Set date; %Window numbers:
	 *   - #VehicleID = #SetDateWidgets
	 */
	WC_SET_DATE,


	/**
	 * AI settings; %Window numbers:
	 *   - 0 = #AISettingsWidgets
	 */
	WC_AI_SETTINGS,

	/**
	 * NewGRF parameters; %Window numbers:
	 *   - 0 = #NewGRFParametersWidgets
	 */
	WC_GRF_PARAMETERS,

	/**
	 * textfile; %Window numbers:
	 *   - 0 = #TextfileWidgets
	 */
	WC_TEXTFILE,


	/**
	 * Town authority; %Window numbers:
	 *   - #TownID = #TownAuthorityWidgets
	 */
	WC_TOWN_AUTHORITY,

	/**
	 * Vehicle details; %Window numbers:
	 *   - #VehicleID = #VehicleDetailsWidgets
	 */
	WC_VEHICLE_DETAILS,

	/**
	 * Vehicle refit; %Window numbers:
	 *   - #VehicleID = #VehicleRefitWidgets
	 */
	WC_VEHICLE_REFIT,

	/**
	 * Vehicle orders; %Window numbers:
	 *   - #VehicleID = #OrderWidgets
	 */
	WC_VEHICLE_ORDERS,

	/**
	 * Vehicle cargo type load orders; %Window numbers:
	 *   - #VehicleID = #CargoTypeOrdersWidgets
	 */
	WC_VEHICLE_CARGO_TYPE_LOAD_ORDERS,

	/**
	 * Vehicle cargo type unload orders; %Window numbers:
	 *   - #VehicleID = #CargoTypeOrdersWidgets
	 */
	WC_VEHICLE_CARGO_TYPE_UNLOAD_ORDERS,

	/**
	 * Replace vehicle window; %Window numbers:
	 *   - #VehicleType = #ReplaceVehicleWidgets
	 */
	WC_REPLACE_VEHICLE,

	/**
	 * Vehicle timetable; %Window numbers:
	 *   - #VehicleID = #VehicleTimetableWidgets
	 */
	WC_VEHICLE_TIMETABLE,

	/**
	 * Company colour selection; %Window numbers:
	 *   - #CompanyID = #SelectCompanyLiveryWidgets
	 */
	WC_COMPANY_COLOUR,

	/**
	 * Alter company face window; %Window numbers:
	 *   - #CompanyID = #SelectCompanyManagerFaceWidgets
	 */
	WC_COMPANY_MANAGER_FACE,

	/**
	 * Select station (when joining stations); %Window numbers:
	 *   - 0 = #JoinStationWidgets
	 */
	WC_SELECT_STATION,

	/**
	 * Select town (when placing a house); %Window numbers:
	 *   - 0 = #SelectTownWidgets
	 */
	WC_SELECT_TOWN,

	/**
	 * News window; %Window numbers:
	 *   - 0 = #NewsWidgets
	 */
	WC_NEWS_WINDOW,

	/**
	 * Town directory; %Window numbers:
	 *   - 0 = #TownDirectoryWidgets
	 */
	WC_TOWN_DIRECTORY,

	/**
	 * Subsidies list; %Window numbers:
	 *   - 0 = #SubsidyListWidgets
	 */
	WC_SUBSIDIES_LIST,

	/**
	 * Industry directory; %Window numbers:
	 *   - 0 = #IndustryDirectoryWidgets
	 */
	WC_INDUSTRY_DIRECTORY,

	/**
	 * News history list; %Window numbers:
	 *   - 0 = #MessageHistoryWidgets
	 */
	WC_MESSAGE_HISTORY,

	/**
	 * Sign list; %Window numbers:
	 *   - 0 = #SignListWidgets
	 */
	WC_SIGN_LIST,

	/**
	 * AI list; %Window numbers:
	 *   - 0 = #AIListWidgets
	 */
	WC_AI_LIST,

	/**
	 * Goals list; %Window numbers:
	 *   - 0 ; #GoalListWidgets
	 */
	WC_GOALS_LIST,

	/**
	 * Story book; %Window numbers:
	 *   - CompanyID = #StoryBookWidgets
	 */
	WC_STORY_BOOK,

	/**
	 * Station list; %Window numbers:
	 *   - #CompanyID = #StationListWidgets
	 */
	WC_STATION_LIST,

	/**
	 * Trains list; %Window numbers:
	 *   - Packed value = #GroupListWidgets / #VehicleListWidgets
	 */
	WC_TRAINS_LIST,

	/**
	 * Road vehicle list; %Window numbers:
	 *   - Packed value = #GroupListWidgets / #VehicleListWidgets
	 */
	WC_ROADVEH_LIST,

	/**
	 * Ships list; %Window numbers:
	 *   - Packed value = #GroupListWidgets / #VehicleListWidgets
	 */
	WC_SHIPS_LIST,

	/**
	 * Aircraft list; %Window numbers:
	 *   - Packed value = #GroupListWidgets / #VehicleListWidgets
	 */
	WC_AIRCRAFT_LIST,


	/**
	 * Town view; %Window numbers:
	 *   - #TownID = #TownViewWidgets
	 */
	WC_TOWN_VIEW,

	/**
	 * Vehicle view; %Window numbers:
	 *   - #VehicleID = #VehicleViewWidgets
	 */
	WC_VEHICLE_VIEW,

	/**
	 * Station view; %Window numbers:
	 *   - #StationID = #StationViewWidgets
	 */
	WC_STATION_VIEW,

	/**
	 * Depot view; %Window numbers:
	 *   - #TileIndex = #DepotWidgets
	 */
	WC_VEHICLE_DEPOT,

	/**
	 * Waypoint view; %Window numbers:
	 *   - #WaypointID = #WaypointWidgets
	 */
	WC_WAYPOINT_VIEW,

	/**
	 * Industry view; %Window numbers:
	 *   - #IndustryID = #IndustryViewWidgets
	 */
	WC_INDUSTRY_VIEW,

	/**
	 * Company view; %Window numbers:
	 *   - #CompanyID = #CompanyWidgets
	 */
	WC_COMPANY,


	/**
	 * Build object; %Window numbers:
	 *   - 0 = #BuildObjectWidgets
	 */
	WC_BUILD_OBJECT,

	/**
	 * Build house; %Window numbers:
	 *  - 0 = #BuildHouseWidgets
	*/
	WC_BUILD_HOUSE,

	/**
	 * Build vehicle; %Window numbers:
	 *   - #VehicleType = #BuildVehicleWidgets
	 *   - #TileIndex = #BuildVehicleWidgets
	 */
	WC_BUILD_VEHICLE,

	/**
	 * Build bridge; %Window numbers:
	 *   - #TransportType = #BuildBridgeSelectionWidgets
	 */
	WC_BUILD_BRIDGE,

	/**
	 * Build station; %Window numbers:
	 *   - #TRANSPORT_AIR = #AirportPickerWidgets
	 *   - #TRANSPORT_WATER = #DockToolbarWidgets
	 *   - #TRANSPORT_RAIL = #BuildRailStationWidgets
	 */
	WC_BUILD_STATION,

	/**
	 * Build bus station; %Window numbers:
	 *   - #TRANSPORT_ROAD = #BuildRoadStationWidgets
	 */
	WC_BUS_STATION,

	/**
	 * Build truck station; %Window numbers:
	 *   - #TRANSPORT_ROAD = #BuildRoadStationWidgets
	 */
	WC_TRUCK_STATION,

	/**
	 * Build depot; %Window numbers:
	 *   - #TRANSPORT_WATER = #BuildDockDepotWidgets
	 *   - #TRANSPORT_RAIL = #BuildRailDepotWidgets
	 *   - #TRANSPORT_ROAD = #BuildRoadDepotWidgets
	 */
	WC_BUILD_DEPOT,

	/**
	 * Build waypoint; %Window numbers:
	 *   - #TRANSPORT_RAIL = #BuildRailWaypointWidgets
	 */
	WC_BUILD_WAYPOINT,

	/**
	 * Found a town; %Window numbers:
	 *   - 0 = #TownFoundingWidgets
	 */
	WC_FOUND_TOWN,

	/**
	 * Build industry; %Window numbers:
	 *   - 0 = #DynamicPlaceIndustriesWidgets
	 */
	WC_BUILD_INDUSTRY,


	/**
	 * Select game window; %Window numbers:
	 *   - 0 = #SelectGameIntroWidgets
	 */
	WC_SELECT_GAME,

	/**
	 * Landscape generation (in Scenario Editor); %Window numbers:
	 *   - 0 = #TerraformToolbarWidgets
	 *   - 0 = #EditorTerraformToolbarWidgets
	 */
	WC_SCEN_LAND_GEN,

	/**
	 * Generate landscape (newgame); %Window numbers:
	 *   - GLWM_SCENARIO = #CreateScenarioWidgets
	 *   - #GenerateLandscapeWindowMode = #GenerateLandscapeWidgets
	 */
	WC_GENERATE_LANDSCAPE,

	/**
	 * Progress report of landscape generation; %Window numbers:
	 *   - 0 = #GenerationProgressWidgets
	 *   - 1 = #ScanProgressWidgets
	 */
	WC_MODAL_PROGRESS,


	/**
	 * Network window; %Window numbers:
	 *   - #WN_NETWORK_WINDOW_GAME = #NetworkGameWidgets
	 *   - #WN_NETWORK_WINDOW_LOBBY = #NetworkLobbyWidgets
	 *   - #WN_NETWORK_WINDOW_CONTENT_LIST = #NetworkContentListWidgets
	 *   - #WN_NETWORK_WINDOW_START = #NetworkStartServerWidgets
	 */
	WC_NETWORK_WINDOW,

	/**
	 * Client list; %Window numbers:
	 *   - 0 = #ClientListWidgets
	 */
	WC_CLIENT_LIST,

	/**
	 * Popup for the client list; %Window numbers:
	 *   - #ClientID = #ClientListPopupWidgets
	 */
	WC_CLIENT_LIST_POPUP,

	/**
	 * Network status window; %Window numbers:
	 *   - #WN_NETWORK_STATUS_WINDOW_JOIN = #NetworkJoinStatusWidgets
	 *   - #WN_NETWORK_STATUS_WINDOW_CONTENT_DOWNLOAD = #NetworkContentDownloadStatusWidgets
	 */
	WC_NETWORK_STATUS_WINDOW,

	/**
	 * Chatbox; %Window numbers:
	 *   - #DestType = #NetWorkChatWidgets
	 */
	WC_SEND_NETWORK_MSG,

	/**
	 * Company password query; %Window numbers:
	 *   - 0 = #NetworkCompanyPasswordWidgets
	 */
	WC_COMPANY_PASSWORD_WINDOW,


	/**
	 * Industry cargoes chain; %Window numbers:
	 *   - 0 = #IndustryCargoesWidgets
	 */
	WC_INDUSTRY_CARGOES,

	/**
	 * Legend for graphs; %Window numbers:
	 *   - 0 = #GraphLegendWidgets
	 */
	WC_GRAPH_LEGEND,

	/**
	 * Finances of a company; %Window numbers:
	 *   - #CompanyID = #CompanyWidgets
	 */
	WC_FINANCES,

	/**
	 * Income graph; %Window numbers:
	 *   - 0 = #CompanyValueWidgets
	 */
	WC_INCOME_GRAPH,

	/**
	 * Operating profit graph; %Window numbers:
	 *   - 0 = #CompanyValueWidgets
	 */
	WC_OPERATING_PROFIT,

	/**
	 * Delivered cargo graph; %Window numbers:
	 *   - 0 = #CompanyValueWidgets
	 */
	WC_DELIVERED_CARGO,

	/**
	 * Performance history graph; %Window numbers:
	 *   - 0 = #PerformanceHistoryGraphWidgets
	 */
	WC_PERFORMANCE_HISTORY,

	/**
	 * Company value graph; %Window numbers:
	 *   - 0 = #CompanyValueWidgets
	 */
	WC_COMPANY_VALUE,

	/**
	 * Company league window; %Window numbers:
	 *   - 0 = #CompanyLeagueWidgets
	 */
	WC_COMPANY_LEAGUE,

	/**
	 * Payment rates graph; %Window numbers:
	 *   - 0 = #CargoPaymentRatesWidgets
	 */
	WC_PAYMENT_RATES,

	/**
	 * Performance detail window; %Window numbers:
	 *   - 0 = #PerformanceRatingDetailsWidgets
	 */
	WC_PERFORMANCE_DETAIL,

	/**
	 * Company infrastructure overview; %Window numbers:
	 *   - #CompanyID = #CompanyInfrastructureWidgets
	 */
	WC_COMPANY_INFRASTRUCTURE,


	/**
	 * Buyout company (merger); %Window numbers:
	 *   - #CompanyID = #BuyCompanyWidgets
	 */
	WC_BUY_COMPANY,

	/**
	 * Engine preview window; %Window numbers:
	 *   - #EngineID = #EnginePreviewWidgets
	 */
	WC_ENGINE_PREVIEW,


	/**
	 * Music window; %Window numbers:
	 *   - 0 = #MusicWidgets
	 */
	WC_MUSIC_WINDOW,

	/**
	 * Music track selection; %Window numbers:
	 *   - 0 = MusicTrackSelectionWidgets
	 */
	WC_MUSIC_TRACK_SELECTION,

	/**
	 * Game options window; %Window numbers:
	 *   - #WN_GAME_OPTIONS_AI = #AIConfigWidgets
	 *   - #WN_GAME_OPTIONS_ABOUT = #AboutWidgets
	 *   - #WN_GAME_OPTIONS_NEWGRF_STATE = #NewGRFStateWidgets
	 *   - #WN_GAME_OPTIONS_GAME_OPTIONS = #GameOptionsWidgets
	 *   - #WN_GAME_OPTIONS_GAME_SETTINGS = #GameSettingsWidgets
	 */
	WC_GAME_OPTIONS,

	/**
	 * Custom currency; %Window numbers:
	 *   - 0 = #CustomCurrencyWidgets
	 */
	WC_CUSTOM_CURRENCY,

	/**
	 * Cheat window; %Window numbers:
	 *   - 0 = #CheatWidgets
	 */
	WC_CHEATS,

	/**
	 * Extra viewport; %Window numbers:
	 *   - Ascending value = #ExtraViewportWidgets
	 */
	WC_EXTRA_VIEW_PORT,


	/**
	 * Console; %Window numbers:
	 *   - 0 = #ConsoleWidgets
	 */
	WC_CONSOLE,

	/**
	 * Bootstrap; %Window numbers:
	 *   - 0 = #BootstrapBackgroundWidgets
	 */
	WC_BOOTSTRAP,

	/**
	 * Highscore; %Window numbers:
	 *   - 0 = #HighscoreWidgets
	 */
	WC_HIGHSCORE,

	/**
	 * Endscreen; %Window numbers:
	 *   - 0 = #HighscoreWidgets
	 */
	WC_ENDSCREEN,


	/**
	 * AI debug window; %Window numbers:
	 *   - 0 = #AIDebugWidgets
	 */
	WC_AI_DEBUG,

	/**
	 * NewGRF inspect (debug); %Window numbers:
	 *   - Packed value = #NewGRFInspectWidgets
	 */
	WC_NEWGRF_INSPECT,

	/**
	 * Sprite aligner (debug); %Window numbers:
	 *   - 0 = #SpriteAlignerWidgets
	 */
	WC_SPRITE_ALIGNER,
	WC_ZONING_TOOLBAR,

	/**
	 * Linkgraph legend; %Window numbers:
	 *   - 0 = #LinkGraphWidgets
	 */
	WC_LINKGRAPH_LEGEND,

	/**
	 * Save preset; %Window numbers:
	 *   - 0 = #SavePresetWidgets
	 */
	WC_SAVE_PRESET,

	/**
	 * Trace restrict programme window; %Window numbers:
	 *   - #TileIndex << 3 | #Track = #TraceRestrictWindow
	 */
	WC_TRACE_RESTRICT,

	/**
<<<<<<< HEAD
	 * Programmable signals window
	 */
	WC_SIGNAL_PROGRAM,

	/**
	 * Departure boards
	 */
	WC_DEPARTURES_BOARD,

	/**
	 * Plans window.
	 */
	WC_PLANS,

	WC_TEMPLATEGUI_MAIN,
	WC_TEMPLATEGUI_RPLALL,
	WC_BUILD_VIRTUAL_TRAIN,
	WC_CREATE_TEMPLATE,
=======
	 * Trace restrict slot window; %Window numbers:
	 *   - Packed value = #SlotListWidgets / #VehicleListWidgets
	 */
	WC_TRACE_RESTRICT_SLOTS,
>>>>>>> f50a9fef

	WC_INVALID = 0xFFFF, ///< Invalid window.
};

/** Data value for #Window::OnInvalidateData() of windows with class #WC_GAME_OPTIONS. */
enum GameOptionsInvalidationData {
	GOID_DEFAULT = 0,
	GOID_NEWGRF_RESCANNED,     ///< NewGRFs were just rescanned.
	GOID_NEWGRF_LIST_EDITED,   ///< List of active NewGRFs is being edited.
	GOID_NEWGRF_PRESET_LOADED, ///< A NewGRF preset was picked.
};

struct Window;

/** Number to differentiate different windows of the same class */
typedef int32 WindowNumber;

/** State of handling an event. */
enum EventState {
	ES_HANDLED,     ///< The passed event is handled.
	ES_NOT_HANDLED, ///< The passed event is not handled.
};

#endif /* WINDOW_TYPE_H */<|MERGE_RESOLUTION|>--- conflicted
+++ resolved
@@ -713,7 +713,12 @@
 	WC_TRACE_RESTRICT,
 
 	/**
-<<<<<<< HEAD
+	 * Trace restrict slot window; %Window numbers:
+	 *   - Packed value = #SlotListWidgets / #VehicleListWidgets
+	 */
+	WC_TRACE_RESTRICT_SLOTS,
+
+	/**
 	 * Programmable signals window
 	 */
 	WC_SIGNAL_PROGRAM,
@@ -732,12 +737,6 @@
 	WC_TEMPLATEGUI_RPLALL,
 	WC_BUILD_VIRTUAL_TRAIN,
 	WC_CREATE_TEMPLATE,
-=======
-	 * Trace restrict slot window; %Window numbers:
-	 *   - Packed value = #SlotListWidgets / #VehicleListWidgets
-	 */
-	WC_TRACE_RESTRICT_SLOTS,
->>>>>>> f50a9fef
 
 	WC_INVALID = 0xFFFF, ///< Invalid window.
 };
