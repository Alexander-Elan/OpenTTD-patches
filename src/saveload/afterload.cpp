--- conflicted
+++ resolved
@@ -1262,13 +1262,8 @@
 		}
 	}
 
-<<<<<<< HEAD
-	/* Railtype moved from m3 to m8 in version 200. */
-	if (IsSavegameVersionBefore(200)) {
-=======
 	/* Railtype moved from m3 to m8 in version SLV_EXTEND_RAILTYPES. */
 	if (IsSavegameVersionBefore(SLV_EXTEND_RAILTYPES)) {
->>>>>>> 01261dae
 		for (TileIndex t = 0; t < map_size; t++) {
 			switch (GetTileType(t)) {
 				case MP_RAILWAY:
@@ -3057,11 +3052,7 @@
 #endif
 	}
 
-<<<<<<< HEAD
-	if (IsSavegameVersionBefore(198)) {
-=======
 	if (IsSavegameVersionBefore(SLV_198)) {
->>>>>>> 01261dae
 		/* Convert towns growth_rate and grow_counter to ticks */
 		Town *t;
 		FOR_ALL_TOWNS(t) {
@@ -3074,8 +3065,6 @@
 			t->grow_counter = TownTicksToGameTicks(t->grow_counter) + t->index % TOWN_GROWTH_TICKS;
 		}
 	}
-<<<<<<< HEAD
-=======
 
 	if (IsSavegameVersionBefore(SLV_EXTEND_INDUSTRY_CARGO_SLOTS)) {
 		/* Make sure added industry cargo slots are cleared */
@@ -3176,7 +3165,6 @@
 
 	/* Compute station catchment areas. This is needed here in case UpdateStationAcceptance is called below. */
 	Station::RecomputeCatchmentForAll();
->>>>>>> 01261dae
 
 	/* Station acceptance is some kind of cache */
 	if (IsSavegameVersionBefore(SLV_127)) {
