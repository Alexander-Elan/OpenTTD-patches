/* $Id$ */

/*
 * This file is part of OpenTTD.
 * OpenTTD is free software; you can redistribute it and/or modify it under the terms of the GNU General Public License as published by the Free Software Foundation, version 2.
 * OpenTTD is distributed in the hope that it will be useful, but WITHOUT ANY WARRANTY; without even the implied warranty of MERCHANTABILITY or FITNESS FOR A PARTICULAR PURPOSE.
 * See the GNU General Public License for more details. You should have received a copy of the GNU General Public License along with OpenTTD. If not, see <http://www.gnu.org/licenses/>.
 */

/** @file company_sl.cpp Code handling saving and loading of company data */

#include "../stdafx.h"
#include "../company_func.h"
#include "../company_manager_face.h"
#include "../fios.h"
#include "../tunnelbridge_map.h"
#include "../tunnelbridge.h"
#include "../station_base.h"
#include "../settings_func.h"

#include "saveload.h"

#include "table/strings.h"

#include "../safeguards.h"

/**
 * Converts an old company manager's face format to the new company manager's face format
 *
 * Meaning of the bits in the old face (some bits are used in several times):
 * - 4 and 5: chin
 * - 6 to 9: eyebrows
 * - 10 to 13: nose
 * - 13 to 15: lips (also moustache for males)
 * - 16 to 19: hair
 * - 20 to 22: eye colour
 * - 20 to 27: tie, ear rings etc.
 * - 28 to 30: glasses
 * - 19, 26 and 27: race (bit 27 set and bit 19 equal to bit 26 = black, otherwise white)
 * - 31: gender (0 = male, 1 = female)
 *
 * @param face the face in the old format
 * @return the face in the new format
 */
CompanyManagerFace ConvertFromOldCompanyManagerFace(uint32 face)
{
	CompanyManagerFace cmf = 0;
	GenderEthnicity ge = GE_WM;

	if (HasBit(face, 31)) SetBit(ge, GENDER_FEMALE);
	if (HasBit(face, 27) && (HasBit(face, 26) == HasBit(face, 19))) SetBit(ge, ETHNICITY_BLACK);

	SetCompanyManagerFaceBits(cmf, CMFV_GEN_ETHN,    ge, ge);
	SetCompanyManagerFaceBits(cmf, CMFV_HAS_GLASSES, ge, GB(face, 28, 3) <= 1);
	SetCompanyManagerFaceBits(cmf, CMFV_EYE_COLOUR,  ge, HasBit(ge, ETHNICITY_BLACK) ? 0 : ClampU(GB(face, 20, 3), 5, 7) - 5);
	SetCompanyManagerFaceBits(cmf, CMFV_CHIN,        ge, ScaleCompanyManagerFaceValue(CMFV_CHIN,     ge, GB(face,  4, 2)));
	SetCompanyManagerFaceBits(cmf, CMFV_EYEBROWS,    ge, ScaleCompanyManagerFaceValue(CMFV_EYEBROWS, ge, GB(face,  6, 4)));
	SetCompanyManagerFaceBits(cmf, CMFV_HAIR,        ge, ScaleCompanyManagerFaceValue(CMFV_HAIR,     ge, GB(face, 16, 4)));
	SetCompanyManagerFaceBits(cmf, CMFV_JACKET,      ge, ScaleCompanyManagerFaceValue(CMFV_JACKET,   ge, GB(face, 20, 2)));
	SetCompanyManagerFaceBits(cmf, CMFV_COLLAR,      ge, ScaleCompanyManagerFaceValue(CMFV_COLLAR,   ge, GB(face, 22, 2)));
	SetCompanyManagerFaceBits(cmf, CMFV_GLASSES,     ge, GB(face, 28, 1));

	uint lips = GB(face, 10, 4);
	if (!HasBit(ge, GENDER_FEMALE) && lips < 4) {
		SetCompanyManagerFaceBits(cmf, CMFV_HAS_MOUSTACHE, ge, true);
		SetCompanyManagerFaceBits(cmf, CMFV_MOUSTACHE,     ge, max(lips, 1U) - 1);
	} else {
		if (!HasBit(ge, GENDER_FEMALE)) {
			lips = lips * 15 / 16;
			lips -= 3;
			if (HasBit(ge, ETHNICITY_BLACK) && lips > 8) lips = 0;
		} else {
			lips = ScaleCompanyManagerFaceValue(CMFV_LIPS, ge, lips);
		}
		SetCompanyManagerFaceBits(cmf, CMFV_LIPS, ge, lips);

		uint nose = GB(face, 13, 3);
		if (ge == GE_WF) {
			nose = (nose * 3 >> 3) * 3 >> 2; // There is 'hole' in the nose sprites for females
		} else {
			nose = ScaleCompanyManagerFaceValue(CMFV_NOSE, ge, nose);
		}
		SetCompanyManagerFaceBits(cmf, CMFV_NOSE, ge, nose);
	}

	uint tie_earring = GB(face, 24, 4);
	if (!HasBit(ge, GENDER_FEMALE) || tie_earring < 3) { // Not all females have an earring
		if (HasBit(ge, GENDER_FEMALE)) SetCompanyManagerFaceBits(cmf, CMFV_HAS_TIE_EARRING, ge, true);
		SetCompanyManagerFaceBits(cmf, CMFV_TIE_EARRING, ge, HasBit(ge, GENDER_FEMALE) ? tie_earring : ScaleCompanyManagerFaceValue(CMFV_TIE_EARRING, ge, tie_earring / 2));
	}

	return cmf;
}

/** Rebuilding of company statistics after loading a savegame. */
void AfterLoadCompanyStats()
{
	/* Reset infrastructure statistics to zero. */
	Company *c;
	FOR_ALL_COMPANIES(c) MemSetT(&c->infrastructure, 0);

	/* Collect airport count. */
	Station *st;
	FOR_ALL_STATIONS(st) {
		if ((st->facilities & FACIL_AIRPORT) && Company::IsValidID(st->owner)) {
			Company::Get(st->owner)->infrastructure.airport++;
		}
	}

	for (TileIndex tile = 0; tile < MapSize(); tile++) {
		switch (GetTileType(tile)) {
			case MP_RAILWAY:
				c = Company::GetIfValid(GetTileOwner(tile));
				if (c != NULL) {
					uint pieces = 1;
					if (IsPlainRail(tile)) {
						TrackBits bits = GetTrackBits(tile);
						pieces = CountBits(bits);
						if (TracksOverlap(bits)) pieces *= pieces;
					}
					c->infrastructure.rail[GetRailType(tile)] += pieces;

					if (HasSignals(tile)) c->infrastructure.signal += CountBits(GetPresentSignals(tile));
				}
				break;

			case MP_ROAD: {
				if (IsLevelCrossing(tile)) {
					c = Company::GetIfValid(GetTileOwner(tile));
					if (c != NULL) c->infrastructure.rail[GetRailType(tile)] += LEVELCROSSING_TRACKBIT_FACTOR;
				}

				/* Iterate all present road types as each can have a different owner. */
				RoadType rt;
				FOR_EACH_SET_ROADTYPE(rt, GetRoadTypes(tile)) {
					c = Company::GetIfValid(IsRoadDepot(tile) ? GetTileOwner(tile) : GetRoadOwner(tile, rt));
					/* A level crossings and depots have two road bits. */
					if (c != NULL) c->infrastructure.road[rt] += IsNormalRoad(tile) ? CountBits(GetRoadBits(tile, rt)) : 2;
				}
				break;
			}

			case MP_STATION:
				c = Company::GetIfValid(GetTileOwner(tile));
				if (c != NULL && GetStationType(tile) != STATION_AIRPORT && !IsBuoy(tile)) c->infrastructure.station++;

				switch (GetStationType(tile)) {
					case STATION_RAIL:
					case STATION_WAYPOINT:
						if (c != NULL && !IsStationTileBlocked(tile)) c->infrastructure.rail[GetRailType(tile)]++;
						break;

					case STATION_BUS:
					case STATION_TRUCK: {
						/* Iterate all present road types as each can have a different owner. */
						RoadType rt;
						FOR_EACH_SET_ROADTYPE(rt, GetRoadTypes(tile)) {
							c = Company::GetIfValid(GetRoadOwner(tile, rt));
							if (c != NULL) c->infrastructure.road[rt] += 2; // A road stop has two road bits.
						}
						break;
					}

					case STATION_DOCK:
					case STATION_BUOY:
						if (GetWaterClass(tile) == WATER_CLASS_CANAL) {
							if (c != NULL) c->infrastructure.water++;
						}
						break;

					default:
						break;
				}
				break;

			case MP_WATER:
				if (IsShipDepot(tile) || IsLock(tile)) {
					c = Company::GetIfValid(GetTileOwner(tile));
					if (c != NULL) {
						if (IsShipDepot(tile)) c->infrastructure.water += LOCK_DEPOT_TILE_FACTOR;
						if (IsLock(tile) && GetLockPart(tile) == LOCK_PART_MIDDLE) {
							/* The middle tile specifies the owner of the lock. */
							c->infrastructure.water += 3 * LOCK_DEPOT_TILE_FACTOR; // the middle tile specifies the owner of the
							break; // do not count the middle tile as canal
						}
					}
				}
				/* FALL THROUGH */

			case MP_OBJECT:
				if (GetWaterClass(tile) == WATER_CLASS_CANAL) {
					c = Company::GetIfValid(GetTileOwner(tile));
					if (c != NULL) c->infrastructure.water++;
				}
				break;

			case MP_TUNNELBRIDGE: {
				/* Only count the tunnel/bridge if we're on the northern end tile. */
				TileIndex other_end = GetOtherTunnelBridgeEnd(tile);
				if (tile < other_end) {
					/* Count each tunnel/bridge TUNNELBRIDGE_TRACKBIT_FACTOR times to simulate
					 * the higher structural maintenance needs, and don't forget the end tiles. */
					uint len = (GetTunnelBridgeLength(tile, other_end) + 2) * TUNNELBRIDGE_TRACKBIT_FACTOR;

					switch (GetTunnelBridgeTransportType(tile)) {
						case TRANSPORT_RAIL:
							c = Company::GetIfValid(GetTileOwner(tile));
							if (c != NULL) c->infrastructure.rail[GetRailType(tile)] += len;
							break;

						case TRANSPORT_ROAD: {
							/* Iterate all present road types as each can have a different owner. */
							RoadType rt;
							FOR_EACH_SET_ROADTYPE(rt, GetRoadTypes(tile)) {
								c = Company::GetIfValid(GetRoadOwner(tile, rt));
								if (c != NULL) c->infrastructure.road[rt] += len * 2; // A full diagonal road has two road bits.
							}
							break;
						}

						case TRANSPORT_WATER:
							c = Company::GetIfValid(GetTileOwner(tile));
							if (c != NULL) c->infrastructure.water += len;
							break;

						default:
							break;
					}
				}
				break;
			}

			default:
				break;
		}
	}
}



/* Save/load of companies */
static const SaveLoad _company_desc[] = {
	    SLE_VAR(CompanyProperties, name_2,          SLE_UINT32),
	    SLE_VAR(CompanyProperties, name_1,          SLE_STRINGID),
	SLE_CONDSTR(CompanyProperties, name,            SLE_STR | SLF_ALLOW_CONTROL, 0, 84, SL_MAX_VERSION),

	    SLE_VAR(CompanyProperties, president_name_1, SLE_UINT16),
	    SLE_VAR(CompanyProperties, president_name_2, SLE_UINT32),
	SLE_CONDSTR(CompanyProperties, president_name,  SLE_STR | SLF_ALLOW_CONTROL, 0, 84, SL_MAX_VERSION),

	    SLE_VAR(CompanyProperties, face,            SLE_UINT32),

	/* money was changed to a 64 bit field in savegame version 1. */
	SLE_CONDVAR(CompanyProperties, money,                 SLE_VAR_I64 | SLE_FILE_I32,  0, 0),
	SLE_CONDVAR(CompanyProperties, money,                 SLE_INT64,                   1, SL_MAX_VERSION),

	SLE_CONDVAR(CompanyProperties, current_loan,          SLE_VAR_I64 | SLE_FILE_I32,  0, 64),
	SLE_CONDVAR(CompanyProperties, current_loan,          SLE_INT64,                  65, SL_MAX_VERSION),

	    SLE_VAR(CompanyProperties, colour,                SLE_UINT8),
	    SLE_VAR(CompanyProperties, money_fraction,        SLE_UINT8),
	SLE_CONDVAR(CompanyProperties, avail_railtypes,       SLE_VAR_I32 | SLE_FILE_I8,   0, 57),
	    SLE_VAR(CompanyProperties, block_preview,         SLE_UINT8),

	SLE_CONDNULL(2,  0,  93), ///< cargo_types
	SLE_CONDNULL(4, 94, 169), ///< cargo_types
	SLE_CONDVAR(CompanyProperties, location_of_HQ,        SLE_FILE_U16 | SLE_VAR_U32,  0,  5),
	SLE_CONDVAR(CompanyProperties, location_of_HQ,        SLE_UINT32,                  6, SL_MAX_VERSION),
	SLE_CONDVAR(CompanyProperties, last_build_coordinate, SLE_FILE_U16 | SLE_VAR_U32,  0,  5),
	SLE_CONDVAR(CompanyProperties, last_build_coordinate, SLE_UINT32,                  6, SL_MAX_VERSION),
	SLE_CONDVAR(CompanyProperties, inaugurated_year,      SLE_FILE_U8  | SLE_VAR_I32,  0, 30),
	SLE_CONDVAR(CompanyProperties, inaugurated_year,      SLE_INT32,                  31, SL_MAX_VERSION),

	    SLE_ARR(CompanyProperties, share_owners,          SLE_UINT8, 4),

	    SLE_VAR(CompanyProperties, num_valid_stat_ent,    SLE_UINT8),

	    SLE_VAR(CompanyProperties, months_of_bankruptcy,  SLE_UINT8),
	SLE_CONDVAR(CompanyProperties, bankrupt_asked,        SLE_FILE_U8  | SLE_VAR_U16,  0, 103),
	SLE_CONDVAR(CompanyProperties, bankrupt_asked,        SLE_UINT16,                104, SL_MAX_VERSION),
	    SLE_VAR(CompanyProperties, bankrupt_timeout,      SLE_INT16),
	SLE_CONDVAR(CompanyProperties, bankrupt_value,        SLE_VAR_I64 | SLE_FILE_I32,  0, 64),
	SLE_CONDVAR(CompanyProperties, bankrupt_value,        SLE_INT64,                  65, SL_MAX_VERSION),

	/* yearly expenses was changed to 64-bit in savegame version 2. */
	SLE_CONDARR(CompanyProperties, yearly_expenses,       SLE_FILE_I32 | SLE_VAR_I64, 3 * 13, 0, 1),
	SLE_CONDARR_X(CompanyProperties, yearly_expenses,     SLE_INT64, 3 * 13,                  2, SL_MAX_VERSION, SlXvFeatureTest(XSLFTO_AND, XSLFI_INFRA_SHARING, 0, 0)),
	SLE_CONDARR_X(CompanyProperties, yearly_expenses,     SLE_INT64, 3 * 15,                  2, SL_MAX_VERSION, SlXvFeatureTest(XSLFTO_AND, XSLFI_INFRA_SHARING)),

	SLE_CONDVAR(CompanyProperties, is_ai,                 SLE_BOOL,                    2, SL_MAX_VERSION),
	SLE_CONDNULL(1, 107, 111), ///< is_noai
	SLE_CONDNULL(1, 4, 99),

	SLE_CONDVAR(CompanyProperties, terraform_limit,       SLE_UINT32,                156, SL_MAX_VERSION),
	SLE_CONDVAR(CompanyProperties, clear_limit,           SLE_UINT32,                156, SL_MAX_VERSION),
	SLE_CONDVAR(CompanyProperties, tree_limit,            SLE_UINT32,                175, SL_MAX_VERSION),

	SLE_END()
};

static const SaveLoad _company_settings_desc[] = {
	/* Engine renewal settings */
	SLE_CONDNULL(512, 16, 18),
	SLE_CONDREF(Company, engine_renew_list,            REF_ENGINE_RENEWS,   19, SL_MAX_VERSION),
	SLE_CONDVAR(Company, settings.engine_renew,        SLE_BOOL,            16, SL_MAX_VERSION),
	SLE_CONDVAR(Company, settings.engine_renew_months, SLE_INT16,           16, SL_MAX_VERSION),
	SLE_CONDVAR(Company, settings.engine_renew_money,  SLE_UINT32,          16, SL_MAX_VERSION),
	SLE_CONDVAR(Company, settings.renew_keep_length,   SLE_BOOL,             2, SL_MAX_VERSION),

	/* Default vehicle settings */
	SLE_CONDVAR(Company, settings.vehicle.servint_ispercent,   SLE_BOOL,     120, SL_MAX_VERSION),
	SLE_CONDVAR(Company, settings.vehicle.servint_trains,    SLE_UINT16,     120, SL_MAX_VERSION),
	SLE_CONDVAR(Company, settings.vehicle.servint_roadveh,   SLE_UINT16,     120, SL_MAX_VERSION),
	SLE_CONDVAR(Company, settings.vehicle.servint_aircraft,  SLE_UINT16,     120, SL_MAX_VERSION),
	SLE_CONDVAR(Company, settings.vehicle.servint_ships,     SLE_UINT16,     120, SL_MAX_VERSION),
<<<<<<< HEAD
	SLE_CONDVAR_X(Company, settings.vehicle.auto_timetable_by_default, SLE_BOOL, 0, SL_MAX_VERSION, SlXvFeatureTest(XSLFTO_AND, XSLFI_AUTO_TIMETABLE, 2)),
=======
	SLE_CONDVAR_X(Company, settings.vehicle.auto_timetable_by_default, SLE_BOOL, 0, SL_MAX_VERSION, SlXvFeatureTest(XSLFTO_AND, XSLFI_AUTO_TIMETABLE, 2, 2)),
>>>>>>> 26d32269

	SLE_CONDNULL(63, 2, 143), // old reserved space

	SLE_END()
};

static const SaveLoad _company_settings_skip_desc[] = {
	/* Engine renewal settings */
	SLE_CONDNULL(512, 16, 18),
	SLE_CONDNULL(2, 19, 68),                 // engine_renew_list
	SLE_CONDNULL(4, 69, SL_MAX_VERSION),     // engine_renew_list
	SLE_CONDNULL(1, 16, SL_MAX_VERSION),     // settings.engine_renew
	SLE_CONDNULL(2, 16, SL_MAX_VERSION),     // settings.engine_renew_months
	SLE_CONDNULL(4, 16, SL_MAX_VERSION),     // settings.engine_renew_money
	SLE_CONDNULL(1,  2, SL_MAX_VERSION),     // settings.renew_keep_length

	/* Default vehicle settings */
	SLE_CONDNULL(1, 120, SL_MAX_VERSION),    // settings.vehicle.servint_ispercent
	SLE_CONDNULL(2, 120, SL_MAX_VERSION),    // settings.vehicle.servint_trains
	SLE_CONDNULL(2, 120, SL_MAX_VERSION),    // settings.vehicle.servint_roadveh
	SLE_CONDNULL(2, 120, SL_MAX_VERSION),    // settings.vehicle.servint_aircraft
	SLE_CONDNULL(2, 120, SL_MAX_VERSION),    // settings.vehicle.servint_ships
<<<<<<< HEAD
	SLE_CONDNULL_X(1, 0, SL_MAX_VERSION, SlXvFeatureTest(XSLFTO_AND, XSLFI_AUTO_TIMETABLE, 2)), // settings.vehicle.auto_timetable_by_default
=======
	SLE_CONDNULL_X(1, 0, SL_MAX_VERSION, SlXvFeatureTest(XSLFTO_AND, XSLFI_AUTO_TIMETABLE, 2, 2)), // settings.vehicle.auto_timetable_by_default
>>>>>>> 26d32269

	SLE_CONDNULL(63, 2, 143), // old reserved space

	SLE_END()
};

static const SaveLoad _company_economy_desc[] = {
	/* these were changed to 64-bit in savegame format 2 */
	SLE_CONDVAR(CompanyEconomyEntry, income,              SLE_FILE_I32 | SLE_VAR_I64, 0, 1),
	SLE_CONDVAR(CompanyEconomyEntry, income,              SLE_INT64,                  2, SL_MAX_VERSION),
	SLE_CONDVAR(CompanyEconomyEntry, expenses,            SLE_FILE_I32 | SLE_VAR_I64, 0, 1),
	SLE_CONDVAR(CompanyEconomyEntry, expenses,            SLE_INT64,                  2, SL_MAX_VERSION),
	SLE_CONDVAR(CompanyEconomyEntry, company_value,       SLE_FILE_I32 | SLE_VAR_I64, 0, 1),
	SLE_CONDVAR(CompanyEconomyEntry, company_value,       SLE_INT64,                  2, SL_MAX_VERSION),

	SLE_CONDVAR(CompanyEconomyEntry, delivered_cargo[NUM_CARGO - 1], SLE_INT32,       0, 169),
	SLE_CONDARR(CompanyEconomyEntry, delivered_cargo,     SLE_UINT32, NUM_CARGO,    170, SL_MAX_VERSION),
	    SLE_VAR(CompanyEconomyEntry, performance_history, SLE_INT32),

	SLE_END()
};

/* We do need to read this single value, as the bigger it gets, the more data is stored */
struct CompanyOldAI {
	uint8 num_build_rec;
};

static const SaveLoad _company_ai_desc[] = {
	SLE_CONDNULL(2,  0, 106),
	SLE_CONDNULL(2,  0, 12),
	SLE_CONDNULL(4, 13, 106),
	SLE_CONDNULL(8,  0, 106),
	 SLE_CONDVAR(CompanyOldAI, num_build_rec, SLE_UINT8, 0, 106),
	SLE_CONDNULL(3,  0, 106),

	SLE_CONDNULL(2,  0,  5),
	SLE_CONDNULL(4,  6, 106),
	SLE_CONDNULL(2,  0,  5),
	SLE_CONDNULL(4,  6, 106),
	SLE_CONDNULL(2,  0, 106),

	SLE_CONDNULL(2,  0,  5),
	SLE_CONDNULL(4,  6, 106),
	SLE_CONDNULL(2,  0,  5),
	SLE_CONDNULL(4,  6, 106),
	SLE_CONDNULL(2,  0, 106),

	SLE_CONDNULL(2,  0, 68),
	SLE_CONDNULL(4,  69, 106),

	SLE_CONDNULL(18, 0, 106),
	SLE_CONDNULL(20, 0, 106),
	SLE_CONDNULL(32, 0, 106),

	SLE_CONDNULL(64, 2, 106),
	SLE_END()
};

static const SaveLoad _company_ai_build_rec_desc[] = {
	SLE_CONDNULL(2, 0, 5),
	SLE_CONDNULL(4, 6, 106),
	SLE_CONDNULL(2, 0, 5),
	SLE_CONDNULL(4, 6, 106),
	SLE_CONDNULL(8, 0, 106),
	SLE_END()
};

static const SaveLoad _company_livery_desc[] = {
	SLE_CONDVAR(Livery, in_use,  SLE_BOOL,  34, SL_MAX_VERSION),
	SLE_CONDVAR(Livery, colour1, SLE_UINT8, 34, SL_MAX_VERSION),
	SLE_CONDVAR(Livery, colour2, SLE_UINT8, 34, SL_MAX_VERSION),
	SLE_END()
};

static void SaveLoad_PLYR_common(Company *c, CompanyProperties *cprops)
{
	int i;

	SlObject(cprops, _company_desc);
	if (c != NULL) {
		SlObject(c, _company_settings_desc);
	} else {
		char nothing;
		SlObject(&nothing, _company_settings_skip_desc);
	}

	/* Keep backwards compatible for savegames, so load the old AI block */
	if (IsSavegameVersionBefore(107) && cprops->is_ai) {
		CompanyOldAI old_ai;
		char nothing;

		SlObject(&old_ai, _company_ai_desc);
		for (i = 0; i != old_ai.num_build_rec; i++) {
			SlObject(&nothing, _company_ai_build_rec_desc);
		}
	}

	/* Write economy */
	SlObject(&cprops->cur_economy, _company_economy_desc);

	/* Write old economy entries. */
	if (cprops->num_valid_stat_ent > lengthof(cprops->old_economy)) SlErrorCorrupt("Too many old economy entries");
	for (i = 0; i < cprops->num_valid_stat_ent; i++) {
		SlObject(&cprops->old_economy[i], _company_economy_desc);
	}

	/* Write each livery entry. */
	int num_liveries = IsSavegameVersionBefore(63) ? LS_END - 4 : (IsSavegameVersionBefore(85) ? LS_END - 2: LS_END);
	if (c != NULL) {
		for (i = 0; i < num_liveries; i++) {
			SlObject(&c->livery[i], _company_livery_desc);
		}

		if (num_liveries < LS_END) {
			/* We want to insert some liveries somewhere in between. This means some have to be moved. */
			memmove(&c->livery[LS_FREIGHT_WAGON], &c->livery[LS_PASSENGER_WAGON_MONORAIL], (LS_END - LS_FREIGHT_WAGON) * sizeof(c->livery[0]));
			c->livery[LS_PASSENGER_WAGON_MONORAIL] = c->livery[LS_MONORAIL];
			c->livery[LS_PASSENGER_WAGON_MAGLEV]   = c->livery[LS_MAGLEV];
		}

		if (num_liveries == LS_END - 4) {
			/* Copy bus/truck liveries over to trams */
			c->livery[LS_PASSENGER_TRAM] = c->livery[LS_BUS];
			c->livery[LS_FREIGHT_TRAM]   = c->livery[LS_TRUCK];
		}
	} else {
		/* Skip liveries */
		Livery dummy_livery;
		for (i = 0; i < num_liveries; i++) {
			SlObject(&dummy_livery, _company_livery_desc);
		}
	}
}

static void SaveLoad_PLYR(Company *c)
{
	SaveLoad_PLYR_common(c, c);
}

static void Save_PLYR()
{
	Company *c;
	FOR_ALL_COMPANIES(c) {
		SlSetArrayIndex(c->index);
		SlAutolength((AutolengthProc*)SaveLoad_PLYR, c);
	}
}

static void Load_PLYR()
{
	int index;
	while ((index = SlIterateArray()) != -1) {
		Company *c = new (index) Company();
		SetDefaultCompanySettings(c->index);
		SaveLoad_PLYR(c);
		_company_colours[index] = (Colours)c->colour;

		// setting moved from game settings to company settings
		if (SlXvIsFeaturePresent(XSLFI_AUTO_TIMETABLE, 1, 2)) {
			c->settings.auto_timetable_separation_rate = _settings_game.order.old_timetable_separation_rate;
		}
	}
}

static void Check_PLYR()
{
	int index;
	while ((index = SlIterateArray()) != -1) {
		CompanyProperties *cprops = new CompanyProperties();
		memset(cprops, 0, sizeof(*cprops));
		SaveLoad_PLYR_common(NULL, cprops);

		/* We do not load old custom names */
		if (IsSavegameVersionBefore(84)) {
			if (GB(cprops->name_1, 11, 5) == 15) {
				cprops->name_1 = STR_GAME_SAVELOAD_NOT_AVAILABLE;
			}

			if (GB(cprops->president_name_1, 11, 5) == 15) {
				cprops->president_name_1 = STR_GAME_SAVELOAD_NOT_AVAILABLE;
			}
		}

		if (cprops->name == NULL && !IsInsideMM(cprops->name_1, SPECSTR_COMPANY_NAME_START, SPECSTR_COMPANY_NAME_LAST + 1) &&
				cprops->name_1 != STR_GAME_SAVELOAD_NOT_AVAILABLE && cprops->name_1 != STR_SV_UNNAMED &&
				cprops->name_1 != SPECSTR_ANDCO_NAME && cprops->name_1 != SPECSTR_PRESIDENT_NAME &&
				cprops->name_1 != SPECSTR_SILLY_NAME) {
			cprops->name_1 = STR_GAME_SAVELOAD_NOT_AVAILABLE;
		}

		if (!_load_check_data.companies.Insert(index, cprops)) delete cprops;
	}
}

static void Ptrs_PLYR()
{
	Company *c;
	FOR_ALL_COMPANIES(c) {
		SlObject(c, _company_settings_desc);
	}
}

extern void LoadSettingsPlyx(bool skip);
extern void SaveSettingsPlyx();

static void Load_PLYX()
{
	LoadSettingsPlyx(false);
}

static void Check_PLYX()
{
	LoadSettingsPlyx(true);
}

static void Save_PLYX()
{
	SaveSettingsPlyx();
}

extern const ChunkHandler _company_chunk_handlers[] = {
	{ 'PLYR', Save_PLYR, Load_PLYR, Ptrs_PLYR, Check_PLYR, CH_ARRAY },
	{ 'PLYX', Save_PLYX, Load_PLYX, NULL,      Check_PLYX, CH_RIFF | CH_LAST},
};<|MERGE_RESOLUTION|>--- conflicted
+++ resolved
@@ -313,11 +313,7 @@
 	SLE_CONDVAR(Company, settings.vehicle.servint_roadveh,   SLE_UINT16,     120, SL_MAX_VERSION),
 	SLE_CONDVAR(Company, settings.vehicle.servint_aircraft,  SLE_UINT16,     120, SL_MAX_VERSION),
 	SLE_CONDVAR(Company, settings.vehicle.servint_ships,     SLE_UINT16,     120, SL_MAX_VERSION),
-<<<<<<< HEAD
-	SLE_CONDVAR_X(Company, settings.vehicle.auto_timetable_by_default, SLE_BOOL, 0, SL_MAX_VERSION, SlXvFeatureTest(XSLFTO_AND, XSLFI_AUTO_TIMETABLE, 2)),
-=======
 	SLE_CONDVAR_X(Company, settings.vehicle.auto_timetable_by_default, SLE_BOOL, 0, SL_MAX_VERSION, SlXvFeatureTest(XSLFTO_AND, XSLFI_AUTO_TIMETABLE, 2, 2)),
->>>>>>> 26d32269
 
 	SLE_CONDNULL(63, 2, 143), // old reserved space
 
@@ -340,11 +336,7 @@
 	SLE_CONDNULL(2, 120, SL_MAX_VERSION),    // settings.vehicle.servint_roadveh
 	SLE_CONDNULL(2, 120, SL_MAX_VERSION),    // settings.vehicle.servint_aircraft
 	SLE_CONDNULL(2, 120, SL_MAX_VERSION),    // settings.vehicle.servint_ships
-<<<<<<< HEAD
-	SLE_CONDNULL_X(1, 0, SL_MAX_VERSION, SlXvFeatureTest(XSLFTO_AND, XSLFI_AUTO_TIMETABLE, 2)), // settings.vehicle.auto_timetable_by_default
-=======
 	SLE_CONDNULL_X(1, 0, SL_MAX_VERSION, SlXvFeatureTest(XSLFTO_AND, XSLFI_AUTO_TIMETABLE, 2, 2)), // settings.vehicle.auto_timetable_by_default
->>>>>>> 26d32269
 
 	SLE_CONDNULL(63, 2, 143), // old reserved space
 
