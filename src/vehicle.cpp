--- conflicted
+++ resolved
@@ -176,11 +176,10 @@
  */
 void VehicleServiceInDepot(Vehicle *v)
 {
-<<<<<<< HEAD
-	assert(v != NULL);
+	assert(v != nullptr);
 	const Engine *e = Engine::Get(v->engine_type);
 	if (v->type == VEH_TRAIN) {
-		if (v->Next() != NULL) VehicleServiceInDepot(v->Next());
+		if (v->Next() != nullptr) VehicleServiceInDepot(v->Next());
 		if (!(Train::From(v)->IsEngine()) && !(Train::From(v)->IsRearDualheaded())) return;
 		ClrBit(Train::From(v)->flags, VRF_NEED_REPAIR);
 		ClrBit(Train::From(v)->flags, VRF_HAS_HIT_RV);
@@ -196,9 +195,6 @@
 		RoadVehicle::From(v)->critical_breakdown_count = 0;
 	}
 	v->vehstatus &= ~VS_AIRCRAFT_BROKEN;
-=======
-	assert(v != nullptr);
->>>>>>> 7c8e7c6b
 	SetWindowDirty(WC_VEHICLE_DETAILS, v->index); // ensure that last service date and reliability are updated
 
 	do {
@@ -617,14 +613,14 @@
  * Callback that returns 'real' vehicles lower or at height \c *(int*)data, for road vehicles.
  * @param v Vehicle to examine.
  * @param data Pointer to height data.
- * @return \a v if conditions are met, else \c NULL.
+ * @return \a v if conditions are met, else \c nullptr.
  */
 static Vehicle *EnsureNoRoadVehicleProcZ(Vehicle *v, void *data)
 {
 	int z = *(int*)data;
 
-	if (v->type != VEH_ROAD) return NULL;
-	if (v->z_pos > z) return NULL;
+	if (v->type != VEH_ROAD) return nullptr;
+	if (v->z_pos > z) return nullptr;
 
 	return v;
 }
@@ -643,7 +639,7 @@
 	 * Such a message does not affect MP synchronisation.
 	 */
 	Vehicle *v = VehicleFromPos(tile, &z, &EnsureNoRoadVehicleProcZ, true);
-	if (v != NULL) return_cmd_error(STR_ERROR_ROAD_VEHICLE_IN_THE_WAY);
+	if (v != nullptr) return_cmd_error(STR_ERROR_ROAD_VEHICLE_IN_THE_WAY);
 	return CommandCost();
 }
 
@@ -656,19 +652,14 @@
 /** Procedure called for every vehicle found in tunnel/bridge in the hash map */
 static Vehicle *GetVehicleTunnelBridgeProc(Vehicle *v, void *data)
 {
-<<<<<<< HEAD
 	const GetVehicleTunnelBridgeProcData *info = (GetVehicleTunnelBridgeProcData*) data;
-	if (v->type != VEH_TRAIN && v->type != VEH_ROAD && v->type != VEH_SHIP) return NULL;
-	if (v == info->v) return NULL;
+	if (v->type != VEH_TRAIN && v->type != VEH_ROAD && v->type != VEH_SHIP) return nullptr;
+	if (v == info->v) return nullptr;
 
 	if (v->type == VEH_TRAIN && info->across_only && IsBridge(info->t)) {
 		TrackBits vehicle_track = Train::From(v)->track;
-		if (!(vehicle_track & TRACK_BIT_WORMHOLE) && !(GetAcrossBridgePossibleTrackBits(info->t) & vehicle_track)) return NULL;
-	}
-=======
-	if (v->type != VEH_TRAIN && v->type != VEH_ROAD && v->type != VEH_SHIP) return nullptr;
-	if (v == (const Vehicle *)data) return nullptr;
->>>>>>> 7c8e7c6b
+		if (!(vehicle_track & TRACK_BIT_WORMHOLE) && !(GetAcrossBridgePossibleTrackBits(info->t) & vehicle_track)) return nullptr;
+	}
 
 	return v;
 }
@@ -687,20 +678,15 @@
 	 * error message only (which may be different for different machines).
 	 * Such a message does not affect MP synchronisation.
 	 */
-<<<<<<< HEAD
 	GetVehicleTunnelBridgeProcData data;
 	data.v = ignore;
 	data.t = tile;
 	data.across_only = across_only;
 	Vehicle *v = VehicleFromPos(tile, &data, &GetVehicleTunnelBridgeProc, true);
-	if (v == NULL) {
+	if (v == nullptr) {
 		data.t = endtile;
 		v = VehicleFromPos(endtile, &data, &GetVehicleTunnelBridgeProc, true);
 	}
-=======
-	Vehicle *v = VehicleFromPos(tile, const_cast<Vehicle *>(ignore), &GetVehicleTunnelBridgeProc, true);
-	if (v == nullptr) v = VehicleFromPos(endtile, const_cast<Vehicle *>(ignore), &GetVehicleTunnelBridgeProc, true);
->>>>>>> 7c8e7c6b
 
 	if (v != nullptr) return_cmd_error(STR_ERROR_TRAIN_IN_THE_WAY + v->type);
 	return CommandCost();
@@ -713,17 +699,13 @@
 	if (v->type != VEH_TRAIN) return nullptr;
 
 	Train *t = Train::From(v);
-<<<<<<< HEAD
 	if (rail_bits & TRACK_BIT_WORMHOLE) {
 		if (t->track & TRACK_BIT_WORMHOLE) return v;
 		rail_bits &= ~TRACK_BIT_WORMHOLE;
 	} else if (t->track & TRACK_BIT_WORMHOLE) {
-		return NULL;
-	}
-	if ((t->track != rail_bits) && !TracksOverlap(t->track | rail_bits)) return NULL;
-=======
+		return nullptr;
+	}
 	if ((t->track != rail_bits) && !TracksOverlap(t->track | rail_bits)) return nullptr;
->>>>>>> 7c8e7c6b
 
 	return v;
 }
@@ -995,16 +977,12 @@
 		}
 	}
 
-<<<<<<< HEAD
 	if (this->type == VEH_TRAIN && HasBit(Train::From(this)->flags, VRF_HAVE_SLOT)) {
 		TraceRestrictRemoveVehicleFromAllSlots(this->index);
 		ClrBit(Train::From(this)->flags, VRF_HAVE_SLOT);
 	}
 
-	if (this->Previous() == NULL) {
-=======
 	if (this->Previous() == nullptr) {
->>>>>>> 7c8e7c6b
 		InvalidateWindowData(WC_VEHICLE_DEPOT, this->tile);
 	}
 
@@ -1076,7 +1054,7 @@
 	/* Template Replacement Setup stuff */
 	bool stayInDepot = v->current_order.GetDepotActionType();
 	TemplateReplacement *tr = GetTemplateReplacementByGroupID(v->group_id);
-	if (tr != NULL) {
+	if (tr != nullptr) {
 		_vehicles_to_templatereplace[(Train*) v] = stayInDepot;
 	} else {
 		/* Moved the assignment for auto replacement here to prevent auto replacement
@@ -1104,16 +1082,11 @@
 	if (_game_mode != GM_NORMAL) return;
 
 	/* Run the day_proc for every DAY_TICKS vehicle starting at _date_fract. */
-	Vehicle *v = NULL;
+	Vehicle *v = nullptr;
 	SCOPE_INFO_FMT([&v], "RunVehicleDayProc: %s", scope_dumper().VehicleInfo(v));
 	for (size_t i = _date_fract; i < Vehicle::GetPoolSize(); i += DAY_TICKS) {
-<<<<<<< HEAD
 		v = Vehicle::Get(i);
-		if (v == NULL) continue;
-=======
-		Vehicle *v = Vehicle::Get(i);
 		if (v == nullptr) continue;
->>>>>>> 7c8e7c6b
 
 		/* Call the 32-day callback if needed */
 		if ((v->day_counter & 0x1F) == 0 && v->HasEngineType()) {
@@ -1184,7 +1157,7 @@
 
 void RebuildVehicleTickCaches()
 {
-	Vehicle *v = NULL;
+	Vehicle *v = nullptr;
 	SCOPE_INFO_FMT([&v], "RebuildVehicleTickCaches: %s", scope_dumper().VehicleInfo(v));
 
 	ClearVehicleTickCaches();
@@ -1269,10 +1242,9 @@
 		FOR_ALL_STATIONS(st) LoadUnloadStation(st);
 	}
 
-<<<<<<< HEAD
 	if (!_tick_caches_valid) RebuildVehicleTickCaches();
 
-	Vehicle *v = NULL;
+	Vehicle *v = nullptr;
 	SCOPE_INFO_FMT([&v], "CallVehicleTicks: %s", scope_dumper().VehicleInfo(v));
 	{
 		for (EffectVehicle *u : _tick_effect_veh_cache) {
@@ -1341,17 +1313,9 @@
 			if (!u) continue;
 			v = u;
 			u->Tick();
-=======
-	Vehicle *v;
-	FOR_ALL_VEHICLES(v) {
-		/* Vehicle could be deleted in this tick */
-		if (!v->Tick()) {
-			assert(Vehicle::Get(vehicle_index) == nullptr);
-			continue;
->>>>>>> 7c8e7c6b
-		}
-	}
-	v = NULL;
+		}
+	}
+	v = nullptr;
 
 	/* do Template Replacement */
 	Backup<CompanyByte> sell_cur_company(_current_company, FILE_LINE);
@@ -1585,13 +1549,8 @@
 		for (int x = vhb.xl;; x = (x + 1) & 0x3F) {
 			const Vehicle *v = _vehicle_viewport_hash[x + y]; // already masked & 0xFFF
 
-<<<<<<< HEAD
-			while (v != NULL) {
+			while (v != nullptr) {
 				if (v->IsDrawn() &&
-=======
-			while (v != nullptr) {
-				if (!(v->vehstatus & VS_HIDDEN) &&
->>>>>>> 7c8e7c6b
 						l <= v->coord.right &&
 						t <= v->coord.bottom &&
 						r >= v->coord.left &&
@@ -1626,7 +1585,7 @@
 		for (int x = vhb.xl;; x = (x + 1) & 0x3F) {
 			const Vehicle *v = _vehicle_viewport_hash[x + y]; // already masked & 0xFFF
 
-			while (v != NULL) {
+			while (v != nullptr) {
 				if (!(v->vehstatus & (VS_HIDDEN | VS_UNCLICKABLE)) && (v->type != VEH_EFFECT)) {
 					Point pt = RemapCoords(v->x_pos, v->y_pos, v->z_pos);
 					const int pixel_x = UnScaleByZoomLower(pt.x - dpi->left, dpi->zoom);
@@ -1886,7 +1845,7 @@
 				if(this->breakdown_type == BREAKDOWN_AIRCRAFT_SPEED ||
 						(this->current_order.IsType(OT_GOTO_DEPOT) &&
 						(this->current_order.GetDepotOrderType() & ODTFB_BREAKDOWN) &&
-						GetTargetAirportIfValid(Aircraft::From(this)) != NULL)) return false;
+						GetTargetAirportIfValid(Aircraft::From(this)) != nullptr)) return false;
 				FindBreakdownDestination(Aircraft::From(this));
 			} else if (this->type == VEH_TRAIN) {
 				if (this->breakdown_type == BREAKDOWN_LOW_POWER ||
@@ -1904,7 +1863,7 @@
 							}
 							if (!(this->vehstatus & VS_HIDDEN) && !HasBit(EngInfo(this->engine_type)->misc_flags, EF_NO_BREAKDOWN_SMOKE) && this->breakdown_delay > 0) {
 								EffectVehicle *u = CreateEffectVehicleRel(this, 4, 4, 5, EV_BREAKDOWN_SMOKE);
-								if (u != NULL) u->animation_state = this->breakdown_delay * 2;
+								if (u != nullptr) u->animation_state = this->breakdown_delay * 2;
 							}
 							/* Max Speed reduction*/
 							if (_settings_game.vehicle.improved_breakdowns) {
@@ -1942,7 +1901,7 @@
 				if ((!(this->vehstatus & VS_HIDDEN)) && (this->breakdown_type == BREAKDOWN_LOW_SPEED || this->breakdown_type == BREAKDOWN_LOW_POWER)
 						&& !HasBit(EngInfo(this->engine_type)->misc_flags, EF_NO_BREAKDOWN_SMOKE)) {
 					EffectVehicle *u = CreateEffectVehicleRel(this, 0, 0, 2, EV_BREAKDOWN_SMOKE); //some grey clouds to indicate a broken engine
-					if (u != NULL) u->animation_state = 25;
+					if (u != nullptr) u->animation_state = 25;
 				}
 			} else {
 				switch (this->breakdown_type) {
@@ -1952,7 +1911,7 @@
 						}
 						if (!(this->vehstatus & VS_HIDDEN) && !HasBit(EngInfo(this->engine_type)->misc_flags, EF_NO_BREAKDOWN_SMOKE) && this->breakdown_delay > 0) {
 							EffectVehicle *u = CreateEffectVehicleRel(this, 4, 4, 5, EV_BREAKDOWN_SMOKE);
-							if (u != NULL) u->animation_state = this->breakdown_delay * 2;
+							if (u != nullptr) u->animation_state = this->breakdown_delay * 2;
 						}
 						if (_settings_game.vehicle.improved_breakdowns) {
 							if (this->type == VEH_ROAD) {
@@ -1971,18 +1930,11 @@
 						break;
 					default: NOT_REACHED();
 				}
-<<<<<<< HEAD
 				if ((!(this->vehstatus & VS_HIDDEN)) &&
 						(this->breakdown_type == BREAKDOWN_LOW_SPEED || this->breakdown_type == BREAKDOWN_LOW_POWER)) {
 					/* Some gray clouds to indicate a broken RV */
 					EffectVehicle *u = CreateEffectVehicleRel(this, 0, 0, 2, EV_BREAKDOWN_SMOKE);
-					if (u != NULL) u->animation_state = 25;
-=======
-
-				if (!(this->vehstatus & VS_HIDDEN) && !HasBit(EngInfo(this->engine_type)->misc_flags, EF_NO_BREAKDOWN_SMOKE)) {
-					EffectVehicle *u = CreateEffectVehicleRel(this, 4, 4, 5, EV_BREAKDOWN_SMOKE);
-					if (u != nullptr) u->animation_state = this->breakdown_delay * 2;
->>>>>>> 7c8e7c6b
+					if (u != nullptr) u->animation_state = 25;
 				}
 				this->First()->MarkDirty();
 				SetWindowDirty(WC_VEHICLE_VIEW, this->index);
@@ -2753,7 +2705,7 @@
  */
 static void VehicleIncreaseStats(const Vehicle *front)
 {
-	for (const Vehicle *v = front; v != NULL; v = v->Next()) {
+	for (const Vehicle *v = front; v != nullptr; v = v->Next()) {
 		StationID last_loading_station = HasBit(front->vehicle_flags, VF_LAST_LOAD_ST_SEP) ? v->last_loading_station : front->last_loading_station;
 		if (v->refit_cap > 0 &&
 				last_loading_station != INVALID_STATION &&
@@ -2930,7 +2882,7 @@
 		return (this->last_loading_station != INVALID_STATION) ? ALL_CARGOTYPES : 0;
 	} else {
 		CargoTypes cargo_mask = 0;
-		for (const Vehicle *u = this; u != NULL; u = u->Next()) {
+		for (const Vehicle *u = this; u != nullptr; u = u->Next()) {
 			if (u->cargo_type < NUM_CARGO && u->last_loading_station != INVALID_STATION) {
 				SetBit(cargo_mask, u->cargo_type);
 			}
@@ -2999,7 +2951,7 @@
 
 			/* NB: this is saved here as we overwrite it on the first iteration of the loop below */
 			StationID head_last_loading_station = this->last_loading_station;
-			for (Vehicle *u = this; u != NULL; u = u->Next()) {
+			for (Vehicle *u = this; u != nullptr; u = u->Next()) {
 				StationID last_loading_station = HasBit(this->vehicle_flags, VF_LAST_LOAD_ST_SEP) ? u->last_loading_station : head_last_loading_station;
 				if (u->cargo_type < NUM_CARGO && HasBit(cargoes_can_load_unload, u->cargo_type)) {
 					if (HasBit(cargoes_can_leave_with_cargo, u->cargo_type)) {
@@ -3035,7 +2987,7 @@
 
 	if (this->cur_real_order_index < this->GetNumOrders()) {
 		Order *real_current_order = this->GetOrder(this->cur_real_order_index);
-		uint current_occupancy = CalcPercentVehicleFilled(this, NULL);
+		uint current_occupancy = CalcPercentVehicleFilled(this, nullptr);
 		uint old_occupancy = real_current_order->GetOccupancy();
 		uint new_occupancy;
 		if (old_occupancy == 0) {
@@ -3052,7 +3004,7 @@
 		if (new_occupancy + 1 != old_occupancy) {
 			this->order_occupancy_average = 0;
 			real_current_order->SetOccupancy(static_cast<uint8>(new_occupancy + 1));
-			for (const Vehicle *v = this->FirstShared(); v != NULL; v = v->NextShared()) {
+			for (const Vehicle *v = this->FirstShared(); v != nullptr; v = v->NextShared()) {
 				SetWindowDirty(WC_VEHICLE_ORDERS, v->index);
 			}
 		}
@@ -3167,7 +3119,6 @@
  */
 void Vehicle::HandleWaiting(bool stop_waiting)
 {
-<<<<<<< HEAD
 	switch (this->current_order.GetType()) {
 		case OT_WAITING: {
 			uint wait_time = max<int>(this->current_order.GetTimetabledWait() - this->lateness_counter, 0);
@@ -3183,27 +3134,10 @@
 			if (this->type == VEH_TRAIN) Train::From(this)->force_proceed = TFP_NONE;
 
 			break;
-=======
-	for (const Vehicle *v = this; v != nullptr; v = v->Next()) {
-		if (v->cargo_cap == 0) continue;
-		SmallPair<CargoID, uint> *pair = capacities.Find(v->cargo_type);
-		if (pair == capacities.End()) {
-			capacities.push_back({v->cargo_type, v->cargo_cap - v->cargo.StoredCount()});
-		} else {
-			pair->second += v->cargo_cap - v->cargo.StoredCount();
->>>>>>> 7c8e7c6b
-		}
-
-<<<<<<< HEAD
+		}
+
 		default:
 			return;
-=======
-uint Vehicle::GetConsistTotalCapacity() const
-{
-	uint result = 0;
-	for (const Vehicle *v = this; v != nullptr; v = v->Next()) {
-		result += v->cargo_cap;
->>>>>>> 7c8e7c6b
 	}
 }
 
@@ -3603,13 +3537,9 @@
 
 			CreateEffectVehicleRel(v, x, y, 10, evt);
 		}
-<<<<<<< HEAD
 
 		if (HasBit(v->vcache.cached_veh_flags, VCF_LAST_VISUAL_EFFECT)) break;
-	} while ((v = v->Next()) != NULL);
-=======
 	} while ((v = v->Next()) != nullptr);
->>>>>>> 7c8e7c6b
 
 	if (sound) PlayVehicleSound(this, VSE_VISUAL_EFFECT);
 }
@@ -3644,26 +3574,26 @@
 
 void Vehicle::ClearSeparation()
 {
-	if (this->ahead_separation == NULL && this->behind_separation == NULL) return;
-
-	assert(this->ahead_separation != NULL);
-	assert(this->behind_separation != NULL);
+	if (this->ahead_separation == nullptr && this->behind_separation == nullptr) return;
+
+	assert(this->ahead_separation != nullptr);
+	assert(this->behind_separation != nullptr);
 
 	this->ahead_separation->behind_separation = this->behind_separation;
 	this->behind_separation->ahead_separation = this->ahead_separation;
 
-	this->ahead_separation = NULL;
-	this->behind_separation = NULL;
+	this->ahead_separation = nullptr;
+	this->behind_separation = nullptr;
 
 	SetWindowDirty(WC_VEHICLE_TIMETABLE, this->index);
 }
 
 void Vehicle::InitSeparation()
 {
-	assert(this->ahead_separation == NULL && this->behind_separation == NULL);
+	assert(this->ahead_separation == nullptr && this->behind_separation == nullptr);
 	Vehicle *best_match = this;
 	int lowest_separation;
-	for (Vehicle *v_other = this->FirstShared(); v_other != NULL; v_other = v_other->NextShared()) {
+	for (Vehicle *v_other = this->FirstShared(); v_other != nullptr; v_other = v_other->NextShared()) {
 		if ((HasBit(v_other->vehicle_flags, VF_TIMETABLE_STARTED)) && v_other != this) {
 			if (best_match == this) {
 				best_match = v_other;
@@ -3682,8 +3612,8 @@
 
 void Vehicle::AddToSeparationBehind(Vehicle *v_other)
 {
-	if (v_other->ahead_separation == NULL) v_other->ahead_separation = v_other;
-	if (v_other->behind_separation == NULL) v_other->behind_separation = v_other;
+	if (v_other->ahead_separation == nullptr) v_other->ahead_separation = v_other;
+	if (v_other->behind_separation == nullptr) v_other->behind_separation = v_other;
 
 	this->ahead_separation = v_other;
 	v_other->behind_separation->ahead_separation = this;
@@ -3747,9 +3677,8 @@
 		InvalidateWindowData(GetWindowClassForVehicleType(this->type), vli.Pack(), this->FirstShared()->index | (1U << 31));
 	}
 
-<<<<<<< HEAD
-	this->next_shared     = NULL;
-	this->previous_shared = NULL;
+	this->next_shared     = nullptr;
+	this->previous_shared = nullptr;
 
 	this->ClearSeparation();
 	if (HasBit(this->vehicle_flags, VF_TIMETABLE_SEPARATION)) ClrBit(this->vehicle_flags, VF_TIMETABLE_STARTED);
@@ -3842,10 +3771,6 @@
 	if (this->tile != vtile) b += seprintf(b, last, ", VirtXYTile: %X (%u x %u)", vtile, TileX(vtile), TileY(vtile));
 	if (this->cargo_payment) b += seprintf(b, last, ", CP");
 	return b;
-=======
-	this->next_shared     = nullptr;
-	this->previous_shared = nullptr;
->>>>>>> 7c8e7c6b
 }
 
 
