--- conflicted
+++ resolved
@@ -233,11 +233,7 @@
 	p2 |= ddir << 6; // Set the DiagDirecion into p2 bits 6 and 7.
 
 	TileArea ta(start_tile, end_tile);
-<<<<<<< HEAD
-	CommandContainer cmdcont = { ta.tile, ta.w | ta.h << 8, p2, cmd, CcRoadStop, 0, "" };
-=======
-	CommandContainer cmdcont = { ta.tile, (uint32)(ta.w | ta.h << 8), p2, cmd, CcRoadStop, "" };
->>>>>>> f4cd0198
+	CommandContainer cmdcont = { ta.tile, (uint32)(ta.w | ta.h << 8), p2, cmd, CcRoadStop, 0, "" };
 	ShowSelectStationIfNeeded(cmdcont, ta);
 }
 
