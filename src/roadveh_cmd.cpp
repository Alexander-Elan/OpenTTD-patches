/* $Id$ */

/*
 * This file is part of OpenTTD.
 * OpenTTD is free software; you can redistribute it and/or modify it under the terms of the GNU General Public License as published by the Free Software Foundation, version 2.
 * OpenTTD is distributed in the hope that it will be useful, but WITHOUT ANY WARRANTY; without even the implied warranty of MERCHANTABILITY or FITNESS FOR A PARTICULAR PURPOSE.
 * See the GNU General Public License for more details. You should have received a copy of the GNU General Public License along with OpenTTD. If not, see <http://www.gnu.org/licenses/>.
 */

/** @file roadveh_cmd.cpp Handling of road vehicles. */

#include "stdafx.h"
#include "roadveh.h"
#include "command_func.h"
#include "news_func.h"
#include "pathfinder/npf/npf_func.h"
#include "station_base.h"
#include "company_func.h"
#include "articulated_vehicles.h"
#include "newgrf_sound.h"
#include "pathfinder/yapf/yapf.h"
#include "strings_func.h"
#include "tunnelbridge_map.h"
#include "date_func.h"
#include "vehicle_func.h"
#include "sound_func.h"
#include "ai/ai.hpp"
#include "game/game.hpp"
#include "depot_map.h"
#include "effectvehicle_func.h"
#include "roadstop_base.h"
#include "spritecache.h"
#include "core/random_func.hpp"
#include "company_base.h"
#include "core/backup_type.hpp"
#include "infrastructure_func.h"
#include "newgrf.h"
#include "zoom_func.h"

#include "table/strings.h"

#include "safeguards.h"

static const uint16 _roadveh_images[] = {
	0xCD4, 0xCDC, 0xCE4, 0xCEC, 0xCF4, 0xCFC, 0xD0C, 0xD14,
	0xD24, 0xD1C, 0xD2C, 0xD04, 0xD1C, 0xD24, 0xD6C, 0xD74,
	0xD7C, 0xC14, 0xC1C, 0xC24, 0xC2C, 0xC34, 0xC3C, 0xC4C,
	0xC54, 0xC64, 0xC5C, 0xC6C, 0xC44, 0xC5C, 0xC64, 0xCAC,
	0xCB4, 0xCBC, 0xD94, 0xD9C, 0xDA4, 0xDAC, 0xDB4, 0xDBC,
	0xDCC, 0xDD4, 0xDE4, 0xDDC, 0xDEC, 0xDC4, 0xDDC, 0xDE4,
	0xE2C, 0xE34, 0xE3C, 0xC14, 0xC1C, 0xC2C, 0xC3C, 0xC4C,
	0xC5C, 0xC64, 0xC6C, 0xC74, 0xC84, 0xC94, 0xCA4
};

static const uint16 _roadveh_full_adder[] = {
	 0,  88,   0,   0,   0,   0,  48,  48,
	48,  48,   0,   0,  64,  64,   0,  16,
	16,   0,  88,   0,   0,   0,   0,  48,
	48,  48,  48,   0,   0,  64,  64,   0,
	16,  16,   0,  88,   0,   0,   0,   0,
	48,  48,  48,  48,   0,   0,  64,  64,
	 0,  16,  16,   0,   8,   8,   8,   8,
	 0,   0,   0,   8,   8,   8,   8
};
assert_compile(lengthof(_roadveh_images) == lengthof(_roadveh_full_adder));

template <>
bool IsValidImageIndex<VEH_ROAD>(uint8 image_index)
{
	return image_index < lengthof(_roadveh_images);
}

/** 'Convert' the DiagDirection where a road vehicle enters to the trackdirs it can drive onto */
static const TrackdirBits _road_enter_dir_to_reachable_trackdirs[DIAGDIR_END] = {
	TRACKDIR_BIT_LEFT_N  | TRACKDIR_BIT_LOWER_E | TRACKDIR_BIT_X_NE,    // Enter from north east
	TRACKDIR_BIT_LEFT_S  | TRACKDIR_BIT_UPPER_E | TRACKDIR_BIT_Y_SE,    // Enter from south east
	TRACKDIR_BIT_UPPER_W | TRACKDIR_BIT_X_SW    | TRACKDIR_BIT_RIGHT_S, // Enter from south west
	TRACKDIR_BIT_RIGHT_N | TRACKDIR_BIT_LOWER_W | TRACKDIR_BIT_Y_NW     // Enter from north west
};

static const Trackdir _road_reverse_table[DIAGDIR_END] = {
	TRACKDIR_RVREV_NE, TRACKDIR_RVREV_SE, TRACKDIR_RVREV_SW, TRACKDIR_RVREV_NW
};

/** Converts the exit direction of a depot to trackdir the vehicle is going to drive to */
static const Trackdir _roadveh_depot_exit_trackdir[DIAGDIR_END] = {
	TRACKDIR_X_NE, TRACKDIR_Y_SE, TRACKDIR_X_SW, TRACKDIR_Y_NW
};


/**
 * Check whether a roadvehicle is a bus
 * @return true if bus
 */
bool RoadVehicle::IsBus() const
{
	assert(this->IsFrontEngine());
	return IsCargoInClass(this->cargo_type, CC_PASSENGERS);
}

/**
 * Get the width of a road vehicle image in the GUI.
 * @param offset Additional offset for positioning the sprite; set to NULL if not needed
 * @return Width in pixels
 */
int RoadVehicle::GetDisplayImageWidth(Point *offset) const
{
	int reference_width = ROADVEHINFO_DEFAULT_VEHICLE_WIDTH;

	if (offset != NULL) {
		offset->x = ScaleGUITrad(reference_width) / 2;
		offset->y = 0;
	}
	return ScaleGUITrad(this->gcache.cached_veh_length * reference_width / VEHICLE_LENGTH);
}

static void GetRoadVehIcon(EngineID engine, EngineImageType image_type, VehicleSpriteSeq *result)
{
	const Engine *e = Engine::Get(engine);
	uint8 spritenum = e->u.road.image_index;

	if (is_custom_sprite(spritenum)) {
		GetCustomVehicleIcon(engine, DIR_W, image_type, result);
		if (result->IsValid()) return;

		spritenum = e->original_image_index;
	}

	assert(IsValidImageIndex<VEH_ROAD>(spritenum));
	result->Set(DIR_W + _roadveh_images[spritenum]);
}

void RoadVehicle::GetImage(Direction direction, EngineImageType image_type, VehicleSpriteSeq *result) const
{
	uint8 spritenum = this->spritenum;

	if (is_custom_sprite(spritenum)) {
		GetCustomVehicleSprite(this, (Direction)(direction + 4 * IS_CUSTOM_SECONDHEAD_SPRITE(spritenum)), image_type, result);
		if (result->IsValid()) return;

		spritenum = this->GetEngine()->original_image_index;
	}

	assert(IsValidImageIndex<VEH_ROAD>(spritenum));
	SpriteID sprite = direction + _roadveh_images[spritenum];

	if (this->cargo.StoredCount() >= this->cargo_cap / 2U) sprite += _roadveh_full_adder[spritenum];

	result->Set(sprite);
}

/**
 * Draw a road vehicle engine.
 * @param left Left edge to draw within.
 * @param right Right edge to draw within.
 * @param preferred_x Preferred position of the engine.
 * @param y Vertical position of the engine.
 * @param engine Engine to draw
 * @param pal Palette to use.
 */
void DrawRoadVehEngine(int left, int right, int preferred_x, int y, EngineID engine, PaletteID pal, EngineImageType image_type)
{
	VehicleSpriteSeq seq;
	GetRoadVehIcon(engine, image_type, &seq);

	Rect rect;
	seq.GetBounds(&rect);
	preferred_x = Clamp(preferred_x,
			left - UnScaleGUI(rect.left),
			right - UnScaleGUI(rect.right));

	seq.Draw(preferred_x, y, pal, pal == PALETTE_CRASH);
}

/**
 * Get the size of the sprite of a road vehicle sprite heading west (used for lists).
 * @param engine The engine to get the sprite from.
 * @param[out] width The width of the sprite.
 * @param[out] height The height of the sprite.
 * @param[out] xoffs Number of pixels to shift the sprite to the right.
 * @param[out] yoffs Number of pixels to shift the sprite downwards.
 * @param image_type Context the sprite is used in.
 */
void GetRoadVehSpriteSize(EngineID engine, uint &width, uint &height, int &xoffs, int &yoffs, EngineImageType image_type)
{
	VehicleSpriteSeq seq;
	GetRoadVehIcon(engine, image_type, &seq);

	Rect rect;
	seq.GetBounds(&rect);

	width  = UnScaleGUI(rect.right - rect.left + 1);
	height = UnScaleGUI(rect.bottom - rect.top + 1);
	xoffs  = UnScaleGUI(rect.left);
	yoffs  = UnScaleGUI(rect.top);
}

/**
 * Get length of a road vehicle.
 * @param v Road vehicle to query length.
 * @return Length of the given road vehicle.
 */
static uint GetRoadVehLength(const RoadVehicle *v)
{
	const Engine *e = v->GetEngine();
	uint length = VEHICLE_LENGTH;

	uint16 veh_len = CALLBACK_FAILED;
	if (e->GetGRF() != NULL && e->GetGRF()->grf_version >= 8) {
		/* Use callback 36 */
		veh_len = GetVehicleProperty(v, PROP_ROADVEH_SHORTEN_FACTOR, CALLBACK_FAILED);
		if (veh_len != CALLBACK_FAILED && veh_len >= VEHICLE_LENGTH) ErrorUnknownCallbackResult(e->GetGRFID(), CBID_VEHICLE_LENGTH, veh_len);
	} else {
		/* Use callback 11 */
		veh_len = GetVehicleCallback(CBID_VEHICLE_LENGTH, 0, 0, v->engine_type, v);
	}
	if (veh_len == CALLBACK_FAILED) veh_len = e->u.road.shorten_factor;
	if (veh_len != 0) {
		length -= Clamp(veh_len, 0, VEHICLE_LENGTH - 1);
	}

	return length;
}

/**
 * Update the cache of a road vehicle.
 * @param v Road vehicle needing an update of its cache.
 * @param same_length should length of vehicles stay the same?
 * @pre \a v must be first road vehicle.
 */
void RoadVehUpdateCache(RoadVehicle *v, bool same_length)
{
	assert(v->type == VEH_ROAD);
	assert(v->IsFrontEngine());

	v->InvalidateNewGRFCacheOfChain();

	v->gcache.cached_total_length = 0;

	for (RoadVehicle *u = v; u != NULL; u = u->Next()) {
		/* Check the v->first cache. */
		assert(u->First() == v);

		/* Update the 'first engine' */
		u->gcache.first_engine = (v == u) ? INVALID_ENGINE : v->engine_type;

		/* Update the length of the vehicle. */
		uint veh_len = GetRoadVehLength(u);
		/* Verify length hasn't changed. */
		if (same_length && veh_len != u->gcache.cached_veh_length) VehicleLengthChanged(u);

		u->gcache.cached_veh_length = veh_len;
		v->gcache.cached_total_length += u->gcache.cached_veh_length;

		/* Update visual effect */
		u->UpdateVisualEffect();

		/* Update cargo aging period. */
		u->vcache.cached_cargo_age_period = GetVehicleProperty(u, PROP_ROADVEH_CARGO_AGE_PERIOD, EngInfo(u->engine_type)->cargo_age_period);
	}

	uint max_speed = GetVehicleProperty(v, PROP_ROADVEH_SPEED, 0);
	v->vcache.cached_max_speed = (max_speed != 0) ? max_speed * 4 : RoadVehInfo(v->engine_type)->max_speed;
}

/**
 * Build a road vehicle.
 * @param tile     tile of the depot where road vehicle is built.
 * @param flags    type of operation.
 * @param e        the engine to build.
 * @param data     unused.
 * @param ret[out] the vehicle that has been built.
 * @return the cost of this operation or an error.
 */
CommandCost CmdBuildRoadVehicle(TileIndex tile, DoCommandFlag flags, const Engine *e, uint16 data, Vehicle **ret)
{
	if (HasTileRoadType(tile, ROADTYPE_TRAM) != HasBit(e->info.misc_flags, EF_ROAD_TRAM)) return_cmd_error(STR_ERROR_DEPOT_WRONG_DEPOT_TYPE);

	if (flags & DC_EXEC) {
		const RoadVehicleInfo *rvi = &e->u.road;

		RoadVehicle *v = new RoadVehicle();
		*ret = v;
		v->direction = DiagDirToDir(GetRoadDepotDirection(tile));
		v->owner = _current_company;

		v->tile = tile;
		int x = TileX(tile) * TILE_SIZE + TILE_SIZE / 2;
		int y = TileY(tile) * TILE_SIZE + TILE_SIZE / 2;
		v->x_pos = x;
		v->y_pos = y;
		v->z_pos = GetSlopePixelZ(x, y);

		v->state = RVSB_IN_DEPOT;
		v->vehstatus = VS_HIDDEN | VS_STOPPED | VS_DEFPAL;

		v->spritenum = rvi->image_index;
		v->cargo_type = e->GetDefaultCargoType();
		v->cargo_cap = rvi->capacity;
		v->refit_cap = 0;

		v->last_station_visited = INVALID_STATION;
		v->last_loading_station = INVALID_STATION;
		v->engine_type = e->index;
		v->gcache.first_engine = INVALID_ENGINE; // needs to be set before first callback

		v->reliability = e->reliability;
		v->reliability_spd_dec = e->reliability_spd_dec;
		v->breakdown_chance_factor = 128;
		v->max_age = e->GetLifeLengthInDays();
		_new_vehicle_id = v->index;

		v->SetServiceInterval(Company::Get(v->owner)->settings.vehicle.servint_roadveh);

		v->date_of_last_service = _date;
		v->build_year = _cur_year;

		v->sprite_seq.Set(SPR_IMG_QUERY);
		v->random_bits = VehicleRandomBits();
		v->SetFrontEngine();

		v->roadtype = HasBit(e->info.misc_flags, EF_ROAD_TRAM) ? ROADTYPE_TRAM : ROADTYPE_ROAD;
		v->compatible_roadtypes = RoadTypeToRoadTypes(v->roadtype);
		v->gcache.cached_veh_length = VEHICLE_LENGTH;

		if (e->flags & ENGINE_EXCLUSIVE_PREVIEW) SetBit(v->vehicle_flags, VF_BUILT_AS_PROTOTYPE);
		v->SetServiceIntervalIsPercent(Company::Get(_current_company)->settings.vehicle.servint_ispercent);
		SB(v->vehicle_flags, VF_AUTOMATE_TIMETABLE, 1, Company::Get(_current_company)->settings.vehicle.auto_timetable_by_default);
		SB(v->vehicle_flags, VF_TIMETABLE_SEPARATION, 1, Company::Get(_current_company)->settings.vehicle.auto_separation_by_default);

		AddArticulatedParts(v);
		v->InvalidateNewGRFCacheOfChain();

		/* Call various callbacks after the whole consist has been constructed */
		for (RoadVehicle *u = v; u != NULL; u = u->Next()) {
			u->cargo_cap = u->GetEngine()->DetermineCapacity(u);
			u->refit_cap = 0;
			v->InvalidateNewGRFCache();
			u->InvalidateNewGRFCache();
		}
		RoadVehUpdateCache(v);
		/* Initialize cached values for realistic acceleration. */
		if (_settings_game.vehicle.roadveh_acceleration_model != AM_ORIGINAL) v->CargoChanged();

		v->UpdatePosition();

		CheckConsistencyOfArticulatedVehicle(v);
	}

	return CommandCost();
}

static FindDepotData FindClosestRoadDepot(const RoadVehicle *v, int max_distance)
{
	if (IsRoadDepotTile(v->tile)) return FindDepotData(v->tile, 0);

	switch (_settings_game.pf.pathfinder_for_roadvehs) {
		case VPF_NPF: return NPFRoadVehicleFindNearestDepot(v, max_distance);
		case VPF_YAPF: return YapfRoadVehicleFindNearestDepot(v, max_distance);

		default: NOT_REACHED();
	}
}

bool RoadVehicle::FindClosestDepot(TileIndex *location, DestinationID *destination, bool *reverse)
{
	FindDepotData rfdd = FindClosestRoadDepot(this, 0);
	if (rfdd.best_length == UINT_MAX) return false;

	if (location    != NULL) *location    = rfdd.tile;
	if (destination != NULL) *destination = GetDepotIndex(rfdd.tile);

	return true;
}

/**
 * Turn a roadvehicle around.
 * @param tile unused
 * @param flags operation to perform
 * @param p1 vehicle ID to turn
 * @param p2 unused
 * @param text unused
 * @return the cost of this operation or an error
 */
CommandCost CmdTurnRoadVeh(TileIndex tile, DoCommandFlag flags, uint32 p1, uint32 p2, const char *text)
{
	RoadVehicle *v = RoadVehicle::GetIfValid(p1);
	if (v == NULL) return CMD_ERROR;

	if (!v->IsPrimaryVehicle()) return CMD_ERROR;

	CommandCost ret = CheckVehicleControlAllowed(v);
	if (ret.Failed()) return ret;

	if ((v->vehstatus & VS_STOPPED) ||
			(v->vehstatus & VS_CRASHED) ||
			v->overtaking != 0 ||
			v->state == RVSB_WORMHOLE ||
			v->IsInDepot() ||
			v->current_order.IsType(OT_LOADING)) {
		return CMD_ERROR;
	}

	if (IsNormalRoadTile(v->tile) && GetDisallowedRoadDirections(v->tile) != DRD_NONE) return CMD_ERROR;

	if (IsTileType(v->tile, MP_TUNNELBRIDGE) && DirToDiagDir(v->direction) == GetTunnelBridgeDirection(v->tile)) return CMD_ERROR;

	if (flags & DC_EXEC) v->reverse_ctr = 180;

	return CommandCost();
}


void RoadVehicle::MarkDirty()
{
	for (RoadVehicle *v = this; v != NULL; v = v->Next()) {
		v->colourmap = PAL_NONE;
		v->cur_image_valid_dir = INVALID_DIR;
		v->UpdateViewport(true, false);
	}
	this->CargoChanged();
}

void RoadVehicle::UpdateDeltaXY(Direction direction)
{
	static const int8 _delta_xy_table[8][10] = {
		/* y_extent, x_extent, y_offs, x_offs, y_bb_offs, x_bb_offs, y_extent_shorten, x_extent_shorten, y_bb_offs_shorten, x_bb_offs_shorten */
		{3, 3, -1, -1,  0,  0, -1, -1, -1, -1}, // N
		{3, 7, -1, -3,  0, -1,  0, -1,  0,  0}, // NE
		{3, 3, -1, -1,  0,  0,  1, -1,  1, -1}, // E
		{7, 3, -3, -1, -1,  0,  0,  0,  1,  0}, // SE
		{3, 3, -1, -1,  0,  0,  1,  1,  1,  1}, // S
		{3, 7, -1, -3,  0, -1,  0,  0,  0,  1}, // SW
		{3, 3, -1, -1,  0,  0, -1,  1, -1,  1}, // W
		{7, 3, -3, -1, -1,  0, -1,  0,  0,  0}, // NW
	};

	int shorten = VEHICLE_LENGTH - this->gcache.cached_veh_length;
	if (!IsDiagonalDirection(direction)) shorten >>= 1;

	const int8 *bb = _delta_xy_table[direction];
	this->x_bb_offs     = bb[5] + bb[9] * shorten;
	this->y_bb_offs     = bb[4] + bb[8] * shorten;;
	this->x_offs        = bb[3];
	this->y_offs        = bb[2];
	this->x_extent      = bb[1] + bb[7] * shorten;
	this->y_extent      = bb[0] + bb[6] * shorten;
	this->z_extent      = 6;
}

/**
 * Calculates the maximum speed of the vehicle under its current conditions.
 * @return Maximum speed of the vehicle.
 */
inline int RoadVehicle::GetCurrentMaxSpeed() const
{
	int max_speed = this->vcache.cached_max_speed;

	/* Limit speed to 50% while reversing, 75% in curves. */
	for (const RoadVehicle *u = this; u != NULL; u = u->Next()) {
		if (_settings_game.vehicle.roadveh_acceleration_model == AM_REALISTIC) {
			if (this->state <= RVSB_TRACKDIR_MASK && IsReversingRoadTrackdir((Trackdir)this->state)) {
				max_speed = this->vcache.cached_max_speed / 2;
				break;
			} else if ((u->direction & 1) == 0) {
				max_speed = this->vcache.cached_max_speed * 3 / 4;
			}
		}

		/* Vehicle is on the middle part of a bridge. */
		if (u->state == RVSB_WORMHOLE && !(u->vehstatus & VS_HIDDEN)) {
			max_speed = min(max_speed, GetBridgeSpec(GetBridgeType(u->tile))->speed * 2);
		}
	}

	return min(max_speed, this->current_order.GetMaxSpeed() * 2);
}

/**
 * Delete last vehicle of a chain road vehicles.
 * @param v First roadvehicle.
 */
static void DeleteLastRoadVeh(RoadVehicle *v)
{
	RoadVehicle *first = v->First();
	Vehicle *u = v;
	for (; v->Next() != NULL; v = v->Next()) u = v;
	u->SetNext(NULL);
	v->last_station_visited = first->last_station_visited; // for PreDestructor

	/* Only leave the road stop when we're really gone. */
	if (IsInsideMM(v->state, RVSB_IN_ROAD_STOP, RVSB_IN_ROAD_STOP_END)) RoadStop::GetByTile(v->tile, GetRoadStopType(v->tile))->Leave(v);

	delete v;
}

static void RoadVehSetRandomDirection(RoadVehicle *v)
{
	static const DirDiff delta[] = {
		DIRDIFF_45LEFT, DIRDIFF_SAME, DIRDIFF_SAME, DIRDIFF_45RIGHT
	};

	do {
		uint32 r = Random();

		v->direction = ChangeDir(v->direction, delta[r & 3]);
		v->UpdateViewport(true, true);
	} while ((v = v->Next()) != NULL);
}

/**
 * Road vehicle chain has crashed.
 * @param v First roadvehicle.
 * @return whether the chain still exists.
 */
static bool RoadVehIsCrashed(RoadVehicle *v)
{
	v->crashed_ctr++;
	if (v->crashed_ctr == 2) {
		CreateEffectVehicleRel(v, 4, 4, 8, EV_EXPLOSION_LARGE);
	} else if (v->crashed_ctr <= 45) {
		if ((v->tick_counter & 7) == 0) RoadVehSetRandomDirection(v);
	} else if (v->crashed_ctr >= 2220 && !(v->tick_counter & 0x1F)) {
		bool ret = v->Next() != NULL;
		DeleteLastRoadVeh(v);
		return ret;
	}

	return true;
}

/**
 * Check routine whether a road and a train vehicle have collided.
 * @param v    %Train vehicle to test.
 * @param data Road vehicle to test.
 * @return %Train vehicle if the vehicles collided, else \c NULL.
 */
static Vehicle *EnumCheckRoadVehCrashTrain(Vehicle *v, void *data)
{
	const Vehicle *u = (Vehicle*)data;

	return (v->type == VEH_TRAIN &&
			abs(v->z_pos - u->z_pos) <= 6 &&
			abs(v->x_pos - u->x_pos) <= 4 &&
			abs(v->y_pos - u->y_pos) <= 4) ? v : NULL;
}

uint RoadVehicle::Crash(bool flooded)
{
	uint pass = this->GroundVehicleBase::Crash(flooded);
	if (this->IsFrontEngine()) {
		pass += 1; // driver

		/* If we're in a drive through road stop we ought to leave it */
		if (IsInsideMM(this->state, RVSB_IN_DT_ROAD_STOP, RVSB_IN_DT_ROAD_STOP_END)) {
			RoadStop::GetByTile(this->tile, GetRoadStopType(this->tile))->Leave(this);
		}
	}
	this->crashed_ctr = flooded ? 2000 : 1; // max 2220, disappear pretty fast when flooded
	return pass;
}

static void RoadVehCrash(RoadVehicle *v)
{
	uint pass = v->Crash();

	AI::NewEvent(v->owner, new ScriptEventVehicleCrashed(v->index, v->tile, ScriptEventVehicleCrashed::CRASH_RV_LEVEL_CROSSING));
	Game::NewEvent(new ScriptEventVehicleCrashed(v->index, v->tile, ScriptEventVehicleCrashed::CRASH_RV_LEVEL_CROSSING));

	SetDParam(0, pass);
	AddVehicleNewsItem(
		(pass == 1) ?
			STR_NEWS_ROAD_VEHICLE_CRASH_DRIVER : STR_NEWS_ROAD_VEHICLE_CRASH,
		NT_ACCIDENT,
		v->index
	);

	ModifyStationRatingAround(v->tile, v->owner, -160, 22);
	if (_settings_client.sound.disaster) SndPlayVehicleFx(SND_12_EXPLOSION, v);
}

static bool RoadVehCheckTrainCrash(RoadVehicle *v)
{
	for (RoadVehicle *u = v; u != NULL; u = u->Next()) {
		if (u->state == RVSB_WORMHOLE) continue;

		TileIndex tile = u->tile;

		if (!IsLevelCrossingTile(tile)) continue;

		if (HasVehicleOnPosXY(v->x_pos, v->y_pos, u, EnumCheckRoadVehCrashTrain)) {
			RoadVehCrash(v);
			return true;
		}
	}

	return false;
}

TileIndex RoadVehicle::GetOrderStationLocation(StationID station)
{
	if (station == this->last_station_visited) this->last_station_visited = INVALID_STATION;

	const Station *st = Station::Get(station);
	if (!CanVehicleUseStation(this, st)) {
		/* There is no stop left at the station, so don't even TRY to go there */
		this->IncrementRealOrderIndex();
		return 0;
	}

	return st->xy;
}

static void StartRoadVehSound(const RoadVehicle *v)
{
	if (!PlayVehicleSound(v, VSE_START)) {
		SoundID s = RoadVehInfo(v->engine_type)->sfx;
		if (s == SND_19_BUS_START_PULL_AWAY && (v->tick_counter & 3) == 0) {
			s = SND_1A_BUS_START_PULL_AWAY_WITH_HORN;
		}
		SndPlayVehicleFx(s, v);
	}
}

struct RoadVehFindData {
	int x;
	int y;
	const Vehicle *veh;
	Vehicle *best;
	uint best_diff;
	Direction dir;
};

static Vehicle *EnumCheckRoadVehClose(Vehicle *v, void *data)
{
	static const int8 dist_x[] = { -4, -8, -4, -1, 4, 8, 4, 1 };
	static const int8 dist_y[] = { -4, -1, 4, 8, 4, 1, -4, -8 };

	RoadVehFindData *rvf = (RoadVehFindData*)data;

	short x_diff = v->x_pos - rvf->x;
	short y_diff = v->y_pos - rvf->y;

	if (v->type == VEH_ROAD &&
			!v->IsInDepot() &&
			abs(v->z_pos - rvf->veh->z_pos) < 6 &&
			v->direction == rvf->dir &&
			rvf->veh->First() != v->First() &&
			(dist_x[v->direction] >= 0 || (x_diff > dist_x[v->direction] && x_diff <= 0)) &&
			(dist_x[v->direction] <= 0 || (x_diff < dist_x[v->direction] && x_diff >= 0)) &&
			(dist_y[v->direction] >= 0 || (y_diff > dist_y[v->direction] && y_diff <= 0)) &&
			(dist_y[v->direction] <= 0 || (y_diff < dist_y[v->direction] && y_diff >= 0))) {
		uint diff = abs(x_diff) + abs(y_diff);

		if (diff < rvf->best_diff || (diff == rvf->best_diff && v->index < rvf->best->index)) {
			rvf->best = v;
			rvf->best_diff = diff;
		}
	}

	return NULL;
}

static RoadVehicle *RoadVehFindCloseTo(RoadVehicle *v, int x, int y, Direction dir, bool update_blocked_ctr = true)
{
	RoadVehFindData rvf;
	RoadVehicle *front = v->First();

	if (front->reverse_ctr != 0) return NULL;

	rvf.x = x;
	rvf.y = y;
	rvf.dir = dir;
	rvf.veh = v;
	rvf.best_diff = UINT_MAX;

	if (front->state == RVSB_WORMHOLE) {
		FindVehicleOnPos(v->tile, &rvf, EnumCheckRoadVehClose);
		FindVehicleOnPos(GetOtherTunnelBridgeEnd(v->tile), &rvf, EnumCheckRoadVehClose);
	} else {
		FindVehicleOnPosXY(x, y, &rvf, EnumCheckRoadVehClose);
	}

	/* This code protects a roadvehicle from being blocked for ever
	 * If more than 1480 / 74 days a road vehicle is blocked, it will
	 * drive just through it. The ultimate backup-code of TTD.
	 * It can be disabled. */
	if (rvf.best_diff == UINT_MAX) {
		front->blocked_ctr = 0;
		return NULL;
	}

	if (update_blocked_ctr && ++front->blocked_ctr > 1480) return NULL;

	return RoadVehicle::From(rvf.best);
}

/**
 * A road vehicle arrives at a station. If it is the first time, create a news item.
 * @param v  Road vehicle that arrived.
 * @param st Station where the road vehicle arrived.
 */
static void RoadVehArrivesAt(const RoadVehicle *v, Station *st)
{
	if (v->IsBus()) {
		/* Check if station was ever visited before */
		if (!(st->had_vehicle_of_type & HVOT_BUS)) {
			st->had_vehicle_of_type |= HVOT_BUS;
			SetDParam(0, st->index);
			AddVehicleNewsItem(
				v->roadtype == ROADTYPE_ROAD ? STR_NEWS_FIRST_BUS_ARRIVAL : STR_NEWS_FIRST_PASSENGER_TRAM_ARRIVAL,
				(v->owner == _local_company) ? NT_ARRIVAL_COMPANY : NT_ARRIVAL_OTHER,
				v->index,
				st->index
			);
			AI::NewEvent(v->owner, new ScriptEventStationFirstVehicle(st->index, v->index));
			Game::NewEvent(new ScriptEventStationFirstVehicle(st->index, v->index));
		}
	} else {
		/* Check if station was ever visited before */
		if (!(st->had_vehicle_of_type & HVOT_TRUCK)) {
			st->had_vehicle_of_type |= HVOT_TRUCK;
			SetDParam(0, st->index);
			AddVehicleNewsItem(
				v->roadtype == ROADTYPE_ROAD ? STR_NEWS_FIRST_TRUCK_ARRIVAL : STR_NEWS_FIRST_CARGO_TRAM_ARRIVAL,
				(v->owner == _local_company) ? NT_ARRIVAL_COMPANY : NT_ARRIVAL_OTHER,
				v->index,
				st->index
			);
			AI::NewEvent(v->owner, new ScriptEventStationFirstVehicle(st->index, v->index));
			Game::NewEvent(new ScriptEventStationFirstVehicle(st->index, v->index));
		}
	}
}

/**
 * This function looks at the vehicle and updates its speed (cur_speed
 * and subspeed) variables. Furthermore, it returns the distance that
 * the vehicle can drive this tick. #Vehicle::GetAdvanceDistance() determines
 * the distance to drive before moving a step on the map.
 * @return distance to drive.
 */
int RoadVehicle::UpdateSpeed()
{
	switch (_settings_game.vehicle.roadveh_acceleration_model) {
		default: NOT_REACHED();
		case AM_ORIGINAL:
			return this->DoUpdateSpeed(this->overtaking != 0 ? 512 : 256, 0, this->GetCurrentMaxSpeed());

		case AM_REALISTIC:
			return this->DoUpdateSpeed(this->GetAcceleration() + (this->overtaking != 0 ? 256 : 0), this->GetAccelerationStatus() == AS_BRAKE ? 0 : 4, this->GetCurrentMaxSpeed());
	}
}

static Direction RoadVehGetNewDirection(const RoadVehicle *v, int x, int y)
{
	static const Direction _roadveh_new_dir[] = {
		DIR_N , DIR_NW, DIR_W , INVALID_DIR,
		DIR_NE, DIR_N , DIR_SW, INVALID_DIR,
		DIR_E , DIR_SE, DIR_S
	};

	x = x - v->x_pos + 1;
	y = y - v->y_pos + 1;

	if ((uint)x > 2 || (uint)y > 2) return v->direction;
	return _roadveh_new_dir[y * 4 + x];
}

static Direction RoadVehGetSlidingDirection(const RoadVehicle *v, int x, int y)
{
	Direction new_dir = RoadVehGetNewDirection(v, x, y);
	Direction old_dir = v->direction;
	DirDiff delta;

	if (new_dir == old_dir) return old_dir;
	delta = (DirDifference(new_dir, old_dir) > DIRDIFF_REVERSE ? DIRDIFF_45LEFT : DIRDIFF_45RIGHT);
	return ChangeDir(old_dir, delta);
}

struct OvertakeData {
	const RoadVehicle *u;
	const RoadVehicle *v;
	TileIndex tile;
	Trackdir trackdir;
};

static Vehicle *EnumFindVehBlockingOvertake(Vehicle *v, void *data)
{
	const OvertakeData *od = (OvertakeData*)data;

	return (v->type == VEH_ROAD && v->First() == v && v != od->u && v != od->v) ? v : NULL;
}

/**
 * Check if overtaking is possible on a piece of track
 *
 * @param od Information about the tile and the involved vehicles
 * @return true if we have to abort overtaking
 */
static bool CheckRoadBlockedForOvertaking(OvertakeData *od)
{
	TrackStatus ts = GetTileTrackStatus(od->tile, TRANSPORT_ROAD, od->v->compatible_roadtypes);
	TrackdirBits trackdirbits = TrackStatusToTrackdirBits(ts);
	TrackdirBits red_signals = TrackStatusToRedSignals(ts); // barred level crossing
	TrackBits trackbits = TrackdirBitsToTrackBits(trackdirbits);

	/* Track does not continue along overtaking direction || track has junction || levelcrossing is barred */
	if (!HasBit(trackdirbits, od->trackdir) || (trackbits & ~TRACK_BIT_CROSS) || (red_signals != TRACKDIR_BIT_NONE)) return true;

	/* Are there more vehicles on the tile except the two vehicles involved in overtaking */
	return HasVehicleOnPos(od->tile, od, EnumFindVehBlockingOvertake);
}

static void RoadVehCheckOvertake(RoadVehicle *v, RoadVehicle *u)
{
	OvertakeData od;

	od.v = v;
	od.u = u;

	/* Trams can't overtake other trams */
	if (v->roadtype == ROADTYPE_TRAM) return;

	/* Don't overtake in stations */
	if (IsTileType(v->tile, MP_STATION) || IsTileType(u->tile, MP_STATION)) return;

	/* For now, articulated road vehicles can't overtake anything. */
	if (v->HasArticulatedPart()) return;

	/* Don't overtake if the vehicle is broken or about to break down */
	if (v->breakdown_ctr != 0) return;

	/* Vehicles are not driving in same direction || direction is not a diagonal direction */
	if (v->direction != u->direction || !(v->direction & 1)) return;

	/* Check if vehicle is in a road stop, depot, tunnel or bridge or not on a straight road */
	if (v->state >= RVSB_IN_ROAD_STOP || !IsStraightRoadTrackdir((Trackdir)(v->state & RVSB_TRACKDIR_MASK))) return;

	/* Can't overtake a vehicle that is moving faster than us. If the vehicle in front is
	 * accelerating, take the maximum speed for the comparison, else the current speed.
	 * Original acceleration always accelerates, so always use the maximum speed. */
	int u_speed = (_settings_game.vehicle.roadveh_acceleration_model == AM_ORIGINAL || u->GetAcceleration() > 0) ? u->GetCurrentMaxSpeed() : u->cur_speed;
	if (u_speed >= v->GetCurrentMaxSpeed() &&
			!(u->vehstatus & VS_STOPPED) &&
			u->cur_speed != 0) {
		return;
	}

	od.trackdir = DiagDirToDiagTrackdir(DirToDiagDir(v->direction));

	/* Are the current and the next tile suitable for overtaking?
	 *  - Does the track continue along od.trackdir
	 *  - No junctions
	 *  - No barred levelcrossing
	 *  - No other vehicles in the way
	 */
	od.tile = v->tile;
	if (CheckRoadBlockedForOvertaking(&od)) return;

	od.tile = v->tile + TileOffsByDiagDir(DirToDiagDir(v->direction));
	if (CheckRoadBlockedForOvertaking(&od)) return;

	/* When the vehicle in front of us is stopped we may only take
	 * half the time to pass it than when the vehicle is moving. */
	v->overtaking_ctr = (od.u->cur_speed == 0 || (od.u->vehstatus & VS_STOPPED)) ? RV_OVERTAKE_TIMEOUT / 2 : 0;
	v->overtaking = RVSB_DRIVE_SIDE;
}

static void RoadZPosAffectSpeed(RoadVehicle *v, int old_z)
{
	if (old_z == v->z_pos || _settings_game.vehicle.roadveh_acceleration_model != AM_ORIGINAL) return;

	if (old_z < v->z_pos) {
		v->cur_speed = v->cur_speed * 232 / 256; // slow down by ~10%
	} else {
		uint16 spd = v->cur_speed + 2;
		if (spd <= v->vcache.cached_max_speed) v->cur_speed = spd;
	}
}

static int PickRandomBit(uint bits)
{
	uint i;
	uint num = RandomRange(CountBits(bits));

	for (i = 0; !(bits & 1) || (int)--num >= 0; bits >>= 1, i++) {}
	return i;
}

/**
 * Returns direction to for a road vehicle to take or
 * INVALID_TRACKDIR if the direction is currently blocked
 * @param v        the Vehicle to do the pathfinding for
 * @param tile     the where to start the pathfinding
 * @param enterdir the direction the vehicle enters the tile from
 * @return the Trackdir to take
 */
static Trackdir RoadFindPathToDest(RoadVehicle *v, TileIndex tile, DiagDirection enterdir)
{
#define return_track(x) { best_track = (Trackdir)x; goto found_best_track; }

	TileIndex desttile;
	Trackdir best_track;
	bool path_found = true;

	TrackStatus ts = GetTileTrackStatus(tile, TRANSPORT_ROAD, v->compatible_roadtypes);
	TrackdirBits red_signals = TrackStatusToRedSignals(ts); // crossing
	TrackdirBits trackdirs = TrackStatusToTrackdirBits(ts);

	if (IsTileType(tile, MP_ROAD)) {
		if (IsRoadDepot(tile) && (!IsInfraTileUsageAllowed(VEH_ROAD, v->owner, tile) || GetRoadDepotDirection(tile) == enterdir || (GetRoadTypes(tile) & v->compatible_roadtypes) == 0)) {
			/* Road depot owned by another company or with the wrong orientation */
			trackdirs = TRACKDIR_BIT_NONE;
		}
	} else if (IsTileType(tile, MP_STATION) && IsStandardRoadStopTile(tile)) {
		/* Standard road stop (drive-through stops are treated as normal road) */

		if (!IsInfraTileUsageAllowed(VEH_ROAD, v->owner, tile) || GetRoadStopDir(tile) == enterdir || v->HasArticulatedPart()) {
			/* different station owner or wrong orientation or the vehicle has articulated parts */
			trackdirs = TRACKDIR_BIT_NONE;
		} else {
			/* Our station */
			RoadStopType rstype = v->IsBus() ? ROADSTOP_BUS : ROADSTOP_TRUCK;

			if (GetRoadStopType(tile) != rstype) {
				/* Wrong station type */
				trackdirs = TRACKDIR_BIT_NONE;
			} else {
				/* Proper station type, check if there is free loading bay */
				if (!_settings_game.pf.roadveh_queue && IsStandardRoadStopTile(tile) &&
						!RoadStop::GetByTile(tile, rstype)->HasFreeBay()) {
					/* Station is full and RV queuing is off */
					trackdirs = TRACKDIR_BIT_NONE;
				}
			}
		}
	}
	/* The above lookups should be moved to GetTileTrackStatus in the
	 * future, but that requires more changes to the pathfinder and other
	 * stuff, probably even more arguments to GTTS.
	 */

	/* Remove tracks unreachable from the enter dir */
	trackdirs &= _road_enter_dir_to_reachable_trackdirs[enterdir];
	if (trackdirs == TRACKDIR_BIT_NONE) {
		/* No reachable tracks, so we'll reverse */
		return_track(_road_reverse_table[enterdir]);
	}

	if (v->reverse_ctr != 0) {
		bool reverse = true;
		if (v->roadtype == ROADTYPE_TRAM) {
			/* Trams may only reverse on a tile if it contains at least the straight
			 * trackbits or when it is a valid turning tile (i.e. one roadbit) */
			RoadBits rb = GetAnyRoadBits(tile, ROADTYPE_TRAM);
			RoadBits straight = AxisToRoadBits(DiagDirToAxis(enterdir));
			reverse = ((rb & straight) == straight) ||
			          (rb == DiagDirToRoadBits(enterdir));
		}
		if (reverse) {
			v->reverse_ctr = 0;
			if (v->tile != tile) {
				return_track(_road_reverse_table[enterdir]);
			}
		}
	}

	desttile = v->dest_tile;
	if (desttile == 0) {
		/* We've got no destination, pick a random track */
		return_track(PickRandomBit(trackdirs));
	}

	/* Only one track to choose between? */
	if (KillFirstBit(trackdirs) == TRACKDIR_BIT_NONE) {
		return_track(FindFirstBit2x64(trackdirs));
	}

	switch (_settings_game.pf.pathfinder_for_roadvehs) {
		case VPF_NPF:  best_track = NPFRoadVehicleChooseTrack(v, tile, enterdir, trackdirs, path_found); break;
		case VPF_YAPF: best_track = YapfRoadVehicleChooseTrack(v, tile, enterdir, trackdirs, path_found); break;

		default: NOT_REACHED();
	}
	v->HandlePathfindingResult(path_found);

found_best_track:;

	if (HasBit(red_signals, best_track)) return INVALID_TRACKDIR;

	return best_track;
}

struct RoadDriveEntry {
	byte x, y;
};

#include "table/roadveh_movement.h"

static bool RoadVehLeaveDepot(RoadVehicle *v, bool first)
{
	/* Don't leave unless v and following wagons are in the depot. */
	for (const RoadVehicle *u = v; u != NULL; u = u->Next()) {
		if (u->state != RVSB_IN_DEPOT || u->tile != v->tile) return false;
	}

	DiagDirection dir = GetRoadDepotDirection(v->tile);
	v->direction = DiagDirToDir(dir);

	Trackdir tdir = _roadveh_depot_exit_trackdir[dir];
	const RoadDriveEntry *rdp = _road_drive_data[v->roadtype][(_settings_game.vehicle.road_side << RVS_DRIVE_SIDE) + tdir];

	int x = TileX(v->tile) * TILE_SIZE + (rdp[RVC_DEPOT_START_FRAME].x & 0xF);
	int y = TileY(v->tile) * TILE_SIZE + (rdp[RVC_DEPOT_START_FRAME].y & 0xF);

	if (first) {
		/* We are leaving a depot, but have to go to the exact same one; re-enter */
		if (v->current_order.IsType(OT_GOTO_DEPOT) && v->tile == v->dest_tile) {
			VehicleEnterDepot(v);
			return true;
		}

		if (RoadVehFindCloseTo(v, x, y, v->direction, false) != NULL) return true;

		VehicleServiceInDepot(v);

		StartRoadVehSound(v);

		/* Vehicle is about to leave a depot */
		v->cur_speed = 0;
	}

	v->vehstatus &= ~VS_HIDDEN;
	v->cur_image_valid_dir = INVALID_DIR;
	v->state = tdir;
	v->frame = RVC_DEPOT_START_FRAME;

	v->x_pos = x;
	v->y_pos = y;
	v->UpdatePosition();
	v->UpdateInclination(true, true);

	InvalidateWindowData(WC_VEHICLE_DEPOT, v->tile);

	return true;
}

static Trackdir FollowPreviousRoadVehicle(const RoadVehicle *v, const RoadVehicle *prev, TileIndex tile, DiagDirection entry_dir, bool already_reversed)
{
	if (prev->tile == v->tile && !already_reversed) {
		/* If the previous vehicle is on the same tile as this vehicle is
		 * then it must have reversed. */
		return _road_reverse_table[entry_dir];
	}

	byte prev_state = prev->state;
	Trackdir dir;

	if (prev_state == RVSB_WORMHOLE || prev_state == RVSB_IN_DEPOT) {
		DiagDirection diag_dir = INVALID_DIAGDIR;

		if (IsTileType(tile, MP_TUNNELBRIDGE)) {
			diag_dir = GetTunnelBridgeDirection(tile);
		} else if (IsRoadDepotTile(tile)) {
			diag_dir = ReverseDiagDir(GetRoadDepotDirection(tile));
		}

		if (diag_dir == INVALID_DIAGDIR) return INVALID_TRACKDIR;
		dir = DiagDirToDiagTrackdir(diag_dir);
	} else {
		if (already_reversed && prev->tile != tile) {
			/*
			 * The vehicle has reversed, but did not go straight back.
			 * It immediately turn onto another tile. This means that
			 * the roadstate of the previous vehicle cannot be used
			 * as the direction we have to go with this vehicle.
			 *
			 * Next table is build in the following way:
			 *  - first row for when the vehicle in front went to the northern or
			 *    western tile, second for southern and eastern.
			 *  - columns represent the entry direction.
			 *  - cell values are determined by the Trackdir one has to take from
			 *    the entry dir (column) to the tile in north or south by only
			 *    going over the trackdirs used for turning 90 degrees, i.e.
			 *    TRACKDIR_{UPPER,RIGHT,LOWER,LEFT}_{N,E,S,W}.
			 */
			static const Trackdir reversed_turn_lookup[2][DIAGDIR_END] = {
				{ TRACKDIR_UPPER_W, TRACKDIR_RIGHT_N, TRACKDIR_LEFT_N,  TRACKDIR_UPPER_E },
				{ TRACKDIR_RIGHT_S, TRACKDIR_LOWER_W, TRACKDIR_LOWER_E, TRACKDIR_LEFT_S  }};
			dir = reversed_turn_lookup[prev->tile < tile ? 0 : 1][ReverseDiagDir(entry_dir)];
		} else if (HasBit(prev_state, RVS_IN_DT_ROAD_STOP)) {
			dir = (Trackdir)(prev_state & RVSB_ROAD_STOP_TRACKDIR_MASK);
		} else if (prev_state < TRACKDIR_END) {
			dir = (Trackdir)prev_state;
		} else {
			return INVALID_TRACKDIR;
		}
	}

	/* Do some sanity checking. */
	static const RoadBits required_roadbits[] = {
		ROAD_X,            ROAD_Y,            ROAD_NW | ROAD_NE, ROAD_SW | ROAD_SE,
		ROAD_NW | ROAD_SW, ROAD_NE | ROAD_SE, ROAD_X,            ROAD_Y
	};
	RoadBits required = required_roadbits[dir & 0x07];

	if ((required & GetAnyRoadBits(tile, v->roadtype, true)) == ROAD_NONE) {
		dir = INVALID_TRACKDIR;
	}

	return dir;
}

/**
 * Can a tram track build without destruction on the given tile?
 * @param c the company that would be building the tram tracks
 * @param t the tile to build on.
 * @param r the road bits needed.
 * @return true when a track track can be build on 't'
 */
static bool CanBuildTramTrackOnTile(CompanyID c, TileIndex t, RoadBits r)
{
	/* The 'current' company is not necessarily the owner of the vehicle. */
	Backup<CompanyByte> cur_company(_current_company, c, FILE_LINE);

	CommandCost ret = DoCommand(t, ROADTYPE_TRAM << 4 | r, 0, DC_NO_WATER, CMD_BUILD_ROAD);

	cur_company.Restore();
	return ret.Succeeded();
}

bool IndividualRoadVehicleController(RoadVehicle *v, const RoadVehicle *prev)
{
	if (v->overtaking != 0)  {
		if (IsTileType(v->tile, MP_STATION)) {
			/* Force us to be not overtaking! */
			v->overtaking = 0;
		} else if (++v->overtaking_ctr >= RV_OVERTAKE_TIMEOUT) {
			/* If overtaking just aborts at a random moment, we can have a out-of-bound problem,
			 *  if the vehicle started a corner. To protect that, only allow an abort of
			 *  overtake if we are on straight roads */
			if (v->state < RVSB_IN_ROAD_STOP && IsStraightRoadTrackdir((Trackdir)v->state)) {
				v->overtaking = 0;
			}
		}
	}

	/* If this vehicle is in a depot and we've reached this point it must be
	 * one of the articulated parts. It will stay in the depot until activated
	 * by the previous vehicle in the chain when it gets to the right place. */
	if (v->IsInDepot()) return true;

	bool no_advance_tile = false;

	if (v->state == RVSB_WORMHOLE) {
		/* Vehicle is entering a depot or is on a bridge or in a tunnel */
		GetNewVehiclePosResult gp = GetNewVehiclePos(v);

		if (v->IsFrontEngine()) {
			const Vehicle *u = RoadVehFindCloseTo(v, gp.x, gp.y, v->direction);
			if (u != NULL) {
				v->cur_speed = u->First()->cur_speed;
				return false;
			}
		}

		if (IsTileType(gp.new_tile, MP_TUNNELBRIDGE) && HasBit(VehicleEnterTile(v, gp.new_tile, gp.x, gp.y), VETS_ENTERED_WORMHOLE)) {
			if (IsRoadCustomBridgeHeadTile(gp.new_tile)) {
				v->frame = 15;
				no_advance_tile = true;
			} else {
				/* Vehicle has just entered a bridge or tunnel */
				v->x_pos = gp.x;
				v->y_pos = gp.y;
				v->UpdatePosition();
				v->UpdateInclination(true, true);
				return true;
			}
		} else {
			v->x_pos = gp.x;
			v->y_pos = gp.y;
			v->UpdatePosition();
			if ((v->vehstatus & VS_HIDDEN) == 0) v->Vehicle::UpdateViewport(true);
			return true;
		}
<<<<<<< HEAD

		v->x_pos = gp.x;
		v->y_pos = gp.y;
		v->UpdatePosition();
		if (v->IsDrawn()) v->Vehicle::UpdateViewport(true);
		return true;
=======
>>>>>>> 079a5a66
	}

	/* Get move position data for next frame.
	 * For a drive-through road stop use 'straight road' move data.
	 * In this case v->state is masked to give the road stop entry direction. */
	RoadDriveEntry rd = _road_drive_data[v->roadtype][(
		(HasBit(v->state, RVS_IN_DT_ROAD_STOP) ? v->state & RVSB_ROAD_STOP_TRACKDIR_MASK : v->state) +
		(_settings_game.vehicle.road_side << RVS_DRIVE_SIDE)) ^ v->overtaking][v->frame + 1];

	if (rd.x & RDE_NEXT_TILE) {
		TileIndex tile = v->tile;
		if (!no_advance_tile) tile += TileOffsByDiagDir((DiagDirection)(rd.x & 3));
		Trackdir dir;

		if (v->IsFrontEngine()) {
			/* If this is the front engine, look for the right path. */
			dir = RoadFindPathToDest(v, tile, (DiagDirection)(rd.x & 3));
		} else if (no_advance_tile) {
			/* Follow previous vehicle out of custom bridge wormhole */
			dir = (Trackdir) prev->state;
		} else {
			dir = FollowPreviousRoadVehicle(v, prev, tile, (DiagDirection)(rd.x & 3), false);
		}

		if (dir == INVALID_TRACKDIR) {
			if (!v->IsFrontEngine()) error("Disconnecting road vehicle.");
			v->cur_speed = 0;
			return false;
		}

again:
		uint start_frame = RVC_DEFAULT_START_FRAME;
		if (IsReversingRoadTrackdir(dir)) {
			/* When turning around we can't be overtaking. */
			v->overtaking = 0;

			if (no_advance_tile) {
				DEBUG(misc, 0, "Road vehicle attempted to turn around on a single road piece bridge head");
			}

			/* Turning around */
			if (v->roadtype == ROADTYPE_TRAM) {
				/* Determine the road bits the tram needs to be able to turn around
				 * using the 'big' corner loop. */
				RoadBits needed;
				switch (dir) {
					default: NOT_REACHED();
					case TRACKDIR_RVREV_NE: needed = ROAD_SW; break;
					case TRACKDIR_RVREV_SE: needed = ROAD_NW; break;
					case TRACKDIR_RVREV_SW: needed = ROAD_NE; break;
					case TRACKDIR_RVREV_NW: needed = ROAD_SE; break;
				}
				auto tile_turn_ok = [&]() -> bool {
					if (IsNormalRoadTile(tile)) {
						return !HasRoadWorks(tile) && (needed & GetRoadBits(tile, ROADTYPE_TRAM)) != ROAD_NONE;
					} else if (IsRoadCustomBridgeHeadTile(tile)) {
						return (needed & GetCustomBridgeHeadRoadBits(tile, ROADTYPE_TRAM)) != ROAD_NONE;
					} else {
						return false;
					}
				};
				if ((v->Previous() != NULL && v->Previous()->tile == tile) || tile_turn_ok()) {
					/*
					 * Taking the 'big' corner for trams only happens when:
					 * - The previous vehicle in this (articulated) tram chain is
					 *   already on the 'next' tile, we just follow them regardless of
					 *   anything. When it is NOT on the 'next' tile, the tram started
					 *   doing a reversing turn when the piece of tram track on the next
					 *   tile did not exist yet. Do not use the big tram loop as that is
					 *   going to cause the tram to split up.
					 * - Or the front of the tram can drive over the next tile.
					 */
				} else if (!v->IsFrontEngine() || !CanBuildTramTrackOnTile(v->owner, tile, needed) || ((~needed & GetAnyRoadBits(v->tile, ROADTYPE_TRAM, false)) == ROAD_NONE)) {
					/*
					 * Taking the 'small' corner for trams only happens when:
					 * - We are not the from vehicle of an articulated tram.
					 * - Or when the company cannot build on the next tile.
					 *
					 * The 'small' corner means that the vehicle is on the end of a
					 * tram track and needs to start turning there. To do this properly
					 * the tram needs to start at an offset in the tram turning 'code'
					 * for 'big' corners. It furthermore does not go to the next tile,
					 * so that needs to be fixed too.
					 */
					tile = v->tile;
					start_frame = RVC_TURN_AROUND_START_FRAME_SHORT_TRAM;
				} else {
					/* The company can build on the next tile, so wait till (s)he does. */
					v->cur_speed = 0;
					return false;
				}
			} else if (IsNormalRoadTile(v->tile) && GetDisallowedRoadDirections(v->tile) != DRD_NONE) {
				v->cur_speed = 0;
				return false;
			} else {
				tile = v->tile;
			}
		}

		/* Get position data for first frame on the new tile */
		const RoadDriveEntry *rdp = _road_drive_data[v->roadtype][(dir + (_settings_game.vehicle.road_side << RVS_DRIVE_SIDE)) ^ v->overtaking];

		int x = TileX(tile) * TILE_SIZE + rdp[start_frame].x;
		int y = TileY(tile) * TILE_SIZE + rdp[start_frame].y;

		Direction new_dir = RoadVehGetSlidingDirection(v, x, y);
		if (v->IsFrontEngine()) {
			Vehicle *u = RoadVehFindCloseTo(v, x, y, new_dir);
			if (u != NULL) {
				v->cur_speed = u->First()->cur_speed;
				return false;
			}
		}

		uint32 r = VehicleEnterTile(v, tile, x, y);
		if (HasBit(r, VETS_CANNOT_ENTER)) {
			if (!IsTileType(tile, MP_TUNNELBRIDGE)) {
				v->cur_speed = 0;
				return false;
			}
			/* Try an about turn to re-enter the previous tile */
			dir = _road_reverse_table[rd.x & 3];
			goto again;
		}

		if (IsInsideMM(v->state, RVSB_IN_ROAD_STOP, RVSB_IN_DT_ROAD_STOP_END) && IsTileType(v->tile, MP_STATION)) {
			if (IsReversingRoadTrackdir(dir) && IsInsideMM(v->state, RVSB_IN_ROAD_STOP, RVSB_IN_ROAD_STOP_END)) {
				/* New direction is trying to turn vehicle around.
				 * We can't turn at the exit of a road stop so wait.*/
				v->cur_speed = 0;
				return false;
			}

			/* If we are a drive through road stop and the next tile is of
			 * the same road stop and the next tile isn't this one (i.e. we
			 * are not reversing), then keep the reservation and state.
			 * This way we will not be shortly unregister from the road
			 * stop. It also makes it possible to load when on the edge of
			 * two road stops; otherwise you could get vehicles that should
			 * be loading but are not actually loading. */
			if (IsDriveThroughStopTile(v->tile) &&
					RoadStop::IsDriveThroughRoadStopContinuation(v->tile, tile) &&
					v->tile != tile) {
				/* So, keep 'our' state */
				dir = (Trackdir)v->state;
			} else if (IsRoadStop(v->tile)) {
				/* We're not continuing our drive through road stop, so leave. */
				RoadStop::GetByTile(v->tile, GetRoadStopType(v->tile))->Leave(v);
			}
		}

		if (!HasBit(r, VETS_ENTERED_WORMHOLE)) {
			v->cur_image_valid_dir = INVALID_DIR;
			v->tile = tile;
			v->state = (byte)dir;
			v->frame = start_frame;
		}
		if (new_dir != v->direction) {
			v->direction = new_dir;
			if (_settings_game.vehicle.roadveh_acceleration_model == AM_ORIGINAL) v->cur_speed -= v->cur_speed >> 2;
		}
		v->x_pos = x;
		v->y_pos = y;
		v->UpdatePosition();
		RoadZPosAffectSpeed(v, v->UpdateInclination(true, true));
		return true;
	}

	if (rd.x & RDE_TURNED) {
		/* Vehicle has finished turning around, it will now head back onto the same tile */
		Trackdir dir;
		uint turn_around_start_frame = RVC_TURN_AROUND_START_FRAME;

		if (v->roadtype == ROADTYPE_TRAM && !IsRoadDepotTile(v->tile) && HasExactlyOneBit(GetAnyRoadBits(v->tile, ROADTYPE_TRAM, true))) {
			/*
			 * The tram is turning around with one tram 'roadbit'. This means that
			 * it is using the 'big' corner 'drive data'. However, to support the
			 * trams to take a small corner, there is a 'turned' marker in the middle
			 * of the turning 'drive data'. When the tram took the long corner, we
			 * will still use the 'big' corner drive data, but we advance it one
			 * frame. We furthermore set the driving direction so the turning is
			 * going to be properly shown.
			 */
			turn_around_start_frame = RVC_START_FRAME_AFTER_LONG_TRAM;
			switch (rd.x & 0x3) {
				default: NOT_REACHED();
				case DIAGDIR_NW: dir = TRACKDIR_RVREV_SE; break;
				case DIAGDIR_NE: dir = TRACKDIR_RVREV_SW; break;
				case DIAGDIR_SE: dir = TRACKDIR_RVREV_NW; break;
				case DIAGDIR_SW: dir = TRACKDIR_RVREV_NE; break;
			}
		} else {
			if (v->IsFrontEngine()) {
				/* If this is the front engine, look for the right path. */
				dir = RoadFindPathToDest(v, v->tile, (DiagDirection)(rd.x & 3));
			} else {
				dir = FollowPreviousRoadVehicle(v, prev, v->tile, (DiagDirection)(rd.x & 3), true);
			}
		}

		if (dir == INVALID_TRACKDIR) {
			v->cur_speed = 0;
			return false;
		}

		const RoadDriveEntry *rdp = _road_drive_data[v->roadtype][(_settings_game.vehicle.road_side << RVS_DRIVE_SIDE) + dir];

		int x = TileX(v->tile) * TILE_SIZE + rdp[turn_around_start_frame].x;
		int y = TileY(v->tile) * TILE_SIZE + rdp[turn_around_start_frame].y;

		Direction new_dir = RoadVehGetSlidingDirection(v, x, y);
		if (v->IsFrontEngine() && RoadVehFindCloseTo(v, x, y, new_dir) != NULL) return false;

		uint32 r = VehicleEnterTile(v, v->tile, x, y);
		if (HasBit(r, VETS_CANNOT_ENTER)) {
			v->cur_speed = 0;
			return false;
		}

		v->cur_image_valid_dir = INVALID_DIR;
		v->state = dir;
		v->frame = turn_around_start_frame;

		if (new_dir != v->direction) {
			v->direction = new_dir;
			if (_settings_game.vehicle.roadveh_acceleration_model == AM_ORIGINAL) v->cur_speed -= v->cur_speed >> 2;
		}

		v->x_pos = x;
		v->y_pos = y;
		v->UpdatePosition();
		RoadZPosAffectSpeed(v, v->UpdateInclination(true, true));
		return true;
	}

	/* This vehicle is not in a wormhole and it hasn't entered a new tile. If
	 * it's on a depot tile, check if it's time to activate the next vehicle in
	 * the chain yet. */
	if (v->Next() != NULL && IsRoadDepotTile(v->tile)) {
		if (v->frame == v->gcache.cached_veh_length + RVC_DEPOT_START_FRAME) {
			RoadVehLeaveDepot(v->Next(), false);
		}
	}

	/* Calculate new position for the vehicle */
	int x = (v->x_pos & ~15) + (rd.x & 15);
	int y = (v->y_pos & ~15) + (rd.y & 15);

	Direction new_dir = RoadVehGetSlidingDirection(v, x, y);

	if (v->IsFrontEngine() && !IsInsideMM(v->state, RVSB_IN_ROAD_STOP, RVSB_IN_ROAD_STOP_END)) {
		/* Vehicle is not in a road stop.
		 * Check for another vehicle to overtake */
		RoadVehicle *u = RoadVehFindCloseTo(v, x, y, new_dir);

		if (u != NULL) {
			u = u->First();
			/* There is a vehicle in front overtake it if possible */
			if (v->overtaking == 0) RoadVehCheckOvertake(v, u);
			if (v->overtaking == 0) v->cur_speed = u->cur_speed;

			/* In case an RV is stopped in a road stop, why not try to load? */
			if (v->cur_speed == 0 && IsInsideMM(v->state, RVSB_IN_DT_ROAD_STOP, RVSB_IN_DT_ROAD_STOP_END) &&
					v->current_order.ShouldStopAtStation(v, GetStationIndex(v->tile)) &&
					IsInfraTileUsageAllowed(VEH_ROAD, v->owner, v->tile) && !v->current_order.IsType(OT_LEAVESTATION) &&
					GetRoadStopType(v->tile) == (v->IsBus() ? ROADSTOP_BUS : ROADSTOP_TRUCK)) {
				Station *st = Station::GetByTile(v->tile);
				v->last_station_visited = st->index;
				RoadVehArrivesAt(v, st);
				v->BeginLoading();
			}
			return false;
		}
	}

	Direction old_dir = v->direction;
	if (new_dir != old_dir) {
		v->direction = new_dir;
		if (_settings_game.vehicle.roadveh_acceleration_model == AM_ORIGINAL) v->cur_speed -= v->cur_speed >> 2;

		/* Delay the vehicle in curves by making it require one additional frame per turning direction (two in total).
		 * A vehicle has to spend at least 9 frames on a tile, so the following articulated part can follow.
		 * (The following part may only be one tile behind, and the front part is moved before the following ones.)
		 * The short (inner) curve has 8 frames, this elongates it to 10. */
		v->UpdateInclination(false, true);
		return true;
	}

	/* If the vehicle is in a normal road stop and the frame equals the stop frame OR
	 * if the vehicle is in a drive-through road stop and this is the destination station
	 * and it's the correct type of stop (bus or truck) and the frame equals the stop frame...
	 * (the station test and stop type test ensure that other vehicles, using the road stop as
	 * a through route, do not stop) */
	if (v->IsFrontEngine() && ((IsInsideMM(v->state, RVSB_IN_ROAD_STOP, RVSB_IN_ROAD_STOP_END) &&
			_road_stop_stop_frame[v->state - RVSB_IN_ROAD_STOP + (_settings_game.vehicle.road_side << RVS_DRIVE_SIDE)] == v->frame) ||
			(IsInsideMM(v->state, RVSB_IN_DT_ROAD_STOP, RVSB_IN_DT_ROAD_STOP_END) &&
			v->current_order.ShouldStopAtStation(v, GetStationIndex(v->tile)) &&
			IsInfraTileUsageAllowed(VEH_ROAD, v->owner, v->tile) &&
			GetRoadStopType(v->tile) == (v->IsBus() ? ROADSTOP_BUS : ROADSTOP_TRUCK) &&
			v->frame == RVC_DRIVE_THROUGH_STOP_FRAME))) {

		RoadStop *rs = RoadStop::GetByTile(v->tile, GetRoadStopType(v->tile));
		Station *st = Station::GetByTile(v->tile);

		/* Vehicle is at the stop position (at a bay) in a road stop.
		 * Note, if vehicle is loading/unloading it has already been handled,
		 * so if we get here the vehicle has just arrived or is just ready to leave. */
		if (!HasBit(v->state, RVS_ENTERED_STOP)) {
			/* Vehicle has arrived at a bay in a road stop */

			if (IsDriveThroughStopTile(v->tile)) {
				TileIndex next_tile = TILE_ADD(v->tile, TileOffsByDir(v->direction));

				/* Check if next inline bay is free and has compatible road. */
				if (RoadStop::IsDriveThroughRoadStopContinuation(v->tile, next_tile) && (GetRoadTypes(next_tile) & v->compatible_roadtypes) != 0) {
					v->frame++;
					v->x_pos = x;
					v->y_pos = y;
					v->UpdatePosition();
					RoadZPosAffectSpeed(v, v->UpdateInclination(true, false));
					return true;
				}
			}

			rs->SetEntranceBusy(false);
			SetBit(v->state, RVS_ENTERED_STOP);

			v->last_station_visited = st->index;

			if (IsDriveThroughStopTile(v->tile) || (v->current_order.IsType(OT_GOTO_STATION) && v->current_order.GetDestination() == st->index)) {
				RoadVehArrivesAt(v, st);
				v->BeginLoading();
				return false;
			}
		} else {
			/* Vehicle is ready to leave a bay in a road stop */
			if (rs->IsEntranceBusy()) {
				/* Road stop entrance is busy, so wait as there is nowhere else to go */
				v->cur_speed = 0;
				return false;
			}
			if (v->current_order.IsType(OT_LEAVESTATION)) v->current_order.Free();
		}

		if (IsStandardRoadStopTile(v->tile)) rs->SetEntranceBusy(true);

		StartRoadVehSound(v);
		SetWindowWidgetDirty(WC_VEHICLE_VIEW, v->index, WID_VV_START_STOP);
	}

	/* Check tile position conditions - i.e. stop position in depot,
	 * entry onto bridge or into tunnel */
	uint32 r = VehicleEnterTile(v, v->tile, x, y);
	if (HasBit(r, VETS_CANNOT_ENTER)) {
		v->cur_speed = 0;
		return false;
	}

	if (v->current_order.IsType(OT_LEAVESTATION) && IsDriveThroughStopTile(v->tile)) {
		v->current_order.Free();
	}

	/* Move to next frame unless vehicle arrived at a stop position
	 * in a depot or entered a tunnel/bridge */
	if (!HasBit(r, VETS_ENTERED_WORMHOLE)) v->frame++;
	v->x_pos = x;
	v->y_pos = y;
	v->UpdatePosition();
	RoadZPosAffectSpeed(v, v->UpdateInclination(false, true));
	return true;
}

static bool RoadVehController(RoadVehicle *v)
{
	/* decrease counters */
	v->current_order_time++;
	if (v->reverse_ctr != 0) v->reverse_ctr--;

	/* handle crashed */
	if (v->vehstatus & VS_CRASHED || RoadVehCheckTrainCrash(v)) {
		return RoadVehIsCrashed(v);
	}

	/* road vehicle has broken down? */
	if (v->HandleBreakdown()) return true;
	if (v->vehstatus & VS_STOPPED) return true;

	ProcessOrders(v);
	v->HandleLoading();

	if (v->current_order.IsType(OT_LOADING)) return true;

	v->HandleWaiting(false);
	if (v->current_order.IsType(OT_WAITING)) return true;

	if (v->IsInDepot() && RoadVehLeaveDepot(v, true)) return true;

	v->ShowVisualEffect();

	/* Check how far the vehicle needs to proceed */
	int j = v->UpdateSpeed();

	int adv_spd = v->GetAdvanceDistance();
	bool blocked = false;
	while (j >= adv_spd) {
		j -= adv_spd;

		RoadVehicle *u = v;
		for (RoadVehicle *prev = NULL; u != NULL; prev = u, u = u->Next()) {
			if (!IndividualRoadVehicleController(u, prev)) {
				blocked = true;
				break;
			}
		}
		if (blocked) break;

		/* Determine distance to next map position */
		adv_spd = v->GetAdvanceDistance();

		/* Test for a collision, but only if another movement will occur. */
		if (j >= adv_spd && RoadVehCheckTrainCrash(v)) break;
	}

	v->SetLastSpeed();

	for (RoadVehicle *u = v; u != NULL; u = u->Next()) {
		if (!(u->IsDrawn())) continue;

		u->UpdateViewport(false, false);
	}

	/* If movement is blocked, set 'progress' to its maximum, so the roadvehicle does
	 * not accelerate again before it can actually move. I.e. make sure it tries to advance again
	 * on next tick to discover whether it is still blocked. */
	if (v->progress == 0) v->progress = blocked ? adv_spd - 1 : j;

	return true;
}

Money RoadVehicle::GetRunningCost() const
{
	const Engine *e = this->GetEngine();
	if (e->u.road.running_cost_class == INVALID_PRICE) return 0;

	uint cost_factor = GetVehicleProperty(this, PROP_ROADVEH_RUNNING_COST_FACTOR, e->u.road.running_cost);
	if (cost_factor == 0) return 0;

	return GetPrice(e->u.road.running_cost_class, cost_factor, e->GetGRF());
}

bool RoadVehicle::Tick()
{
	this->tick_counter++;

	if (this->IsFrontEngine()) {
		if (!(this->vehstatus & VS_STOPPED)) this->running_ticks++;
		return RoadVehController(this);
	}

	return true;
}

static void CheckIfRoadVehNeedsService(RoadVehicle *v)
{
	/* If we already got a slot at a stop, use that FIRST, and go to a depot later */
	if (Company::Get(v->owner)->settings.vehicle.servint_roadveh == 0 || !v->NeedsAutomaticServicing()) return;
	if (v->IsChainInDepot()) {
		VehicleServiceInDepot(v);
		return;
	}

	uint max_penalty;
	switch (_settings_game.pf.pathfinder_for_roadvehs) {
		case VPF_NPF:  max_penalty = _settings_game.pf.npf.maximum_go_to_depot_penalty;  break;
		case VPF_YAPF: max_penalty = _settings_game.pf.yapf.maximum_go_to_depot_penalty; break;
		default: NOT_REACHED();
	}

	FindDepotData rfdd = FindClosestRoadDepot(v, max_penalty);
	/* Only go to the depot if it is not too far out of our way. */
	if (rfdd.best_length == UINT_MAX || rfdd.best_length > max_penalty) {
		if (v->current_order.IsType(OT_GOTO_DEPOT)) {
			/* If we were already heading for a depot but it has
			 * suddenly moved farther away, we continue our normal
			 * schedule? */
			v->current_order.MakeDummy();
			SetWindowWidgetDirty(WC_VEHICLE_VIEW, v->index, WID_VV_START_STOP);
		}
		return;
	}

	DepotID depot = GetDepotIndex(rfdd.tile);

	if (v->current_order.IsType(OT_GOTO_DEPOT) &&
			v->current_order.GetNonStopType() & ONSF_NO_STOP_AT_INTERMEDIATE_STATIONS &&
			!Chance16(1, 20)) {
		return;
	}

	SetBit(v->gv_flags, GVF_SUPPRESS_IMPLICIT_ORDERS);
	v->current_order.MakeGoToDepot(depot, ODTFB_SERVICE);
	v->dest_tile = rfdd.tile;
	SetWindowWidgetDirty(WC_VEHICLE_VIEW, v->index, WID_VV_START_STOP);
}

void RoadVehicle::OnNewDay()
{
	AgeVehicle(this);

	if (!this->IsFrontEngine()) return;

	if ((++this->day_counter & 7) == 0) DecreaseVehicleValue(this);
	if (this->blocked_ctr == 0) CheckVehicleBreakdown(this);

	CheckIfRoadVehNeedsService(this);

	CheckOrders(this);

	if (this->running_ticks == 0) return;

	CommandCost cost(EXPENSES_ROADVEH_RUN, this->GetRunningCost() * this->running_ticks / (DAYS_IN_YEAR * DAY_TICKS));

	this->profit_this_year -= cost.GetCost();
	this->running_ticks = 0;

	SubtractMoneyFromCompanyFract(this->owner, cost);

	SetWindowDirty(WC_VEHICLE_DETAILS, this->index);
	SetWindowClassesDirty(WC_ROADVEH_LIST);
}

Trackdir RoadVehicle::GetVehicleTrackdir() const
{
	if (this->vehstatus & VS_CRASHED) return INVALID_TRACKDIR;

	if (this->IsInDepot()) {
		/* We'll assume the road vehicle is facing outwards */
		return DiagDirToDiagTrackdir(GetRoadDepotDirection(this->tile));
	}

	if (IsStandardRoadStopTile(this->tile)) {
		/* We'll assume the road vehicle is facing outwards */
		return DiagDirToDiagTrackdir(GetRoadStopDir(this->tile)); // Road vehicle in a station
	}

	/* Drive through road stops / wormholes (tunnels) */
	if (this->state > RVSB_TRACKDIR_MASK) return DiagDirToDiagTrackdir(DirToDiagDir(this->direction));

	/* If vehicle's state is a valid track direction (vehicle is not turning around) return it,
	 * otherwise transform it into a valid track direction */
	return (Trackdir)((IsReversingRoadTrackdir((Trackdir)this->state)) ? (this->state - 6) : this->state);
}<|MERGE_RESOLUTION|>--- conflicted
+++ resolved
@@ -1184,15 +1184,6 @@
 			if ((v->vehstatus & VS_HIDDEN) == 0) v->Vehicle::UpdateViewport(true);
 			return true;
 		}
-<<<<<<< HEAD
-
-		v->x_pos = gp.x;
-		v->y_pos = gp.y;
-		v->UpdatePosition();
-		if (v->IsDrawn()) v->Vehicle::UpdateViewport(true);
-		return true;
-=======
->>>>>>> 079a5a66
 	}
 
 	/* Get move position data for next frame.
