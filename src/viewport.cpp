--- conflicted
+++ resolved
@@ -1669,14 +1669,14 @@
 				const Point to_pt = RemapCoords2(TileX(to_tile) * TILE_SIZE + TILE_SIZE / 2, TileY(to_tile) * TILE_SIZE + TILE_SIZE / 2);
 				const int to_x = UnScaleByZoom(to_pt.x, vp->zoom);
 				const int to_y = UnScaleByZoom(to_pt.y, vp->zoom);
-				
+
 				int line_width = 3;
 				if (_settings_client.gui.dash_level_of_route_lines == 0) {
 					GfxDrawLine(from_x, from_y, to_x, to_y, PC_BLACK, 3, _settings_client.gui.dash_level_of_route_lines);
 					line_width = 1;
 				}
 				GfxDrawLine(from_x, from_y, to_x, to_y, (final_order == order) ? PC_WHITE : PC_YELLOW, line_width, _settings_client.gui.dash_level_of_route_lines);
-				
+
 				const OrderType ot = order->GetType();
 				if (ot == OT_GOTO_STATION || ot == OT_GOTO_DEPOT || ot == OT_GOTO_WAYPOINT || ot == OT_IMPLICIT) from_tile = to_tile;
 			}
@@ -1788,7 +1788,7 @@
 				const Point to_pt = RemapCoords2(TileX(to_tile) * TILE_SIZE + TILE_SIZE / 2, TileY(to_tile) * TILE_SIZE + TILE_SIZE / 2);
 				const int to_x = UnScaleByZoom(to_pt.x, vp->zoom);
 				const int to_y = UnScaleByZoom(to_pt.y, vp->zoom);
-				
+
 				GfxDrawLine(from_x, from_y, to_x, to_y, PC_BLACK, 3);
 				if (pl->focused) {
 					GfxDrawLine(from_x, from_y, to_x, to_y, PC_RED, 1);
@@ -1810,7 +1810,7 @@
 			const Point to_pt = RemapCoords2(TileX(to_tile) * TILE_SIZE + TILE_SIZE / 2, TileY(to_tile) * TILE_SIZE + TILE_SIZE / 2);
 			const int to_x = UnScaleByZoom(to_pt.x, vp->zoom);
 			const int to_y = UnScaleByZoom(to_pt.y, vp->zoom);
-				
+
 			GfxDrawLine(from_x, from_y, to_x, to_y, PC_WHITE, 3, 1);
 		}
 	}
@@ -2015,7 +2015,7 @@
 	} else if (o == OWNER_TOWN) {
 		return IS32(t == MP_ROAD ? (colour_index & 1 ? PC_BLACK : GREY_SCALE(3)) : PC_DARK_RED);
 	}
-	
+
 	/* Train stations are sometimes hard to spot.
 	 * So we give the player a hint by mixing his colour with black. */
 	uint32 colour = _legend_land_owners[_company_to_list_pos[o]].colour;
@@ -2080,7 +2080,7 @@
 template <bool is_32bpp, bool show_slope>
 uint32 ViewportMapGetColour(const ViewPort * const vp, uint x, uint y, const uint colour_index)
 {
-	if (!(IsInsideMM(x, TILE_SIZE, MapMaxX() * TILE_SIZE - 1) && 
+	if (!(IsInsideMM(x, TILE_SIZE, MapMaxX() * TILE_SIZE - 1) &&
 		  IsInsideMM(y, TILE_SIZE, MapMaxY() * TILE_SIZE - 1)))
 		return 0;
 
@@ -2121,7 +2121,7 @@
 	uint32 drb = srcrb - dstrb;
 	uint32 dg  =  srcg - dstg;
 	drb *= a;
-	dg  *= a;  
+	dg  *= a;
 	drb >>= 8;
 	dg  >>= 8;
 	uint32 rb = (drb + dstrb) & 0xFF00FF;
@@ -2227,7 +2227,7 @@
 				*vp_map_line_ptr8 = (uint8) ViewportMapGetColour<is_32bpp, show_slope>(vp, c, d, colour_index);
 				vp_map_line_ptr8++;
 			}
-			colour_index = ++colour_index & 3;
+			colour_index = (colour_index + 1) & 3;
 			c -= incr_a;
 			d += incr_a;
 		} while (--i);
@@ -2635,18 +2635,11 @@
 
 /**
  * Mark all viewports that display an area as dirty (in need of repaint).
-<<<<<<< HEAD
- * @param left   Left edge of area to repaint
- * @param top    Top edge of area to repaint
- * @param right  Right edge of area to repaint
- * @param bottom Bottom edge of area to repaint
- * @param mark_dirty_if_zoomlevel_is_below To tell if an update is relevant or not (for example, animations in map mode are not)
-=======
  * @param left   Left   edge of area to repaint. (viewport coordinates, that is wrt. #ZOOM_LVL_NORMAL)
  * @param top    Top    edge of area to repaint. (viewport coordinates, that is wrt. #ZOOM_LVL_NORMAL)
  * @param right  Right  edge of area to repaint. (viewport coordinates, that is wrt. #ZOOM_LVL_NORMAL)
  * @param bottom Bottom edge of area to repaint. (viewport coordinates, that is wrt. #ZOOM_LVL_NORMAL)
->>>>>>> 163c3057
+ * @param mark_dirty_if_zoomlevel_is_below To tell if an update is relevant or not (for example, animations in map mode are not)
  * @ingroup dirty
  */
 void MarkAllViewportsDirty(int left, int top, int right, int bottom, const ZoomLevel mark_dirty_if_zoomlevel_is_below)
@@ -2726,33 +2719,20 @@
 /**
  * Mark a tile given by its index dirty for repaint.
  * @param tile The tile to mark dirty.
-<<<<<<< HEAD
  * @param mark_dirty_if_zoomlevel_is_below To tell if an update is relevant or not (for example, animations in map mode are not).
- * @ingroup dirty
- */
-void MarkTileDirtyByTile(const TileIndex tile, const ZoomLevel mark_dirty_if_zoomlevel_is_below)
-=======
  * @param bridge_level_offset Height of bridge on tile to also mark dirty. (Height level relative to north corner.)
  * @ingroup dirty
  */
-void MarkTileDirtyByTile(TileIndex tile, int bridge_level_offset)
->>>>>>> 163c3057
+void MarkTileDirtyByTile(TileIndex tile, const ZoomLevel mark_dirty_if_zoomlevel_is_below, int bridge_level_offset)
 {
 	Point pt = RemapCoords(TileX(tile) * TILE_SIZE, TileY(tile) * TILE_SIZE, TilePixelHeight(tile));
 	MarkAllViewportsDirty(
-<<<<<<< HEAD
-		pt.x - 31  * ZOOM_LVL_BASE,
-		pt.y - 122 * ZOOM_LVL_BASE,
-		pt.x - 31  * ZOOM_LVL_BASE + 67  * ZOOM_LVL_BASE,
-		pt.y - 122 * ZOOM_LVL_BASE + 154 * ZOOM_LVL_BASE,
-		mark_dirty_if_zoomlevel_is_below
+			pt.x - 31  * ZOOM_LVL_BASE,
+			pt.y - 122 * ZOOM_LVL_BASE - ZOOM_LVL_BASE * TILE_HEIGHT * bridge_level_offset,
+			pt.x - 31  * ZOOM_LVL_BASE + 67  * ZOOM_LVL_BASE,
+			pt.y - 122 * ZOOM_LVL_BASE + 154 * ZOOM_LVL_BASE,
+			mark_dirty_if_zoomlevel_is_below
 	);
-=======
-			pt.x - MAX_TILE_EXTENT_LEFT,
-			pt.y - MAX_TILE_EXTENT_TOP - ZOOM_LVL_BASE * TILE_HEIGHT * bridge_level_offset,
-			pt.x + MAX_TILE_EXTENT_RIGHT,
-			pt.y + MAX_TILE_EXTENT_BOTTOM);
->>>>>>> 163c3057
 }
 
 /**
