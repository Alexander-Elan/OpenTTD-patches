--- conflicted
+++ resolved
@@ -542,11 +542,7 @@
 StationResolverObject::StationResolverObject(const StationSpec *statspec, BaseStation *st, TileIndex tile, RailType rt,
 		CallbackID callback, uint32 callback_param1, uint32 callback_param2)
 	: ResolverObject(statspec->grf_prop.grffile, callback, callback_param1, callback_param2),
-<<<<<<< HEAD
-	station_scope(*this, statspec, st, tile, rt), town_scope(NULL)
-=======
-	station_scope(*this, statspec, st, tile), town_scope(nullptr)
->>>>>>> 7c8e7c6b
+	station_scope(*this, statspec, st, tile, rt), town_scope(nullptr)
 {
 	/* Invalidate all cached vars */
 	_svc.valid = 0;
@@ -643,11 +639,7 @@
 	TileIndexDiff diff = cur_tile - north_tile;
 	Slope slope = GetTileSlope(cur_tile);
 
-<<<<<<< HEAD
-	StationResolverObject object(statspec, NULL, cur_tile, rt, CBID_STATION_LAND_SLOPE_CHECK,
-=======
-	StationResolverObject object(statspec, nullptr, cur_tile, CBID_STATION_LAND_SLOPE_CHECK,
->>>>>>> 7c8e7c6b
+	StationResolverObject object(statspec, nullptr, cur_tile, rt, CBID_STATION_LAND_SLOPE_CHECK,
 			(slope << 4) | (slope ^ (axis == AXIS_Y && HasBit(slope, CORNER_W) != HasBit(slope, CORNER_E) ? SLOPE_EW : 0)),
 			(numtracks << 24) | (plat_len << 16) | (axis == AXIS_Y ? TileX(diff) << 8 | TileY(diff) : TileY(diff) << 8 | TileX(diff)));
 	object.station_scope.axis = axis;
@@ -781,11 +773,7 @@
 	if (statspec == nullptr) return false;
 
 	if (HasBit(statspec->callback_mask, CBM_STATION_SPRITE_LAYOUT)) {
-<<<<<<< HEAD
-		uint16 callback = GetStationCallback(CBID_STATION_SPRITE_LAYOUT, 0x2110000, 0, statspec, NULL, INVALID_TILE, railtype);
-=======
-		uint16 callback = GetStationCallback(CBID_STATION_SPRITE_LAYOUT, 0x2110000, 0, statspec, nullptr, INVALID_TILE);
->>>>>>> 7c8e7c6b
+		uint16 callback = GetStationCallback(CBID_STATION_SPRITE_LAYOUT, 0x2110000, 0, statspec, nullptr, INVALID_TILE, railtype);
 		if (callback != CALLBACK_FAILED) tile = callback;
 	}
 
@@ -811,11 +799,7 @@
 		uint32 var10_values = layout->PrepareLayout(total_offset, rti->fallback_railtype, 0, 0, separate_ground);
 		uint8 var10;
 		FOR_EACH_SET_BIT(var10, var10_values) {
-<<<<<<< HEAD
-			uint32 var10_relocation = GetCustomStationRelocation(statspec, NULL, INVALID_TILE, railtype, var10);
-=======
-			uint32 var10_relocation = GetCustomStationRelocation(statspec, nullptr, INVALID_TILE, var10);
->>>>>>> 7c8e7c6b
+			uint32 var10_relocation = GetCustomStationRelocation(statspec, nullptr, INVALID_TILE, railtype, var10);
 			layout->ProcessRegisters(var10, var10_relocation, separate_ground);
 		}
 
@@ -824,15 +808,9 @@
 		total_offset = 0;
 	} else {
 		/* Simple sprite layout */
-<<<<<<< HEAD
-		ground_relocation = relocation = GetCustomStationRelocation(statspec, NULL, INVALID_TILE, railtype, 0);
+		ground_relocation = relocation = GetCustomStationRelocation(statspec, nullptr, INVALID_TILE, railtype, 0);
 		if (HasBit(sprites->ground.sprite, SPRITE_MODIFIER_CUSTOM_SPRITE)) {
-			ground_relocation = GetCustomStationRelocation(statspec, NULL, INVALID_TILE, railtype, 1);
-=======
-		ground_relocation = relocation = GetCustomStationRelocation(statspec, nullptr, INVALID_TILE, 0);
-		if (HasBit(sprites->ground.sprite, SPRITE_MODIFIER_CUSTOM_SPRITE)) {
-			ground_relocation = GetCustomStationRelocation(statspec, nullptr, INVALID_TILE, 1);
->>>>>>> 7c8e7c6b
+			ground_relocation = GetCustomStationRelocation(statspec, nullptr, INVALID_TILE, railtype, 1);
 		}
 		ground_relocation += rti->fallback_railtype;
 	}
