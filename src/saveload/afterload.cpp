--- conflicted
+++ resolved
@@ -751,18 +751,17 @@
 	/* The value of _date_fract got divided, so make sure that old games are converted correctly. */
 	if (IsSavegameVersionBefore(11, 1) || (IsSavegameVersionBefore(147) && _date_fract > DAY_TICKS)) _date_fract /= 885;
 
-<<<<<<< HEAD
 	if (SlXvIsFeaturePresent(XSLFI_SPRINGPP)) {
 		assert(_settings_game.economy.day_length_factor >= 1);
 		_tick_skip_counter = _date_fract % _settings_game.economy.day_length_factor;
 		_date_fract /= _settings_game.economy.day_length_factor;
 		assert(_date_fract < DAY_TICKS);
 		assert(_tick_skip_counter < _settings_game.economy.day_length_factor);
-=======
+	}
+
 	/* Set day length factor to 1 if loading a pre day length savegame */
-	if (SlXvIsFeatureMissing(XSLFI_VARIABLE_DAY_LENGTH)) {
+	if (SlXvIsFeatureMissing(XSLFI_VARIABLE_DAY_LENGTH) && SlXvIsFeatureMissing(XSLFI_SPRINGPP)) {
 		_settings_game.economy.day_length_factor = 1;
->>>>>>> 1f148322
 	}
 
 	/* Update current year
