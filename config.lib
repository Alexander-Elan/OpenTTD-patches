--- conflicted
+++ resolved
@@ -1328,14 +1328,10 @@
 		# it happens when using the FOR_ALL_WINDOWS_FROM_BACK_FROM macro
 		flags="$flags -Wno-self-assign"
 
-<<<<<<< HEAD
-		if [ "$cc_version" -lt "300" ]; then
-=======
 		# warning: <something> is a C++11 extension
 		flags="$flags -Wno-c++11-extensions"
 
-		if [ "$cc_version" -lt "30" ]; then
->>>>>>> 812886ca
+		if [ "$cc_version" -lt "300" ]; then
 			# warning: equality comparison with extraneous parentheses
 			flags="$flags -Wno-parentheses"
 			# warning: operands of ? are integers of different signs: 'unsigned int' and 'int'
