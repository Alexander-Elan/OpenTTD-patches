/* $Id$ */

/*
 * This file is part of OpenTTD.
 * OpenTTD is free software; you can redistribute it and/or modify it under the terms of the GNU General Public License as published by the Free Software Foundation, version 2.
 * OpenTTD is distributed in the hope that it will be useful, but WITHOUT ANY WARRANTY; without even the implied warranty of MERCHANTABILITY or FITNESS FOR A PARTICULAR PURPOSE.
 * See the GNU General Public License for more details. You should have received a copy of the GNU General Public License along with OpenTTD. If not, see <http://www.gnu.org/licenses/>.
 */

/**
 * @file tunnelbridge_cmd.cpp
 * This file deals with tunnels and bridges (non-gui stuff)
 * @todo separate this file into two
 */

#include "stdafx.h"
#include "newgrf_object.h"
#include "viewport_func.h"
#include "cmd_helper.h"
#include "command_func.h"
#include "town.h"
#include "train.h"
#include "ship.h"
#include "roadveh.h"
#include "pathfinder/yapf/yapf_cache.h"
#include "newgrf_sound.h"
#include "autoslope.h"
#include "tunnelbridge_map.h"
#include "strings_func.h"
#include "date_func.h"
#include "clear_func.h"
#include "vehicle_func.h"
#include "vehicle_gui.h"
#include "sound_func.h"
#include "tunnelbridge.h"
#include "cheat_type.h"
#include "elrail_func.h"
#include "pbs.h"
#include "company_base.h"
#include "newgrf_railtype.h"
#include "object_base.h"
#include "water.h"
#include "company_gui.h"

#include "table/strings.h"
#include "table/bridge_land.h"

#include "safeguards.h"

BridgeSpec _bridge[MAX_BRIDGES]; ///< The specification of all bridges.
TileIndex _build_tunnel_endtile; ///< The end of a tunnel; as hidden return from the tunnel build command for GUI purposes.

/** Z position of the bridge sprites relative to bridge height (downwards) */
static const int BRIDGE_Z_START = 3;


/**
 * Mark bridge tiles dirty.
 * Note: The bridge does not need to exist, everything is passed via parameters.
 * @param begin Start tile.
 * @param end End tile.
 * @param direction Direction from \a begin to \a end.
 * @param bridge_height Bridge height level.
 */
void MarkBridgeDirty(TileIndex begin, TileIndex end, DiagDirection direction, uint bridge_height)
{
	TileIndexDiff delta = TileOffsByDiagDir(direction);
	for (TileIndex t = begin; t != end; t += delta) {
		MarkTileDirtyByTile(t, bridge_height - TileHeight(t));
	}
	MarkTileDirtyByTile(end);
}

/**
 * Mark bridge tiles dirty.
 * @param tile Bridge head.
 */
void MarkBridgeDirty(TileIndex tile)
{
	MarkBridgeDirty(tile, GetOtherTunnelBridgeEnd(tile), GetTunnelBridgeDirection(tile), GetBridgeHeight(tile));
}

<<<<<<< HEAD
=======
/**
 * Mark bridge or tunnel tiles dirty.
 * @param tile Bridge head or tunnel entrance.
 */
void MarkBridgeOrTunnelDirty(TileIndex tile)
{
	if (IsBridge(tile)) {
		MarkBridgeDirty(tile);
	} else {
		MarkTileDirtyByTile(tile);
		MarkTileDirtyByTile(GetOtherTunnelBridgeEnd(tile));
	}
}

>>>>>>> 95a329a4
/** Reset the data been eventually changed by the grf loaded. */
void ResetBridges()
{
	/* First, free sprite table data */
	for (BridgeType i = 0; i < MAX_BRIDGES; i++) {
		if (_bridge[i].sprite_table != NULL) {
			for (BridgePieces j = BRIDGE_PIECE_NORTH; j < BRIDGE_PIECE_INVALID; j++) free(_bridge[i].sprite_table[j]);
			free(_bridge[i].sprite_table);
		}
	}

	/* Then, wipe out current bridges */
	memset(&_bridge, 0, sizeof(_bridge));
	/* And finally, reinstall default data */
	memcpy(&_bridge, &_orig_bridge, sizeof(_orig_bridge));
}

/**
 * Calculate the price factor for building a long bridge.
 * Basically the cost delta is 1,1, 1, 2,2, 3,3,3, 4,4,4,4, 5,5,5,5,5, 6,6,6,6,6,6,  7,7,7,7,7,7,7,  8,8,8,8,8,8,8,8,
 * @param length Length of the bridge.
 * @return Price factor for the bridge.
 */
int CalcBridgeLenCostFactor(int length)
{
	if (length < 2) return length;

	length -= 2;
	int sum = 2;
	for (int delta = 1;; delta++) {
		for (int count = 0; count < delta; count++) {
			if (length == 0) return sum;
			sum += delta;
			length--;
		}
	}
}

/**
 * Get the foundation for a bridge.
 * @param tileh The slope to build the bridge on.
 * @param axis The axis of the bridge entrance.
 * @return The foundation required.
 */
Foundation GetBridgeFoundation(Slope tileh, Axis axis)
{
	if (tileh == SLOPE_FLAT ||
			((tileh == SLOPE_NE || tileh == SLOPE_SW) && axis == AXIS_X) ||
			((tileh == SLOPE_NW || tileh == SLOPE_SE) && axis == AXIS_Y)) return FOUNDATION_NONE;

	return (HasSlopeHighestCorner(tileh) ? InclinedFoundation(axis) : FlatteningFoundation(tileh));
}

/**
 * Determines if the track on a bridge ramp is flat or goes up/down.
 *
 * @param tileh Slope of the tile under the bridge head
 * @param axis Orientation of bridge
 * @return true iff the track is flat.
 */
bool HasBridgeFlatRamp(Slope tileh, Axis axis)
{
	ApplyFoundationToSlope(GetBridgeFoundation(tileh, axis), &tileh);
	/* If the foundation slope is flat the bridge has a non-flat ramp and vice versa. */
	return (tileh != SLOPE_FLAT);
}

static inline const PalSpriteID *GetBridgeSpriteTable(int index, BridgePieces table)
{
	const BridgeSpec *bridge = GetBridgeSpec(index);
	assert(table < BRIDGE_PIECE_INVALID);
	if (bridge->sprite_table == NULL || bridge->sprite_table[table] == NULL) {
		return _bridge_sprite_table[index][table];
	} else {
		return bridge->sprite_table[table];
	}
}


/**
 * Determines the foundation for the north bridge head, and tests if the resulting slope is valid.
 *
 * @param axis Axis of the bridge
 * @param tileh Slope of the tile under the north bridge head; returns slope on top of foundation
 * @param z TileZ corresponding to tileh, gets modified as well
 * @return Error or cost for bridge foundation
 */
static CommandCost CheckBridgeSlopeNorth(Axis axis, Slope *tileh, int *z)
{
	Foundation f = GetBridgeFoundation(*tileh, axis);
	*z += ApplyFoundationToSlope(f, tileh);

	Slope valid_inclined = (axis == AXIS_X ? SLOPE_NE : SLOPE_NW);
	if ((*tileh != SLOPE_FLAT) && (*tileh != valid_inclined)) return CMD_ERROR;

	if (f == FOUNDATION_NONE) return CommandCost();

	return CommandCost(EXPENSES_CONSTRUCTION, _price[PR_BUILD_FOUNDATION]);
}

/**
 * Determines the foundation for the south bridge head, and tests if the resulting slope is valid.
 *
 * @param axis Axis of the bridge
 * @param tileh Slope of the tile under the south bridge head; returns slope on top of foundation
 * @param z TileZ corresponding to tileh, gets modified as well
 * @return Error or cost for bridge foundation
 */
static CommandCost CheckBridgeSlopeSouth(Axis axis, Slope *tileh, int *z)
{
	Foundation f = GetBridgeFoundation(*tileh, axis);
	*z += ApplyFoundationToSlope(f, tileh);

	Slope valid_inclined = (axis == AXIS_X ? SLOPE_SW : SLOPE_SE);
	if ((*tileh != SLOPE_FLAT) && (*tileh != valid_inclined)) return CMD_ERROR;

	if (f == FOUNDATION_NONE) return CommandCost();

	return CommandCost(EXPENSES_CONSTRUCTION, _price[PR_BUILD_FOUNDATION]);
}

/**
 * Is a bridge of the specified type and length available?
 * @param bridge_type Wanted type of bridge.
 * @param bridge_len  Wanted length of the bridge.
 * @return A succeeded (the requested bridge is available) or failed (it cannot be built) command.
 */
CommandCost CheckBridgeAvailability(BridgeType bridge_type, uint bridge_len, DoCommandFlag flags)
{
	if (flags & DC_QUERY_COST) {
		if (bridge_len <= _settings_game.construction.max_bridge_length) return CommandCost();
		return_cmd_error(STR_ERROR_BRIDGE_TOO_LONG);
	}

	if (bridge_type >= MAX_BRIDGES) return CMD_ERROR;

	const BridgeSpec *b = GetBridgeSpec(bridge_type);
	if (b->avail_year > _cur_year) return CMD_ERROR;

	uint max = min(b->max_length, _settings_game.construction.max_bridge_length);

	if (b->min_length > bridge_len) return CMD_ERROR;
	if (bridge_len <= max) return CommandCost();
	return_cmd_error(STR_ERROR_BRIDGE_TOO_LONG);
}

/**
 * Build a Bridge
 * @param end_tile end tile
 * @param flags type of operation
 * @param p1 packed start tile coords (~ dx)
 * @param p2 various bitstuffed elements
 * - p2 = (bit  0- 7) - bridge type (hi bh)
 * - p2 = (bit  8-11) - rail type or road types.
 * - p2 = (bit 15-16) - transport type.
 * @param text unused
 * @return the cost of this operation or an error
 */
CommandCost CmdBuildBridge(TileIndex end_tile, DoCommandFlag flags, uint32 p1, uint32 p2, const char *text)
{
	CompanyID company = _current_company;

	RailType railtype = INVALID_RAILTYPE;
	RoadTypes roadtypes = ROADTYPES_NONE;

	/* unpack parameters */
	BridgeType bridge_type = GB(p2, 0, 8);

	if (!IsValidTile(p1)) return_cmd_error(STR_ERROR_BRIDGE_THROUGH_MAP_BORDER);

	TransportType transport_type = Extract<TransportType, 15, 2>(p2);

	/* type of bridge */
	switch (transport_type) {
		case TRANSPORT_ROAD:
			roadtypes = Extract<RoadTypes, 8, 2>(p2);
			if (!HasExactlyOneBit(roadtypes) || !HasRoadTypesAvail(company, roadtypes)) return CMD_ERROR;
			break;

		case TRANSPORT_RAIL:
			railtype = Extract<RailType, 8, 4>(p2);
			if (!ValParamRailtype(railtype)) return CMD_ERROR;
			break;

		case TRANSPORT_WATER:
			break;

		default:
			/* Airports don't have bridges. */
			return CMD_ERROR;
	}
	TileIndex tile_start = p1;
	TileIndex tile_end = end_tile;

	if (company == OWNER_DEITY) {
		if (transport_type != TRANSPORT_ROAD) return CMD_ERROR;
		const Town *town = CalcClosestTownFromTile(tile_start);

		company = OWNER_TOWN;

		/* If we are not within a town, we are not owned by the town */
		if (town == NULL || DistanceSquare(tile_start, town->xy) > town->cache.squared_town_zone_radius[HZB_TOWN_EDGE]) {
			company = OWNER_NONE;
		}
	}

	if (tile_start == tile_end) {
		return_cmd_error(STR_ERROR_CAN_T_START_AND_END_ON);
	}

	Axis direction;
	if (TileX(tile_start) == TileX(tile_end)) {
		direction = AXIS_Y;
	} else if (TileY(tile_start) == TileY(tile_end)) {
		direction = AXIS_X;
	} else {
		return_cmd_error(STR_ERROR_START_AND_END_MUST_BE_IN);
	}

	if (tile_end < tile_start) Swap(tile_start, tile_end);

	uint bridge_len = GetTunnelBridgeLength(tile_start, tile_end);
	if (transport_type != TRANSPORT_WATER) {
		/* set and test bridge length, availability */
		CommandCost ret = CheckBridgeAvailability(bridge_type, bridge_len, flags);
		if (ret.Failed()) return ret;
	} else {
		if (bridge_len > _settings_game.construction.max_bridge_length) return_cmd_error(STR_ERROR_BRIDGE_TOO_LONG);
	}

	int z_start;
	int z_end;
	Slope tileh_start = GetTileSlope(tile_start, &z_start);
	Slope tileh_end = GetTileSlope(tile_end, &z_end);
	bool pbs_reservation = false;

	CommandCost terraform_cost_north = CheckBridgeSlopeNorth(direction, &tileh_start, &z_start);
	CommandCost terraform_cost_south = CheckBridgeSlopeSouth(direction, &tileh_end,   &z_end);

	/* Aqueducts can't be built of flat land. */
	if (transport_type == TRANSPORT_WATER && (tileh_start == SLOPE_FLAT || tileh_end == SLOPE_FLAT)) return_cmd_error(STR_ERROR_LAND_SLOPED_IN_WRONG_DIRECTION);
	if (z_start != z_end) return_cmd_error(STR_ERROR_BRIDGEHEADS_NOT_SAME_HEIGHT);

	CommandCost cost(EXPENSES_CONSTRUCTION);
	Owner owner;
	bool is_new_owner;
	if (IsBridgeTile(tile_start) && IsBridgeTile(tile_end) &&
			GetOtherBridgeEnd(tile_start) == tile_end &&
			GetTunnelBridgeTransportType(tile_start) == transport_type) {
		/* Replace a current bridge. */

		/* If this is a railway bridge, make sure the railtypes match. */
		if (transport_type == TRANSPORT_RAIL && GetRailType(tile_start) != railtype) {
			return_cmd_error(STR_ERROR_MUST_DEMOLISH_BRIDGE_FIRST);
		}

		/* Do not replace town bridges with lower speed bridges, unless in scenario editor. */
		if (!(flags & DC_QUERY_COST) && IsTileOwner(tile_start, OWNER_TOWN) &&
				GetBridgeSpec(bridge_type)->speed < GetBridgeSpec(GetBridgeType(tile_start))->speed &&
				_game_mode != GM_EDITOR) {
			Town *t = ClosestTownFromTile(tile_start, UINT_MAX);

			if (t == NULL) {
				return CMD_ERROR;
			} else {
				SetDParam(0, t->index);
				return_cmd_error(STR_ERROR_LOCAL_AUTHORITY_REFUSES_TO_ALLOW_THIS);
			}
		}

		/* Do not replace the bridge with the same bridge type. */
		if (!(flags & DC_QUERY_COST) && (bridge_type == GetBridgeType(tile_start)) && (transport_type != TRANSPORT_ROAD || (roadtypes & ~GetRoadTypes(tile_start)) == 0)) {
			return_cmd_error(STR_ERROR_ALREADY_BUILT);
		}

		/* Do not allow replacing another company's bridges. */
		if (!IsTileOwner(tile_start, company) && !IsTileOwner(tile_start, OWNER_TOWN) && !IsTileOwner(tile_start, OWNER_NONE)) {
			return_cmd_error(STR_ERROR_AREA_IS_OWNED_BY_ANOTHER);
		}

		cost.AddCost((bridge_len + 1) * _price[PR_CLEAR_BRIDGE]); // The cost of clearing the current bridge.
		owner = GetTileOwner(tile_start);

		/* If bridge belonged to bankrupt company, it has a new owner now */
		is_new_owner = (owner == OWNER_NONE);
		if (is_new_owner) owner = company;

		switch (transport_type) {
			case TRANSPORT_RAIL:
				/* Keep the reservation, the path stays valid. */
				pbs_reservation = HasTunnelBridgeReservation(tile_start);
				break;

			case TRANSPORT_ROAD:
				/* Do not remove road types when upgrading a bridge */
				roadtypes |= GetRoadTypes(tile_start);
				break;

			default: break;
		}
	} else {
		/* Build a new bridge. */

		bool allow_on_slopes = (_settings_game.construction.build_on_slopes && transport_type != TRANSPORT_WATER);

		/* Try and clear the start landscape */
		CommandCost ret = DoCommand(tile_start, 0, 0, flags, CMD_LANDSCAPE_CLEAR);
		if (ret.Failed()) return ret;
		cost = ret;

		if (terraform_cost_north.Failed() || (terraform_cost_north.GetCost() != 0 && !allow_on_slopes)) return_cmd_error(STR_ERROR_LAND_SLOPED_IN_WRONG_DIRECTION);
		cost.AddCost(terraform_cost_north);

		/* Try and clear the end landscape */
		ret = DoCommand(tile_end, 0, 0, flags, CMD_LANDSCAPE_CLEAR);
		if (ret.Failed()) return ret;
		cost.AddCost(ret);

		/* false - end tile slope check */
		if (terraform_cost_south.Failed() || (terraform_cost_south.GetCost() != 0 && !allow_on_slopes)) return_cmd_error(STR_ERROR_LAND_SLOPED_IN_WRONG_DIRECTION);
		cost.AddCost(terraform_cost_south);

		const TileIndex heads[] = {tile_start, tile_end};
		for (int i = 0; i < 2; i++) {
			if (IsBridgeAbove(heads[i])) {
				TileIndex north_head = GetNorthernBridgeEnd(heads[i]);

				if (direction == GetBridgeAxis(heads[i])) return_cmd_error(STR_ERROR_MUST_DEMOLISH_BRIDGE_FIRST);

				if (z_start + 1 == GetBridgeHeight(north_head)) {
					return_cmd_error(STR_ERROR_MUST_DEMOLISH_BRIDGE_FIRST);
				}
			}
		}

		TileIndexDiff delta = (direction == AXIS_X ? TileDiffXY(1, 0) : TileDiffXY(0, 1));
		for (TileIndex tile = tile_start + delta; tile != tile_end; tile += delta) {
			if (GetTileMaxZ(tile) > z_start) return_cmd_error(STR_ERROR_BRIDGE_TOO_LOW_FOR_TERRAIN);

			if (z_start >= (GetTileZ(tile) + _settings_game.construction.max_bridge_height)) {
				/*
				 * Disallow too high bridges.
				 * Properly rendering a map where very high bridges (might) exist is expensive.
				 * See http://www.tt-forums.net/viewtopic.php?f=33&t=40844&start=980#p1131762
				 * for a detailed discussion. z_start here is one heightlevel below the bridge level.
				 */
				return_cmd_error(STR_ERROR_BRIDGE_TOO_HIGH_FOR_TERRAIN);
			}

			if (IsBridgeAbove(tile)) {
				/* Disallow crossing bridges for the time being */
				return_cmd_error(STR_ERROR_MUST_DEMOLISH_BRIDGE_FIRST);
			}

			switch (GetTileType(tile)) {
				case MP_WATER:
					if (!IsWater(tile) && !IsCoast(tile)) goto not_valid_below;
					break;

				case MP_RAILWAY:
					if (!IsPlainRail(tile)) goto not_valid_below;
					break;

				case MP_ROAD:
					if (IsRoadDepot(tile)) goto not_valid_below;
					break;

				case MP_TUNNELBRIDGE:
					if (IsTunnel(tile)) break;
					if (direction == DiagDirToAxis(GetTunnelBridgeDirection(tile))) goto not_valid_below;
					if (z_start < GetBridgeHeight(tile)) goto not_valid_below;
					break;

				case MP_OBJECT: {
					const ObjectSpec *spec = ObjectSpec::GetByTile(tile);
					if ((spec->flags & OBJECT_FLAG_ALLOW_UNDER_BRIDGE) == 0) goto not_valid_below;
					if (GetTileMaxZ(tile) + spec->height > z_start) goto not_valid_below;
					break;
				}

				case MP_CLEAR:
					break;

				default:
	not_valid_below:;
					/* try and clear the middle landscape */
					ret = DoCommand(tile, 0, 0, flags, CMD_LANDSCAPE_CLEAR);
					if (ret.Failed()) return ret;
					cost.AddCost(ret);
					break;
			}

			if (flags & DC_EXEC) {
				/* We do this here because when replacing a bridge with another
				 * type calling SetBridgeMiddle isn't needed. After all, the
				 * tile already has the has_bridge_above bits set. */
				SetBridgeMiddle(tile, direction);
			}
		}

		owner = company;
		is_new_owner = true;
	}

	/* do the drill? */
	if (flags & DC_EXEC) {
		DiagDirection dir = AxisToDiagDir(direction);

		Company *c = Company::GetIfValid(company);
		switch (transport_type) {
			case TRANSPORT_RAIL:
				/* Add to company infrastructure count if required. */
				if (is_new_owner && c != NULL) c->infrastructure.rail[railtype] += (bridge_len + 2) * TUNNELBRIDGE_TRACKBIT_FACTOR;
				MakeRailBridgeRamp(tile_start, owner, bridge_type, dir,                 railtype);
				MakeRailBridgeRamp(tile_end,   owner, bridge_type, ReverseDiagDir(dir), railtype);
				SetTunnelBridgeReservation(tile_start, pbs_reservation);
				SetTunnelBridgeReservation(tile_end,   pbs_reservation);
				break;

			case TRANSPORT_ROAD: {
				RoadTypes prev_roadtypes = IsBridgeTile(tile_start) ? GetRoadTypes(tile_start) : ROADTYPES_NONE;
				if (is_new_owner) {
					/* Also give unowned present roadtypes to new owner */
					if (HasBit(prev_roadtypes, ROADTYPE_ROAD) && GetRoadOwner(tile_start, ROADTYPE_ROAD) == OWNER_NONE) ClrBit(prev_roadtypes, ROADTYPE_ROAD);
					if (HasBit(prev_roadtypes, ROADTYPE_TRAM) && GetRoadOwner(tile_start, ROADTYPE_TRAM) == OWNER_NONE) ClrBit(prev_roadtypes, ROADTYPE_TRAM);
				}
				if (c != NULL) {
					/* Add all new road types to the company infrastructure counter. */
					RoadType new_rt;
					FOR_EACH_SET_ROADTYPE(new_rt, roadtypes ^ prev_roadtypes) {
						/* A full diagonal road tile has two road bits. */
						c->infrastructure.road[new_rt] += (bridge_len + 2) * 2 * TUNNELBRIDGE_TRACKBIT_FACTOR;
					}
				}
				Owner owner_road = HasBit(prev_roadtypes, ROADTYPE_ROAD) ? GetRoadOwner(tile_start, ROADTYPE_ROAD) : company;
				Owner owner_tram = HasBit(prev_roadtypes, ROADTYPE_TRAM) ? GetRoadOwner(tile_start, ROADTYPE_TRAM) : company;
				MakeRoadBridgeRamp(tile_start, owner, owner_road, owner_tram, bridge_type, dir,                 roadtypes);
				MakeRoadBridgeRamp(tile_end,   owner, owner_road, owner_tram, bridge_type, ReverseDiagDir(dir), roadtypes);
				break;
			}

			case TRANSPORT_WATER:
				if (is_new_owner && c != NULL) c->infrastructure.water += (bridge_len + 2) * TUNNELBRIDGE_TRACKBIT_FACTOR;
				MakeAqueductBridgeRamp(tile_start, owner, dir);
				MakeAqueductBridgeRamp(tile_end,   owner, ReverseDiagDir(dir));
				break;

			default:
				NOT_REACHED();
		}

		/* Mark all tiles dirty */
		MarkBridgeDirty(tile_start, tile_end, AxisToDiagDir(direction), z_start);
		DirtyCompanyInfrastructureWindows(company);
	}

	if ((flags & DC_EXEC) && transport_type == TRANSPORT_RAIL) {
		Track track = AxisToTrack(direction);
		AddSideToSignalBuffer(tile_start, INVALID_DIAGDIR, company);
		YapfNotifyTrackLayoutChange(tile_start, track);
	}

	/* for human player that builds the bridge he gets a selection to choose from bridges (DC_QUERY_COST)
	 * It's unnecessary to execute this command every time for every bridge. So it is done only
	 * and cost is computed in "bridge_gui.c". For AI, Towns this has to be of course calculated
	 */
	Company *c = Company::GetIfValid(company);
	if (!(flags & DC_QUERY_COST) || (c != NULL && c->is_ai)) {
		bridge_len += 2; // begin and end tiles/ramps

		switch (transport_type) {
			case TRANSPORT_ROAD: cost.AddCost(bridge_len * _price[PR_BUILD_ROAD] * 2 * CountBits(roadtypes)); break;
			case TRANSPORT_RAIL: cost.AddCost(bridge_len * RailBuildCost(railtype)); break;
			default: break;
		}

		if (c != NULL) bridge_len = CalcBridgeLenCostFactor(bridge_len);

		if (transport_type != TRANSPORT_WATER) {
			cost.AddCost((int64)bridge_len * _price[PR_BUILD_BRIDGE] * GetBridgeSpec(bridge_type)->price >> 8);
		} else {
			/* Aqueducts use a separate base cost. */
			cost.AddCost((int64)bridge_len * _price[PR_BUILD_AQUEDUCT]);
		}

	}

	return cost;
}


/**
 * Build Tunnel.
 * @param start_tile start tile of tunnel
 * @param flags type of operation
 * @param p1 bit 0-3 railtype or roadtypes
 *           bit 8-9 transport type
 * @param p2 unused
 * @param text unused
 * @return the cost of this operation or an error
 */
CommandCost CmdBuildTunnel(TileIndex start_tile, DoCommandFlag flags, uint32 p1, uint32 p2, const char *text)
{
	CompanyID company = _current_company;

	TransportType transport_type = Extract<TransportType, 8, 2>(p1);

	RailType railtype = INVALID_RAILTYPE;
	RoadTypes rts = ROADTYPES_NONE;
	_build_tunnel_endtile = 0;
	switch (transport_type) {
		case TRANSPORT_RAIL:
			railtype = Extract<RailType, 0, 4>(p1);
			if (!ValParamRailtype(railtype)) return CMD_ERROR;
			break;

		case TRANSPORT_ROAD:
			rts = Extract<RoadTypes, 0, 2>(p1);
			if (!HasExactlyOneBit(rts) || !HasRoadTypesAvail(company, rts)) return CMD_ERROR;
			break;

		default: return CMD_ERROR;
	}

	if (company == OWNER_DEITY) {
		if (transport_type != TRANSPORT_ROAD) return CMD_ERROR;
		const Town *town = CalcClosestTownFromTile(start_tile);

		company = OWNER_TOWN;

		/* If we are not within a town, we are not owned by the town */
		if (town == NULL || DistanceSquare(start_tile, town->xy) > town->cache.squared_town_zone_radius[HZB_TOWN_EDGE]) {
			company = OWNER_NONE;
		}
	}

	int start_z;
	int end_z;
	Slope start_tileh = GetTileSlope(start_tile, &start_z);
	DiagDirection direction = GetInclinedSlopeDirection(start_tileh);
	if (direction == INVALID_DIAGDIR) return_cmd_error(STR_ERROR_SITE_UNSUITABLE_FOR_TUNNEL);

	if (HasTileWaterGround(start_tile)) return_cmd_error(STR_ERROR_CAN_T_BUILD_ON_WATER);

	CommandCost ret = DoCommand(start_tile, 0, 0, flags, CMD_LANDSCAPE_CLEAR);
	if (ret.Failed()) return ret;

	/* XXX - do NOT change 'ret' in the loop, as it is used as the price
	 * for the clearing of the entrance of the tunnel. Assigning it to
	 * cost before the loop will yield different costs depending on start-
	 * position, because of increased-cost-by-length: 'cost += cost >> 3' */

	TileIndexDiff delta = TileOffsByDiagDir(direction);
	DiagDirection tunnel_in_way_dir;
	if (DiagDirToAxis(direction) == AXIS_Y) {
		tunnel_in_way_dir = (TileX(start_tile) < (MapMaxX() / 2)) ? DIAGDIR_SW : DIAGDIR_NE;
	} else {
		tunnel_in_way_dir = (TileY(start_tile) < (MapMaxX() / 2)) ? DIAGDIR_SE : DIAGDIR_NW;
	}

	TileIndex end_tile = start_tile;

	/* Tile shift coefficient. Will decrease for very long tunnels to avoid exponential growth of price*/
	int tiles_coef = 3;
	/* Number of tiles from start of tunnel */
	int tiles = 0;
	/* Number of tiles at which the cost increase coefficient per tile is halved */
	int tiles_bump = 25;

	CommandCost cost(EXPENSES_CONSTRUCTION);
	Slope end_tileh;
	for (;;) {
		end_tile += delta;
		if (!IsValidTile(end_tile)) return_cmd_error(STR_ERROR_TUNNEL_THROUGH_MAP_BORDER);
		end_tileh = GetTileSlope(end_tile, &end_z);

		if (start_z == end_z) break;

		if (!_cheats.crossing_tunnels.value && IsTunnelInWayDir(end_tile, start_z, tunnel_in_way_dir)) {
			return_cmd_error(STR_ERROR_ANOTHER_TUNNEL_IN_THE_WAY);
		}

		tiles++;
		if (tiles == tiles_bump) {
			tiles_coef++;
			tiles_bump *= 2;
		}

		cost.AddCost(_price[PR_BUILD_TUNNEL]);
		cost.AddCost(cost.GetCost() >> tiles_coef); // add a multiplier for longer tunnels
	}

	/* Add the cost of the entrance */
	cost.AddCost(_price[PR_BUILD_TUNNEL]);
	cost.AddCost(ret);

	/* if the command fails from here on we want the end tile to be highlighted */
	_build_tunnel_endtile = end_tile;

	if (tiles > _settings_game.construction.max_tunnel_length) return_cmd_error(STR_ERROR_TUNNEL_TOO_LONG);

	if (HasTileWaterGround(end_tile)) return_cmd_error(STR_ERROR_CAN_T_BUILD_ON_WATER);

	/* Clear the tile in any case */
	ret = DoCommand(end_tile, 0, 0, flags, CMD_LANDSCAPE_CLEAR);
	if (ret.Failed()) return_cmd_error(STR_ERROR_UNABLE_TO_EXCAVATE_LAND);
	cost.AddCost(ret);

	/* slope of end tile must be complementary to the slope of the start tile */
	if (end_tileh != ComplementSlope(start_tileh)) {
		/* Mark the tile as already cleared for the terraform command.
		 * Do this for all tiles (like trees), not only objects. */
		ClearedObjectArea *coa = FindClearedObject(end_tile);
		if (coa == NULL) {
			coa = _cleared_object_areas.Append();
			coa->first_tile = end_tile;
			coa->area = TileArea(end_tile, 1, 1);
		}

		/* Hide the tile from the terraforming command */
		TileIndex old_first_tile = coa->first_tile;
		coa->first_tile = INVALID_TILE;
		ret = DoCommand(end_tile, end_tileh & start_tileh, 0, flags, CMD_TERRAFORM_LAND);
		coa->first_tile = old_first_tile;
		if (ret.Failed()) return_cmd_error(STR_ERROR_UNABLE_TO_EXCAVATE_LAND);
		cost.AddCost(ret);
	}
	cost.AddCost(_price[PR_BUILD_TUNNEL]);

	/* Pay for the rail/road in the tunnel including entrances */
	switch (transport_type) {
		case TRANSPORT_ROAD: cost.AddCost((tiles + 2) * _price[PR_BUILD_ROAD] * 2); break;
		case TRANSPORT_RAIL: cost.AddCost((tiles + 2) * RailBuildCost(railtype)); break;
		default: NOT_REACHED();
	}

	if (flags & DC_EXEC) {
		Company *c = Company::GetIfValid(company);
		uint num_pieces = (tiles + 2) * TUNNELBRIDGE_TRACKBIT_FACTOR;
		if (transport_type == TRANSPORT_RAIL) {
			if (!IsTunnelTile(start_tile) && c != NULL) c->infrastructure.rail[railtype] += num_pieces;
			MakeRailTunnel(start_tile, company, direction,                 railtype);
			MakeRailTunnel(end_tile,   company, ReverseDiagDir(direction), railtype);
			AddSideToSignalBuffer(start_tile, INVALID_DIAGDIR, company);
			YapfNotifyTrackLayoutChange(start_tile, DiagDirToDiagTrack(direction));
		} else {
			if (c != NULL) {
				RoadType rt;
				FOR_EACH_SET_ROADTYPE(rt, rts ^ (IsTunnelTile(start_tile) ? GetRoadTypes(start_tile) : ROADTYPES_NONE)) {
					c->infrastructure.road[rt] += num_pieces * 2; // A full diagonal road has two road bits.
				}
			}
			MakeRoadTunnel(start_tile, company, direction,                 rts);
			MakeRoadTunnel(end_tile,   company, ReverseDiagDir(direction), rts);
		}
		DirtyCompanyInfrastructureWindows(company);
	}

	return cost;
}


/**
 * Are we allowed to remove the tunnel or bridge at \a tile?
 * @param tile End point of the tunnel or bridge.
 * @return A succeeded command if the tunnel or bridge may be removed, a failed command otherwise.
 */
static inline CommandCost CheckAllowRemoveTunnelBridge(TileIndex tile)
{
	/* Floods can remove anything as well as the scenario editor */
	if (_current_company == OWNER_WATER || _game_mode == GM_EDITOR) return CommandCost();

	switch (GetTunnelBridgeTransportType(tile)) {
		case TRANSPORT_ROAD: {
			RoadTypes rts = GetRoadTypes(tile);
			Owner road_owner = _current_company;
			Owner tram_owner = _current_company;

			if (HasBit(rts, ROADTYPE_ROAD)) road_owner = GetRoadOwner(tile, ROADTYPE_ROAD);
			if (HasBit(rts, ROADTYPE_TRAM)) tram_owner = GetRoadOwner(tile, ROADTYPE_TRAM);

			/* We can remove unowned road and if the town allows it */
			if (road_owner == OWNER_TOWN && _current_company != OWNER_TOWN && !(_settings_game.construction.extra_dynamite || _cheats.magic_bulldozer.value)) {
				/* Town does not allow */
				return CheckTileOwnership(tile);
			}
			if (road_owner == OWNER_NONE || road_owner == OWNER_TOWN) road_owner = _current_company;
			if (tram_owner == OWNER_NONE) tram_owner = _current_company;

			CommandCost ret = CheckOwnership(road_owner, tile);
			if (ret.Succeeded()) ret = CheckOwnership(tram_owner, tile);
			return ret;
		}

		case TRANSPORT_RAIL:
			return CheckOwnership(GetTileOwner(tile));

		case TRANSPORT_WATER: {
			/* Always allow to remove aqueducts without owner. */
			Owner aqueduct_owner = GetTileOwner(tile);
			if (aqueduct_owner == OWNER_NONE) aqueduct_owner = _current_company;
			return CheckOwnership(aqueduct_owner);
		}

		default: NOT_REACHED();
	}
}

/**
 * Remove a tunnel from the game, update town rating, etc.
 * @param tile Tile containing one of the endpoints of the tunnel.
 * @param flags Command flags.
 * @return Succeeded or failed command.
 */
static CommandCost DoClearTunnel(TileIndex tile, DoCommandFlag flags)
{
	CommandCost ret = CheckAllowRemoveTunnelBridge(tile);
	if (ret.Failed()) return ret;

	TileIndex endtile = GetOtherTunnelEnd(tile);

	ret = TunnelBridgeIsFree(tile, endtile);
	if (ret.Failed()) return ret;

	_build_tunnel_endtile = endtile;

	Town *t = NULL;
	if (IsTileOwner(tile, OWNER_TOWN) && _game_mode != GM_EDITOR) {
		t = ClosestTownFromTile(tile, UINT_MAX); // town penalty rating

		/* Check if you are allowed to remove the tunnel owned by a town
		 * Removal depends on difficulty settings */
		CommandCost ret = CheckforTownRating(flags, t, TUNNELBRIDGE_REMOVE);
		if (ret.Failed()) return ret;
	}

	/* checks if the owner is town then decrease town rating by RATING_TUNNEL_BRIDGE_DOWN_STEP until
	 * you have a "Poor" (0) town rating */
	if (IsTileOwner(tile, OWNER_TOWN) && _game_mode != GM_EDITOR) {
		ChangeTownRating(t, RATING_TUNNEL_BRIDGE_DOWN_STEP, RATING_TUNNEL_BRIDGE_MINIMUM, flags);
	}

	uint len = GetTunnelBridgeLength(tile, endtile) + 2; // Don't forget the end tiles.

	if (flags & DC_EXEC) {
		if (GetTunnelBridgeTransportType(tile) == TRANSPORT_RAIL) {
			/* We first need to request values before calling DoClearSquare */
			DiagDirection dir = GetTunnelBridgeDirection(tile);
			Track track = DiagDirToDiagTrack(dir);
			Owner owner = GetTileOwner(tile);

			Train *v = NULL;
			if (HasTunnelBridgeReservation(tile)) {
				v = GetTrainForReservation(tile, track);
				if (v != NULL) FreeTrainTrackReservation(v);
			}

			if (Company::IsValidID(owner)) {
				Company::Get(owner)->infrastructure.rail[GetRailType(tile)] -= len * TUNNELBRIDGE_TRACKBIT_FACTOR;
				DirtyCompanyInfrastructureWindows(owner);
			}

			DoClearSquare(tile);
			DoClearSquare(endtile);

			/* cannot use INVALID_DIAGDIR for signal update because the tunnel doesn't exist anymore */
			AddSideToSignalBuffer(tile,    ReverseDiagDir(dir), owner);
			AddSideToSignalBuffer(endtile, dir,                 owner);

			YapfNotifyTrackLayoutChange(tile,    track);
			YapfNotifyTrackLayoutChange(endtile, track);

			if (v != NULL) TryPathReserve(v);
		} else {
			RoadType rt;
			FOR_EACH_SET_ROADTYPE(rt, GetRoadTypes(tile)) {
				/* A full diagonal road tile has two road bits. */
				Company *c = Company::GetIfValid(GetRoadOwner(tile, rt));
				if (c != NULL) {
					c->infrastructure.road[rt] -= len * 2 * TUNNELBRIDGE_TRACKBIT_FACTOR;
					DirtyCompanyInfrastructureWindows(c->index);
				}
			}

			DoClearSquare(tile);
			DoClearSquare(endtile);
		}
	}
	return CommandCost(EXPENSES_CONSTRUCTION, _price[PR_CLEAR_TUNNEL] * len);
}


/**
 * Remove a bridge from the game, update town rating, etc.
 * @param tile Tile containing one of the endpoints of the bridge.
 * @param flags Command flags.
 * @return Succeeded or failed command.
 */
static CommandCost DoClearBridge(TileIndex tile, DoCommandFlag flags)
{
	CommandCost ret = CheckAllowRemoveTunnelBridge(tile);
	if (ret.Failed()) return ret;

	TileIndex endtile = GetOtherBridgeEnd(tile);

	ret = TunnelBridgeIsFree(tile, endtile);
	if (ret.Failed()) return ret;

	DiagDirection direction = GetTunnelBridgeDirection(tile);
	TileIndexDiff delta = TileOffsByDiagDir(direction);

	Town *t = NULL;
	if (IsTileOwner(tile, OWNER_TOWN) && _game_mode != GM_EDITOR) {
		t = ClosestTownFromTile(tile, UINT_MAX); // town penalty rating

		/* Check if you are allowed to remove the bridge owned by a town
		 * Removal depends on difficulty settings */
		CommandCost ret = CheckforTownRating(flags, t, TUNNELBRIDGE_REMOVE);
		if (ret.Failed()) return ret;
	}

	/* checks if the owner is town then decrease town rating by RATING_TUNNEL_BRIDGE_DOWN_STEP until
	 * you have a "Poor" (0) town rating */
	if (IsTileOwner(tile, OWNER_TOWN) && _game_mode != GM_EDITOR) {
		ChangeTownRating(t, RATING_TUNNEL_BRIDGE_DOWN_STEP, RATING_TUNNEL_BRIDGE_MINIMUM, flags);
	}

	Money base_cost = (GetTunnelBridgeTransportType(tile) != TRANSPORT_WATER) ? _price[PR_CLEAR_BRIDGE] : _price[PR_CLEAR_AQUEDUCT];
	uint len = GetTunnelBridgeLength(tile, endtile) + 2; // Don't forget the end tiles.

	if (flags & DC_EXEC) {
		/* read this value before actual removal of bridge */
		bool rail = GetTunnelBridgeTransportType(tile) == TRANSPORT_RAIL;
		Owner owner = GetTileOwner(tile);
		int height = GetBridgeHeight(tile);
		Train *v = NULL;

		if (rail && HasTunnelBridgeReservation(tile)) {
			v = GetTrainForReservation(tile, DiagDirToDiagTrack(direction));
			if (v != NULL) FreeTrainTrackReservation(v);
		}

		/* Update company infrastructure counts. */
		if (rail) {
			if (Company::IsValidID(owner)) Company::Get(owner)->infrastructure.rail[GetRailType(tile)] -= len * TUNNELBRIDGE_TRACKBIT_FACTOR;
		} else if (GetTunnelBridgeTransportType(tile) == TRANSPORT_ROAD) {
			RoadType rt;
			FOR_EACH_SET_ROADTYPE(rt, GetRoadTypes(tile)) {
				Company *c = Company::GetIfValid(GetRoadOwner(tile, rt));
				if (c != NULL) {
					/* A full diagonal road tile has two road bits. */
					c->infrastructure.road[rt] -= len * 2 * TUNNELBRIDGE_TRACKBIT_FACTOR;
					DirtyCompanyInfrastructureWindows(c->index);
				}
			}
		} else { // Aqueduct
			if (Company::IsValidID(owner)) Company::Get(owner)->infrastructure.water -= len * TUNNELBRIDGE_TRACKBIT_FACTOR;
		}
		DirtyCompanyInfrastructureWindows(owner);

		DoClearSquare(tile);
		DoClearSquare(endtile);
		for (TileIndex c = tile + delta; c != endtile; c += delta) {
			/* do not let trees appear from 'nowhere' after removing bridge */
			if (IsNormalRoadTile(c) && GetRoadside(c) == ROADSIDE_TREES) {
				int minz = GetTileMaxZ(c) + 3;
				if (height < minz) SetRoadside(c, ROADSIDE_PAVED);
			}
			ClearBridgeMiddle(c);
			MarkTileDirtyByTile(c, height - TileHeight(c));
		}

		if (rail) {
			/* cannot use INVALID_DIAGDIR for signal update because the bridge doesn't exist anymore */
			AddSideToSignalBuffer(tile,    ReverseDiagDir(direction), owner);
			AddSideToSignalBuffer(endtile, direction,                 owner);

			Track track = DiagDirToDiagTrack(direction);
			YapfNotifyTrackLayoutChange(tile,    track);
			YapfNotifyTrackLayoutChange(endtile, track);

			if (v != NULL) TryPathReserve(v, true);
		}
	}

	return CommandCost(EXPENSES_CONSTRUCTION, len * base_cost);
}

/**
 * Remove a tunnel or a bridge from the game.
 * @param tile Tile containing one of the endpoints.
 * @param flags Command flags.
 * @return Succeeded or failed command.
 */
static CommandCost ClearTile_TunnelBridge(TileIndex tile, DoCommandFlag flags)
{
	if (IsTunnel(tile)) {
		if (flags & DC_AUTO) return_cmd_error(STR_ERROR_MUST_DEMOLISH_TUNNEL_FIRST);
		return DoClearTunnel(tile, flags);
	} else { // IsBridge(tile)
		if (flags & DC_AUTO) return_cmd_error(STR_ERROR_MUST_DEMOLISH_BRIDGE_FIRST);
		return DoClearBridge(tile, flags);
	}
}

/**
 * Draw a single pillar sprite.
 * @param psid      Pillarsprite
 * @param x         Pillar X
 * @param y         Pillar Y
 * @param z         Pillar Z
 * @param w         Bounding box size in X direction
 * @param h         Bounding box size in Y direction
 * @param subsprite Optional subsprite for drawing halfpillars
 */
static inline void DrawPillar(const PalSpriteID *psid, int x, int y, int z, int w, int h, const SubSprite *subsprite)
{
	static const int PILLAR_Z_OFFSET = TILE_HEIGHT - BRIDGE_Z_START; ///< Start offset of pillar wrt. bridge (downwards)
	AddSortableSpriteToDraw(psid->sprite, psid->pal, x, y, w, h, BB_HEIGHT_UNDER_BRIDGE - PILLAR_Z_OFFSET, z, IsTransparencySet(TO_BRIDGES), 0, 0, -PILLAR_Z_OFFSET, subsprite);
}

/**
 * Draw two bridge pillars (north and south).
 * @param z_bottom Bottom Z
 * @param z_top    Top Z
 * @param psid     Pillarsprite
 * @param x        Pillar X
 * @param y        Pillar Y
 * @param w        Bounding box size in X direction
 * @param h        Bounding box size in Y direction
 * @return Reached Z at the bottom
 */
static int DrawPillarColumn(int z_bottom, int z_top, const PalSpriteID *psid, int x, int y, int w, int h)
{
	int cur_z;
	for (cur_z = z_top; cur_z >= z_bottom; cur_z -= TILE_HEIGHT) {
		DrawPillar(psid, x, y, cur_z, w, h, NULL);
	}
	return cur_z;
}

/**
 * Draws the pillars under high bridges.
 *
 * @param psid Image and palette of a bridge pillar.
 * @param ti #TileInfo of current bridge-middle-tile.
 * @param axis Orientation of bridge.
 * @param drawfarpillar Whether to draw the pillar at the back
 * @param x Sprite X position of front pillar.
 * @param y Sprite Y position of front pillar.
 * @param z_bridge Absolute height of bridge bottom.
 */
static void DrawBridgePillars(const PalSpriteID *psid, const TileInfo *ti, Axis axis, bool drawfarpillar, int x, int y, int z_bridge)
{
	static const int bounding_box_size[2]  = {16, 2}; ///< bounding box size of pillars along bridge direction
	static const int back_pillar_offset[2] = { 0, 9}; ///< sprite position offset of back facing pillar

	static const int INF = 1000; ///< big number compared to sprite size
	static const SubSprite half_pillar_sub_sprite[2][2] = {
		{ {  -14, -INF, INF, INF }, { -INF, -INF, -15, INF } }, // X axis, north and south
		{ { -INF, -INF,  15, INF }, {   16, -INF, INF, INF } }, // Y axis, north and south
	};

	if (psid->sprite == 0) return;

	/* Determine ground height under pillars */
	DiagDirection south_dir = AxisToDiagDir(axis);
	int z_front_north = ti->z;
	int z_back_north = ti->z;
	int z_front_south = ti->z;
	int z_back_south = ti->z;
	GetSlopePixelZOnEdge(ti->tileh, south_dir, &z_front_south, &z_back_south);
	GetSlopePixelZOnEdge(ti->tileh, ReverseDiagDir(south_dir), &z_front_north, &z_back_north);

	/* Shared height of pillars */
	int z_front = max(z_front_north, z_front_south);
	int z_back = max(z_back_north, z_back_south);

	/* x and y size of bounding-box of pillars */
	int w = bounding_box_size[axis];
	int h = bounding_box_size[OtherAxis(axis)];
	/* sprite position of back facing pillar */
	int x_back = x - back_pillar_offset[axis];
	int y_back = y - back_pillar_offset[OtherAxis(axis)];

	/* Draw front pillars */
	int bottom_z = DrawPillarColumn(z_front, z_bridge, psid, x, y, w, h);
	if (z_front_north < z_front) DrawPillar(psid, x, y, bottom_z, w, h, &half_pillar_sub_sprite[axis][0]);
	if (z_front_south < z_front) DrawPillar(psid, x, y, bottom_z, w, h, &half_pillar_sub_sprite[axis][1]);

	/* Draw back pillars, skip top two parts, which are hidden by the bridge */
	int z_bridge_back = z_bridge - 2 * (int)TILE_HEIGHT;
	if (drawfarpillar && (z_back_north <= z_bridge_back || z_back_south <= z_bridge_back)) {
		bottom_z = DrawPillarColumn(z_back, z_bridge_back, psid, x_back, y_back, w, h);
		if (z_back_north < z_back) DrawPillar(psid, x_back, y_back, bottom_z, w, h, &half_pillar_sub_sprite[axis][0]);
		if (z_back_south < z_back) DrawPillar(psid, x_back, y_back, bottom_z, w, h, &half_pillar_sub_sprite[axis][1]);
	}
}

/**
 * Draws the trambits over an already drawn (lower end) of a bridge.
 * @param x       the x of the bridge
 * @param y       the y of the bridge
 * @param z       the z of the bridge
 * @param offset  number representing whether to level or sloped and the direction
 * @param overlay do we want to still see the road?
 * @param head    are we drawing bridge head?
 */
static void DrawBridgeTramBits(int x, int y, int z, int offset, bool overlay, bool head)
{
	static const SpriteID tram_offsets[2][6] = { { 107, 108, 109, 110, 111, 112 }, { 4, 5, 15, 16, 17, 18 } };
	static const SpriteID back_offsets[6]    =   {  95,  96,  99, 102, 100, 101 };
	static const SpriteID front_offsets[6]   =   {  97,  98, 103, 106, 104, 105 };

	static const uint size_x[6] = {  1, 16, 16,  1, 16,  1 };
	static const uint size_y[6] = { 16,  1,  1, 16,  1, 16 };
	static const uint front_bb_offset_x[6] = { 15,  0,  0, 15,  0, 15 };
	static const uint front_bb_offset_y[6] = {  0, 15, 15,  0, 15,  0 };

	/* The sprites under the vehicles are drawn as SpriteCombine. StartSpriteCombine() has already been called
	 * The bounding boxes here are the same as for bridge front/roof */
	if (head || !IsInvisibilitySet(TO_BRIDGES)) {
		AddSortableSpriteToDraw(SPR_TRAMWAY_BASE + tram_offsets[overlay][offset], PAL_NONE,
			x, y, size_x[offset], size_y[offset], 0x28, z,
			!head && IsTransparencySet(TO_BRIDGES));
	}

	/* Do not draw catenary if it is set invisible */
	if (!IsInvisibilitySet(TO_CATENARY)) {
		AddSortableSpriteToDraw(SPR_TRAMWAY_BASE + back_offsets[offset], PAL_NONE,
			x, y, size_x[offset], size_y[offset], 0x28, z,
			IsTransparencySet(TO_CATENARY));
	}

	/* Start a new SpriteCombine for the front part */
	EndSpriteCombine();
	StartSpriteCombine();

	/* For sloped sprites the bounding box needs to be higher, as the pylons stop on a higher point */
	if (!IsInvisibilitySet(TO_CATENARY)) {
		AddSortableSpriteToDraw(SPR_TRAMWAY_BASE + front_offsets[offset], PAL_NONE,
			x, y, size_x[offset] + front_bb_offset_x[offset], size_y[offset] + front_bb_offset_y[offset], 0x28, z,
			IsTransparencySet(TO_CATENARY), front_bb_offset_x[offset], front_bb_offset_y[offset]);
	}
}

/* Draws a signal on tunnel / bridge entrance tile. */
static void DrawTunnelBridgeRampSignal(const TileInfo *ti)
{
	bool side = (_settings_game.vehicle.road_side != 0) &&_settings_game.construction.train_signal_side;

	static const Point SignalPositions[2][4] = {
		{   /*  X         X         Y         Y     Signals on the left side */
			{13,  3}, { 2, 13}, { 3,  4}, {13, 14}
		}, {/*  X         X         Y         Y     Signals on the right side */
			{14, 13}, { 3,  3}, {13,  2}, { 3, 13}
		}
	};

	uint position;
	DiagDirection dir = GetTunnelBridgeDirection(ti->tile);

	switch (dir) {
		default: NOT_REACHED();
		case DIAGDIR_NE: position = 0; break;
		case DIAGDIR_SE: position = 2; break;
		case DIAGDIR_SW: position = 1; break;
		case DIAGDIR_NW: position = 3; break;
	}

	uint x = TileX(ti->tile) * TILE_SIZE + SignalPositions[side][position].x;
	uint y = TileY(ti->tile) * TILE_SIZE + SignalPositions[side][position].y;
	uint z = ti->z;

	if (ti->tileh != SLOPE_FLAT && IsBridge(ti->tile)) z += 8; // sloped bridge head
	SignalVariant variant = (_cur_year < _settings_client.gui.semaphore_build_before ? SIG_SEMAPHORE : SIG_ELECTRIC);

	SpriteID sprite;
	if (variant == SIG_ELECTRIC) {
		/* Normal electric signals are picked from original sprites. */
		sprite = SPR_ORIGINAL_SIGNALS_BASE + ((position << 1) + IsTunnelBridgeWithSignGreen(ti->tile));
	} else {
		/* All other signals are picked from add on sprites. */
		sprite = SPR_SIGNALS_BASE + ((SIGTYPE_NORMAL - 1) * 16 + variant * 64 + (position << 1) + IsTunnelBridgeWithSignGreen(ti->tile));
	}

	AddSortableSpriteToDraw(sprite, PAL_NONE, x, y, 1, 1, TILE_HEIGHT, z, false, 0, 0, BB_Z_SEPARATOR);
}

/* Draws a signal on tunnel / bridge entrance tile. */
static void DrawBrigeSignalOnMiddelPart(const TileInfo *ti, TileIndex bridge_start_tile, uint z)
{

	uint bridge_signal_position = 0;
	int m2_position = 0;

	uint bridge_section = GetTunnelBridgeLength(ti->tile, bridge_start_tile) + 1;

	while (bridge_signal_position <= bridge_section) {
		bridge_signal_position += _settings_game.construction.simulated_wormhole_signals;
		if (bridge_signal_position == bridge_section) {
			bool side = (_settings_game.vehicle.road_side != 0) && _settings_game.construction.train_signal_side;

			static const Point SignalPositions[2][4] = {
				{   /*  X         X         Y         Y     Signals on the left side */
					{11,  3}, { 4, 13}, { 3,  4}, {11, 13}
				}, {/*  X         X         Y         Y     Signals on the right side */
					{11, 13}, { 4,  3}, {13,  4}, { 3, 11}
				}
			};

			uint position;

			switch (GetTunnelBridgeDirection(bridge_start_tile)) {
				default: NOT_REACHED();
				case DIAGDIR_NE: position = 0; break;
				case DIAGDIR_SE: position = 2; break;
				case DIAGDIR_SW: position = 1; break;
				case DIAGDIR_NW: position = 3; break;
			}

			uint x = TileX(ti->tile) * TILE_SIZE + SignalPositions[side][position].x;
			uint y = TileY(ti->tile) * TILE_SIZE + SignalPositions[side][position].y;
			z += 5;

			SignalVariant variant = (_cur_year < _settings_client.gui.semaphore_build_before ? SIG_SEMAPHORE : SIG_ELECTRIC);

			SpriteID sprite;

			if (variant == SIG_ELECTRIC) {
				/* Normal electric signals are picked from original sprites. */
				sprite = SPR_ORIGINAL_SIGNALS_BASE + ((position << 1) + !HasBit(_m[bridge_start_tile].m2, m2_position));
			} else {
				/* All other signals are picked from add on sprites. */
				sprite = SPR_SIGNALS_BASE + ((SIGTYPE_NORMAL - 1) * 16 + variant * 64 + (position << 1) + !HasBit(_m[bridge_start_tile].m2, m2_position));
			}

			AddSortableSpriteToDraw(sprite, PAL_NONE, x, y, 1, 1, TILE_HEIGHT, z, false, 0, 0, BB_Z_SEPARATOR);
		}
		m2_position++;
	}
}

/**
 * Draws a tunnel of bridge tile.
 * For tunnels, this is rather simple, as you only need to draw the entrance.
 * Bridges are a bit more complex. base_offset is where the sprite selection comes into play
 * and it works a bit like a bitmask.<p> For bridge heads:
 * @param ti TileInfo of the structure to draw
 * <ul><li>Bit 0: direction</li>
 * <li>Bit 1: northern or southern heads</li>
 * <li>Bit 2: Set if the bridge head is sloped</li>
 * <li>Bit 3 and more: Railtype Specific subset</li>
 * </ul>
 * Please note that in this code, "roads" are treated as railtype 1, whilst the real railtypes are 0, 2 and 3
 */
static void DrawTile_TunnelBridge(TileInfo *ti)
{
	TransportType transport_type = GetTunnelBridgeTransportType(ti->tile);
	DiagDirection tunnelbridge_direction = GetTunnelBridgeDirection(ti->tile);

	if (IsTunnel(ti->tile)) {
		/* Front view of tunnel bounding boxes:
		 *
		 *   122223  <- BB_Z_SEPARATOR
		 *   1    3
		 *   1    3                1,3 = empty helper BB
		 *   1    3                  2 = SpriteCombine of tunnel-roof and catenary (tram & elrail)
		 *
		 */

		static const int _tunnel_BB[4][12] = {
			/*  tunnnel-roof  |  Z-separator  | tram-catenary
			 * w  h  bb_x bb_y| x   y   w   h |bb_x bb_y w h */
			{  1,  0, -15, -14,  0, 15, 16,  1, 0, 1, 16, 15 }, // NE
			{  0,  1, -14, -15, 15,  0,  1, 16, 1, 0, 15, 16 }, // SE
			{  1,  0, -15, -14,  0, 15, 16,  1, 0, 1, 16, 15 }, // SW
			{  0,  1, -14, -15, 15,  0,  1, 16, 1, 0, 15, 16 }, // NW
		};
		const int *BB_data = _tunnel_BB[tunnelbridge_direction];

		bool catenary = false;

		SpriteID image;
		SpriteID railtype_overlay = 0;
		if (transport_type == TRANSPORT_RAIL) {
			const RailtypeInfo *rti = GetRailTypeInfo(GetRailType(ti->tile));
			image = rti->base_sprites.tunnel;
			if (rti->UsesOverlay()) {
				/* Check if the railtype has custom tunnel portals. */
				railtype_overlay = GetCustomRailSprite(rti, ti->tile, RTSG_TUNNEL_PORTAL);
				if (railtype_overlay != 0) image = SPR_RAILTYPE_TUNNEL_BASE; // Draw blank grass tunnel base.
			}
		} else {
			image = SPR_TUNNEL_ENTRY_REAR_ROAD;
		}

		if (HasTunnelBridgeSnowOrDesert(ti->tile)) image += railtype_overlay != 0 ? 8 : 32;

		image += tunnelbridge_direction * 2;
		DrawGroundSprite(image, PAL_NONE);

		if (transport_type == TRANSPORT_ROAD) {
			RoadTypes rts = GetRoadTypes(ti->tile);

			if (HasBit(rts, ROADTYPE_TRAM)) {
				static const SpriteID tunnel_sprites[2][4] = { { 28, 78, 79, 27 }, {  5, 76, 77,  4 } };

				DrawGroundSprite(SPR_TRAMWAY_BASE + tunnel_sprites[rts - ROADTYPES_TRAM][tunnelbridge_direction], PAL_NONE);

				/* Do not draw wires if they are invisible */
				if (!IsInvisibilitySet(TO_CATENARY)) {
					catenary = true;
					StartSpriteCombine();
					AddSortableSpriteToDraw(SPR_TRAMWAY_TUNNEL_WIRES + tunnelbridge_direction, PAL_NONE, ti->x, ti->y, BB_data[10], BB_data[11], TILE_HEIGHT, ti->z, IsTransparencySet(TO_CATENARY), BB_data[8], BB_data[9], BB_Z_SEPARATOR);
				}
			}
		} else {
			const RailtypeInfo *rti = GetRailTypeInfo(GetRailType(ti->tile));
			if (rti->UsesOverlay()) {
				SpriteID surface = GetCustomRailSprite(rti, ti->tile, RTSG_TUNNEL);
				if (surface != 0) DrawGroundSprite(surface + tunnelbridge_direction, PAL_NONE);
			}

			/* PBS debugging, draw reserved tracks darker */
			if (_game_mode != GM_MENU && _settings_client.gui.show_track_reservation && HasTunnelBridgeReservation(ti->tile)) {
				if (rti->UsesOverlay()) {
					SpriteID overlay = GetCustomRailSprite(rti, ti->tile, RTSG_OVERLAY);
					DrawGroundSprite(overlay + RTO_X + DiagDirToAxis(tunnelbridge_direction), PALETTE_CRASH);
				} else {
					DrawGroundSprite(DiagDirToAxis(tunnelbridge_direction) == AXIS_X ? rti->base_sprites.single_x : rti->base_sprites.single_y, PALETTE_CRASH);
				}
			}

			if (HasCatenaryDrawn(GetRailType(ti->tile))) {
				/* Maybe draw pylons on the entry side */
				DrawCatenary(ti);

				catenary = true;
				StartSpriteCombine();
				/* Draw wire above the ramp */
				DrawCatenaryOnTunnel(ti);
			}
		}

		if (railtype_overlay != 0 && !catenary) StartSpriteCombine();

		AddSortableSpriteToDraw(image + 1, PAL_NONE, ti->x + TILE_SIZE - 1, ti->y + TILE_SIZE - 1, BB_data[0], BB_data[1], TILE_HEIGHT, ti->z, false, BB_data[2], BB_data[3], BB_Z_SEPARATOR);
		/* Draw railtype tunnel portal overlay if defined. */
		if (railtype_overlay != 0) AddSortableSpriteToDraw(railtype_overlay + tunnelbridge_direction, PAL_NONE, ti->x + TILE_SIZE - 1, ti->y + TILE_SIZE - 1, BB_data[0], BB_data[1], TILE_HEIGHT, ti->z, false, BB_data[2], BB_data[3], BB_Z_SEPARATOR);

		if (catenary || railtype_overlay != 0) EndSpriteCombine();

		/* Add helper BB for sprite sorting that separates the tunnel from things beside of it. */
		AddSortableSpriteToDraw(SPR_EMPTY_BOUNDING_BOX, PAL_NONE, ti->x,              ti->y,              BB_data[6], BB_data[7], TILE_HEIGHT, ti->z);
		AddSortableSpriteToDraw(SPR_EMPTY_BOUNDING_BOX, PAL_NONE, ti->x + BB_data[4], ti->y + BB_data[5], BB_data[6], BB_data[7], TILE_HEIGHT, ti->z);

		/* Draw signals for tunnel. */
		if (IsTunnelBridgeEntrance(ti->tile)) DrawTunnelBridgeRampSignal(ti);

		DrawBridgeMiddle(ti);
	} else { // IsBridge(ti->tile)
		const PalSpriteID *psid;
		int base_offset;
		bool ice = HasTunnelBridgeSnowOrDesert(ti->tile);

		if (transport_type == TRANSPORT_RAIL) {
			base_offset = GetRailTypeInfo(GetRailType(ti->tile))->bridge_offset;
			assert(base_offset != 8); // This one is used for roads
		} else {
			base_offset = 8;
		}

		/* as the lower 3 bits are used for other stuff, make sure they are clear */
		assert( (base_offset & 0x07) == 0x00);

		DrawFoundation(ti, GetBridgeFoundation(ti->tileh, DiagDirToAxis(tunnelbridge_direction)));

		/* HACK Wizardry to convert the bridge ramp direction into a sprite offset */
		base_offset += (6 - tunnelbridge_direction) % 4;

		/* Table number BRIDGE_PIECE_HEAD always refers to the bridge heads for any bridge type */
		if (transport_type != TRANSPORT_WATER) {
			if (ti->tileh == SLOPE_FLAT) base_offset += 4; // sloped bridge head
			psid = &GetBridgeSpriteTable(GetBridgeType(ti->tile), BRIDGE_PIECE_HEAD)[base_offset];
		} else {
			psid = _aqueduct_sprites + base_offset;
		}

		if (!ice) {
			TileIndex next = ti->tile + TileOffsByDiagDir(tunnelbridge_direction);
			if (ti->tileh != SLOPE_FLAT && ti->z == 0 && HasTileWaterClass(next) && GetWaterClass(next) == WATER_CLASS_SEA) {
				DrawShoreTile(ti->tileh);
			} else {
				DrawClearLandTile(ti, 3);
			}
		} else {
			DrawGroundSprite(SPR_FLAT_SNOW_DESERT_TILE + SlopeToSpriteOffset(ti->tileh), PAL_NONE);
		}

		/* draw ramp */

		/* Draw Trambits and PBS Reservation as SpriteCombine */
		if (transport_type == TRANSPORT_ROAD || transport_type == TRANSPORT_RAIL) StartSpriteCombine();

		/* HACK set the height of the BB of a sloped ramp to 1 so a vehicle on
		 * it doesn't disappear behind it
		 */
		/* Bridge heads are drawn solid no matter how invisibility/transparency is set */
		AddSortableSpriteToDraw(psid->sprite, psid->pal, ti->x, ti->y, 16, 16, ti->tileh == SLOPE_FLAT ? 0 : 8, ti->z);

		if (transport_type == TRANSPORT_ROAD) {
			RoadTypes rts = GetRoadTypes(ti->tile);

			if (HasBit(rts, ROADTYPE_TRAM)) {
				uint offset = tunnelbridge_direction;
				int z = ti->z;
				if (ti->tileh != SLOPE_FLAT) {
					offset = (offset + 1) & 1;
					z += TILE_HEIGHT;
				} else {
					offset += 2;
				}
				/* DrawBridgeTramBits() calls EndSpriteCombine() and StartSpriteCombine() */
				DrawBridgeTramBits(ti->x, ti->y, z, offset, HasBit(rts, ROADTYPE_ROAD), true);
			}
			EndSpriteCombine();
		} else if (transport_type == TRANSPORT_RAIL) {
			const RailtypeInfo *rti = GetRailTypeInfo(GetRailType(ti->tile));
			if (rti->UsesOverlay()) {
				SpriteID surface = GetCustomRailSprite(rti, ti->tile, RTSG_BRIDGE);
				if (surface != 0) {
					if (HasBridgeFlatRamp(ti->tileh, DiagDirToAxis(tunnelbridge_direction))) {
						AddSortableSpriteToDraw(surface + ((DiagDirToAxis(tunnelbridge_direction) == AXIS_X) ? RTBO_X : RTBO_Y), PAL_NONE, ti->x, ti->y, 16, 16, 0, ti->z + 8);
					} else {
						AddSortableSpriteToDraw(surface + RTBO_SLOPE + tunnelbridge_direction, PAL_NONE, ti->x, ti->y, 16, 16, 8, ti->z);
					}
				}
				/* Don't fallback to non-overlay sprite -- the spec states that
				 * if an overlay is present then the bridge surface must be
				 * present. */
			}

			/* PBS debugging, draw reserved tracks darker */
			if (_game_mode != GM_MENU && _settings_client.gui.show_track_reservation && HasTunnelBridgeReservation(ti->tile)) {
				if (rti->UsesOverlay()) {
					SpriteID overlay = GetCustomRailSprite(rti, ti->tile, RTSG_OVERLAY);
					if (HasBridgeFlatRamp(ti->tileh, DiagDirToAxis(tunnelbridge_direction))) {
						AddSortableSpriteToDraw(overlay + RTO_X + DiagDirToAxis(tunnelbridge_direction), PALETTE_CRASH, ti->x, ti->y, 16, 16, 0, ti->z + 8);
					} else {
						AddSortableSpriteToDraw(overlay + RTO_SLOPE_NE + tunnelbridge_direction, PALETTE_CRASH, ti->x, ti->y, 16, 16, 8, ti->z);
					}
				} else {
					if (HasBridgeFlatRamp(ti->tileh, DiagDirToAxis(tunnelbridge_direction))) {
						AddSortableSpriteToDraw(DiagDirToAxis(tunnelbridge_direction) == AXIS_X ? rti->base_sprites.single_x : rti->base_sprites.single_y, PALETTE_CRASH, ti->x, ti->y, 16, 16, 0, ti->z + 8);
					} else {
						AddSortableSpriteToDraw(rti->base_sprites.single_sloped + tunnelbridge_direction, PALETTE_CRASH, ti->x, ti->y, 16, 16, 8, ti->z);
					}
				}
			}

			EndSpriteCombine();
			if (HasCatenaryDrawn(GetRailType(ti->tile))) {
				DrawCatenary(ti);
			}
		}

		/* Draw signals for bridge. */
		if (HasWormholeSignals(ti->tile)) DrawTunnelBridgeRampSignal(ti);

		DrawBridgeMiddle(ti);
	}
}


/**
 * Compute bridge piece. Computes the bridge piece to display depending on the position inside the bridge.
 * bridges pieces sequence (middle parts).
 * Note that it is not covering the bridge heads, which are always referenced by the same sprite table.
 * bridge len 1: BRIDGE_PIECE_NORTH
 * bridge len 2: BRIDGE_PIECE_NORTH  BRIDGE_PIECE_SOUTH
 * bridge len 3: BRIDGE_PIECE_NORTH  BRIDGE_PIECE_MIDDLE_ODD   BRIDGE_PIECE_SOUTH
 * bridge len 4: BRIDGE_PIECE_NORTH  BRIDGE_PIECE_INNER_NORTH  BRIDGE_PIECE_INNER_SOUTH  BRIDGE_PIECE_SOUTH
 * bridge len 5: BRIDGE_PIECE_NORTH  BRIDGE_PIECE_INNER_NORTH  BRIDGE_PIECE_MIDDLE_EVEN  BRIDGE_PIECE_INNER_SOUTH  BRIDGE_PIECE_SOUTH
 * bridge len 6: BRIDGE_PIECE_NORTH  BRIDGE_PIECE_INNER_NORTH  BRIDGE_PIECE_INNER_SOUTH  BRIDGE_PIECE_INNER_NORTH  BRIDGE_PIECE_INNER_SOUTH  BRIDGE_PIECE_SOUTH
 * bridge len 7: BRIDGE_PIECE_NORTH  BRIDGE_PIECE_INNER_NORTH  BRIDGE_PIECE_INNER_SOUTH  BRIDGE_PIECE_MIDDLE_ODD   BRIDGE_PIECE_INNER_NORTH  BRIDGE_PIECE_INNER_SOUTH  BRIDGE_PIECE_SOUTH
 * #0 - always as first, #1 - always as last (if len>1)
 * #2,#3 are to pair in order
 * for odd bridges: #5 is going in the bridge middle if on even position, #4 on odd (counting from 0)
 * @param north Northernmost tile of bridge
 * @param south Southernmost tile of bridge
 * @return Index of bridge piece
 */
static BridgePieces CalcBridgePiece(uint north, uint south)
{
	if (north == 1) {
		return BRIDGE_PIECE_NORTH;
	} else if (south == 1) {
		return BRIDGE_PIECE_SOUTH;
	} else if (north < south) {
		return north & 1 ? BRIDGE_PIECE_INNER_SOUTH : BRIDGE_PIECE_INNER_NORTH;
	} else if (north > south) {
		return south & 1 ? BRIDGE_PIECE_INNER_NORTH : BRIDGE_PIECE_INNER_SOUTH;
	} else {
		return north & 1 ? BRIDGE_PIECE_MIDDLE_EVEN : BRIDGE_PIECE_MIDDLE_ODD;
	}
}

/**
 * Draw the middle bits of a bridge.
 * @param ti Tile information of the tile to draw it on.
 */
void DrawBridgeMiddle(const TileInfo *ti)
{
	/* Sectional view of bridge bounding boxes:
	 *
	 *  1           2                                1,2 = SpriteCombine of Bridge front/(back&floor) and TramCatenary
	 *  1           2                                  3 = empty helper BB
	 *  1     7     2                                4,5 = pillars under higher bridges
	 *  1 6 88888 6 2                                  6 = elrail-pylons
	 *  1 6 88888 6 2                                  7 = elrail-wire
	 *  1 6 88888 6 2  <- TILE_HEIGHT                  8 = rail-vehicle on bridge
	 *  3333333333333  <- BB_Z_SEPARATOR
	 *                 <- unused
	 *    4       5    <- BB_HEIGHT_UNDER_BRIDGE
	 *    4       5
	 *    4       5
	 *
	 */

	if (!IsBridgeAbove(ti->tile)) return;

	TileIndex rampnorth = GetNorthernBridgeEnd(ti->tile);
	TileIndex rampsouth = GetSouthernBridgeEnd(ti->tile);
	TransportType transport_type = GetTunnelBridgeTransportType(rampsouth);

	Axis axis = GetBridgeAxis(ti->tile);
	BridgePieces piece = CalcBridgePiece(
		GetTunnelBridgeLength(ti->tile, rampnorth) + 1,
		GetTunnelBridgeLength(ti->tile, rampsouth) + 1
	);

	const PalSpriteID *psid;
	bool drawfarpillar;
	if (transport_type != TRANSPORT_WATER) {
		BridgeType type =  GetBridgeType(rampsouth);
		drawfarpillar = !HasBit(GetBridgeSpec(type)->flags, 0);

		uint base_offset;
		if (transport_type == TRANSPORT_RAIL) {
			base_offset = GetRailTypeInfo(GetRailType(rampsouth))->bridge_offset;
		} else {
			base_offset = 8;
		}

		psid = base_offset + GetBridgeSpriteTable(type, piece);
	} else {
		drawfarpillar = true;
		psid = _aqueduct_sprites;
	}

	if (axis != AXIS_X) psid += 4;

	int x = ti->x;
	int y = ti->y;
	uint bridge_z = GetBridgePixelHeight(rampsouth);
	int z = bridge_z - BRIDGE_Z_START;

	/* Add a bounding box that separates the bridge from things below it. */
	AddSortableSpriteToDraw(SPR_EMPTY_BOUNDING_BOX, PAL_NONE, x, y, 16, 16, 1, bridge_z - TILE_HEIGHT + BB_Z_SEPARATOR);

	/* Draw Trambits as SpriteCombine */
	if (transport_type == TRANSPORT_ROAD || transport_type == TRANSPORT_RAIL) StartSpriteCombine();

	/* Draw floor and far part of bridge*/
	if (!IsInvisibilitySet(TO_BRIDGES)) {
		if (axis == AXIS_X) {
			AddSortableSpriteToDraw(psid->sprite, psid->pal, x, y, 16, 1, 0x28, z, IsTransparencySet(TO_BRIDGES), 0, 0, BRIDGE_Z_START);
		} else {
			AddSortableSpriteToDraw(psid->sprite, psid->pal, x, y, 1, 16, 0x28, z, IsTransparencySet(TO_BRIDGES), 0, 0, BRIDGE_Z_START);
		}
	}

	psid++;

	if (transport_type == TRANSPORT_ROAD) {
		RoadTypes rts = GetRoadTypes(rampsouth);

		if (HasBit(rts, ROADTYPE_TRAM)) {
			/* DrawBridgeTramBits() calls EndSpriteCombine() and StartSpriteCombine() */
			DrawBridgeTramBits(x, y, bridge_z, axis ^ 1, HasBit(rts, ROADTYPE_ROAD), false);
		} else {
			EndSpriteCombine();
			StartSpriteCombine();
		}
	} else if (transport_type == TRANSPORT_RAIL) {
		const RailtypeInfo *rti = GetRailTypeInfo(GetRailType(rampsouth));
		if (rti->UsesOverlay() && !IsInvisibilitySet(TO_BRIDGES)) {
			SpriteID surface = GetCustomRailSprite(rti, rampsouth, RTSG_BRIDGE, TCX_ON_BRIDGE);
			if (surface != 0) {
				AddSortableSpriteToDraw(surface + axis, PAL_NONE, x, y, 16, 16, 0, bridge_z, IsTransparencySet(TO_BRIDGES));
			}
		}

		if (_game_mode != GM_MENU && _settings_client.gui.show_track_reservation && !IsInvisibilitySet(TO_BRIDGES) && HasTunnelBridgeReservation(rampnorth)) {
			if (rti->UsesOverlay()) {
				SpriteID overlay = GetCustomRailSprite(rti, ti->tile, RTSG_OVERLAY);
				AddSortableSpriteToDraw(overlay + RTO_X + axis, PALETTE_CRASH, ti->x, ti->y, 16, 16, 0, bridge_z, IsTransparencySet(TO_BRIDGES));
			} else {
				AddSortableSpriteToDraw(axis == AXIS_X ? rti->base_sprites.single_x : rti->base_sprites.single_y, PALETTE_CRASH, ti->x, ti->y, 16, 16, 0, bridge_z, IsTransparencySet(TO_BRIDGES));
			}
		}

		EndSpriteCombine();

		if (HasCatenaryDrawn(GetRailType(rampsouth))) {
			DrawCatenaryOnBridge(ti);
		}
		if (HasWormholeSignals(rampsouth)) {
			IsTunnelBridgeExit(rampsouth) ? DrawBrigeSignalOnMiddelPart(ti, rampnorth, z): DrawBrigeSignalOnMiddelPart(ti, rampsouth, z);
		}
	}

	/* draw roof, the component of the bridge which is logically between the vehicle and the camera */
	if (!IsInvisibilitySet(TO_BRIDGES)) {
		if (axis == AXIS_X) {
			y += 12;
			if (psid->sprite & SPRITE_MASK) AddSortableSpriteToDraw(psid->sprite, psid->pal, x, y, 16, 4, 0x28, z, IsTransparencySet(TO_BRIDGES), 0, 3, BRIDGE_Z_START);
		} else {
			x += 12;
			if (psid->sprite & SPRITE_MASK) AddSortableSpriteToDraw(psid->sprite, psid->pal, x, y, 4, 16, 0x28, z, IsTransparencySet(TO_BRIDGES), 3, 0, BRIDGE_Z_START);
		}
	}

	/* Draw TramFront as SpriteCombine */
	if (transport_type == TRANSPORT_ROAD) EndSpriteCombine();

	/* Do not draw anything more if bridges are invisible */
	if (IsInvisibilitySet(TO_BRIDGES)) return;

	psid++;
	if (ti->z + 5 == z) {
		/* draw poles below for small bridges */
		if (psid->sprite != 0) {
			SpriteID image = psid->sprite;
			SpriteID pal   = psid->pal;
			if (IsTransparencySet(TO_BRIDGES)) {
				SetBit(image, PALETTE_MODIFIER_TRANSPARENT);
				pal = PALETTE_TO_TRANSPARENT;
			}

			DrawGroundSpriteAt(image, pal, x - ti->x, y - ti->y, z - ti->z);
		}
	} else {
		/* draw pillars below for high bridges */
		DrawBridgePillars(psid, ti, axis, drawfarpillar, x, y, z);
	}
}


static int GetSlopePixelZ_TunnelBridge(TileIndex tile, uint x, uint y)
{
	int z;
	Slope tileh = GetTilePixelSlope(tile, &z);

	x &= 0xF;
	y &= 0xF;

	if (IsTunnel(tile)) {
		uint pos = (DiagDirToAxis(GetTunnelBridgeDirection(tile)) == AXIS_X ? y : x);

		/* In the tunnel entrance? */
		if (5 <= pos && pos <= 10) return z;
	} else { // IsBridge(tile)
		DiagDirection dir = GetTunnelBridgeDirection(tile);
		uint pos = (DiagDirToAxis(dir) == AXIS_X ? y : x);

		z += ApplyPixelFoundationToSlope(GetBridgeFoundation(tileh, DiagDirToAxis(dir)), &tileh);

		/* On the bridge ramp? */
		if (5 <= pos && pos <= 10) {
			int delta;

			if (tileh != SLOPE_FLAT) return z + TILE_HEIGHT;

			switch (dir) {
				default: NOT_REACHED();
				case DIAGDIR_NE: delta = (TILE_SIZE - 1 - x) / 2; break;
				case DIAGDIR_SE: delta = y / 2; break;
				case DIAGDIR_SW: delta = x / 2; break;
				case DIAGDIR_NW: delta = (TILE_SIZE - 1 - y) / 2; break;
			}
			return z + 1 + delta;
		}
	}

	return z + GetPartialPixelZ(x, y, tileh);
}

static Foundation GetFoundation_TunnelBridge(TileIndex tile, Slope tileh)
{
	return IsTunnel(tile) ? FOUNDATION_NONE : GetBridgeFoundation(tileh, DiagDirToAxis(GetTunnelBridgeDirection(tile)));
}

static void GetTileDesc_TunnelBridge(TileIndex tile, TileDesc *td)
{
	TransportType tt = GetTunnelBridgeTransportType(tile);

	if (IsTunnel(tile)) {
		td->str = (tt == TRANSPORT_RAIL) ? HasWormholeSignals(tile) ? STR_LAI_TUNNEL_DESCRIPTION_RAILROAD_SIGNAL : STR_LAI_TUNNEL_DESCRIPTION_RAILROAD : STR_LAI_TUNNEL_DESCRIPTION_ROAD;
	} else { // IsBridge(tile)
		td->str = (tt == TRANSPORT_WATER) ? STR_LAI_BRIDGE_DESCRIPTION_AQUEDUCT : HasWormholeSignals(tile) ? STR_LAI_BRIDGE_DESCRIPTION_RAILROAD_SIGNAL : GetBridgeSpec(GetBridgeType(tile))->transport_name[tt];
	}
	td->owner[0] = GetTileOwner(tile);

	Owner road_owner = INVALID_OWNER;
	Owner tram_owner = INVALID_OWNER;
	RoadTypes rts = GetRoadTypes(tile);
	if (HasBit(rts, ROADTYPE_ROAD)) road_owner = GetRoadOwner(tile, ROADTYPE_ROAD);
	if (HasBit(rts, ROADTYPE_TRAM)) tram_owner = GetRoadOwner(tile, ROADTYPE_TRAM);

	/* Is there a mix of owners? */
	if ((tram_owner != INVALID_OWNER && tram_owner != td->owner[0]) ||
			(road_owner != INVALID_OWNER && road_owner != td->owner[0])) {
		uint i = 1;
		if (road_owner != INVALID_OWNER) {
			td->owner_type[i] = STR_LAND_AREA_INFORMATION_ROAD_OWNER;
			td->owner[i] = road_owner;
			i++;
		}
		if (tram_owner != INVALID_OWNER) {
			td->owner_type[i] = STR_LAND_AREA_INFORMATION_TRAM_OWNER;
			td->owner[i] = tram_owner;
		}
	}

	if (tt == TRANSPORT_RAIL) {
		const RailtypeInfo *rti = GetRailTypeInfo(GetRailType(tile));
		td->rail_speed = rti->max_speed;

		if (!IsTunnel(tile)) {
			uint16 spd = GetBridgeSpec(GetBridgeType(tile))->speed;
			if (td->rail_speed == 0 || spd < td->rail_speed) {
				td->rail_speed = spd;
			}
		}
	} else if (tt == TRANSPORT_ROAD && !IsTunnel(tile)) {
		td->road_speed = GetBridgeSpec(GetBridgeType(tile))->speed;
	}
}


static void TileLoop_TunnelBridge(TileIndex tile)
{
	bool snow_or_desert = HasTunnelBridgeSnowOrDesert(tile);
	switch (_settings_game.game_creation.landscape) {
		case LT_ARCTIC: {
			/* As long as we do not have a snow density, we want to use the density
			 * from the entry edge. For tunnels this is the lowest point for bridges the highest point.
			 * (Independent of foundations) */
			int z = IsBridge(tile) ? GetTileMaxZ(tile) : GetTileZ(tile);
			if (snow_or_desert != (z > GetSnowLine())) {
				SetTunnelBridgeSnowOrDesert(tile, !snow_or_desert);
				MarkTileDirtyByTile(tile);
			}
			break;
		}

		case LT_TROPIC:
			if (GetTropicZone(tile) == TROPICZONE_DESERT && !snow_or_desert) {
				SetTunnelBridgeSnowOrDesert(tile, true);
				MarkTileDirtyByTile(tile);
			}
			break;

		default:
			break;
	}
}

static bool ClickTile_TunnelBridge(TileIndex tile)
{
	/* Show vehicles found in tunnel. */
	if (IsTunnelTile(tile)) {
		int count = 0;
		const Train *t;
		TileIndex tile_end = GetOtherTunnelBridgeEnd(tile);
		FOR_ALL_TRAINS(t) {
			if (!t->IsFrontEngine()) continue;
			if (tile == t->tile || tile_end == t->tile) {
				ShowVehicleViewWindow(t);
				count++;
			}
			if (count > 19) break;  // no more than 20 windows open
		}
		if (count > 0) return true;
	}
	return false;
}

static TrackStatus GetTileTrackStatus_TunnelBridge(TileIndex tile, TransportType mode, uint sub_mode, DiagDirection side)
{
	TransportType transport_type = GetTunnelBridgeTransportType(tile);
	if (transport_type != mode || (transport_type == TRANSPORT_ROAD && (GetRoadTypes(tile) & sub_mode) == 0)) return 0;

	DiagDirection dir = GetTunnelBridgeDirection(tile);
	if (side != INVALID_DIAGDIR && side != ReverseDiagDir(dir)) return 0;
	return CombineTrackStatus(TrackBitsToTrackdirBits(DiagDirToDiagTrackBits(dir)), TRACKDIR_BIT_NONE);
}

static void ChangeTileOwner_TunnelBridge(TileIndex tile, Owner old_owner, Owner new_owner)
{
	TileIndex other_end = GetOtherTunnelBridgeEnd(tile);
	/* Set number of pieces to zero if it's the southern tile as we
	 * don't want to update the infrastructure counts twice. */
	uint num_pieces = tile < other_end ? (GetTunnelBridgeLength(tile, other_end) + 2) * TUNNELBRIDGE_TRACKBIT_FACTOR : 0;

	for (RoadType rt = ROADTYPE_ROAD; rt < ROADTYPE_END; rt++) {
		/* Update all roadtypes, no matter if they are present */
		if (GetRoadOwner(tile, rt) == old_owner) {
			if (HasBit(GetRoadTypes(tile), rt)) {
				/* Update company infrastructure counts. A full diagonal road tile has two road bits.
				 * No need to dirty windows here, we'll redraw the whole screen anyway. */
				Company::Get(old_owner)->infrastructure.road[rt] -= num_pieces * 2;
				if (new_owner != INVALID_OWNER) Company::Get(new_owner)->infrastructure.road[rt] += num_pieces * 2;
			}

			SetRoadOwner(tile, rt, new_owner == INVALID_OWNER ? OWNER_NONE : new_owner);
		}
	}

	if (!IsTileOwner(tile, old_owner)) return;

	/* Update company infrastructure counts for rail and water as well.
	 * No need to dirty windows here, we'll redraw the whole screen anyway. */
	TransportType tt = GetTunnelBridgeTransportType(tile);
	Company *old = Company::Get(old_owner);
	if (tt == TRANSPORT_RAIL) {
		old->infrastructure.rail[GetRailType(tile)] -= num_pieces;
		if (new_owner != INVALID_OWNER) Company::Get(new_owner)->infrastructure.rail[GetRailType(tile)] += num_pieces;
	} else if (tt == TRANSPORT_WATER) {
		old->infrastructure.water -= num_pieces;
		if (new_owner != INVALID_OWNER) Company::Get(new_owner)->infrastructure.water += num_pieces;
	}

	if (new_owner != INVALID_OWNER) {
		SetTileOwner(tile, new_owner);
	} else {
		if (tt == TRANSPORT_RAIL) {
			/* Since all of our vehicles have been removed, it is safe to remove the rail
			 * bridge / tunnel. */
			CommandCost ret = DoCommand(tile, 0, 0, DC_EXEC | DC_BANKRUPT, CMD_LANDSCAPE_CLEAR);
			assert(ret.Succeeded());
		} else {
			/* In any other case, we can safely reassign the ownership to OWNER_NONE. */
			SetTileOwner(tile, OWNER_NONE);
		}
	}
}

/**
 * Frame when the 'enter tunnel' sound should be played. This is the second
 * frame on a tile, so the sound is played shortly after entering the tunnel
 * tile, while the vehicle is still visible.
 */
static const byte TUNNEL_SOUND_FRAME = 1;

/**
 * Frame when a vehicle should be hidden in a tunnel with a certain direction.
 * This differs per direction, because of visibility / bounding box issues.
 * Note that direction, in this case, is the direction leading into the tunnel.
 * When entering a tunnel, hide the vehicle when it reaches the given frame.
 * When leaving a tunnel, show the vehicle when it is one frame further
 * to the 'outside', i.e. at (TILE_SIZE-1) - (frame) + 1
 */
extern const byte _tunnel_visibility_frame[DIAGDIR_END] = {12, 8, 8, 12};

static VehicleEnterTileStatus VehicleEnter_TunnelBridge(Vehicle *v, TileIndex tile, int x, int y)
{
	int z = GetSlopePixelZ(x, y) - v->z_pos;

	if (abs(z) > 2) return VETSB_CANNOT_ENTER;
	/* Direction into the wormhole */
	const DiagDirection dir = GetTunnelBridgeDirection(tile);
	/* Direction of the vehicle */
	const DiagDirection vdir = DirToDiagDir(v->direction);
	/* New position of the vehicle on the tile */
	byte pos = (DiagDirToAxis(vdir) == AXIS_X ? x : y) & TILE_UNIT_MASK;
	/* Number of units moved by the vehicle since entering the tile */
	byte frame = (vdir == DIAGDIR_NE || vdir == DIAGDIR_NW) ? TILE_SIZE - 1 - pos : pos;

	if (IsTunnel(tile)) {
		if (v->type == VEH_TRAIN) {
			Train *t = Train::From(v);

			if (t->track != TRACK_BIT_WORMHOLE && dir == vdir) {
				if (t->IsFrontEngine() && frame == TUNNEL_SOUND_FRAME) {
					if (!PlayVehicleSound(t, VSE_TUNNEL) && RailVehInfo(t->engine_type)->engclass == 0) {
						SndPlayVehicleFx(SND_05_TRAIN_THROUGH_TUNNEL, v);
					}
					return VETSB_CONTINUE;
				}
				if (frame == _tunnel_visibility_frame[dir]) {
					t->tile = tile;
					t->track = TRACK_BIT_WORMHOLE;
					t->vehstatus |= VS_HIDDEN;
					return VETSB_ENTERED_WORMHOLE;
				}
			}

			if (dir == ReverseDiagDir(vdir) && frame == TILE_SIZE - _tunnel_visibility_frame[dir] && z == 0) {
				/* We're at the tunnel exit ?? */
				t->tile = tile;
				t->track = DiagDirToDiagTrackBits(vdir);
				assert(t->track);
				t->vehstatus &= ~VS_HIDDEN;
				return VETSB_ENTERED_WORMHOLE;
			}
		} else if (v->type == VEH_ROAD) {
			RoadVehicle *rv = RoadVehicle::From(v);

			/* Enter tunnel? */
			if (rv->state != RVSB_WORMHOLE && dir == vdir) {
				if (frame == _tunnel_visibility_frame[dir]) {
					/* Frame should be equal to the next frame number in the RV's movement */
					assert(frame == rv->frame + 1);
					rv->tile = tile;
					rv->state = RVSB_WORMHOLE;
					rv->vehstatus |= VS_HIDDEN;
					return VETSB_ENTERED_WORMHOLE;
				} else {
					return VETSB_CONTINUE;
				}
			}

			/* We're at the tunnel exit ?? */
			if (dir == ReverseDiagDir(vdir) && frame == TILE_SIZE - _tunnel_visibility_frame[dir] && z == 0) {
				rv->tile = tile;
				rv->state = DiagDirToDiagTrackdir(vdir);
				rv->frame = frame;
				rv->vehstatus &= ~VS_HIDDEN;
				return VETSB_ENTERED_WORMHOLE;
			}
		}
	} else { // IsBridge(tile)
		if (v->type != VEH_SHIP) {
			/* modify speed of vehicle */
			uint16 spd = GetBridgeSpec(GetBridgeType(tile))->speed;

			if (v->type == VEH_ROAD) spd *= 2;
			Vehicle *first = v->First();
			first->cur_speed = min(first->cur_speed, spd);
		}

		if (vdir == dir) {
			/* Vehicle enters bridge at the last frame inside this tile. */
			if (frame != TILE_SIZE - 1) return VETSB_CONTINUE;
			switch (v->type) {
				case VEH_TRAIN: {
					Train *t = Train::From(v);
					t->track = TRACK_BIT_WORMHOLE;
					ClrBit(t->gv_flags, GVF_GOINGUP_BIT);
					ClrBit(t->gv_flags, GVF_GOINGDOWN_BIT);
					break;
				}

				case VEH_ROAD: {
					RoadVehicle *rv = RoadVehicle::From(v);
					rv->state = RVSB_WORMHOLE;
					/* There are no slopes inside bridges / tunnels. */
					ClrBit(rv->gv_flags, GVF_GOINGUP_BIT);
					ClrBit(rv->gv_flags, GVF_GOINGDOWN_BIT);
					break;
				}

				case VEH_SHIP:
					Ship::From(v)->state = TRACK_BIT_WORMHOLE;
					break;

				default: NOT_REACHED();
			}
			return VETSB_ENTERED_WORMHOLE;
		} else if (vdir == ReverseDiagDir(dir)) {
			v->tile = tile;
			switch (v->type) {
				case VEH_TRAIN: {
					Train *t = Train::From(v);
					if (t->track == TRACK_BIT_WORMHOLE) {
						t->track = DiagDirToDiagTrackBits(vdir);
						return VETSB_ENTERED_WORMHOLE;
					}
					break;
				}

				case VEH_ROAD: {
					RoadVehicle *rv = RoadVehicle::From(v);
					if (rv->state == RVSB_WORMHOLE) {
						rv->state = DiagDirToDiagTrackdir(vdir);
						rv->frame = 0;
						return VETSB_ENTERED_WORMHOLE;
					}
					break;
				}

				case VEH_SHIP: {
					Ship *ship = Ship::From(v);
					if (ship->state == TRACK_BIT_WORMHOLE) {
						ship->state = DiagDirToDiagTrackBits(vdir);
						return VETSB_ENTERED_WORMHOLE;
					}
					break;
				}

				default: NOT_REACHED();
			}
		}
	}
	return VETSB_CONTINUE;
}

static CommandCost TerraformTile_TunnelBridge(TileIndex tile, DoCommandFlag flags, int z_new, Slope tileh_new)
{
	if (_settings_game.construction.build_on_slopes && AutoslopeEnabled() && IsBridge(tile) && GetTunnelBridgeTransportType(tile) != TRANSPORT_WATER) {
		DiagDirection direction = GetTunnelBridgeDirection(tile);
		Axis axis = DiagDirToAxis(direction);
		CommandCost res;
		int z_old;
		Slope tileh_old = GetTileSlope(tile, &z_old);

		/* Check if new slope is valid for bridges in general (so we can safely call GetBridgeFoundation()) */
		if ((direction == DIAGDIR_NW) || (direction == DIAGDIR_NE)) {
			CheckBridgeSlopeSouth(axis, &tileh_old, &z_old);
			res = CheckBridgeSlopeSouth(axis, &tileh_new, &z_new);
		} else {
			CheckBridgeSlopeNorth(axis, &tileh_old, &z_old);
			res = CheckBridgeSlopeNorth(axis, &tileh_new, &z_new);
		}

		/* Surface slope is valid and remains unchanged? */
		if (res.Succeeded() && (z_old == z_new) && (tileh_old == tileh_new)) return CommandCost(EXPENSES_CONSTRUCTION, _price[PR_BUILD_FOUNDATION]);
	}

	return DoCommand(tile, 0, 0, flags, CMD_LANDSCAPE_CLEAR);
}

extern const TileTypeProcs _tile_type_tunnelbridge_procs = {
	DrawTile_TunnelBridge,           // draw_tile_proc
	GetSlopePixelZ_TunnelBridge,     // get_slope_z_proc
	ClearTile_TunnelBridge,          // clear_tile_proc
	NULL,                            // add_accepted_cargo_proc
	GetTileDesc_TunnelBridge,        // get_tile_desc_proc
	GetTileTrackStatus_TunnelBridge, // get_tile_track_status_proc
	ClickTile_TunnelBridge,          // click_tile_proc
	NULL,                            // animate_tile_proc
	TileLoop_TunnelBridge,           // tile_loop_proc
	ChangeTileOwner_TunnelBridge,    // change_tile_owner_proc
	NULL,                            // add_produced_cargo_proc
	VehicleEnter_TunnelBridge,       // vehicle_enter_tile_proc
	GetFoundation_TunnelBridge,      // get_foundation_proc
	TerraformTile_TunnelBridge,      // terraform_tile_proc
};<|MERGE_RESOLUTION|>--- conflicted
+++ resolved
@@ -80,8 +80,6 @@
 	MarkBridgeDirty(tile, GetOtherTunnelBridgeEnd(tile), GetTunnelBridgeDirection(tile), GetBridgeHeight(tile));
 }
 
-<<<<<<< HEAD
-=======
 /**
  * Mark bridge or tunnel tiles dirty.
  * @param tile Bridge head or tunnel entrance.
@@ -96,7 +94,6 @@
 	}
 }
 
->>>>>>> 95a329a4
 /** Reset the data been eventually changed by the grf loaded. */
 void ResetBridges()
 {
